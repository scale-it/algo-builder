# https://github.com/algorand/sandbox/blob/master/docker-compose.yml
version: '3'

services:
  algod:
    container_name: "algorand-sandbox-algod"
    build:
      context: .
      dockerfile: ./images/algod/Dockerfile
      args:
        CHANNEL: "${ALGOD_CHANNEL}"
        URL: "${ALGOD_URL}"
        BRANCH: "${ALGOD_BRANCH}"
        SHA: "${ALGOD_SHA}"
        BOOTSTRAP_URL: "${NETWORK_BOOTSTRAP_URL}"
        GENESIS_FILE: "${NETWORK_GENESIS_FILE}"
<<<<<<< HEAD
        TEMPLATE: "${NETWORK_TEMPLATE:-images/algod/template.json}"
=======
        TEMPLATE: "${NETWORK_TEMPLATE:-/images/algod/template.json}"
>>>>>>> f65c572a
        TOKEN: "aaaaaaaaaaaaaaaaaaaaaaaaaaaaaaaaaaaaaaaaaaaaaaaaaaaaaaaaaaaaaaaa"
        ALGOD_PORT: "4001"
        KMD_PORT: "4002"
    ports:
      - 4001:4001
      - 4002:4002

  indexer:
    container_name: "algorand-sandbox-indexer"
    build:
      context: .
      dockerfile: ./images/indexer/Dockerfile
      args:
        URL: "${INDEXER_URL}"
        BRANCH: "${INDEXER_BRANCH}"
        SHA: "${INDEXER_SHA}"
    ports:
      - 8980:8980
    restart: unless-stopped
    environment:
      DISABLED: "${INDEXER_DISABLED}"
      PORT: "8980"
      SNAPSHOT: ""
      CONNECTION_STRING: "host=indexer-db port=5432 user=algorand password=algorand dbname=indexer_db sslmode=disable"
      ALGOD_ADDR: "algod:4001"
      ALGOD_TOKEN: "aaaaaaaaaaaaaaaaaaaaaaaaaaaaaaaaaaaaaaaaaaaaaaaaaaaaaaaaaaaaaaaa"
    depends_on:
      - indexer-db
      - algod

  indexer-db:
    image: "postgres:13-alpine"
    container_name: "algorand-sandbox-postgres"
    ports:
      - 5433:5432
    environment:
      POSTGRES_USER: algorand
      POSTGRES_PASSWORD: algorand
      POSTGRES_DB: indexer_db<|MERGE_RESOLUTION|>--- conflicted
+++ resolved
@@ -1,5 +1,5 @@
 # https://github.com/algorand/sandbox/blob/master/docker-compose.yml
-version: '3'
+version: "3"
 
 services:
   algod:
@@ -14,11 +14,7 @@
         SHA: "${ALGOD_SHA}"
         BOOTSTRAP_URL: "${NETWORK_BOOTSTRAP_URL}"
         GENESIS_FILE: "${NETWORK_GENESIS_FILE}"
-<<<<<<< HEAD
-        TEMPLATE: "${NETWORK_TEMPLATE:-images/algod/template.json}"
-=======
         TEMPLATE: "${NETWORK_TEMPLATE:-/images/algod/template.json}"
->>>>>>> f65c572a
         TOKEN: "aaaaaaaaaaaaaaaaaaaaaaaaaaaaaaaaaaaaaaaaaaaaaaaaaaaaaaaaaaaaaaaa"
         ALGOD_PORT: "4001"
         KMD_PORT: "4002"
