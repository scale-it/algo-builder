# Creating a private-net (local development network)

This directory (`/infrastructure`) provides an example setup for a private-net, which you can use for local testing. It creates a single node, fully functional Algorand blockchain with:

* one wallet: `Wallet1`
* one address full of Algos (100% of total supply). We call that account a `master-account`.

Use `make` to run tasks to `create`, `start-private-net`, `stop-private-net`.

If you want to create a local network by your own, you can use a private net [tutorial](https://developer.algorand.org/tutorials/create-private-network/).

## Quick start

1. Install latest Algorand node. Use on of the options described in [algorand run-a-node](https://developer.algorand.org/docs/run-a-node/setup/install/)  documentation.
1. Make sure the algorand node is installed correctly and disable algorand service if you installed algorand node using a package:

        algod -v
        [optional] systemctl stop algod

1. Clone this repository
1. Then:

        cd infrastructure
        make create-private-net

1. Check the access token and network address. You will need them in your config file to correctly connect to a node. The network configuration (PrimaryNode/config.json) and token created using the `make create-private-net` command is fixed and shared in this repository, to match the one used in examples and default `algob.config`. Don't expose the node externally. Otherwise you will need to setup a firewall and generate a new token. You can see the network and a port by opening the following files:

        cat node_data/PrimaryNode/algod.net
        cat node_data/PrimaryNode/algod.token

1. To start and stop the the chain use the following commands:

        make start-private-net
        make stop-private-net

1. To set up master account (the account with hardcoded key we use in all our examples):

        make setup-master-account


## Connecting to algob

We can connect to an `algob` node either using `goal` command or REST. `goal` is only able to use a local node (need to have an access to the node data directory). So each use of `goal` will require specifying `--datadir` flag or `ALGORAND_DATA` environment variable. It's useful to define the former one (we are doing it in the Makefile):

    export ALGORAND_DATA=`pwd`/node_data/PrimaryNode

To connect from SDK or REST we need to know the network address and authorization token. This are stored in:

    cat $ALGORAND_DATA/algod.net
    cat $ALGORAND_DATA/algod.token

## Using Sandbox 2.0

Algorand Sandbox is a fast way to create and configure an Algorand development environment with [Algod](https://github.com/algorand/go-algorand) and [Indexer](https://github.com/algorand/indexer). To quickly bring up a private network with algorand sandbox and use it within algob, following jobs are provided (in `/infrastructure`) :-
*NOTE:* Please make sure to have [Docker Compose](https://docs.docker.com/compose/install/) installed (with non root privilages) before running sandbox.
<<<<<<< HEAD
1. `sandbox-up` - Clones the sandbox [git repo](https://github.com/algorand/sandbox.git) in `~/.algorand-sandbox` and setups up the network (this might take a while).
=======
1. `sandbox-up` - Clones the sandbox [git repo](https://github.com/algorand/sandbox.git) in `~/sandbox` and setups the network (this might take a while).
>>>>>>> 5ff98564

2. `sandbox-setup-master-account` - After starting the network using `sandbox-up`, we can use this job to create the master account present in algob config.

3. `sandbox-algod` - Use this command to enter the algod's docker container. To exit use `ctrl + D`.

4. `sandbox-down` - Bring down the sandbox network i.e stop docker containers running algod, indexer and indexer-db.

5. `sandbox-clean` - Clean up the env by removing stopped container and unused images.

**Few Points to be noted :**
1. To use goal commands within sandbox environment, we need to use the sandbox executable file (present in ~/.algorand-sandbox). eg. To list accounts using goal, use `~/.algorand-sandbox/sandbox goal account list` (where `~/.algorand-sandbox` is the directory and `~/.algorand-sandbox/sandbox` is the executable file). If you want to use `goal` directly, you can execute these commands from within the algod's container. To enter use `sandbox-algod`.

2. Algod port is set to `8081` and kmd port is set to `8082`. Make sure to update the port in `algob.config` before running the examples.

To learn more about sandbox, click [here](https://github.com/algorand/sandbox#algorand-sandbox).
### Example REST requests

Private Net

    curl http://$(cat $ALGORAND_DATA/algod.net)/v1/block/31538 -H "X-Algo-API-Token: $(cat $ALGORAND_DATA/algod.token)"

Purestake:

    curl -X GET "https://testnet-algorand.api.purestake.io/ps1/versions" -H "x-api-key:<api-key>"

## KMD

KMD is not started by default (with `make start-private`). You need to run it separately with `make start-kmd`. Similarly to `algob`, we can check the running kmd network address and token in the following files:

    cat $ALGORAND_DATA/kmd-v<version>/kmd.net
    cat $ALGORAND_DATA/kmd-v<version>/kmd.token<|MERGE_RESOLUTION|>--- conflicted
+++ resolved
@@ -53,11 +53,7 @@
 
 Algorand Sandbox is a fast way to create and configure an Algorand development environment with [Algod](https://github.com/algorand/go-algorand) and [Indexer](https://github.com/algorand/indexer). To quickly bring up a private network with algorand sandbox and use it within algob, following jobs are provided (in `/infrastructure`) :-
 *NOTE:* Please make sure to have [Docker Compose](https://docs.docker.com/compose/install/) installed (with non root privilages) before running sandbox.
-<<<<<<< HEAD
-1. `sandbox-up` - Clones the sandbox [git repo](https://github.com/algorand/sandbox.git) in `~/.algorand-sandbox` and setups up the network (this might take a while).
-=======
-1. `sandbox-up` - Clones the sandbox [git repo](https://github.com/algorand/sandbox.git) in `~/sandbox` and setups the network (this might take a while).
->>>>>>> 5ff98564
+1. `sandbox-up` - Clones the sandbox [git repo](https://github.com/algorand/sandbox.git) in `~/.algorand-sandbox` and setups the network (this might take a while).
 
 2. `sandbox-setup-master-account` - After starting the network using `sandbox-up`, we can use this job to create the master account present in algob config.
 
