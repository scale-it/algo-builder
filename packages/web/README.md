--- conflicted
+++ resolved
@@ -36,39 +36,31 @@
 
     Create an instance of the `MyAlgoWalletSession` class by passing the wallet URL and connect it using `connectToMyAlgo`.
 
-<<<<<<< HEAD
-         ```js
-         const walletURL = {
-             token: token,
-             host: host,
-             port: port,
-         }
-         const wcSession = new MyAlgoWalletSession(walletURL)  
-         await wcSession.connectToMyAlgo();
-         ```
-=======
-```js
-    const wcSession = new MyAlgoWalletSession(CHAIN_NAME)
+
+    ```js
+    const walletURL = {
+         token: token,
+         host: host,
+         port: port,
+    }
+    const wcSession = new MyAlgoWalletSession(walletURL)  
     await wcSession.connectToMyAlgo();
-```
->>>>>>> ba9086c2
+    ```
+
 
 3.  ### Wallet Connect:
 
     Create an instance of the `WallectConnectSession` class by passing the wallet URL and create a new session using `create` and connect to it using `onConnect`.
 
-<<<<<<< HEAD
+
     ```js
     const walletURL = {
-             token: token,
-             host: host,
-             port: port,
+         token: token,
+         host: host,
+         port: port,
     }
     const wcSession = new WallectConnectSession(walletURL);
-=======
-```js
-    const wcSession = new WallectConnectSession(CHAIN_NAME);
->>>>>>> ba9086c2
+
     await wcSession.create(true);
     wcSession.onConnect((error, response) => console.log(error, response));
 ```
