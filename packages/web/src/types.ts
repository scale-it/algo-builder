/* eslint-disable no-unused-vars */

import { IClientMeta } from "@walletconnect/types";
import { Account as AccountSDK, LogicSigAccount, Transaction } from "algosdk";
import * as z from "zod";

import { WalletMultisigMetadata, WalletTransaction } from "./algo-signer-types";
import type { ASADefSchema, ASADefsSchema } from "./types-input";

export type AccountAddress = string;

export interface AnyMap {
	[key: string]: any; // eslint-disable-line @typescript-eslint/no-explicit-any
}

/**
 * After an asset has been created only the manager,
 * reserve, freeze and reserve accounts can be changed.
 * All other parameters are locked for the life of the asset.
 */
export interface AssetModFields {
	manager?: string;
	reserve?: string;
	freeze?: string;
	clawback?: string;
}

/**
 * Common transaction parameters (fees, note..) */
export interface TxParams {
	/**
	 * feePerByte or totalFee is used to set the appropriate transaction fee parameter.
	 * If both are set then totalFee takes precedence.
	 * NOTE: SDK expects`fee: number` and boolean `flatFee`. But the API expects only one
	 * on parameter: `fee`. Here, we define feePerByte and totalFee - both as numberic
	 * parameters. We think that this is more explicit. */
	feePerByte?: number;
	totalFee?: number;
	flatFee?: boolean;
	// The first round for when the transaction is valid.
	firstValid?: number;
	// firstValid + validRounds will give us the ending round for which the transaction is valid.
	validRounds?: number;
	// A lease enforces mutual exclusion of transactions.
	lease?: Uint8Array;
	// Any data up to 1000 bytes.
	note?: string;
	noteb64?: string;
	// When set, it indicates that the transaction is requesting
	// that the Sender account should be closed, and all remaining
	// funds, after the fee and amount are paid, be transferred to this address.
	closeRemainderTo?: AccountAddress;
	// Specifies the authorized address.
	rekeyTo?: AccountAddress;
	// you can learn more about these parameters here.(https://developer.algorand.org/docs/reference/transactions/#common-fields-header-and-type)
}

/**
 * Stateful Smart contract flags for specifying sender and schema */
export interface AppDeploymentFlags extends AppOptionalFlags {
	sender: AccountSDK;
	localInts: number;
	localBytes: number;
	globalInts: number;
	globalBytes: number;
	extraPages?: number;
}

/**
 * Stateful smart contract transaction optional parameters (accounts, args..). */
export interface AppOptionalFlags {
	/**
	 * Transaction specific arguments accessed from
	 * the application's approval-program and clear-state-program.
	 */
	appArgs?: Array<Uint8Array | string>;
	/**
	 * List of accounts in addition to the sender that may
	 * be accessed from the application's approval-program and clear-state-program.
	 */
	accounts?: string[];
	/**
	 * Lists the applications in addition to the application-id
	 * whose global states may be accessed by this
	 * application's approval-program and clear-state-program. The access is read-only.
	 */
	foreignApps?: number[];
	/**
	 * Lists the assets whose AssetParams may be accessed by
	 * this application's approval-program and clear-state-program.
	 * The access is read-only.
	 */
	foreignAssets?: number[];
	// Any data up to 1000 bytes.
	note?: Uint8Array;
	// A lease enforces mutual exclusion of transactions.
	lease?: Uint8Array;
	// you can learn more about these parameters from here.(https://developer.algorand.org/docs/reference/transactions/#application-call-transaction)
}

/**
 * Transaction execution parameters (on blockchain OR runtime) */
export type ExecParams =
	| AlgoTransferParam
	| AssetTransferParam
	| KeyRegistrationParam
	| AppCallsParam
	| ModifyAssetParam
	| FreezeAssetParam
	| RevokeAssetParam
	| DestroyAssetParam
	| DeployASAParam
	| DeployAppParam
	| OptInASAParam
	| UpdateAppParam;

export enum SignType {
	SecretKey,
	LogicSignature,
}

export enum TransactionType {
	TransferAlgo,
	TransferAsset,
	KeyRegistration,
	ModifyAsset,
	FreezeAsset,
	RevokeAsset,
	DestroyAsset,
	CallApp,
	ClearApp,
	CloseApp,
	DeleteApp,
	DeployASA,
	DeployApp,
	OptInASA,
	OptInToApp,
	UpdateApp,
}

interface SignWithSk {
	sign: SignType.SecretKey;
	fromAccount: AccountSDK;
	/**
	 * if passed then it will be used as the from account address, but tx will be signed
	 * by fromAcount's sk. This is used if an account address is rekeyed to another account. */
	fromAccountAddr?: AccountAddress;
}

interface SignWithLsig {
	sign: SignType.LogicSignature;
	fromAccount?: AccountSDK;
	fromAccountAddr: AccountAddress;
	lsig: LogicSigAccount;
	/** logic signature args */
	args?: Uint8Array[];
}

export type Sign = SignWithSk | SignWithLsig;

export type BasicParams = Sign & {
	payFlags: TxParams;
};

export type DeployASAParam = BasicParams & {
	type: TransactionType.DeployASA;
	asaName: string;
	asaDef?: ASADef;
	overrideAsaDef?: Partial<ASADef>;
};

export type DeployAppParam = BasicParams &
	AppOptionalFlags & {
		type: TransactionType.DeployApp;
		approvalProgram: string;
		clearProgram: string;
		localInts: number;
		localBytes: number;
		globalInts: number;
		globalBytes: number;
		extraPages?: number;
		approvalProg?: Uint8Array;
		clearProg?: Uint8Array;
		appName?: string; // name of app to store info against in checkpoint
	};

export type UpdateAppParam = BasicParams &
	AppOptionalFlags & {
		type: TransactionType.UpdateApp;
		appID: number;
		newApprovalProgram: string;
		newClearProgram: string;
		approvalProg?: Uint8Array;
		clearProg?: Uint8Array;
		appName?: string; // name of app to store info against in checkpoint
	};

export type AppCallsParam = BasicParams &
	AppOptionalFlags & {
		type:
			| TransactionType.CallApp
			| TransactionType.ClearApp
			| TransactionType.CloseApp
			| TransactionType.DeleteApp
			| TransactionType.OptInToApp;
		appID: number;
	};

export type OptInASAParam = BasicParams & {
	type: TransactionType.OptInASA;
	assetID: number | string;
};

export type ModifyAssetParam = BasicParams & {
	type: TransactionType.ModifyAsset;
	assetID: number | string;
	fields: AssetModFields;
};

export type FreezeAssetParam = BasicParams & {
	type: TransactionType.FreezeAsset;
	assetID: number | string;
	freezeTarget: AccountAddress;
	freezeState: boolean;
};

export type RevokeAssetParam = BasicParams & {
	type: TransactionType.RevokeAsset;
	/**
	 * Revoked assets are sent to this address
	 */
	recipient: AccountAddress;
	assetID: number | string;
	/** Revocation target is the account from which the clawback revokes asset. */
	revocationTarget: AccountAddress;
	amount: number | bigint;
};

export type DestroyAssetParam = BasicParams & {
	type: TransactionType.DestroyAsset;
	assetID: number | string;
};

export type AlgoTransferParam = BasicParams & {
	type: TransactionType.TransferAlgo;
	toAccountAddr: AccountAddress;
	amountMicroAlgos: number | bigint;
};

export type AssetTransferParam = BasicParams & {
	type: TransactionType.TransferAsset;
	toAccountAddr: AccountAddress;
	amount: number | bigint;
	assetID: number | string;
};

export type KeyRegistrationParam = BasicParams & {
	type: TransactionType.KeyRegistration;
	voteKey: string;
	selectionKey: string;
	voteFirst: number;
	voteLast: number;
	voteKeyDilution: number;
	nonParticipation?: false;
};

export interface TransactionAndSign {
	transaction: Transaction;
	sign: Sign;
}

export type ASADef = z.infer<typeof ASADefSchema>;

export type ASADefs = z.infer<typeof ASADefsSchema>;

export interface RequestError extends Error {
	response?: {
		statusCode: number;
		text: string;
		body: {
			message: string;
		};
		error?: Error;
	};
	error?: Error;
}

export interface FileError extends Error {
	errno: number;
}

// This function is used to check if given objects implements `FileError` interface
export function isFileError(object: unknown): object is FileError {
	return Object.prototype.hasOwnProperty.call(object, "errno");
}

// This function is used to check if given objects implements `RequestError` interface
// https://www.technicalfeeder.com/2021/02/how-to-check-if-a-object-implements-an-interface-in-typescript/
export function isRequestError(object: unknown): object is RequestError {
	const res =
		Object.prototype.hasOwnProperty.call(object, "response.statusCode") &&
		Object.prototype.hasOwnProperty.call(object, "response.text") &&
		Object.prototype.hasOwnProperty.call(object, "response.body.message") &&
		Object.prototype.hasOwnProperty.call(object, "response.error");
	return res && Object.prototype.hasOwnProperty.call(object, "error");
}

// This function checks if given object implements `Transaction` class
export function isSDKTransaction(object: unknown): object is Transaction {
	if (object === undefined || object === null) {
		return false;
	}
	const props = ["tag", "from", "fee", "firstRound", "lastRound", "genesisID", "genesisHash"];
	let res = Object.prototype.hasOwnProperty.call(object, "name");
	for (const prop of props) {
		res = res && Object.prototype.hasOwnProperty.call(object, prop);
	}
	return res;
}

// This function checks if given object implements `Transaction` class and has Sign
export function isSDKTransactionAndSign(object: unknown): object is TransactionAndSign {
	if (object === undefined || object === null) {
		return false;
	}
	const res = isSDKTransaction((object as TransactionAndSign).transaction);
	return Object.prototype.hasOwnProperty.call(object, "sign") && res;
}

/* Wallet Connect types */

export enum ChainType {
	MainNet = "MainNet",
	TestNet = "TestNet",
}

export interface SessionConnectResponse {
<<<<<<< HEAD
  peerId: string
  peerMeta?: IClientMeta
  accounts: string[]
}

export interface SessionUpdateResponse {
  accounts: string[]
=======
	wcPeerId: string;
	wcPeerMeta?: IClientMeta;
	wcAccounts: string[];
}

export interface SessionUpdateResponse {
	wcAccounts: string[];
>>>>>>> 4c14af42
}

export interface SessionDisconnectResponse {
	message?: string;
}

export interface SignTxnOpts {
	/**
	 * Optional message explaining the reason of the group of
	 * transactions.
	 */
	message?: string;

	// other options may be present, but are not standard
}

export type SignTxnParams = [WalletTransaction[], SignTxnOpts?];

export interface TransactionInGroup {
	txn: Transaction;
	shouldSign?: boolean;
	signers?: string | string[];
	msig?: WalletMultisigMetadata;
	message?: string;
}<|MERGE_RESOLUTION|>--- conflicted
+++ resolved
@@ -198,11 +198,11 @@
 export type AppCallsParam = BasicParams &
 	AppOptionalFlags & {
 		type:
-			| TransactionType.CallApp
-			| TransactionType.ClearApp
-			| TransactionType.CloseApp
-			| TransactionType.DeleteApp
-			| TransactionType.OptInToApp;
+		| TransactionType.CallApp
+		| TransactionType.ClearApp
+		| TransactionType.CloseApp
+		| TransactionType.DeleteApp
+		| TransactionType.OptInToApp;
 		appID: number;
 	};
 
@@ -290,13 +290,13 @@
 }
 
 // This function is used to check if given objects implements `FileError` interface
-export function isFileError(object: unknown): object is FileError {
+export function isFileError (object: unknown): object is FileError {
 	return Object.prototype.hasOwnProperty.call(object, "errno");
 }
 
 // This function is used to check if given objects implements `RequestError` interface
 // https://www.technicalfeeder.com/2021/02/how-to-check-if-a-object-implements-an-interface-in-typescript/
-export function isRequestError(object: unknown): object is RequestError {
+export function isRequestError (object: unknown): object is RequestError {
 	const res =
 		Object.prototype.hasOwnProperty.call(object, "response.statusCode") &&
 		Object.prototype.hasOwnProperty.call(object, "response.text") &&
@@ -306,7 +306,7 @@
 }
 
 // This function checks if given object implements `Transaction` class
-export function isSDKTransaction(object: unknown): object is Transaction {
+export function isSDKTransaction (object: unknown): object is Transaction {
 	if (object === undefined || object === null) {
 		return false;
 	}
@@ -319,7 +319,7 @@
 }
 
 // This function checks if given object implements `Transaction` class and has Sign
-export function isSDKTransactionAndSign(object: unknown): object is TransactionAndSign {
+export function isSDKTransactionAndSign (object: unknown): object is TransactionAndSign {
 	if (object === undefined || object === null) {
 		return false;
 	}
@@ -335,23 +335,13 @@
 }
 
 export interface SessionConnectResponse {
-<<<<<<< HEAD
-  peerId: string
-  peerMeta?: IClientMeta
-  accounts: string[]
+	peerId: string
+	peerMeta?: IClientMeta
+	accounts: string[]
 }
 
 export interface SessionUpdateResponse {
-  accounts: string[]
-=======
-	wcPeerId: string;
-	wcPeerMeta?: IClientMeta;
-	wcAccounts: string[];
-}
-
-export interface SessionUpdateResponse {
-	wcAccounts: string[];
->>>>>>> 4c14af42
+	accounts: string[]
 }
 
 export interface SessionDisconnectResponse {
