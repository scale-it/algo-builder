--- conflicted
+++ resolved
@@ -163,55 +163,24 @@
 };
 
 export type DeployASAParam = BasicParams & {
-<<<<<<< HEAD
-  type: TransactionType.DeployASA
-  asaName: string
-  asaDef?: ASADef
-  overrideAsaDef?: Partial<ASADef>
-};
-
-export type DeployAppParam = BasicParams & AppOptionalFlags & {
-  type: TransactionType.DeployApp
-  approvalProgram: string // todo - remove
-  clearProgram: string
-  localInts: number
-  localBytes: number
-  globalInts: number
-  globalBytes: number
-  extraPages?: number
-  approvalProg: Uint8Array
-  clearProg: Uint8Array
-  appName?: string // name of app to store info against in checkpoint
-};
-
-export type UpdateAppParam = BasicParams & AppOptionalFlags & {
-  type: TransactionType.UpdateApp
-  appID: number
-  newApprovalProgram: string
-  newClearProgram: string
-  approvalProg?: Uint8Array
-  clearProg?: Uint8Array
-  appName?: string // name of app to store info against in checkpoint
-=======
 	type: TransactionType.DeployASA;
 	asaName: string;
 	asaDef?: ASADef;
 	overrideAsaDef?: Partial<ASADef>;
->>>>>>> 7de34d56
 };
 
 export type DeployAppParam = BasicParams &
 	AppOptionalFlags & {
 		type: TransactionType.DeployApp;
-		approvalProgram: string;
+		approvalProgram: string; // todo - remove
 		clearProgram: string;
 		localInts: number;
 		localBytes: number;
 		globalInts: number;
 		globalBytes: number;
 		extraPages?: number;
-		approvalProg?: Uint8Array;
-		clearProg?: Uint8Array;
+		approvalProg: Uint8Array;
+		clearProg: Uint8Array;
 		appName?: string; // name of app to store info against in checkpoint
 	};
 
