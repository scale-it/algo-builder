import algosdk, { SuggestedParams, Transaction } from "algosdk";

import { AlgoSigner, JsonPayload, WalletTransaction } from "../algo-signer-types";
<<<<<<< HEAD
import { ExecParams, Sign, SignType, TxParams } from "../types";
=======
import { BuilderError, ERRORS } from "../errors/errors";
import { ExecParams, isSDKTransactionAndSign, TransactionAndSign, TxParams } from "../types";
import { WAIT_ROUNDS } from "./constants";
>>>>>>> 7003d1d9
import { log } from "./logger";
import { getFromAddress, mkTransaction } from "./txn";

const CONFIRMED_ROUND = "confirmed-round";
const LAST_ROUND = "last-round";

export class WebMode {
	algoSigner: AlgoSigner;
	chainName: string;

	constructor(algoSigner: AlgoSigner, chainName: string) {
		this.algoSigner = algoSigner;
		this.chainName = chainName;
	}

	/**
	 * wait for confirmation for transaction using transaction id
	 * @param txId Transaction id
	 */
	async waitForConfirmation(
		txId: string
	): Promise<algosdk.modelsv2.PendingTransactionResponse> {
		const response = await this.algoSigner.algod({
			ledger: this.chainName,
			path: "/v2/status",
		});
		log(response);
		const startRound = response[LAST_ROUND] as number;
		let currentRound = startRound;
		// eslint-disable-next-line no-constant-condition
		while (currentRound < startRound + WAIT_ROUNDS) {
			const pendingInfo = await this.algoSigner.algod({
				ledger: this.chainName,
				path: `/v2/transactions/pending/${txId}`,
			});
			if (
				pendingInfo[CONFIRMED_ROUND] !== null &&
				(pendingInfo[CONFIRMED_ROUND] as number) > 0
			) {
				return pendingInfo as unknown as algosdk.modelsv2.PendingTransactionResponse;
			}
			// TODO: maybe we should use "sleep" instead of pinging a node again?
			currentRound += 1;
			await this.algoSigner.algod({
				ledger: this.chainName,
				path: `/v2/status/wait-for-block-after/${currentRound}`, // eslint-disable-line @typescript-eslint/restrict-template-expressions
			});
		}
		throw new Error(`Transaction not confirmed after ${WAIT_ROUNDS} rounds`);
	}

	/**
	 * Send transaction to network
	 * @param signedTxn signed transaction
	 */
	async sendTransaction(signedTxn: any): Promise<JsonPayload> {
		return await this.algoSigner.send({
			ledger: this.chainName,
			tx: signedTxn.blob,
		});
	}

	/**
	 * Send group transaction to network
	 * @param signedTxs signed transaction group
	 */
	async sendGroupTransaction(signedTxs: any): Promise<JsonPayload> {
		// The AlgoSigner.signTxn() response would look like '[{ txID, blob }, null]'
		// Convert first transaction to binary from the response
		const signedTxBinary: Uint8Array[] = signedTxs.map(
			(txn: { txID: string; blob: string }) => {
				return this.algoSigner.encoding.base64ToMsgpack(txn.blob);
			}
		);

		// Merge transaction binaries into a single Uint8Array
		const flatNumberArray = signedTxBinary.reduce((acc: number[], curr) => {
			acc.push(...curr);
			return acc;
		}, []);
		const combinedBinaryTxns = new Uint8Array(flatNumberArray);

		// Convert the combined array values back to base64
		const combinedBase64Txns = this.algoSigner.encoding.msgpackToBase64(combinedBinaryTxns);
		return await this.algoSigner.send({
			ledger: this.chainName,
			tx: combinedBase64Txns,
		});
	}

	/**
	 * Sign transaction using algosigner
	 * @param txns Array of transactions in base64
	 */
	async signTransaction(txns: WalletTransaction[]): Promise<JsonPayload> {
		return await this.algoSigner.signTxn(txns);
	}

	/**
	 * Returns suggested transaction parameters using algosigner
	 * @param userParams Transaction parameters
	 */
	async getSuggestedParams(userParams: TxParams): Promise<SuggestedParams> {
		const txParams = await this.algoSigner.algod({
			ledger: this.chainName,
			path: "/v2/transactions/params",
		});
		const s: SuggestedParams = {
			fee: txParams.fee as number,
			genesisHash: txParams["genesis-hash"] as string,
			genesisID: txParams["genesis-id"] as string,
			firstRound: txParams[LAST_ROUND] as number,
			lastRound: Number(txParams[LAST_ROUND]) + 1000,
			flatFee: false,
		};

		s.flatFee = userParams.totalFee !== undefined;
		s.fee = userParams.totalFee || userParams.feePerByte || (txParams["min-fee"] as number); // eslint-disable-line @typescript-eslint/prefer-nullish-coalescing
		if (s.flatFee) s.fee = Math.max(Number(s.fee), Number(txParams["min-fee"]));

		s.firstRound = userParams.firstValid || s.firstRound; // eslint-disable-line @typescript-eslint/prefer-nullish-coalescing
		s.lastRound =
			userParams.firstValid === undefined || userParams.validRounds === undefined // eslint-disable-line @typescript-eslint/prefer-nullish-coalescing
				? s.lastRound
				: Number(userParams.firstValid) + Number(userParams.validRounds);

		return s;
	}

	/**
	 * Execute single transaction or group of transactions (atomic transaction)
	 * @param transactions transaction parameters, atomic transaction parameters
	 * or TransactionAndSign object(SDK transaction object and signer parameters)
	 */
	async executeTx(
		transactions: ExecParams[] | TransactionAndSign[]
	): Promise<algosdk.modelsv2.PendingTransactionResponse> {
		let txns: Transaction[] = [];
		if (transactions.length > 16 || transactions.length == 0) {
			throw new BuilderError(ERRORS.GENERAL.TRANSACTION_LENGTH_ERROR, {
				length: transactions.length,
			});
		}
		if (!isSDKTransactionAndSign(transactions[0])) {
			const execParams = transactions as ExecParams[];
			for (const [_, txn] of execParams.entries()) {
				txns.push(mkTransaction(txn, await this.getSuggestedParams(txn.payFlags)));
			}
		}
		txns = algosdk.assignGroupID(txns);

		const binaryTxs = txns.map((txn: Transaction) => {
			return txn.toByte();
		});

		const base64Txs = binaryTxs.map((txn: Uint8Array) => {
			return this.algoSigner.encoding.msgpackToBase64(txn);
		});

		// with logic signature we don't need signers.
		const toBeSignedTxns = base64Txs.map((txn: string, txnId: number) => {
			return execParams[txnId].sign === SignType.LogicSignature
				? { txn: txn, signers: [] }
				: { txn: txn };
		});

		const signedTxn = await this.signTransaction(toBeSignedTxns);

		// sign smart signature transaction
		for (const [txnId, txn] of txns.entries()) {
			const singer: Sign = execParams[txnId];
			if (singer.sign === SignType.LogicSignature) {
				singer.lsig.lsig.args = singer.args ?? [];
				const lsigTxn = algosdk.signLogicSigTransaction(txn, singer.lsig);
				signedTxn[txnId] = {
					blob: this.algoSigner.encoding.msgpackToBase64(lsigTxn.blob),
					txId: lsigTxn.txID,
				};
			}
		}

		const txInfo = await this.sendGroupTransaction(signedTxn);

		if (txInfo && typeof txInfo.txId === "string") {
			return await this.waitForConfirmation(txInfo.txId);
		}
		throw new Error("Transaction Error");
	}

	/** @deprecated */
	async executeTransaction(execParams: ExecParams | ExecParams[]): Promise<JsonPayload> {
		if (Array.isArray(execParams)) return this.executeTx(execParams) as unknown as JsonPayload;
		else return this.executeTx([execParams]) as unknown as JsonPayload;
	}
}<|MERGE_RESOLUTION|>--- conflicted
+++ resolved
@@ -1,15 +1,18 @@
 import algosdk, { SuggestedParams, Transaction } from "algosdk";
 
 import { AlgoSigner, JsonPayload, WalletTransaction } from "../algo-signer-types";
-<<<<<<< HEAD
-import { ExecParams, Sign, SignType, TxParams } from "../types";
-=======
 import { BuilderError, ERRORS } from "../errors/errors";
-import { ExecParams, isSDKTransactionAndSign, TransactionAndSign, TxParams } from "../types";
+import {
+	ExecParams,
+	isSDKTransactionAndSign,
+	Sign,
+	SignType,
+	TransactionAndSign,
+	TxParams,
+} from "../types";
 import { WAIT_ROUNDS } from "./constants";
->>>>>>> 7003d1d9
 import { log } from "./logger";
-import { getFromAddress, mkTransaction } from "./txn";
+import { mkTransaction } from "./txn";
 
 const CONFIRMED_ROUND = "confirmed-round";
 const LAST_ROUND = "last-round";
@@ -151,12 +154,15 @@
 				length: transactions.length,
 			});
 		}
-		if (!isSDKTransactionAndSign(transactions[0])) {
-			const execParams = transactions as ExecParams[];
-			for (const [_, txn] of execParams.entries()) {
-				txns.push(mkTransaction(txn, await this.getSuggestedParams(txn.payFlags)));
-			}
-		}
+
+		if (isSDKTransactionAndSign(transactions[0]))
+			throw new Error("We don't support this case now");
+
+		const execParams = transactions as ExecParams[];
+		for (const [_, txn] of execParams.entries()) {
+			txns.push(mkTransaction(txn, await this.getSuggestedParams(txn.payFlags)));
+		}
+
 		txns = algosdk.assignGroupID(txns);
 
 		const binaryTxs = txns.map((txn: Transaction) => {
