--- conflicted
+++ resolved
@@ -1,8 +1,4 @@
-<<<<<<< HEAD
-import algosdk, { SignedTransaction, SuggestedParams, Transaction } from "algosdk";
-=======
-import algosdk, { EncodedSignedTransaction, SuggestedParams, Transaction } from "algosdk";
->>>>>>> 359a9a25
+import algosdk, { SignedTransaction, EncodedSignedTransaction, SuggestedParams, Transaction } from "algosdk";
 
 import { AlgoSigner, JsonPayload, WalletTransaction } from "../algo-signer-types";
 import { BuilderError, ERRORS } from "../errors/errors";
