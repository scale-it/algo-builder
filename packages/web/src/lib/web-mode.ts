import algosdk, {
	EncodedSignedTransaction,
	SignedTransaction,
	SuggestedParams,
	Transaction,
} from "algosdk";
import { exec } from "child_process";

import { AlgoSigner, JsonPayload, WalletTransaction } from "../algo-signer-types";
import { BuilderError, ERRORS } from "../errors/errors";
import {
	ExecParams,
	isSDKTransactionAndSign,
	Sign,
	SignType,
	SignWithMultisig,
	TransactionAndSign,
	TxParams,
<<<<<<< HEAD
=======
	SignWithMultisig,
	TxnReceipt,
>>>>>>> 3a5ba927
} from "../types";
import { WAIT_ROUNDS } from "./constants";
import { log } from "./logger";
import { mkTransaction } from "./txn";

const CONFIRMED_ROUND = "confirmed-round";
const LAST_ROUND = "last-round";

export class WebMode {
	algoSigner: AlgoSigner;
	chainName: string;

	constructor(algoSigner: AlgoSigner, chainName: string) {
		this.algoSigner = algoSigner;
		this.chainName = chainName;
	}

	/**
	 * wait for confirmation for transaction using transaction id
	 * @param txId Transaction id
	 * @param waitRounds number of rounds to wait for transaction to be confirmed - default is 10
	 */
	async waitForConfirmation(
		txId: string,
		waitRounds: number = WAIT_ROUNDS
	): Promise<TxnReceipt> {
		const response = await this.algoSigner.algod({
			ledger: this.chainName,
			path: "/v2/status",
		});
		log(response);
		const startRound = response[LAST_ROUND] as number;
		let currentRound = startRound;
		// eslint-disable-next-line no-constant-condition
		while (currentRound < startRound + waitRounds) {
			const pendingInfo = await this.algoSigner.algod({
				ledger: this.chainName,
				path: `/v2/transactions/pending/${txId}`,
			});
			if (
				pendingInfo[CONFIRMED_ROUND] !== null &&
				(pendingInfo[CONFIRMED_ROUND] as number) > 0
			) {
				const txnReceipt = { txID: txId, ...pendingInfo };
				return txnReceipt as TxnReceipt;
			}
			// TODO: maybe we should use "sleep" instead of pinging a node again?
			currentRound += 1;
			await this.algoSigner.algod({
				ledger: this.chainName,
				path: `/v2/status/wait-for-block-after/${currentRound}`, // eslint-disable-line @typescript-eslint/restrict-template-expressions
			});
		}
		throw new Error(`Transaction not confirmed after ${waitRounds} rounds`);
	}

	/**
	 * Send signed transaction to network and wait for confirmation
	 * @param signedTxn Signed Transaction blob encoded in base64
	 * @param waitRounds number of rounds to wait for transaction to be confirmed - default is 10
	 */
	async sendAndWait(signedTxn: string, waitRounds: number = WAIT_ROUNDS): Promise<TxnReceipt> {
		const txInfo = await this.algoSigner.send({
			ledger: this.chainName,
			tx: signedTxn,
		});
		if (txInfo && typeof txInfo.txId === "string") {
			return await this.waitForConfirmation(txInfo.txId, waitRounds);
		}
		throw new Error("Transaction Error");
	}

	/**
	 * Send group transaction to network
	 * @param signedTxs signed transaction group
	 */
	async sendGroupTransaction(signedTxs: any): Promise<JsonPayload> {
		// The AlgoSigner.signTxn() response would look like '[{ txID, blob }, null]'
		// Convert first transaction to binary from the response
		const signedTxBinary: Uint8Array[] = signedTxs.map(
			(txn: { txID: string; blob: string }) => {
				return this.algoSigner.encoding.base64ToMsgpack(txn.blob);
			}
		);

		// Merge transaction binaries into a single Uint8Array
		const flatNumberArray = signedTxBinary.reduce((acc: number[], curr) => {
			acc.push(...curr);
			return acc;
		}, []);
		const combinedBinaryTxns = new Uint8Array(flatNumberArray);

		// Convert the combined array values back to base64
		const combinedBase64Txns = this.algoSigner.encoding.msgpackToBase64(combinedBinaryTxns);
		return await this.algoSigner.send({
			ledger: this.chainName,
			tx: combinedBase64Txns,
		});
	}

	/**
	 * Sign transaction using algosigner
	 * @param txns Array of transactions in base64
	 */
	async signTransaction(txns: WalletTransaction[]): Promise<JsonPayload> {
		return await this.algoSigner.signTxn(txns);
	}

	/**
	 * Returns suggested transaction parameters using algosigner
	 * @param userParams Transaction parameters
	 */
	async getSuggestedParams(userParams: TxParams): Promise<SuggestedParams> {
		const txParams = await this.algoSigner.algod({
			ledger: this.chainName,
			path: "/v2/transactions/params",
		});
		const s: SuggestedParams = {
			fee: txParams.fee as number,
			genesisHash: txParams["genesis-hash"] as string,
			genesisID: txParams["genesis-id"] as string,
			firstRound: txParams[LAST_ROUND] as number,
			lastRound: Number(txParams[LAST_ROUND]) + 1000,
			flatFee: false,
		};

		s.flatFee = userParams.totalFee !== undefined;
		s.fee = userParams.totalFee || userParams.feePerByte || (txParams["min-fee"] as number); // eslint-disable-line @typescript-eslint/prefer-nullish-coalescing
		if (s.flatFee) s.fee = Math.max(Number(s.fee), Number(txParams["min-fee"]));

		s.firstRound = userParams.firstValid || s.firstRound; // eslint-disable-line @typescript-eslint/prefer-nullish-coalescing
		s.lastRound =
			userParams.firstValid === undefined || userParams.validRounds === undefined // eslint-disable-line @typescript-eslint/prefer-nullish-coalescing
				? s.lastRound
				: Number(userParams.firstValid) + Number(userParams.validRounds);

		return s;
	}

	/**
	 * Appends signature to a multisig transaction using algosigner
	 * @param txns array of multisignature transaction with at least one signature
	 * @param signers a subset of addresses to sign the transaction
	 * return an object containing a blob attribute encoded in base64
	 */
	async appendSignMultisigTransaction(
		txns: WalletTransaction[],
		signers: string[]
	): Promise<JsonPayload> {
		const result: JsonPayload = {};
		for (let i = 0; i < txns.length; ++i) {
			const txn = txns[i];
			const partialTxn = algosdk.decodeObj(
				this.algoSigner.encoding.base64ToMsgpack(txn.txn)
			) as EncodedSignedTransaction;
			if (partialTxn.txn === undefined || partialTxn.msig === undefined) {
				throw new Error(
					"Input transaction must be multisigature transaction signed with at least 1 signature"
				);
			}
			const txnToBeSign = algosdk.Transaction.from_obj_for_encoding(partialTxn.txn);
			const txnToBeSign_Uint8Array = algosdk.encodeObj(txnToBeSign.get_obj_for_encoding());
			const txnToBeSign_Base64 =
				this.algoSigner.encoding.msgpackToBase64(txnToBeSign_Uint8Array);

			const mparams = partialTxn.msig as algosdk.EncodedMultisig;
			const addrs = mparams.subsig.map((signData) => {
				return algosdk.encodeAddress(signData.pk);
			});

			const multisigParams = {
				version: mparams.v,
				threshold: mparams.thr,
				addrs: addrs,
			};

			const signedTxn = await this.signTransaction([
				{
					txn: txnToBeSign_Base64,
					msig: multisigParams,
					signers: signers,
				},
			]);

			const signedTxnJson = signedTxn[0] as JsonPayload;
			const blob = signedTxnJson.blob as string;

			const blob1 = this.algoSigner.encoding.base64ToMsgpack(txn.txn);
			const blob2 = this.algoSigner.encoding.base64ToMsgpack(blob);
			const combineBlob = algosdk.mergeMultisigTransactions([blob1, blob2]);
			const outputBase64 = this.algoSigner.encoding.msgpackToBase64(combineBlob);
			result[i] = {
				blob: outputBase64,
			};
		}
		return result;
	}

	/**
	 * Execute single transaction or group of transactions (atomic transaction)
	 * Check out {@link https://algobuilder.dev/guide/execute-transaction.html#execute-transaction|execute-transaction}
	 * for more info.
	 * @param transactions transaction parameters, atomic transaction parameters
	 * or TransactionAndSign object(SDK transaction object and signer parameters).
	 * When list of ExecParams is used, the function will request wallet to sign transactions.
	 */
	/* eslint-disable sonarjs/cognitive-complexity */
	async executeTx(transactions: ExecParams[] | TransactionAndSign[]): Promise<TxnReceipt> {
		let signedTxn: any;
		let txns: Transaction[] = [];
		if (transactions.length > 16 || transactions.length == 0) {
			throw new BuilderError(ERRORS.GENERAL.TRANSACTION_LENGTH_ERROR, {
				length: transactions.length,
			});
		}

		if (isSDKTransactionAndSign(transactions[0]))
			throw new Error("We don't support this case now");

		const execParams = transactions as ExecParams[];
		for (const [_, txn] of execParams.entries()) {
			txns.push(mkTransaction(txn, await this.getSuggestedParams(txn.payFlags)));
		}

		txns = algosdk.assignGroupID(txns);

		const binaryTxs = txns.map((txn: Transaction) => {
			return txn.toByte();
		});

		const base64Txs = binaryTxs.map((txn: Uint8Array) => {
			return this.algoSigner.encoding.msgpackToBase64(txn);
		});

		// with logic signature we don't need signers.
		const toBeSignedTxns = base64Txs.map((txn: string, txnId: number) => {
			switch (execParams[txnId].sign) {
				case SignType.LogicSignature:
					return { txn: txn, signers: [] }; // logic signature
				case SignType.MultiSignature: {
					const msig: SignWithMultisig = execParams[txnId] as SignWithMultisig;
					return { txn: txn, msig: msig.mparams }; // multi singature
				}
				default:
					return { txn: txn, authAddr: execParams[txnId].fromAccount?.addr }; // set signer
			}
		});
		// checks if any sign txn exists else it throws error of empty signers array
		if (toBeSignedTxns.find((txn) => txn.authAddr)) {
			signedTxn = await this.signTransaction(toBeSignedTxns);
		}

		// sign smart signature transaction
		for (const [index, txn] of txns.entries()) {
			const signer: Sign = execParams[index];
			if (signer.sign === SignType.LogicSignature) {
				signer.lsig.lsig.args = signer.args ? signer.args : [];
				const lsigTxn = algosdk.signLogicSigTransaction(txn, signer.lsig);
				if (!Array.isArray(signedTxn)) signedTxn = []; // only logic signature txn are provided
				signedTxn.splice(index, 0, {
					blob: this.algoSigner.encoding.msgpackToBase64(lsigTxn.blob),
					txID: lsigTxn.txID,
				});
			}
		}
		signedTxn = signedTxn?.filter((stxn: any) => stxn);
		const txInfo = await this.sendGroupTransaction(signedTxn);

		if (txInfo && typeof txInfo.txId === "string") {
			return await this.waitForConfirmation(txInfo.txId);
		}
		throw new Error("Transaction Error");
	}

	/**
	 * Creates an algosdk.Transaction object based on execParams and suggestedParams
	 * @param execParams execParams containing all txn info
	 * @param txParams suggestedParams object
	 * @returns array of algosdk.Transaction objects
	 */
	makeTx(execParams: ExecParams[], txParams: algosdk.SuggestedParams): Transaction[] {
		const txns: Transaction[] = [];
		for (const [_, txn] of execParams.entries()) {
			txns.push(mkTransaction(txn, txParams));
		}
		return txns;
	}

	/**
	 * Signs a Transaction object
	 * @param transaction transaction object.
	 * @returns SignedTransaction
	 */
	async signTx(transaction: algosdk.Transaction): Promise<SignedTransaction> {
		const binaryTx = transaction.toByte();
		const base64Tx = this.algoSigner.encoding.msgpackToBase64(binaryTx);
		const signedTx = await this.signTransaction([
			{
				txn: base64Tx,
			},
		]);
		const blob = signedTx.blob as string;
		const blobArray = this.algoSigner.encoding.base64ToMsgpack(blob);
		return algosdk.decodeSignedTransaction(blobArray);
	}

	/**
	 * Creates an algosdk.Transaction object based on execParams and suggestedParams
	 * and signs it
	 * @param execParams execParams containing all txn info
	 * @param txParams suggestedParams object
	 * @returns array of algosdk.SignedTransaction objects
	 */
	async makeAndSignTx(
		execParams: ExecParams[],
		txParams: algosdk.SuggestedParams
	): Promise<SignedTransaction[]> {
		const signedTxns: SignedTransaction[] = [];
		const txns: Transaction[] = this.makeTx(execParams, txParams);
		txns.forEach(async (txn) => signedTxns.push(await this.signTx(txn)));
		return signedTxns;
	}

	/**
	 * Sends signedTransaction and waits for the response
	 * @param transactions array of signedTransaction objects.
	 * @param rounds number of rounds to wait for response
	 * @returns algosdk.modelsv2.PendingTransactionResponse
	 */
	async sendTxAndWait(
		transactions: SignedTransaction[],
		rounds?: number
	): Promise<algosdk.modelsv2.PendingTransactionResponse> {
		if (transactions.length < 1) {
			throw Error("No transactions to process");
		} else {
			const txInfo = await this.sendGroupTransaction(transactions);

			if (txInfo && typeof txInfo.txId === "string") {
				return await this.waitForConfirmation(txInfo.txId, rounds);
			}
			throw new Error("Transaction Incorrect");
		}
	}
}<|MERGE_RESOLUTION|>--- conflicted
+++ resolved
@@ -16,11 +16,8 @@
 	SignWithMultisig,
 	TransactionAndSign,
 	TxParams,
-<<<<<<< HEAD
-=======
 	SignWithMultisig,
 	TxnReceipt,
->>>>>>> 3a5ba927
 } from "../types";
 import { WAIT_ROUNDS } from "./constants";
 import { log } from "./logger";
