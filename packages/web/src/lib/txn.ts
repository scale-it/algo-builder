--- conflicted
+++ resolved
@@ -5,12 +5,6 @@
 import { AccountAddress, ExecParams, SignType, TransactionType, TxParams } from "../types";
 import { parseAppArgs } from "./parsing";
 
-<<<<<<< HEAD
-export function encodeNote (note: string | undefined, noteb64: string | undefined): Uint8Array | undefined {
-  if (note === undefined && noteb64 === undefined) { return undefined; }
-  const encoder = new TextEncoder();
-  return noteb64 ? encoder.encode(noteb64) : encoder.encode(note);
-=======
 export function encodeNote(
 	note: string | undefined,
 	noteb64: string | undefined
@@ -20,7 +14,6 @@
 	}
 	const encoder = new TextEncoder();
 	return noteb64 ? encoder.encode(noteb64) : encoder.encode(note);
->>>>>>> 7de34d56
 }
 
 /**
@@ -65,272 +58,7 @@
  * @param suggestedParams blockchain transaction suggested parameters (firstRound, lastRound, fee..)
  * @returns SDK Transaction object
  */
-<<<<<<< HEAD
-export function mkTransaction (execParams: ExecParams, suggestedParams: SuggestedParams): Transaction {
-  const note = encodeNote(execParams.payFlags.note, execParams.payFlags.noteb64);
-  const transactionType = execParams.type;
-  const fromAccountAddr = getFromAddress(execParams);
-  switch (execParams.type) {
-    case TransactionType.TransferAsset: {
-      const tx = algosdk.makeAssetTransferTxnWithSuggestedParams(
-        fromAccountAddr,
-        execParams.toAccountAddr,
-        execParams.payFlags.closeRemainderTo,
-        undefined,
-        execParams.amount,
-        note,
-        execParams.assetID as number,
-        suggestedParams,
-        execParams.payFlags.rekeyTo
-      );
-      return updateTxFee(execParams.payFlags, tx);
-    }
-    case TransactionType.ModifyAsset: {
-      const tx = algosdk.makeAssetConfigTxnWithSuggestedParams(
-        fromAccountAddr,
-        encodeNote(execParams.payFlags.note, execParams.payFlags.noteb64),
-        execParams.assetID as number,
-        execParams.fields.manager !== "" ? execParams.fields.manager : undefined,
-        execParams.fields.reserve !== "" ? execParams.fields.reserve : undefined,
-        execParams.fields.freeze !== "" ? execParams.fields.freeze : undefined,
-        execParams.fields.clawback !== "" ? execParams.fields.clawback : undefined,
-        suggestedParams,
-        false,
-        execParams.payFlags.rekeyTo
-      );
-      return updateTxFee(execParams.payFlags, tx);
-    }
-    case TransactionType.FreezeAsset: {
-      const tx = algosdk.makeAssetFreezeTxnWithSuggestedParams(
-        fromAccountAddr,
-        encodeNote(execParams.payFlags.note, execParams.payFlags.noteb64),
-        execParams.assetID as number,
-        execParams.freezeTarget,
-        execParams.freezeState,
-        suggestedParams,
-        execParams.payFlags.rekeyTo
-      );
-      return updateTxFee(execParams.payFlags, tx);
-    }
-    case TransactionType.RevokeAsset: {
-      const tx = algosdk.makeAssetTransferTxnWithSuggestedParams(
-        fromAccountAddr,
-        execParams.recipient,
-        execParams.payFlags.closeRemainderTo,
-        execParams.revocationTarget,
-        execParams.amount,
-        encodeNote(execParams.payFlags.note, execParams.payFlags.noteb64),
-        execParams.assetID as number,
-        suggestedParams,
-        execParams.payFlags.rekeyTo
-      );
-      return updateTxFee(execParams.payFlags, tx);
-    }
-    case TransactionType.DestroyAsset: {
-      const tx = algosdk.makeAssetDestroyTxnWithSuggestedParams(
-        fromAccountAddr,
-        encodeNote(execParams.payFlags.note, execParams.payFlags.noteb64),
-        execParams.assetID as number,
-        suggestedParams,
-        execParams.payFlags.rekeyTo
-      );
-      return updateTxFee(execParams.payFlags, tx);
-    }
-    case TransactionType.TransferAlgo: {
-      const tx = algosdk.makePaymentTxnWithSuggestedParams(
-        fromAccountAddr,
-        execParams.toAccountAddr,
-        execParams.amountMicroAlgos,
-        execParams.payFlags.closeRemainderTo,
-        note,
-        suggestedParams,
-        execParams.payFlags.rekeyTo
-      );
-      return updateTxFee(execParams.payFlags, tx);
-    }
-    case TransactionType.ClearApp: {
-      const tx = algosdk.makeApplicationClearStateTxn(
-        fromAccountAddr,
-        suggestedParams,
-        execParams.appID,
-        parseAppArgs(execParams.appArgs),
-        execParams.accounts,
-        execParams.foreignApps,
-        execParams.foreignAssets,
-        note,
-        execParams.lease,
-        execParams.payFlags.rekeyTo
-      );
-      return updateTxFee(execParams.payFlags, tx);
-    }
-    case TransactionType.DeleteApp: {
-      const tx = algosdk.makeApplicationDeleteTxn(
-        fromAccountAddr,
-        suggestedParams,
-        execParams.appID,
-        parseAppArgs(execParams.appArgs),
-        execParams.accounts,
-        execParams.foreignApps,
-        execParams.foreignAssets,
-        note,
-        execParams.lease,
-        execParams.payFlags.rekeyTo
-      );
-      return updateTxFee(execParams.payFlags, tx);
-    }
-    case TransactionType.CallApp: {
-      const tx = algosdk.makeApplicationNoOpTxn(
-        fromAccountAddr,
-        suggestedParams,
-        execParams.appID,
-        parseAppArgs(execParams.appArgs),
-        execParams.accounts,
-        execParams.foreignApps,
-        execParams.foreignAssets,
-        note,
-        execParams.lease,
-        execParams.payFlags.rekeyTo
-      );
-      return updateTxFee(execParams.payFlags, tx);
-    }
-    case TransactionType.CloseApp: {
-      const tx = algosdk.makeApplicationCloseOutTxn(
-        fromAccountAddr,
-        suggestedParams,
-        execParams.appID,
-        parseAppArgs(execParams.appArgs),
-        execParams.accounts,
-        execParams.foreignApps,
-        execParams.foreignAssets,
-        note,
-        execParams.lease,
-        execParams.payFlags.rekeyTo
-      );
-      return updateTxFee(execParams.payFlags, tx);
-    }
-    case TransactionType.DeployASA: {
-      if (execParams.asaDef) {
-        // https://github.com/algorand/docs/blob/master/examples/assets/v2/javascript/AssetExample.js#L104
-        const tx = algosdk.makeAssetCreateTxnWithSuggestedParams(
-          fromAccountAddr,
-          note,
-          BigInt(execParams.asaDef.total || 0), // eslint-disable-line @typescript-eslint/prefer-nullish-coalescing
-          execParams.asaDef.decimals as number,
-          execParams.asaDef.defaultFrozen ? execParams.asaDef.defaultFrozen : false,
-          execParams.asaDef.manager,
-          execParams.asaDef.reserve,
-          execParams.asaDef.freeze,
-          execParams.asaDef.clawback,
-          execParams.asaDef.unitName,
-          execParams.asaName,
-          execParams.asaDef.url,
-          execParams.asaDef.metadataHash,
-          suggestedParams,
-          execParams.payFlags.rekeyTo
-        );
-        return updateTxFee(execParams.payFlags, tx);
-      } else {
-        throw new BuilderError(
-          ERRORS.GENERAL.PARAM_PARSE_ERROR, {
-            reason: "ASA Definition not found",
-            source: execParams.asaName
-          });
-      }
-    }
-    case TransactionType.DeployApp: {
-      const onComplete = algosdk.OnApplicationComplete.NoOpOC;
-      assertProgramsDefined(execParams.approvalProg, execParams.clearProg);
-
-      const tx = algosdk.makeApplicationCreateTxn(
-        fromAccountAddr,
-        suggestedParams,
-        onComplete,
-        execParams.approvalProg,
-        execParams.clearProg,
-        execParams.localInts,
-        execParams.localBytes,
-        execParams.globalInts,
-        execParams.globalBytes,
-        parseAppArgs(execParams.appArgs),
-        execParams.accounts,
-        execParams.foreignApps,
-        execParams.foreignAssets,
-        note,
-        execParams.lease,
-        execParams.payFlags.rekeyTo,
-        execParams.extraPages
-      );
-      return updateTxFee(execParams.payFlags, tx);
-    }
-    case TransactionType.UpdateApp: {
-      const tx = algosdk.makeApplicationUpdateTxn(
-        fromAccountAddr,
-        suggestedParams,
-        execParams.appID,
-        execParams.approvalProg,
-        execParams.clearProg,
-        parseAppArgs(execParams.appArgs),
-        execParams.accounts,
-        execParams.foreignApps,
-        execParams.foreignAssets,
-        note,
-        execParams.lease,
-        execParams.payFlags.rekeyTo
-      );
-      return updateTxFee(execParams.payFlags, tx);
-    }
-    case TransactionType.OptInToApp: {
-      const tx = algosdk.makeApplicationOptInTxn(
-        fromAccountAddr,
-        suggestedParams,
-        execParams.appID,
-        parseAppArgs(execParams.appArgs),
-        execParams.accounts,
-        execParams.foreignApps,
-        execParams.foreignAssets,
-        note,
-        execParams.lease,
-        execParams.payFlags.rekeyTo
-      );
-      return updateTxFee(execParams.payFlags, tx);
-    }
-    case TransactionType.OptInASA: {
-      const tx = algosdk.makeAssetTransferTxnWithSuggestedParams(
-        fromAccountAddr,
-        fromAccountAddr,
-        undefined,
-        undefined,
-        0,
-        note,
-        execParams.assetID as number,
-        suggestedParams,
-        execParams.payFlags.rekeyTo
-      );
-      return updateTxFee(execParams.payFlags, tx);
-    }
-    default: {
-      throw new BuilderError(ERRORS.GENERAL.TRANSACTION_TYPE_ERROR,
-        { transaction: transactionType });
-    }
-  }
-}
-
-function assertProgramsDefined (approvalProgram: Uint8Array | undefined,
-  clearProgram: Uint8Array | undefined): void {
-  if (!approvalProgram) {
-    throw new BuilderError(
-      ERRORS.GENERAL.PARAM_PARSE_ERROR, {
-        reason: "approvalProgram must be provided to DeployApp ExecParams"
-      });
-  }
-  if (!clearProgram) {
-    throw new BuilderError(
-      ERRORS.GENERAL.PARAM_PARSE_ERROR, {
-        reason: "clearProgram must be provided to DeployApp ExecParams"
-      });
-  }
-=======
-/* eslint-disable sonarjs/cognitive-complexity */
+// eslint-disable-next-line sonarjs/cognitive-complexity
 export function mkTransaction(
 	execParams: ExecParams,
 	suggestedParams: SuggestedParams
@@ -356,7 +84,7 @@
 		case TransactionType.ModifyAsset: {
 			const tx = algosdk.makeAssetConfigTxnWithSuggestedParams(
 				fromAccountAddr,
-				note,
+				encodeNote(execParams.payFlags.note, execParams.payFlags.noteb64),
 				execParams.assetID as number,
 				execParams.fields.manager !== "" ? execParams.fields.manager : undefined,
 				execParams.fields.reserve !== "" ? execParams.fields.reserve : undefined,
@@ -371,7 +99,7 @@
 		case TransactionType.FreezeAsset: {
 			const tx = algosdk.makeAssetFreezeTxnWithSuggestedParams(
 				fromAccountAddr,
-				note,
+				encodeNote(execParams.payFlags.note, execParams.payFlags.noteb64),
 				execParams.assetID as number,
 				execParams.freezeTarget,
 				execParams.freezeState,
@@ -387,7 +115,7 @@
 				execParams.payFlags.closeRemainderTo,
 				execParams.revocationTarget,
 				execParams.amount,
-				note,
+				encodeNote(execParams.payFlags.note, execParams.payFlags.noteb64),
 				execParams.assetID as number,
 				suggestedParams,
 				execParams.payFlags.rekeyTo
@@ -397,7 +125,7 @@
 		case TransactionType.DestroyAsset: {
 			const tx = algosdk.makeAssetDestroyTxnWithSuggestedParams(
 				fromAccountAddr,
-				note,
+				encodeNote(execParams.payFlags.note, execParams.payFlags.noteb64),
 				execParams.assetID as number,
 				suggestedParams,
 				execParams.payFlags.rekeyTo
@@ -506,12 +234,14 @@
 		}
 		case TransactionType.DeployApp: {
 			const onComplete = algosdk.OnApplicationComplete.NoOpOC;
+			assertProgramsDefined(execParams.approvalProg, execParams.clearProg);
+
 			const tx = algosdk.makeApplicationCreateTxn(
 				fromAccountAddr,
 				suggestedParams,
 				onComplete,
-				execParams.approvalProg ? execParams.approvalProg : new Uint8Array(8).fill(0),
-				execParams.clearProg ? execParams.clearProg : new Uint8Array(8).fill(0),
+				execParams.approvalProg,
+				execParams.clearProg,
 				execParams.localInts,
 				execParams.localBytes,
 				execParams.globalInts,
@@ -532,8 +262,8 @@
 				fromAccountAddr,
 				suggestedParams,
 				execParams.appID,
-				execParams.approvalProg ? execParams.approvalProg : new Uint8Array(8).fill(0),
-				execParams.clearProg ? execParams.clearProg : new Uint8Array(8).fill(0),
+				execParams.approvalProg ?? new Uint8Array(32),
+				execParams.clearProg ?? new Uint8Array(32),
 				parseAppArgs(execParams.appArgs),
 				execParams.accounts,
 				execParams.foreignApps,
@@ -570,21 +300,6 @@
 				execParams.assetID as number,
 				suggestedParams,
 				execParams.payFlags.rekeyTo
-			);
-			return updateTxFee(execParams.payFlags, tx);
-		}
-		case TransactionType.KeyRegistration: {
-			const tx = algosdk.makeKeyRegistrationTxnWithSuggestedParams(
-				fromAccountAddr,
-				note,
-				execParams.voteKey,
-				execParams.selectionKey,
-				execParams.voteFirst,
-				execParams.voteLast,
-				execParams.voteKeyDilution,
-				suggestedParams,
-				execParams.payFlags.rekeyTo,
-				execParams.nonParticipation
 			);
 			return updateTxFee(execParams.payFlags, tx);
 		}
@@ -594,5 +309,20 @@
 			});
 		}
 	}
->>>>>>> 7de34d56
+}
+
+function assertProgramsDefined(
+	approvalProgram: Uint8Array | undefined,
+	clearProgram: Uint8Array | undefined
+): void {
+	if (!approvalProgram) {
+		throw new BuilderError(ERRORS.GENERAL.PARAM_PARSE_ERROR, {
+			reason: "approvalProgram must be provided to DeployApp ExecParams",
+		});
+	}
+	if (!clearProgram) {
+		throw new BuilderError(ERRORS.GENERAL.PARAM_PARSE_ERROR, {
+			reason: "clearProgram must be provided to DeployApp ExecParams",
+		});
+	}
 }