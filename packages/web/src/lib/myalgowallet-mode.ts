import type {
	Accounts,
	Address,
	AlgorandTxn,
	Base64,
	ConnectionSettings,
	EncodedTransaction,
	SignedTx,
	SignTransactionOptions,
} from "@randlabs/myalgo-connect";
import algosdk, { SignedTransaction, Transaction } from "algosdk";

import { mkTxParams } from "..";
import {
	ExecParams,
	HttpNetworkConfig,
	isSDKTransactionAndSign,
	Sign,
	SignType,
	TransactionInGroup,
} from "../types";
import { algoexplorerAlgod } from "./api";
import { WAIT_ROUNDS } from "./constants";
import { error, log } from "./logger";
import { mkTransaction } from "./txn";

interface MyAlgoConnect {
	/**
	 * @async
	 * @description Receives user's accounts from MyAlgo.
	 * @param {ConnectionSettings} [settings] Connection settings
	 * @returns Returns an array of Algorand addresses.
	 */
	connect(settings?: ConnectionSettings): Promise<Accounts[]>;

	/**
	 * @async
	 * @description Sign an Algorand Transaction.
	 * @param transaction Expect a valid Algorand transaction
	 * @param signOptions Sign transactions options object.
	 * @returns Returns signed transaction
	 */
<<<<<<< HEAD
	signTransaction(
		transaction: AlgorandTxn | EncodedTransaction,
		signOptions?: SignTransactionOptions
	): Promise<SignedTx>;
=======
	signTransaction(transaction: AlgorandTxn | EncodedTransaction,
		signOptions?: SignTransactionOptions): Promise<SignedTx>;
>>>>>>> 4894c7c9

	/**
	 * @async
	 * @description Sign an Algorand Transaction.
	 * @param transaction Expect a valid Algorand transaction array.
	 * @param signOptions Sign transactions options object.
	 * @returns Returns signed an array of signed transactions.
	 */
<<<<<<< HEAD
	signTransaction(
		transaction: (AlgorandTxn | EncodedTransaction)[],
		signOptions?: SignTransactionOptions
	): Promise<SignedTx[]>;
=======
	signTransaction(transaction: (AlgorandTxn | EncodedTransaction)[],
		signOptions?: SignTransactionOptions): Promise<SignedTx[]>;
>>>>>>> 4894c7c9

	/**
	 * @async
	 * @description Sign a teal program
	 * @param logic Teal program
	 * @param address Signer Address
	 * @returns Returns signed teal
	 */
	signLogicSig(logic: Uint8Array | Base64, address: Address): Promise<Uint8Array>;
}

export class MyAlgoWalletSession {
	connector!: MyAlgoConnect;
	private readonly algodClient: algosdk.Algodv2;
	accounts: Accounts[] = [];
	addresses: Address[] = [];

	constructor(walletURL: HttpNetworkConfig, connector?: MyAlgoConnect) {
		this.algodClient = algoexplorerAlgod(walletURL);
		try {
			const MyAlgoConnect = require("@randlabs/myalgo-connect"); // eslint-disable-line @typescript-eslint/no-var-requires
			if (connector) {
				this.connector = connector;
			} else {
				this.connector = new MyAlgoConnect();
			}
		} catch (err) {
			error(err);
		}
	}

	// https://connect.myalgo.com/docs/interactive-examples/Connect
	async connectToMyAlgo(): Promise<void> {
		try {
			this.accounts = await this.connector.connect({
				shouldSelectOneAccount: true,
				openManager: true,
			});
			this.addresses = this.accounts.map((account) => account.address);
		} catch (err) {
			throw new Error("Error while connecting to MyAlgo Wallet");
		}
	}

	/**
	 * https://connect.myalgo.com/docs/interactive-examples/PaymentTransaction
	 * Sign a single transaction from a my algo wallet session
	 * @param txn { SDK transaction object, shouldSign, signers, msig } object
	 * @returns raw signed txn
	 */
	async signTransaction(
		txn: algosdk.Transaction,
		signOptions?: SignTransactionOptions
	): Promise<SignedTx> {
		return await this.connector.signTransaction(txn.toByte(), signOptions);
	}

	/**
	 * https://connect.myalgo.com/docs/interactive-examples/GroupedTransaction
	 * Sign a group of transaction(s) from a my algo wallet session
	 * @param txns { SDK transaction object, shouldSign, signers, msig } object
	 * @returns array of raw signed txns | null. null representes that the txn in array is NOT signed
	 * by wallet user (i.e signable by someone else).
	 */
	async signTransactionGroup(
		txns: TransactionInGroup[],
		signOptions?: SignTransactionOptions
	): Promise<SignedTx[]> {
<<<<<<< HEAD
		const txnsGroup = txns.map((v) => v.txn);
		const groupID = algosdk.computeGroupID(txnsGroup);
		for (let i = 0; i < txns.length; i++) txnsGroup[i].group = groupID;
=======
		let txnsGroup = txns.map((v) => v.txn);
		const groupID = algosdk.computeGroupID(txnsGroup);
		for (let i = 0; i < txns.length; i++) {
			// called from executeTx where groupID is already assigned
			if (!txnsGroup[i].group) {
				txnsGroup[i].group = groupID;
			}
		}
>>>>>>> 4894c7c9
		return await this.connector.signTransaction(
			txnsGroup.map((txn) => txn.toByte()),
			signOptions
		);
	}

	/**
	 * Send signed transaction to network and wait for confirmation
	 * @param rawTxns Signed Transaction(s)
	 * @param waitRounds number of rounds to wait for transaction to be confirmed - default is 10
	 */
	async sendAndWait(
		rawTxns: Uint8Array | Uint8Array[],
		waitRounds = WAIT_ROUNDS
	): Promise<algosdk.modelsv2.PendingTransactionResponse> {
		const txInfo = await this.algodClient.sendRawTransaction(rawTxns).do();
		return await this.waitForConfirmation(txInfo.txId, waitRounds);
	}

	// Function used to wait for a tx confirmation
	private async waitForConfirmation(
		txId: string,
		waitRounds = WAIT_ROUNDS
	): Promise<algosdk.modelsv2.PendingTransactionResponse> {
		const pendingInfo = await algosdk.waitForConfirmation(this.algodClient, txId, waitRounds);
		if (pendingInfo["pool-error"]) {
			throw new Error(`Transaction Pool Error: ${pendingInfo["pool-error"] as string}`);
		}
		return pendingInfo as algosdk.modelsv2.PendingTransactionResponse;
	}

	/**
	 * Execute single transaction or group of transactions (atomic transaction)
	 * @param execParams transaction parameters or atomic transaction parameters
	 */
	async executeTx(
		execParams: ExecParams[]
	): Promise<algosdk.modelsv2.PendingTransactionResponse> {
		let signedTxn: SignedTx[] | undefined;
		let txns: Transaction[] = [];
		if (execParams.length > 16) {
			throw new Error("Maximum size of an atomic transfer group is 16");
		}

		if (isSDKTransactionAndSign(execParams[0]))
			throw new Error("We don't support this case now");

		for (const [_, txn] of execParams.entries()) {
			txns.push(mkTransaction(txn, await mkTxParams(this.algodClient, txn.payFlags)));
		}

		txns = algosdk.assignGroupID(txns);

		// with logic signature we set shouldSign to false
		const toBeSignedTxns: TransactionInGroup[] = execParams.map(
			(txn: ExecParams, index: number) => {
				return txn.sign === SignType.LogicSignature
					? { txn: txns[index], shouldSign: false } // logic signature
					: { txn: txns[index], shouldSign: true }; // to be signed
			}
		);
		// only shouldSign txn are to be signed, algowallet doesn't accept lsig ones
		const nonLsigTxn = toBeSignedTxns.filter((txn) => txn.shouldSign);
		if (nonLsigTxn.length > 0) {
			signedTxn = await this.signTransactionGroup(nonLsigTxn);
		}
		// sign smart signature transaction
		for (const [index, txn] of txns.entries()) {
			const signer: Sign = execParams[index];
			if (signer.sign === SignType.LogicSignature) {
				signer.lsig.lsig.args = signer.args ? signer.args : [];
				if (!Array.isArray(signedTxn)) signedTxn = [];
				signedTxn.splice(index, 0, algosdk.signLogicSigTransaction(txn, signer.lsig));
			}
		}

		signedTxn = signedTxn?.filter((stxn) => stxn);
		const Uint8ArraySignedTx = signedTxn?.map((stxn) => stxn.blob);
		const confirmedTx = await this.sendAndWait(Uint8ArraySignedTx as Uint8Array[]);

		log("confirmedTx: ", confirmedTx);
		return confirmedTx;
	}

	/**
	 * Creates an algosdk.Transaction object based on execParams and suggestedParams
	 * @param execParams execParams containing all txn info
	 * @param txParams suggestedParams object
	 * @returns array of algosdk.Transaction objects
	 */
	makeTx(execParams: ExecParams[], txParams: algosdk.SuggestedParams): Transaction[] {
		const txns: Transaction[] = [];
		for (const [_, txn] of execParams.entries()) {
			txns.push(mkTransaction(txn, txParams));
		}
		return txns;
	}

	/**
	 * Signs a Transaction object with with myAlgoWallet
	 * @param transaction transaction object.
	 * @returns SignedTransaction
	 */
	async signTx(transaction: algosdk.Transaction): Promise<SignedTransaction> {
		const signedTx = await this.connector.signTransaction(transaction.toByte());
		const blob = signedTx.blob;
		return algosdk.decodeSignedTransaction(blob);
	}

	/**
	 * Creates an algosdk.Transaction object based on execParams and suggestedParams
	 * and signs with myAlgoWallet
	 * @param execParams execParams containing all txn info
	 * @param txParams suggestedParams object
	 * @returns array of algosdk.SignedTransaction objects
	 */
	async makeAndSignTx(
		execParams: ExecParams[],
		txParams: algosdk.SuggestedParams
	): Promise<SignedTransaction[]> {
		const signedTxns: SignedTransaction[] = [];
		const txns: Transaction[] = this.makeTx(execParams, txParams);
		txns.forEach(async (txn) => signedTxns.push(await this.signTx(txn)));
		return signedTxns;
	}

	/**
	 * Sends signedTransaction and waits for the response
	 * @param transactions array of signedTransaction objects.
	 * @param rounds number of rounds to wait for response
	 * @returns algosdk.modelsv2.PendingTransactionResponse
	 */
	async sendTxAndWait(
		transactions: SignedTransaction[],
		rounds?: number
	): Promise<algosdk.modelsv2.PendingTransactionResponse> {
		if (transactions.length < 1) {
			throw Error("No transactions to process");
		} else {
			const Uint8ArraySignedTx = transactions.map((txn) => algosdk.encodeObj(txn));
			return await this.sendAndWait(Uint8ArraySignedTx, rounds);
		}
	}
}<|MERGE_RESOLUTION|>--- conflicted
+++ resolved
@@ -40,15 +40,8 @@
 	 * @param signOptions Sign transactions options object.
 	 * @returns Returns signed transaction
 	 */
-<<<<<<< HEAD
-	signTransaction(
-		transaction: AlgorandTxn | EncodedTransaction,
-		signOptions?: SignTransactionOptions
-	): Promise<SignedTx>;
-=======
 	signTransaction(transaction: AlgorandTxn | EncodedTransaction,
 		signOptions?: SignTransactionOptions): Promise<SignedTx>;
->>>>>>> 4894c7c9
 
 	/**
 	 * @async
@@ -57,15 +50,8 @@
 	 * @param signOptions Sign transactions options object.
 	 * @returns Returns signed an array of signed transactions.
 	 */
-<<<<<<< HEAD
-	signTransaction(
-		transaction: (AlgorandTxn | EncodedTransaction)[],
-		signOptions?: SignTransactionOptions
-	): Promise<SignedTx[]>;
-=======
 	signTransaction(transaction: (AlgorandTxn | EncodedTransaction)[],
 		signOptions?: SignTransactionOptions): Promise<SignedTx[]>;
->>>>>>> 4894c7c9
 
 	/**
 	 * @async
@@ -134,11 +120,6 @@
 		txns: TransactionInGroup[],
 		signOptions?: SignTransactionOptions
 	): Promise<SignedTx[]> {
-<<<<<<< HEAD
-		const txnsGroup = txns.map((v) => v.txn);
-		const groupID = algosdk.computeGroupID(txnsGroup);
-		for (let i = 0; i < txns.length; i++) txnsGroup[i].group = groupID;
-=======
 		let txnsGroup = txns.map((v) => v.txn);
 		const groupID = algosdk.computeGroupID(txnsGroup);
 		for (let i = 0; i < txns.length; i++) {
@@ -147,7 +128,6 @@
 				txnsGroup[i].group = groupID;
 			}
 		}
->>>>>>> 4894c7c9
 		return await this.connector.signTransaction(
 			txnsGroup.map((txn) => txn.toByte()),
 			signOptions
