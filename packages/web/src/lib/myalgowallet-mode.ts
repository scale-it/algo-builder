--- conflicted
+++ resolved
@@ -13,14 +13,8 @@
 import { ExecParams, TransactionInGroup } from "../types";
 import { algoexplorerAlgod } from "./api";
 import { WAIT_ROUNDS } from "./constants";
-<<<<<<< HEAD
+import { mkTransaction } from "./txn";
 import { error, log } from "./logger";
-=======
-import { mkTransaction } from "./txn";
-
-const CONFIRMED_ROUND = "confirmed-round";
-const LAST_ROUND = "last-round";
->>>>>>> 4cdbec91
 
 interface MyAlgoConnect {
 	/**
@@ -149,9 +143,6 @@
 		if (execParams.length > 16) {
 			throw new Error("Maximum size of an atomic transfer group is 16");
 		}
-<<<<<<< HEAD
-		log("confirmedTx: ", confirmedTx);
-=======
 		for (const [_, txn] of execParams.entries()) {
 			txns.push(mkTransaction(txn, await mkTxParams(this.algodClient, txn.payFlags)));
 		}
@@ -167,8 +158,7 @@
 		const Uint8ArraySignedTx = signedTxn.map((stxn) => stxn.blob);
 		const confirmedTx = await this.sendAndWait(Uint8ArraySignedTx);
 
-		console.log("confirmedTx: ", confirmedTx);
->>>>>>> 4cdbec91
+		log("confirmedTx: ", confirmedTx);
 		return confirmedTx;
 	}
 	/** @deprecated */
