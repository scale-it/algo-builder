import { formatJsonRpcRequest } from "@json-rpc-tools/utils";
import WalletConnect from "@walletconnect/client";
import QRCodeModal from "algorand-walletconnect-qrcode-modal";
import algosdk, { Transaction } from "algosdk";

import { WalletTransaction } from "../algo-signer-types";
import {
<<<<<<< HEAD
  ExecParams, SessionConnectResponse, SessionDisconnectResponse,
  SessionUpdateResponse, SignTxnParams, TransactionInGroup
=======
	ChainType,
	ExecParams,
	SessionConnectResponse,
	SessionDisconnectResponse,
	SessionUpdateResponse,
	SignTxnParams,
	TransactionInGroup,
>>>>>>> 4c14af42
} from "../types";
import { algoexplorerAlgod, mkTxParams } from "./api";
import { ALGORAND_SIGN_TRANSACTION_REQUEST } from "./constants";
import { mkTransaction } from "./txn";

const CONFIRMED_ROUND = "confirmed-round";
const LAST_ROUND = "last-round";

export class WallectConnectSession {
<<<<<<< HEAD
  readonly connector: WalletConnect;
  private readonly algodClient: algosdk.Algodv2;
  wcAccounts: string[];

  constructor (chain: string, connector?: WalletConnect) {
    this.algodClient = algoexplorerAlgod(chain);
    if (connector) {
      this.connector = connector;
    } else {
      // create new session
      this.connector = new WalletConnect({
        bridge: "https://bridge.walletconnect.org", // Required
        qrcodeModal: QRCodeModal
      });
    }

    // if connection not already established, log message to create one
    if (!this.connector.connected) {
      console.warn(`Connection not established, please use "this.create()" to create new session`);
    }
    this.wcAccounts = this.connector.accounts;
  }

  /**
   * Create new session
   * @param force if true, kills an existing session and creates new one.
   * By default force is false
   */
  async create (force: boolean = false): Promise<void> {
    if (this.connector.connected) {
      if (force) {
        try { await this.close(); } catch (e) { };
      } else {
        console.warn(`A session is already active`);
        return;
      }
    }
    await this.connector.createSession();
  }

  /**
   * Close Connection
   */
  async close (): Promise<void> {
    await this.connector.killSession();
  }

  /**
   * On connect subscription event
   * @param handler handler callback
   */
  onConnect (handler: (error: Error | null, response: SessionConnectResponse) => unknown): void {
    this.connector.on("connect", (err, payload) => {
      const { peerId, peerMeta, accounts }: SessionConnectResponse = payload.params[0];
      this.wcAccounts = accounts;
      handler(err, { peerId, peerMeta, accounts });
    });
  }

  /**
   * onUpdate subscription event
   * @param handler handler callback
   */
  onUpdate (handler: (error: Error | null, response: SessionUpdateResponse) => unknown): void {
    this.connector.on("session_update", (err, payload) => {
      const { accounts }: SessionUpdateResponse = payload.params[0];
      this.wcAccounts = accounts;
      handler(err, { accounts });
    });
  }

  /**
   * onDisconnect subscription event
   * @param handler handler callback
   */
  onDisconnect (handler: (error: Error | null, payload: SessionDisconnectResponse) => unknown): void {
    this.connector.on("disconnect", (err, payload) => {
      const { message }: SessionDisconnectResponse = payload.params[0];
      handler(err, { message });
    });
  }

  /**
   * Sign a single transaction from a wallect connect session
   * @param txn { SDK transaction object, shouldSign, signers, msig } object
   * @param message optional message with txn
   * @returns raw signed txn
   */
  private async signTransaction (txn: algosdk.Transaction, message?: string): Promise<Uint8Array> {
    const txnInGroup: TransactionInGroup = {
      txn,
      shouldSign: true
    };
    const response = await this.signTransactionGroup([txnInGroup], message);
    if (response[0] == null) {
      throw new Error("Transaction was returned unsigned");
    }
    return response[0];
  }

  /**
   * Sign a group of transaction(s) from a wallect connect session
   * @param txn { SDK transaction object, shouldSign, signers, msig } object
   * @param message optional message with txn
   * @returns array of raw signed txns | null. null representes that the txn in array is NOT signed
   * by wallet user (i.e signable by someone else).
   * TODO: handle case of multiple signers in group transaction
   */
  async signTransactionGroup (txns: TransactionInGroup[], message?: string):
  Promise<Array<(Uint8Array | null)>> {
    const walletTxns: WalletTransaction[] = txns.map(txn => {
      const encodedTxn = Buffer.from(algosdk.encodeUnsignedTransaction(txn.txn)).toString("base64");
      let signers: string[] | undefined;
      if (txn.shouldSign) {
        if (Array.isArray(txn.signers)) {
          signers = txn.signers;
        } else if (txn.signers) {
          signers = [txn.signers];
        } else {
          signers = undefined;
        }
      } else {
        signers = [];
      }

      return {
        signers,
        txn: encodedTxn,
        message: txn.message,
        msig: txn.msig
      };
    });

    const requestParams: SignTxnParams = [walletTxns];
    console.log('requestParams ', requestParams);

    if (message) {
      requestParams.push({ message });
    }
    const request = formatJsonRpcRequest(ALGORAND_SIGN_TRANSACTION_REQUEST, requestParams);
    const result: Array<string | null> = await this.connector.sendCustomRequest(request);
    return result.map(element => {
      return element ? new Uint8Array(Buffer.from(element, "base64")) : null;
    });
  }

  /**
   * Send signed transaction to network and wait for confirmation
   * @param rawTxns Signed Transaction(s)
   */
  private async sendAndWait (
    rawTxns: Uint8Array | Uint8Array[]
  ): Promise<algosdk.modelsv2.PendingTransactionResponse> {
    const txInfo = await this.algodClient.sendRawTransaction(rawTxns).do();
    return await this.waitForConfirmation(txInfo.txId);
  }

  // Function used to wait for a tx confirmation
  private async waitForConfirmation (txId: string): Promise<algosdk.modelsv2.PendingTransactionResponse> {
    const response = await this.algodClient.status().do();
    let lastround = response[LAST_ROUND];
    while (true) {
      const pendingInfo = await this.algodClient.pendingTransactionInformation(txId).do();
      if (pendingInfo["pool-error"]) {
        throw new Error(`Transaction Pool Error: ${pendingInfo["pool-error"] as string}`);
      }
      if (pendingInfo[CONFIRMED_ROUND] !== null && pendingInfo[CONFIRMED_ROUND] > 0) {
        return pendingInfo as algosdk.modelsv2.PendingTransactionResponse;
      }
      lastround++;
      await this.algodClient.statusAfterBlock(lastround).do();
    }
  };

  /**
   * Execute single transaction or group of transactions (atomic transaction)
   * @param execParams transaction parameters or atomic transaction parameters
   */
  async executeTransaction (execParams: ExecParams | ExecParams[]):
  Promise<algosdk.modelsv2.PendingTransactionResponse> {
    let signedTxn;
    let txns: Transaction[] = [];
    let confirmedTx: algosdk.modelsv2.PendingTransactionResponse;
    if (Array.isArray(execParams)) {
      if (execParams.length > 16) { throw new Error("Maximum size of an atomic transfer group is 16"); }
      for (const [_, txn] of execParams.entries()) {
        txns.push(mkTransaction(txn, await mkTxParams(this.algodClient, txn.payFlags)));
      }

      txns = algosdk.assignGroupID(txns);
      const toBeSignedTxns: TransactionInGroup[] = txns.map((txn: Transaction) => {
        return { txn: txn, shouldSign: true };
      });

      signedTxn = await this.signTransactionGroup(toBeSignedTxns);
      // remove null values from signed txns array
      // TODO: replace null values with "externally" signed txns, otherwise
      // signedtxns with nulls will always fail!
      signedTxn = signedTxn.filter(stxn => stxn);
      confirmedTx = await this.sendAndWait(signedTxn as Uint8Array[]);
    } else {
      const txn = mkTransaction(execParams, await mkTxParams(this.algodClient, execParams.payFlags));
      signedTxn = await this.signTransaction(txn);
      confirmedTx = await this.sendAndWait(signedTxn);
    }

    console.log('confirmedTx: ', confirmedTx);
    return confirmedTx;
  }
=======
	readonly connector: WalletConnect;
	private readonly algodClient: algosdk.Algodv2;
	wcAccounts: string[];

	constructor(chain: ChainType, connector?: WalletConnect) {
		this.algodClient = clientForChain(chain);
		if (connector) {
			this.connector = connector;
		} else {
			// create new session
			this.connector = new WalletConnect({
				bridge: "https://bridge.walletconnect.org", // Required
				qrcodeModal: QRCodeModal,
			});
		}

		// if connection not already established, log message to create one
		if (!this.connector.connected) {
			console.warn(
				`Connection not established, please use "this.create()" to create new session`
			);
		}
		this.wcAccounts = this.connector.accounts;
	}

	/**
	 * Create new session
	 * @param force if true, kills an existing session and creates new one.
	 * By default force is false
	 */
	async create(force = false): Promise<void> {
		if (this.connector.connected) {
			if (force) {
				try {
					await this.close();
				} catch (e) {
					console.error("Can't close walletconnect connection", e);
				}
			} else {
				console.warn(`A session is already active`);
				return;
			}
		}
		await this.connector.createSession();
	}

	/**
	 * Close Connection
	 */
	async close(): Promise<void> {
		await this.connector.killSession();
	}

	/**
	 * On connect subscription event
	 * @param handler handler callback
	 */
	onConnect(handler: (error: Error | null, response: SessionConnectResponse) => unknown): void {
		this.connector.on("connect", (err, payload) => {
			const { wcPeerId, wcPeerMeta, wcAccounts }: SessionConnectResponse = payload.params[0];
			this.wcAccounts = wcAccounts;
			handler(err, { wcPeerId, wcPeerMeta, wcAccounts });
		});
	}

	/**
	 * onUpdate subscription event
	 * @param handler handler callback
	 */
	onUpdate(handler: (error: Error | null, response: SessionUpdateResponse) => unknown): void {
		this.connector.on("session_update", (err, payload) => {
			const { wcAccounts }: SessionUpdateResponse = payload.params[0];
			this.wcAccounts = wcAccounts;
			handler(err, { wcAccounts });
		});
	}

	/**
	 * onDisconnect subscription event
	 * @param handler handler callback
	 */
	onDisconnect(
		handler: (error: Error | null, payload: SessionDisconnectResponse) => unknown
	): void {
		this.connector.on("disconnect", (err, payload) => {
			const { message }: SessionDisconnectResponse = payload.params[0];
			handler(err, { message });
		});
	}

	/**
	 * Sign a single transaction from a wallect connect session
	 * @param txn { SDK transaction object, shouldSign, signers, msig } object
	 * @param message optional message with txn
	 * @returns raw signed txn
	 */
	private async signTransaction(
		txn: algosdk.Transaction,
		message?: string
	): Promise<Uint8Array> {
		const txnInGroup: TransactionInGroup = {
			txn,
			shouldSign: true,
		};
		const response = await this.signTransactionGroup([txnInGroup], message);
		if (response[0] == null) {
			throw new Error("Transaction was returned unsigned");
		}
		return response[0];
	}

	/**
	 * Sign a group of transaction(s) from a wallect connect session
	 * @param txn { SDK transaction object, shouldSign, signers, msig } object
	 * @param message optional message with txn
	 * @returns array of raw signed txns | null. null representes that the txn in array is NOT signed
	 * by wallet user (i.e signable by someone else).
	 * TODO: handle case of multiple signers in group transaction
	 */
	async signTransactionGroup(
		txns: TransactionInGroup[],
		message?: string
	): Promise<Array<Uint8Array | null>> {
		const walletTxns: WalletTransaction[] = txns.map((txn) => {
			const encodedTxn = Buffer.from(algosdk.encodeUnsignedTransaction(txn.txn)).toString(
				"base64"
			);
			let signers: string[] | undefined;
			if (txn.shouldSign) {
				if (Array.isArray(txn.signers)) {
					signers = txn.signers;
				} else if (txn.signers) {
					signers = [txn.signers];
				} else {
					signers = undefined;
				}
			} else {
				signers = [];
			}

			return {
				signers,
				txn: encodedTxn,
				message: txn.message,
				msig: txn.msig,
			};
		});

		const requestParams: SignTxnParams = [walletTxns];
		console.log("requestParams ", requestParams);

		if (message) {
			requestParams.push({ message });
		}
		const request = formatJsonRpcRequest(ALGORAND_SIGN_TRANSACTION_REQUEST, requestParams);
		const result: Array<string | null> = await this.connector.sendCustomRequest(request);
		return result.map((element) => {
			return element ? new Uint8Array(Buffer.from(element, "base64")) : null;
		});
	}

	/**
	 * Send signed transaction to network and wait for confirmation
	 * @param rawTxns Signed Transaction(s)
	 */
	private async sendAndWait(
		rawTxns: Uint8Array | Uint8Array[]
	): Promise<algosdk.modelsv2.PendingTransactionResponse> {
		const txInfo = await this.algodClient.sendRawTransaction(rawTxns).do();
		return await this.waitForConfirmation(txInfo.txId);
	}

	// Function used to wait for a tx confirmation
	private async waitForConfirmation(
		txId: string
	): Promise<algosdk.modelsv2.PendingTransactionResponse> {
		const response = await this.algodClient.status().do();
		let lastround = response[LAST_ROUND];
		// eslint-disable-next-line no-constant-condition
		while (true) {
			const pendingInfo = await this.algodClient.pendingTransactionInformation(txId).do();
			if (pendingInfo["pool-error"]) {
				throw new Error(`Transaction Pool Error: ${pendingInfo["pool-error"] as string}`);
			}
			if (pendingInfo[CONFIRMED_ROUND] !== null && pendingInfo[CONFIRMED_ROUND] > 0) {
				return pendingInfo as algosdk.modelsv2.PendingTransactionResponse;
			}
			lastround++;
			await this.algodClient.statusAfterBlock(lastround).do();
		}
	}

	/**
	 * Execute single transaction or group of transactions (atomic transaction)
	 * @param execParams transaction parameters or atomic transaction parameters
	 */
	async executeTransaction(
		execParams: ExecParams | ExecParams[]
	): Promise<algosdk.modelsv2.PendingTransactionResponse> {
		let signedTxn;
		let txns: Transaction[] = [];
		let confirmedTx: algosdk.modelsv2.PendingTransactionResponse;
		if (Array.isArray(execParams)) {
			if (execParams.length > 16) {
				throw new Error("Maximum size of an atomic transfer group is 16");
			}
			for (const [_, txn] of execParams.entries()) {
				txns.push(mkTransaction(txn, await mkTxParams(this.algodClient, txn.payFlags)));
			}

			txns = algosdk.assignGroupID(txns);
			const toBeSignedTxns: TransactionInGroup[] = txns.map((txn: Transaction) => {
				return { txn: txn, shouldSign: true };
			});

			signedTxn = await this.signTransactionGroup(toBeSignedTxns);
			// remove null values from signed txns array
			// TODO: replace null values with "externally" signed txns, otherwise
			// signedtxns with nulls will always fail!
			signedTxn = signedTxn.filter((stxn) => stxn);
			confirmedTx = await this.sendAndWait(signedTxn as Uint8Array[]);
		} else {
			const txn = mkTransaction(
				execParams,
				await mkTxParams(this.algodClient, execParams.payFlags)
			);
			signedTxn = await this.signTransaction(txn);
			confirmedTx = await this.sendAndWait(signedTxn);
		}

		console.log("confirmedTx: ", confirmedTx);
		return confirmedTx;
	}
>>>>>>> 4c14af42
}<|MERGE_RESOLUTION|>--- conflicted
+++ resolved
@@ -5,18 +5,8 @@
 
 import { WalletTransaction } from "../algo-signer-types";
 import {
-<<<<<<< HEAD
   ExecParams, SessionConnectResponse, SessionDisconnectResponse,
   SessionUpdateResponse, SignTxnParams, TransactionInGroup
-=======
-	ChainType,
-	ExecParams,
-	SessionConnectResponse,
-	SessionDisconnectResponse,
-	SessionUpdateResponse,
-	SignTxnParams,
-	TransactionInGroup,
->>>>>>> 4c14af42
 } from "../types";
 import { algoexplorerAlgod, mkTxParams } from "./api";
 import { ALGORAND_SIGN_TRANSACTION_REQUEST } from "./constants";
@@ -26,7 +16,6 @@
 const LAST_ROUND = "last-round";
 
 export class WallectConnectSession {
-<<<<<<< HEAD
   readonly connector: WalletConnect;
   private readonly algodClient: algosdk.Algodv2;
   wcAccounts: string[];
@@ -136,7 +125,7 @@
    * TODO: handle case of multiple signers in group transaction
    */
   async signTransactionGroup (txns: TransactionInGroup[], message?: string):
-  Promise<Array<(Uint8Array | null)>> {
+    Promise<Array<(Uint8Array | null)>> {
     const walletTxns: WalletTransaction[] = txns.map(txn => {
       const encodedTxn = Buffer.from(algosdk.encodeUnsignedTransaction(txn.txn)).toString("base64");
       let signers: string[] | undefined;
@@ -206,7 +195,7 @@
    * @param execParams transaction parameters or atomic transaction parameters
    */
   async executeTransaction (execParams: ExecParams | ExecParams[]):
-  Promise<algosdk.modelsv2.PendingTransactionResponse> {
+    Promise<algosdk.modelsv2.PendingTransactionResponse> {
     let signedTxn;
     let txns: Transaction[] = [];
     let confirmedTx: algosdk.modelsv2.PendingTransactionResponse;
@@ -236,239 +225,4 @@
     console.log('confirmedTx: ', confirmedTx);
     return confirmedTx;
   }
-=======
-	readonly connector: WalletConnect;
-	private readonly algodClient: algosdk.Algodv2;
-	wcAccounts: string[];
-
-	constructor(chain: ChainType, connector?: WalletConnect) {
-		this.algodClient = clientForChain(chain);
-		if (connector) {
-			this.connector = connector;
-		} else {
-			// create new session
-			this.connector = new WalletConnect({
-				bridge: "https://bridge.walletconnect.org", // Required
-				qrcodeModal: QRCodeModal,
-			});
-		}
-
-		// if connection not already established, log message to create one
-		if (!this.connector.connected) {
-			console.warn(
-				`Connection not established, please use "this.create()" to create new session`
-			);
-		}
-		this.wcAccounts = this.connector.accounts;
-	}
-
-	/**
-	 * Create new session
-	 * @param force if true, kills an existing session and creates new one.
-	 * By default force is false
-	 */
-	async create(force = false): Promise<void> {
-		if (this.connector.connected) {
-			if (force) {
-				try {
-					await this.close();
-				} catch (e) {
-					console.error("Can't close walletconnect connection", e);
-				}
-			} else {
-				console.warn(`A session is already active`);
-				return;
-			}
-		}
-		await this.connector.createSession();
-	}
-
-	/**
-	 * Close Connection
-	 */
-	async close(): Promise<void> {
-		await this.connector.killSession();
-	}
-
-	/**
-	 * On connect subscription event
-	 * @param handler handler callback
-	 */
-	onConnect(handler: (error: Error | null, response: SessionConnectResponse) => unknown): void {
-		this.connector.on("connect", (err, payload) => {
-			const { wcPeerId, wcPeerMeta, wcAccounts }: SessionConnectResponse = payload.params[0];
-			this.wcAccounts = wcAccounts;
-			handler(err, { wcPeerId, wcPeerMeta, wcAccounts });
-		});
-	}
-
-	/**
-	 * onUpdate subscription event
-	 * @param handler handler callback
-	 */
-	onUpdate(handler: (error: Error | null, response: SessionUpdateResponse) => unknown): void {
-		this.connector.on("session_update", (err, payload) => {
-			const { wcAccounts }: SessionUpdateResponse = payload.params[0];
-			this.wcAccounts = wcAccounts;
-			handler(err, { wcAccounts });
-		});
-	}
-
-	/**
-	 * onDisconnect subscription event
-	 * @param handler handler callback
-	 */
-	onDisconnect(
-		handler: (error: Error | null, payload: SessionDisconnectResponse) => unknown
-	): void {
-		this.connector.on("disconnect", (err, payload) => {
-			const { message }: SessionDisconnectResponse = payload.params[0];
-			handler(err, { message });
-		});
-	}
-
-	/**
-	 * Sign a single transaction from a wallect connect session
-	 * @param txn { SDK transaction object, shouldSign, signers, msig } object
-	 * @param message optional message with txn
-	 * @returns raw signed txn
-	 */
-	private async signTransaction(
-		txn: algosdk.Transaction,
-		message?: string
-	): Promise<Uint8Array> {
-		const txnInGroup: TransactionInGroup = {
-			txn,
-			shouldSign: true,
-		};
-		const response = await this.signTransactionGroup([txnInGroup], message);
-		if (response[0] == null) {
-			throw new Error("Transaction was returned unsigned");
-		}
-		return response[0];
-	}
-
-	/**
-	 * Sign a group of transaction(s) from a wallect connect session
-	 * @param txn { SDK transaction object, shouldSign, signers, msig } object
-	 * @param message optional message with txn
-	 * @returns array of raw signed txns | null. null representes that the txn in array is NOT signed
-	 * by wallet user (i.e signable by someone else).
-	 * TODO: handle case of multiple signers in group transaction
-	 */
-	async signTransactionGroup(
-		txns: TransactionInGroup[],
-		message?: string
-	): Promise<Array<Uint8Array | null>> {
-		const walletTxns: WalletTransaction[] = txns.map((txn) => {
-			const encodedTxn = Buffer.from(algosdk.encodeUnsignedTransaction(txn.txn)).toString(
-				"base64"
-			);
-			let signers: string[] | undefined;
-			if (txn.shouldSign) {
-				if (Array.isArray(txn.signers)) {
-					signers = txn.signers;
-				} else if (txn.signers) {
-					signers = [txn.signers];
-				} else {
-					signers = undefined;
-				}
-			} else {
-				signers = [];
-			}
-
-			return {
-				signers,
-				txn: encodedTxn,
-				message: txn.message,
-				msig: txn.msig,
-			};
-		});
-
-		const requestParams: SignTxnParams = [walletTxns];
-		console.log("requestParams ", requestParams);
-
-		if (message) {
-			requestParams.push({ message });
-		}
-		const request = formatJsonRpcRequest(ALGORAND_SIGN_TRANSACTION_REQUEST, requestParams);
-		const result: Array<string | null> = await this.connector.sendCustomRequest(request);
-		return result.map((element) => {
-			return element ? new Uint8Array(Buffer.from(element, "base64")) : null;
-		});
-	}
-
-	/**
-	 * Send signed transaction to network and wait for confirmation
-	 * @param rawTxns Signed Transaction(s)
-	 */
-	private async sendAndWait(
-		rawTxns: Uint8Array | Uint8Array[]
-	): Promise<algosdk.modelsv2.PendingTransactionResponse> {
-		const txInfo = await this.algodClient.sendRawTransaction(rawTxns).do();
-		return await this.waitForConfirmation(txInfo.txId);
-	}
-
-	// Function used to wait for a tx confirmation
-	private async waitForConfirmation(
-		txId: string
-	): Promise<algosdk.modelsv2.PendingTransactionResponse> {
-		const response = await this.algodClient.status().do();
-		let lastround = response[LAST_ROUND];
-		// eslint-disable-next-line no-constant-condition
-		while (true) {
-			const pendingInfo = await this.algodClient.pendingTransactionInformation(txId).do();
-			if (pendingInfo["pool-error"]) {
-				throw new Error(`Transaction Pool Error: ${pendingInfo["pool-error"] as string}`);
-			}
-			if (pendingInfo[CONFIRMED_ROUND] !== null && pendingInfo[CONFIRMED_ROUND] > 0) {
-				return pendingInfo as algosdk.modelsv2.PendingTransactionResponse;
-			}
-			lastround++;
-			await this.algodClient.statusAfterBlock(lastround).do();
-		}
-	}
-
-	/**
-	 * Execute single transaction or group of transactions (atomic transaction)
-	 * @param execParams transaction parameters or atomic transaction parameters
-	 */
-	async executeTransaction(
-		execParams: ExecParams | ExecParams[]
-	): Promise<algosdk.modelsv2.PendingTransactionResponse> {
-		let signedTxn;
-		let txns: Transaction[] = [];
-		let confirmedTx: algosdk.modelsv2.PendingTransactionResponse;
-		if (Array.isArray(execParams)) {
-			if (execParams.length > 16) {
-				throw new Error("Maximum size of an atomic transfer group is 16");
-			}
-			for (const [_, txn] of execParams.entries()) {
-				txns.push(mkTransaction(txn, await mkTxParams(this.algodClient, txn.payFlags)));
-			}
-
-			txns = algosdk.assignGroupID(txns);
-			const toBeSignedTxns: TransactionInGroup[] = txns.map((txn: Transaction) => {
-				return { txn: txn, shouldSign: true };
-			});
-
-			signedTxn = await this.signTransactionGroup(toBeSignedTxns);
-			// remove null values from signed txns array
-			// TODO: replace null values with "externally" signed txns, otherwise
-			// signedtxns with nulls will always fail!
-			signedTxn = signedTxn.filter((stxn) => stxn);
-			confirmedTx = await this.sendAndWait(signedTxn as Uint8Array[]);
-		} else {
-			const txn = mkTransaction(
-				execParams,
-				await mkTxParams(this.algodClient, execParams.payFlags)
-			);
-			signedTxn = await this.signTransaction(txn);
-			confirmedTx = await this.sendAndWait(signedTxn);
-		}
-
-		console.log("confirmedTx: ", confirmedTx);
-		return confirmedTx;
-	}
->>>>>>> 4c14af42
 }