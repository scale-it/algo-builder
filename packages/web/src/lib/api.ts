--- conflicted
+++ resolved
@@ -5,7 +5,6 @@
 const mainnetAlgoExplorer = new Algodv2("", "https://algoexplorerapi.io", "");
 const testnetAlgoExplorer = new Algodv2("", "https://node.testnet.algoexplorerapi.io", "");
 
-<<<<<<< HEAD
 export function algoexplorerAlgod (chain: string): algosdk.Algodv2 {
   switch (chain) {
     case ChainType.MainNet:
@@ -15,33 +14,22 @@
     default:
       throw new Error(`Unknown chain type: ${chain}`);
   }
-=======
-export function clientForChain(chain: ChainType): algosdk.Algodv2 {
-	switch (chain) {
-		case ChainType.MainNet:
-			return mainNetClient;
-		case ChainType.TestNet:
-			return testNetClient;
-		default:
-			throw new Error(`Unknown chain type: ${chain as string}`);
-	}
->>>>>>> 4c14af42
 }
 
 /**
  * Returns blockchain transaction suggested parameters (firstRound, lastRound, fee..)
  * @param algocl an Algorand client, instance of Algodv2, used to communicate with a blockchain node.
  */
-export async function getSuggestedParams(algocl: Algodv2): Promise<SuggestedParams> {
-	const params = await algocl.getTransactionParams().do();
-	const genesisInfo = await algocl.genesis().do();
-	// Private chains may have an issue with firstRound
-	if (!genesisInfo.devmode && params.firstRound === 0) {
-		throw new Error(
-			"Suggested params returned 0 as firstRound. Ensure that your node progresses."
-		);
-	}
-	return params;
+export async function getSuggestedParams (algocl: Algodv2): Promise<SuggestedParams> {
+  const params = await algocl.getTransactionParams().do();
+  const genesisInfo = await algocl.genesis().do();
+  // Private chains may have an issue with firstRound
+  if (!genesisInfo.devmode && params.firstRound === 0) {
+    throw new Error(
+      "Suggested params returned 0 as firstRound. Ensure that your node progresses."
+    );
+  }
+  return params;
 }
 
 /**
@@ -50,24 +38,24 @@
  * @param userParams a dict containing custom params defined by the user
  * @param s suggested transaction params
  */
-export async function mkTxParams(
-	algocl: Algodv2,
-	userParams: TxParams,
-	s?: SuggestedParams
+export async function mkTxParams (
+  algocl: Algodv2,
+  userParams: TxParams,
+  s?: SuggestedParams
 ): Promise<SuggestedParams> {
-	if (s === undefined) {
-		s = await getSuggestedParams(algocl);
-	}
+  if (s === undefined) {
+    s = await getSuggestedParams(algocl);
+  }
 
-	if (userParams.flatFee === undefined) {
-		s.flatFee = userParams.totalFee !== undefined;
-	}
-	s.fee = userParams.totalFee || userParams.feePerByte || ALGORAND_MIN_TX_FEE; // eslint-disable-line @typescript-eslint/prefer-nullish-coalescing
+  if (userParams.flatFee === undefined) {
+    s.flatFee = userParams.totalFee !== undefined;
+  }
+  s.fee = userParams.totalFee || userParams.feePerByte || ALGORAND_MIN_TX_FEE; // eslint-disable-line @typescript-eslint/prefer-nullish-coalescing
 
-	s.firstRound = userParams.firstValid || s.firstRound; // eslint-disable-line @typescript-eslint/prefer-nullish-coalescing
-	s.lastRound =
-		userParams.firstValid === undefined || userParams.validRounds === undefined // eslint-disable-line @typescript-eslint/prefer-nullish-coalescing
-			? s.lastRound
-			: Number(userParams.firstValid) + Number(userParams.validRounds);
-	return s;
+  s.firstRound = userParams.firstValid || s.firstRound; // eslint-disable-line @typescript-eslint/prefer-nullish-coalescing
+  s.lastRound =
+    userParams.firstValid === undefined || userParams.validRounds === undefined // eslint-disable-line @typescript-eslint/prefer-nullish-coalescing
+      ? s.lastRound
+      : Number(userParams.firstValid) + Number(userParams.validRounds);
+  return s;
 }