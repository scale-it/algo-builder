{
<<<<<<< HEAD
  "name": "@algo-builder/web",
  "version": "3.2.0",
  "license": "Apache-2.0",
  "homepage": "https://algobuilder.dev",
  "repository": "https://github.com/scale-it/algo-builder.git",
  "description": "package for the web",
  "keywords": [
    "smart-contracts",
    "blockchain",
    "algorand",
    "dapps",
    "javascript",
    "tooling"
  ],
  "main": "build/index.js",
  "types": "build/index.d.ts",
  "engines": {
    "node": ">=14.11.0"
  },
  "scripts": {
    "lint": "eslint --ext .js,.ts src",
    "lint:fix": "eslint --fix --ext .js,.ts src",
    "lint:unix": "eslint --format unix --ext .js,.ts src",
    "test": "echo testing web; mocha",
    "test:watch:p": "mocha -w &",
    "coverage": "nyc ../../node_modules/mocha/bin/mocha",
    "build": "tsc --build .",
    "build:watch": "tsc -w -p .",
    "build:docs": "typedoc --out ../../docs/api/web --excludePrivate --exclude \"internal/**\" src/index.ts",
    "clean": "rimraf builtin-tasks internal *.d.ts *.map *.js tsconfig.ts buildinfo build",
    "prepublish": "yarn build"
  },
  "dependencies": {
    "@json-rpc-tools/utils": "^1.7.6",
    "@randlabs/myalgo-connect": "^1.1.2",
    "@walletconnect/client": "^1.6.6",
    "@walletconnect/types": "^1.7.1",
    "algorand-walletconnect-qrcode-modal": "^1.6.1",
    "algosdk": "^1.13.1",
    "zod": "^3.11.6"
  },
  "devDependencies": {
    "@types/chai": "^4.2.22",
    "@types/mocha": "^9.0.0",
    "@types/node": "15.12.5",
    "@types/sinon": "^9.0.4",
    "chai": "^4.3.4",
    "eslint": "^8.10.0",
    "mocha": "^9.2.0",
    "nyc": "^15.1.0",
    "sinon": "^12.0.1",
    "ts-node": "^10.4.0",
    "typedoc": "^0.22.11",
    "typescript": "^4.5.5"
  },
  "publishConfig": {
    "access": "public",
    "no-git-tag-version": true
  },
  "files": [
    "build/",
    "LICENSE",
    "README.md"
  ],
  "nyc": {
    "extension": [
      ".ts"
    ],
    "exclude": [
      "build",
      "test",
      "coverage",
      ".nyc_output"
    ],
    "reporter": [
      "text",
      "lcovonly"
    ],
    "all": true
  }
=======
	"name": "@algo-builder/web",
	"version": "3.2.0",
	"license": "Apache-2.0",
	"homepage": "https://algobuilder.dev",
	"repository": "https://github.com/scale-it/algo-builder.git",
	"description": "package for the web",
	"keywords": [
		"smart-contracts",
		"blockchain",
		"algorand",
		"dapps",
		"javascript",
		"tooling"
	],
	"main": "build/index.js",
	"types": "build/index.d.ts",
	"engines": {
		"node": ">=14.11.0"
	},
	"scripts": {
		"lint": "eslint --ext .js,.ts src",
		"lint:fix": "eslint --cache --fix --ext .js,.ts src",
		"lint:unix": "eslint --cache --format unix --ext .js,.ts src",
		"test": "echo testing web; mocha",
		"test:watch:p": "mocha -w &",
		"coverage": "nyc ../../node_modules/mocha/bin/mocha",
		"build": "tsc --build .",
		"build:watch": "tsc -w -p .",
		"build:docs": "typedoc --out ../../docs/api/web --excludePrivate --exclude \"internal/**\" src/index.ts",
		"clean": "rimraf builtin-tasks internal *.d.ts *.map *.js tsconfig.ts buildinfo build",
		"prepublish": "yarn build"
	},
	"dependencies": {
		"@json-rpc-tools/utils": "^1.7.6",
		"@walletconnect/client": "^1.6.6",
		"@walletconnect/types": "^1.7.1",
		"algorand-walletconnect-qrcode-modal": "^1.6.1",
		"algosdk": "^1.13.1",
		"zod": "^3.11.6"
	},
	"devDependencies": {
		"@types/chai": "^4.2.22",
		"@types/mocha": "^9.0.0",
		"@types/node": "15.12.5",
		"@types/sinon": "^9.0.4",
		"chai": "^4.3.4",
		"eslint": "^8.10.0",
		"mocha": "^9.2.0",
		"nyc": "^15.1.0",
		"sinon": "^12.0.1",
		"ts-node": "^10.4.0",
		"typedoc": "^0.22.11",
		"typescript": "^4.5.5"
	},
	"publishConfig": {
		"access": "public",
		"no-git-tag-version": true
	},
	"files": [
		"build/",
		"LICENSE",
		"README.md"
	],
	"nyc": {
		"extension": [
			".ts"
		],
		"exclude": [
			"build",
			"test",
			"coverage",
			".nyc_output"
		],
		"reporter": [
			"text",
			"lcovonly"
		],
		"all": true
	}
>>>>>>> 4c14af42
}<|MERGE_RESOLUTION|>--- conflicted
+++ resolved
@@ -1,86 +1,4 @@
 {
-<<<<<<< HEAD
-  "name": "@algo-builder/web",
-  "version": "3.2.0",
-  "license": "Apache-2.0",
-  "homepage": "https://algobuilder.dev",
-  "repository": "https://github.com/scale-it/algo-builder.git",
-  "description": "package for the web",
-  "keywords": [
-    "smart-contracts",
-    "blockchain",
-    "algorand",
-    "dapps",
-    "javascript",
-    "tooling"
-  ],
-  "main": "build/index.js",
-  "types": "build/index.d.ts",
-  "engines": {
-    "node": ">=14.11.0"
-  },
-  "scripts": {
-    "lint": "eslint --ext .js,.ts src",
-    "lint:fix": "eslint --fix --ext .js,.ts src",
-    "lint:unix": "eslint --format unix --ext .js,.ts src",
-    "test": "echo testing web; mocha",
-    "test:watch:p": "mocha -w &",
-    "coverage": "nyc ../../node_modules/mocha/bin/mocha",
-    "build": "tsc --build .",
-    "build:watch": "tsc -w -p .",
-    "build:docs": "typedoc --out ../../docs/api/web --excludePrivate --exclude \"internal/**\" src/index.ts",
-    "clean": "rimraf builtin-tasks internal *.d.ts *.map *.js tsconfig.ts buildinfo build",
-    "prepublish": "yarn build"
-  },
-  "dependencies": {
-    "@json-rpc-tools/utils": "^1.7.6",
-    "@randlabs/myalgo-connect": "^1.1.2",
-    "@walletconnect/client": "^1.6.6",
-    "@walletconnect/types": "^1.7.1",
-    "algorand-walletconnect-qrcode-modal": "^1.6.1",
-    "algosdk": "^1.13.1",
-    "zod": "^3.11.6"
-  },
-  "devDependencies": {
-    "@types/chai": "^4.2.22",
-    "@types/mocha": "^9.0.0",
-    "@types/node": "15.12.5",
-    "@types/sinon": "^9.0.4",
-    "chai": "^4.3.4",
-    "eslint": "^8.10.0",
-    "mocha": "^9.2.0",
-    "nyc": "^15.1.0",
-    "sinon": "^12.0.1",
-    "ts-node": "^10.4.0",
-    "typedoc": "^0.22.11",
-    "typescript": "^4.5.5"
-  },
-  "publishConfig": {
-    "access": "public",
-    "no-git-tag-version": true
-  },
-  "files": [
-    "build/",
-    "LICENSE",
-    "README.md"
-  ],
-  "nyc": {
-    "extension": [
-      ".ts"
-    ],
-    "exclude": [
-      "build",
-      "test",
-      "coverage",
-      ".nyc_output"
-    ],
-    "reporter": [
-      "text",
-      "lcovonly"
-    ],
-    "all": true
-  }
-=======
 	"name": "@algo-builder/web",
 	"version": "3.2.0",
 	"license": "Apache-2.0",
@@ -160,5 +78,4 @@
 		],
 		"all": true
 	}
->>>>>>> 4c14af42
 }