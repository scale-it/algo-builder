{
  "name": "@algo-builder/runtime",
  "version": "2.0.1",
  "contributors": [
    {
      "name": "Robert Zaremba",
      "url": "https://github.com/robert-zaremba"
    },
    {
      "name": "Amit Yadav",
      "url": "https://github.com/amityadav0"
    },
    {
      "name": "Ratik Jindal",
      "url": "https://github.com/ratik21"
    }
  ],
  "license": "Apache-2.0",
  "repository": "https://github.com/scale-it/algo-builder.git",
  "description": "JavaScript implementation of Algorand runtime (transaction execution + TEAL interpreter)",
  "keywords": [
    "smart-contracts",
    "blockchain",
    "algorand",
    "dapps",
    "javascript",
    "tooling"
  ],
  "main": "build/index.js",
  "types": "build/index.d.ts",
  "engines": {
    "node": ">=14.11.0"
  },
  "scripts": {
    "lint": "eslint --ext .js,.ts src test",
    "lint:fix": "eslint --fix --ext .js,.ts src test",
    "lint:unix": "eslint --format unix --ext .js,.ts src test",
    "test": "mocha",
    "test:watch:p": "mocha -w &",
    "coverage": "nyc ../../node_modules/mocha/bin/mocha",
    "build": "tsc --build .",
    "build:watch": "tsc -w -p .",
    "build:docs": "typedoc --out ../../docs/api/runtime --excludePrivate --exclude \"internal/**\" src/index.ts",
    "clean": "rimraf builtin-tasks internal *.d.ts *.map *.js tsconfig.ts buildinfo build",
    "prepublish": "yarn build"
  },
  "private": false,
  "publishConfig": {
    "access": "public",
    "no-git-tag-version": true
  },
  "files": [
    "build/",
    "LICENSE",
    "README.md"
  ],
  "devDependencies": {
    "@types/chai": "^4.2.22",
    "@types/glob": "^7.1.2",
    "@types/murmurhash": "0.0.1",
    "@types/sinon": "^9.0.4",
    "chai": "^4.3.4",
    "glob": "^7.1.6",
    "nyc": "^15.1.0",
    "sinon": "^9.0.2"
  },
  "dependencies": {
    "@algo-builder/web": "2.0.1",
    "@nodelib/fs.walk": "^1.2.8",
    "@types/elliptic": "^6.4.13",
    "@types/lodash.clonedeep": "^4.5.6",
<<<<<<< HEAD
    "algosdk": "^1.11.1",
    "elliptic": "^6.5.4",
=======
    "algosdk": "^1.12.0",
>>>>>>> 25a89ffa
    "glob": "^7.1.6",
    "js-sha256": "^0.9.0",
    "js-sha512": "^0.8.0",
    "lodash.clonedeep": "^4.5.0",
    "murmurhash": "^1.0.0",
    "sha3": "^2.1.3",
    "source-map-support": "^0.5.19",
    "tweetnacl-ts": "^1.0.3",
    "types": "^0.1.0",
    "zod": "^1.10.2"
  },
  "nyc": {
    "extension": [
      ".ts"
    ],
    "exclude": [
      "build",
      "test",
      "coverage",
      ".nyc_output"
    ],
    "reporter": [
      "text",
      "lcovonly"
    ],
    "all": true
  }
}<|MERGE_RESOLUTION|>--- conflicted
+++ resolved
@@ -69,12 +69,8 @@
     "@nodelib/fs.walk": "^1.2.8",
     "@types/elliptic": "^6.4.13",
     "@types/lodash.clonedeep": "^4.5.6",
-<<<<<<< HEAD
-    "algosdk": "^1.11.1",
+    "algosdk": "^1.12.0",
     "elliptic": "^6.5.4",
-=======
-    "algosdk": "^1.12.0",
->>>>>>> 25a89ffa
     "glob": "^7.1.6",
     "js-sha256": "^0.9.0",
     "js-sha512": "^0.8.0",
