import { types } from "@algo-builder/web";
import { stringToBytes } from "@algo-builder/web/build/lib/parsing";
import { assert } from "chai";
import { encodeBase64 } from "tweetnacl-ts";

import { AccountStore } from "../../../src";
import { encTxToExecParams } from "../../../src/lib/txn";
import { Runtime } from "../../../src/runtime";
import { AccountStoreI } from "../../../src/types";
import { useFixture } from "../../helpers/integration";

describe("Convert encoded Txn to ExecParams", function () {
  let john: AccountStoreI;
  let smith: AccountStoreI;

  let runtime: Runtime;
  let execParams: types.ExecParams;
  this.beforeEach(() => {
    john = new AccountStore(1e9);
    smith = new AccountStore(1e9);

    runtime = new Runtime([john, smith]);
  });

  // helper - help convert and check param from EncTx to ExecParams
  function assertEncTxConvertedToExecParam (runtime: Runtime, execParams: types.ExecParams): void {
    const [encTx] = runtime.createTxnContext(execParams);
    const sign = {
      sign: types.SignType.SecretKey,
      fromAccount: execParams.fromAccount
    };
    // add approvalProgram and clearProgram to encTx
    if (execParams.type === types.TransactionType.DeployApp) {
      encTx.approvalProgram = execParams.approvalProgram;
      encTx.clearProgram = execParams.clearProgram;
    }

    assert.deepEqual(encTxToExecParams(encTx, sign as types.Sign, runtime.ctx), execParams);
  };

  describe("pay transaction", function () {
    it("convert Encode Tx(pay transaction) to ExecParams(TransferAlgo)", () => {
      execParams = {
        sign: types.SignType.SecretKey,
        fromAccount: john.account,
        type: types.TransactionType.TransferAlgo,
        fromAccountAddr: john.address,
        toAccountAddr: smith.address,
        amountMicroAlgos: 1000n,
        payFlags: {
          totalFee: 1000,
          closeRemainderTo: smith.address,
          rekeyTo: smith.address
        }
      };

      assertEncTxConvertedToExecParam(runtime, execParams);
    });
  });

  describe("asa Transactions", function () {
    useFixture("asa-check");
    it("Deploy ASA", () => {
      execParams = {
        sign: types.SignType.SecretKey,
        fromAccount: john.account,
        type: types.TransactionType.DeployASA,
        asaName: 'gold',
        payFlags: { totalFee: 1000 }
      };

      execParams.asaDef = runtime.loadedAssetsDefs[execParams.asaName];
<<<<<<< HEAD

      assertEncTxConvertedToExecParam(runtime, execParams);
=======
      assertConvertParams(runtime, execParams);
>>>>>>> 51255c6e
    });

    it("Asset Freeze Transaction", () => {
      execParams = {
        sign: types.SignType.SecretKey,
        fromAccount: john.account,
        type: types.TransactionType.FreezeAsset,
        payFlags: {
          totalFee: 1000
        },
        assetID: 7,
        freezeTarget: smith.address,
        freezeState: true
      };
      assertEncTxConvertedToExecParam(runtime, execParams);
    });

    it("Asset Transfer", () => {
      execParams = {
        sign: types.SignType.SecretKey,
        fromAccount: john.account,
        type: types.TransactionType.TransferAsset,
        toAccountAddr: smith.address,
        amount: 10,
        assetID: 10,
        payFlags: {
          totalFee: 1000
        }
      };

      assertEncTxConvertedToExecParam(runtime, execParams);
    });

    it("Destroy Asset", () => {
      execParams = {
        sign: types.SignType.SecretKey,
        fromAccount: john.account,
        type: types.TransactionType.DestroyAsset,
        assetID: 10,
        payFlags: {
          totalFee: 1000
        }
      };

      assertEncTxConvertedToExecParam(runtime, execParams);
    });

    it("ModifyAsset", () => {
      execParams = {
        sign: types.SignType.SecretKey,
        fromAccount: john.account,
        type: types.TransactionType.ModifyAsset,
        assetID: 10,
        fields: {
          clawback: smith.address,
          freeze: smith.address,
          manager: john.address,
          reserve: smith.address
        },
        payFlags: {
          totalFee: 1000
        }
      };

      assertEncTxConvertedToExecParam(runtime, execParams);
    });
  });

  describe("keyreg transaction", function () {
    it("EncTx(keyreg tx) to ExecParam", () => {
      execParams = {
        type: types.TransactionType.KeyRegistration, // payment
        sign: types.SignType.SecretKey,
        fromAccount: john.account,
        voteKey: encodeBase64(stringToBytes('this-is-vote-key')),
        selectionKey: encodeBase64(stringToBytes("this-is-selection-key")),
        voteFirst: 43,
        voteLast: 1000,
        voteKeyDilution: 5,
        payFlags: { totalFee: 1000 }
      };

      assertEncTxConvertedToExecParam(runtime, execParams);
    });
  });

  describe("appl transaction", function () {
    useFixture('stateful');
    it("EncTx(deploy tx) to ExecParam(deploy Tx)", () => {
      execParams = {
        sign: types.SignType.SecretKey,
        fromAccount: john.account,
        type: types.TransactionType.DeployApp,
        approvalProgram: "counter-approval.teal",
        clearProgram: "clear.teal",
        globalBytes: 10,
        globalInts: 10,
        localBytes: 10,
        localInts: 10,
        payFlags: {
          totalFee: 1000
        }
      };

      assertEncTxConvertedToExecParam(runtime, execParams);
    });
  });
});<|MERGE_RESOLUTION|>--- conflicted
+++ resolved
@@ -70,12 +70,8 @@
       };
 
       execParams.asaDef = runtime.loadedAssetsDefs[execParams.asaName];
-<<<<<<< HEAD
 
       assertEncTxConvertedToExecParam(runtime, execParams);
-=======
-      assertConvertParams(runtime, execParams);
->>>>>>> 51255c6e
     });
 
     it("Asset Freeze Transaction", () => {
