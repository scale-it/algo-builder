--- conflicted
+++ resolved
@@ -18,16 +18,11 @@
   ByteBitwiseInvert, ByteBitwiseOr, ByteBitwiseXor, Bytec, Bytecblock, ByteDiv, ByteEqualTo,
   ByteGreaterThanEqualTo, ByteGreatorThan, ByteLessThan, ByteLessThanEqualTo, ByteMod, ByteMul,
   ByteNotEqualTo, ByteSub, ByteZero,
-<<<<<<< HEAD
+  EcdsaPkDecompress, EcdsaPkRecover, EcdsaVerify, Ed25519verify,
   Concat, Dig, Div, DivModw, Dup, Dup2, Ed25519verify, EqualTo,
   Err, Exp, Expw, Extract, Extract3, ExtractUint16, ExtractUint32,
   ExtractUint64, GetAssetDef, GetAssetHolding, GetBit,
   GetByte, Gload, Gloads, Global,
-=======
-  Concat, Cover, Dig, Div, DivModw,
-  Dup, Dup2, EcdsaPkDecompress, EcdsaPkRecover, EcdsaVerify, Ed25519verify,
-  EqualTo, Err, Exp, Expw, GetAssetDef, GetAssetHolding, GetBit, GetByte, Gload, Gloads, Global,
->>>>>>> c391e6ce
   GreaterThan, GreaterThanEqualTo, Gtxn, Gtxna, Gtxns, Gtxnsa, Int, Intc,
   Intcblock, Itob, Keccak256, Label, Len, LessThan, LessThanEqualTo,
   Load, Loads, MinBalance, Mod, Mul, Mulw, Not, NotEqualTo, Or, Pragma, PushBytes, PushInt, Return,
@@ -5211,7 +5206,6 @@
     });
   });
 
-<<<<<<< HEAD
   describe("Tealv5: Extract opcodes", () => {
     const stack = new Stack<StackElem>();
 
@@ -5320,7 +5314,10 @@
       expectRuntimeError(
         () => op.execute(stack),
         RUNTIME_ERRORS.TEAL.EXTRACT_RANGE_ERROR
-=======
+      );
+    });
+  });
+
   describe("Tealv5: ECDSA", () => {
     const stack = new Stack<StackElem>();
     const ec = new EC('secp256k1');
@@ -5525,7 +5522,6 @@
       expectRuntimeError(
         () => op.execute(stack),
         RUNTIME_ERRORS.TEAL.ASSERT_STACK_LENGTH
->>>>>>> c391e6ce
       );
     });
   });
