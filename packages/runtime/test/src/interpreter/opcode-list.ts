/* eslint-disable sonarjs/no-identical-functions */
/* eslint-disable sonarjs/no-duplicate-string */
import { parsing, types } from "@algo-builder/web";
import algosdk, {
	decodeAddress,
	encodeAddress,
	generateAccount,
	getApplicationAddress,
	signBytes,
} from "algosdk";
import { assert } from "chai";
import { ec as EC } from "elliptic";
import { sha512_256 } from "js-sha512";
import cloneDeep from "lodash.clonedeep";
import { describe } from "mocha";
import nacl from "tweetnacl";

import { ExecutionMode } from "../../../build/types";
import { AccountStore } from "../../../src/account";
import { RUNTIME_ERRORS } from "../../../src/errors/errors-list";
import { getProgram, Runtime } from "../../../src/index";
import { Interpreter } from "../../../src/interpreter/interpreter";
import {
	AcctParamsGet,
	Add,
	Addr,
	Addw,
	And,
	AppGlobalDel,
	AppGlobalGet,
	AppGlobalGetEx,
	AppGlobalPut,
	AppLocalDel,
	AppLocalGet,
	AppLocalGetEx,
	AppLocalPut,
	AppOptedIn,
	AppParamsGet,
	Arg,
	Args,
	Assert,
	Balance,
	Base64Decode,
	BitLen,
	BitwiseAnd,
	BitwiseNot,
	BitwiseOr,
	BitwiseXor,
	Block,
	Bn254Add,
	Bn254Pairing,
	Bn254ScalarMul,
	Branch,
	BranchIfNotZero,
	BranchIfZero,
	Bsqrt,
	Btoi,
	Byte,
	ByteAdd,
	ByteBitwiseAnd,
	ByteBitwiseInvert,
	ByteBitwiseOr,
	ByteBitwiseXor,
	Bytec,
	Bytecblock,
	ByteDiv,
	ByteEqualTo,
	ByteGreaterThan,
	ByteGreaterThanEqualTo,
	ByteLessThan,
	ByteLessThanEqualTo,
	ByteMod,
	ByteMul,
	ByteNotEqualTo,
	ByteSub,
	ByteZero,
	Concat,
	Cover,
	Dig,
	Div,
	DivModw,
	Divw,
	Dup,
	Dup2,
	EcdsaPkDecompress,
	EcdsaPkRecover,
	EcdsaVerify,
	Ed25519verify,
	Ed25519verify_bare,
	EqualTo,
	Err,
	Exp,
	Expw,
	Extract,
	Extract3,
	ExtractUint16,
	ExtractUint32,
	ExtractUint64,
	GetAssetDef,
	GetAssetHolding,
	GetBit,
	GetByte,
	Gitxn,
	Gitxna,
	Gitxnas,
	Gload,
	Gloads,
	Gloadss,
	Global,
	GreaterThan,
	GreaterThanEqualTo,
	Gtxn,
	Gtxna,
	Gtxnas,
	Gtxns,
	Gtxnsa,
	Gtxnsas,
	Int,
	Intc,
	Intcblock,
	Itob,
	ITxn,
	ITxnas,
	ITxnBegin,
	ITxnField,
	Json_ref,
	Keccak256,
	Label,
	Len,
	LessThan,
	LessThanEqualTo,
	Load,
	Loads,
	Log,
	MinBalance,
	Mod,
	Mul,
	Mulw,
	Not,
	NotEqualTo,
	Or,
	Pragma,
	PushBytes,
	PushInt,
	Replace2,
	Replace3,
	Return,
	Select,
	SetBit,
	SetByte,
	Sha3_256,
	Sha256,
	Sha512_256,
	Shl,
	Shr,
	Sqrt,
	Store,
	Stores,
	Sub,
	Substring,
	Substring3,
	Swap,
	Txn,
	Txna,
	Txnas,
	Uncover,
	VrfVerify,
} from "../../../src/interpreter/opcode-list";
import {
	ALGORAND_ACCOUNT_MIN_BALANCE,
	ASSET_CREATION_FEE,
<<<<<<< HEAD
	CurveTypeEnum,
=======
	blockFieldTypes,
>>>>>>> 4285cec7
	DEFAULT_STACK_ELEM,
	MAX_UINT8,
	MAX_UINT64,
	MaxTEALVersion,
	MIN_UINT8,
	vrfVerifyFieldTypes,
	ZERO_ADDRESS,
	seedLength,
} from "../../../src/lib/constants";
import {
	bigEndianBytesToBigInt,
	bigintToBigEndianBytes,
	concatArrays,
	convertToBuffer,
	getEncoding,
	strHexToBytes,
} from "../../../src/lib/parsing";
import { Stack } from "../../../src/lib/stack";
import { parseToStackElem } from "../../../src/lib/txn";
import {
	AccountStoreI,
	EncodingType,
	EncTx as EncodedTx,
	SSCAttributesM,
	StackElem,
} from "../../../src/types";
import { useFixture } from "../../helpers/integration";
import { execExpectError, expectRuntimeError } from "../../helpers/runtime-errors";
import { elonMuskAccount } from "../../mocks/account";
import { accInfo } from "../../mocks/stateful";
import { elonAddr, johnAddr, TXN_OBJ } from "../../mocks/txn";

function setDummyAccInfo(acc: AccountStoreI): void {
	acc.assets = accInfo[0].assets;
	acc.appsLocalState = accInfo[0].appsLocalState;
	acc.appsTotalSchema = accInfo[0].appsTotalSchema;
	acc.createdApps = accInfo[0].createdApps;
	acc.createdAssets = accInfo[0].createdAssets;
}

describe("Teal Opcodes", function () {
	const strArr = ["str1", "str2"].map(parsing.stringToBytes);

	describe("Len", function () {
		const stack = new Stack<StackElem>();

		it("should return correct length of string", function () {
			const str = "HelloWorld";
			stack.push(parsing.stringToBytes(str));
			const op = new Len([], 0);
			op.execute(stack);

			const len = stack.pop();
			assert.equal(len, BigInt(str.length.toString()));
		});

		it("should throw error with uint64", function () {
			stack.push(1000n);
			const op = new Len([], 0);
			expectRuntimeError(() => op.execute(stack), RUNTIME_ERRORS.TEAL.INVALID_TYPE);
		});
	});

	describe("Pragma", function () {
		const interpreter = new Interpreter();
		const stack = new Stack<StackElem>();
		it("should store pragma version", function () {
			const op = new Pragma(["version", "2"], 1, interpreter);
			assert.equal(op.version, 2);
		});

		it("should store throw length error", function () {
			expectRuntimeError(
				() => new Pragma(["version", "2", "some-value"], 1, interpreter),
				RUNTIME_ERRORS.TEAL.ASSERT_LENGTH
			);
		});
		it("Should return correct cost", function () {
			const op = new Pragma(["version", "3"], 1, interpreter);
			assert.equal(0, op.execute(stack));
		});
	});

	describe("Add", function () {
		const stack = new Stack<StackElem>();

		it("should return correct addition of two unit64", function () {
			stack.push(10n);
			stack.push(20n);
			const op = new Add([], 0);
			op.execute(stack);

			const top = stack.pop();
			assert.equal(top, 30n);
		});

		it(
			"should throw error with Add if stack is below min length",
			execExpectError(stack, [1000n], new Add([], 0), RUNTIME_ERRORS.TEAL.ASSERT_STACK_LENGTH)
		);

		it(
			"should throw error if Add is used with strings",
			execExpectError(stack, strArr, new Add([], 0), RUNTIME_ERRORS.TEAL.INVALID_TYPE)
		);

		it("should throw overflow error with Add", function () {
			stack.push(MAX_UINT64 - 5n);
			stack.push(MAX_UINT64 - 6n);
			const op = new Add([], 0);
			expectRuntimeError(() => op.execute(stack), RUNTIME_ERRORS.TEAL.UINT64_OVERFLOW);
		});
	});

	describe("Sub", function () {
		const stack = new Stack<StackElem>();

		it("should return correct subtraction of two unit64", function () {
			stack.push(30n);
			stack.push(20n);
			const op = new Sub([], 0);
			op.execute(stack);

			const top = stack.pop();
			assert.equal(top, 10n);
		});

		it(
			"should throw error with Sub if stack is below min length",
			execExpectError(stack, [1000n], new Sub([], 0), RUNTIME_ERRORS.TEAL.ASSERT_STACK_LENGTH)
		);

		it(
			"should throw error if Sub is used with strings",
			execExpectError(stack, strArr, new Sub([], 0), RUNTIME_ERRORS.TEAL.INVALID_TYPE)
		);

		it("should throw underflow error with Sub if (A - B) < 0", function () {
			stack.push(10n);
			stack.push(20n);
			const op = new Sub([], 0);
			expectRuntimeError(() => op.execute(stack), RUNTIME_ERRORS.TEAL.UINT64_UNDERFLOW);
		});
	});

	describe("Mul", function () {
		const stack = new Stack<StackElem>();

		it("should return correct multiplication of two unit64", function () {
			stack.push(20n);
			stack.push(30n);
			const op = new Mul([], 0);
			op.execute(stack);

			const top = stack.pop();
			assert.equal(top, 600n);
		});

		it(
			"should throw error with Mul if stack is below min length",
			execExpectError(stack, [1000n], new Mul([], 0), RUNTIME_ERRORS.TEAL.ASSERT_STACK_LENGTH)
		);

		it(
			"should throw error if Mul is used with strings",
			execExpectError(stack, strArr, new Mul([], 0), RUNTIME_ERRORS.TEAL.INVALID_TYPE)
		);

		it("should throw overflow error with Mul if (A * B) > max_unit64", function () {
			stack.push(MAX_UINT64 - 5n);
			stack.push(2n);
			const op = new Mul([], 0);
			expectRuntimeError(() => op.execute(stack), RUNTIME_ERRORS.TEAL.UINT64_OVERFLOW);
		});
	});

	describe("Div", function () {
		const stack = new Stack<StackElem>();

		it("should return correct division of two unit64", function () {
			stack.push(40n);
			stack.push(20n);
			const op = new Div([], 0);
			op.execute(stack);

			const top = stack.pop();
			assert.equal(top, 2n);
		});

		it("should return 0 on division of two unit64 with A == 0", function () {
			stack.push(0n);
			stack.push(40n);
			const op = new Div([], 0);
			op.execute(stack);

			const top = stack.pop();
			assert.equal(top, 0n);
		});

		it(
			"should throw error with Div if stack is below min length",
			execExpectError(stack, [1000n], new Div([], 0), RUNTIME_ERRORS.TEAL.ASSERT_STACK_LENGTH)
		);

		it(
			"should throw error if Div is used with strings",
			execExpectError(stack, strArr, new Div([], 0), RUNTIME_ERRORS.TEAL.INVALID_TYPE)
		);

		it("should panic on A/B if B == 0", function () {
			stack.push(10n);
			stack.push(0n);
			const op = new Div([], 0);
			expectRuntimeError(() => op.execute(stack), RUNTIME_ERRORS.TEAL.ZERO_DIV);
		});
	});

	describe("Arg[N]", function () {
		const stack = new Stack<StackElem>();
		let interpreter: Interpreter;
		const args = ["Arg0", "Arg1", "Arg2", "Arg3"].map(parsing.stringToBytes);

		this.beforeAll(function () {
			interpreter = new Interpreter();
			interpreter.runtime = new Runtime([]);
			interpreter.runtime.ctx.args = args;
		});

		it("should push arg_0 from argument array to stack", function () {
			const op = new Arg(["0"], 1, interpreter);
			op.execute(stack);

			const top = stack.pop();
			assert.deepEqual(top, args[0]);
		});

		it("should push arg_1 from argument array to stack", function () {
			const op = new Arg(["1"], 1, interpreter);
			op.execute(stack);

			const top = stack.pop();
			assert.deepEqual(top, args[1]);
		});

		it("should push arg_2 from argument array to stack", function () {
			const op = new Arg(["2"], 1, interpreter);
			op.execute(stack);

			const top = stack.pop();
			assert.deepEqual(top, args[2]);
		});

		it("should push arg_3 from argument array to stack", function () {
			const op = new Arg(["3"], 1, interpreter);
			op.execute(stack);

			const top = stack.pop();
			assert.deepEqual(top, args[3]);
		});

		it("should throw error if accessing arg is not defined", function () {
			const op = new Arg(["5"], 1, interpreter);
			expectRuntimeError(() => op.execute(stack), RUNTIME_ERRORS.TEAL.INDEX_OUT_OF_BOUND);
		});
	});

	describe("Bytecblock", function () {
		const stack = new Stack<StackElem>();

		it("should throw error if bytecblock length exceeds uint8", function () {
			const interpreter = new Interpreter();
			const bytecblock: string[] = [];
			for (let i = 0; i < MAX_UINT8 + 5; i++) {
				bytecblock.push("my_byte");
			}

			const op = new Bytecblock(bytecblock, 1, interpreter);
			expectRuntimeError(() => op.execute(stack), RUNTIME_ERRORS.TEAL.ASSERT_ARR_LENGTH);
		});

		it("should load byte block to interpreter bytecblock", function () {
			const interpreter = new Interpreter();
			const bytecblock = ["bytec_0", "bytec_1", "bytec_2", "bytec_3"];
			const op = new Bytecblock(bytecblock, 1, interpreter);
			op.execute(stack);

			const expected: Uint8Array[] = [];
			for (const val of bytecblock) {
				expected.push(parsing.stringToBytes(val));
			}
			assert.deepEqual(expected, interpreter.bytecblock);
		});
	});

	describe("Bytec[N]", function () {
		const stack = new Stack<StackElem>();
		const interpreter = new Interpreter();
		const bytecblock = ["bytec_0", "bytec_1", "bytec_2", "bytec_3"].map(parsing.stringToBytes);
		interpreter.bytecblock = bytecblock;

		it("should push bytec_0 from bytecblock to stack", function () {
			const op = new Bytec(["0"], 1, interpreter);
			op.execute(stack);

			const top = stack.pop();
			assert.deepEqual(top, bytecblock[0]);
		});

		it("should push bytec_1 from bytecblock to stack", function () {
			const op = new Bytec(["1"], 1, interpreter);
			op.execute(stack);

			const top = stack.pop();
			assert.deepEqual(top, bytecblock[1]);
		});

		it("should push bytec_2 from bytecblock to stack", function () {
			const op = new Bytec(["2"], 1, interpreter);
			op.execute(stack);

			const top = stack.pop();
			assert.deepEqual(top, bytecblock[2]);
		});

		it("should push bytec_3 from bytecblock to stack", function () {
			const op = new Bytec(["3"], 1, interpreter);
			op.execute(stack);

			const top = stack.pop();
			assert.deepEqual(top, bytecblock[3]);
		});

		it("should throw error on loading bytec[N] if index is out of bound", function () {
			const op = new Bytec(["5"], 1, interpreter);
			expectRuntimeError(() => op.execute(stack), RUNTIME_ERRORS.TEAL.INDEX_OUT_OF_BOUND);
		});
	});

	describe("Intcblock", function () {
		const stack = new Stack<StackElem>();

		it("should throw error if intcblock length exceeds uint8", function () {
			const interpreter = new Interpreter();
			const intcblock: string[] = [];
			for (let i = 0; i < MAX_UINT8 + 5; i++) {
				intcblock.push(i.toString());
			}

			const op = new Intcblock(intcblock, 1, interpreter);
			expectRuntimeError(() => op.execute(stack), RUNTIME_ERRORS.TEAL.ASSERT_ARR_LENGTH);
		});

		it("should load intcblock to interpreter intcblock", function () {
			const interpreter = new Interpreter();
			const intcblock = ["0", "1", "2", "3"];
			const op = new Intcblock(intcblock, 1, interpreter);
			op.execute(stack);

			assert.deepEqual(intcblock.map(BigInt), interpreter.intcblock);
		});
	});

	describe("Intc[N]", function () {
		const stack = new Stack<StackElem>();
		const interpreter = new Interpreter();
		const intcblock = ["0", "1", "2", "3"].map(BigInt);
		interpreter.intcblock = intcblock;

		it("should push intc_0 from intcblock to stack", function () {
			const op = new Intc(["0"], 1, interpreter);
			op.execute(stack);

			const top = stack.pop();
			assert.deepEqual(top, intcblock[0]);
		});

		it("should push intc_1 from intcblock to stack", function () {
			const op = new Intc(["1"], 1, interpreter);
			op.execute(stack);

			const top = stack.pop();
			assert.deepEqual(top, intcblock[1]);
		});

		it("should push intc_2 from intcblock to stack", function () {
			const op = new Intc(["2"], 1, interpreter);
			op.execute(stack);

			const top = stack.pop();
			assert.deepEqual(top, intcblock[2]);
		});

		it("should push intc_3 from intcblock to stack", function () {
			const op = new Intc(["3"], 1, interpreter);
			op.execute(stack);

			const top = stack.pop();
			assert.deepEqual(top, intcblock[3]);
		});

		it("should throw error on loading intc[N] if index is out of bound", function () {
			const op = new Intc(["5"], 1, interpreter);
			expectRuntimeError(() => op.execute(stack), RUNTIME_ERRORS.TEAL.INDEX_OUT_OF_BOUND);
		});
	});

	describe("Mod", function () {
		const stack = new Stack<StackElem>();

		it("should return correct modulo of two unit64", function () {
			stack.push(5n);
			stack.push(2n);
			let op = new Mod([], 1);
			op.execute(stack);

			let top = stack.pop();
			assert.equal(top, 1n);

			stack.push(7n);
			stack.push(7n);
			op = new Mod([], 1);
			op.execute(stack);
			top = stack.pop();
			assert.equal(top, 0n);
		});

		it("should return 0 on modulo of two unit64 with A == 0", function () {
			stack.push(0n);
			stack.push(4n);
			const op = new Mod([], 1);
			op.execute(stack);

			const top = stack.pop();
			assert.equal(top, 0n);
		});

		it(
			"should throw error with Mod if stack is below min length",
			execExpectError(stack, [1000n], new Mod([], 1), RUNTIME_ERRORS.TEAL.ASSERT_STACK_LENGTH)
		);

		it(
			"should throw error if Mod is used with strings",
			execExpectError(stack, strArr, new Mod([], 1), RUNTIME_ERRORS.TEAL.INVALID_TYPE)
		);

		it("should panic on A % B if B == 0", function () {
			stack.push(10n);
			stack.push(0n);
			const op = new Mod([], 1);
			expectRuntimeError(() => op.execute(stack), RUNTIME_ERRORS.TEAL.ZERO_DIV);
		});
	});

	describe("Store", function () {
		let stack: Stack<StackElem>;
		beforeEach(function () {
			stack = new Stack<StackElem>();
		});

		it("should store uint64 to scratch", function () {
			const interpreter = new Interpreter();
			const val = 0n;
			stack.push(val);

			const op = new Store(["0"], 1, interpreter);
			op.execute(stack);
			assert.equal(stack.length(), 0); // verify stack is popped
			assert.equal(val, interpreter.scratch[0]);
		});

		it("should store byte[] to scratch", function () {
			const interpreter = new Interpreter();
			const val = parsing.stringToBytes("HelloWorld");
			stack.push(val);

			const op = new Store(["0"], 1, interpreter);
			op.execute(stack);
			assert.equal(stack.length(), 0); // verify stack is popped
			assert.equal(val, interpreter.scratch[0]);
		});

		it("should throw error on store if index is out of bound", function () {
			const interpreter = new Interpreter();
			stack.push(0n);

			const op = new Store([(MAX_UINT8 + 5).toString()], 1, interpreter);
			expectRuntimeError(() => op.execute(stack), RUNTIME_ERRORS.TEAL.INDEX_OUT_OF_BOUND);
		});

		it("should throw error on store if stack is empty", function () {
			const interpreter = new Interpreter();
			const stack = new Stack<StackElem>(); // empty stack
			const op = new Store(["0"], 1, interpreter);
			expectRuntimeError(() => op.execute(stack), RUNTIME_ERRORS.TEAL.ASSERT_STACK_LENGTH);
		});

		it("should store uint64 to scratch using `stores`", function () {
			const interpreter = new Interpreter();
			const val = 0n;
			stack.push(0n);
			stack.push(val);

			const op = new Stores([], 1, interpreter);
			op.execute(stack);
			assert.equal(stack.length(), 0); // verify stack is popped
			assert.equal(val, interpreter.scratch[0]);
		});

		it("should store byte[] to scratch using `stores`", function () {
			const interpreter = new Interpreter();
			const val = parsing.stringToBytes("HelloWorld");
			stack.push(0n);
			stack.push(val);

			const op = new Stores([], 1, interpreter);
			op.execute(stack);
			assert.equal(stack.length(), 0); // verify stack is popped
			assert.equal(val, interpreter.scratch[0]);
		});

		it("should throw error on store if index is out of bound using `stores`", function () {
			const interpreter = new Interpreter();
			stack.push(BigInt(MAX_UINT8 + 5));
			stack.push(0n);

			const op = new Stores([], 1, interpreter);
			expectRuntimeError(() => op.execute(stack), RUNTIME_ERRORS.TEAL.INDEX_OUT_OF_BOUND);
		});

		it("should throw error on store if stack is empty using `stores`", function () {
			const interpreter = new Interpreter();
			const stack = new Stack<StackElem>(); // empty stack
			const op = new Stores([], 1, interpreter);
			expectRuntimeError(() => op.execute(stack), RUNTIME_ERRORS.TEAL.ASSERT_STACK_LENGTH);
		});
	});

	describe("Bitwise OR", function () {
		const stack = new Stack<StackElem>();

		it("should return correct bitwise-or of two unit64", function () {
			stack.push(10n);
			stack.push(20n);
			const op = new BitwiseOr([], 1);
			op.execute(stack);

			const top = stack.pop();
			assert.equal(top, 30n);
		});

		it(
			"should throw error with bitwise-or if stack is below min length",
			execExpectError(
				stack,
				[1000n],
				new BitwiseOr([], 1),
				RUNTIME_ERRORS.TEAL.ASSERT_STACK_LENGTH
			)
		);

		it(
			"should throw error if bitwise-or is used with strings",
			execExpectError(stack, strArr, new BitwiseOr([], 1), RUNTIME_ERRORS.TEAL.INVALID_TYPE)
		);
	});

	describe("Bitwise AND", function () {
		const stack = new Stack<StackElem>();

		it("should return correct bitwise-and of two unit64", function () {
			stack.push(10n);
			stack.push(20n);
			const op = new BitwiseAnd([], 1);
			op.execute(stack);

			const top = stack.pop();
			assert.equal(top, 0n);
		});

		it(
			"should throw error with bitwise-and if stack is below min length",
			execExpectError(
				stack,
				[1000n],
				new BitwiseAnd([], 1),
				RUNTIME_ERRORS.TEAL.ASSERT_STACK_LENGTH
			)
		);

		it(
			"should throw error if bitwise-and is used with strings",
			execExpectError(stack, strArr, new BitwiseAnd([], 1), RUNTIME_ERRORS.TEAL.INVALID_TYPE)
		);
	});

	describe("Bitwise XOR", function () {
		const stack = new Stack<StackElem>();

		it("should return correct bitwise-xor of two unit64", function () {
			stack.push(10n);
			stack.push(20n);
			const op = new BitwiseXor([], 1);
			op.execute(stack);

			const top = stack.pop();
			assert.equal(top, 30n);
		});

		it(
			"should throw error with bitwise-xor if stack is below min length",
			execExpectError(
				stack,
				[1000n],
				new BitwiseXor([], 1),
				RUNTIME_ERRORS.TEAL.ASSERT_STACK_LENGTH
			)
		);

		it(
			"should throw error if bitwise-xor is used with strings",
			execExpectError(stack, strArr, new BitwiseXor([], 1), RUNTIME_ERRORS.TEAL.INVALID_TYPE)
		);
	});

	describe("Bitwise NOT", function () {
		const stack = new Stack<StackElem>();

		it("should return correct bitwise-not of unit64", function () {
			stack.push(10n);
			const op = new BitwiseNot([], 1);
			op.execute(stack);

			const top = stack.pop();
			assert.equal(top, ~10n);
		});

		it(
			"should throw error with bitwise-not if stack is below min length",
			execExpectError(stack, [], new Add([], 0), RUNTIME_ERRORS.TEAL.ASSERT_STACK_LENGTH)
		);

		it(
			"should throw error if bitwise-not is used with string",
			execExpectError(stack, strArr, new BitwiseNot([], 1), RUNTIME_ERRORS.TEAL.INVALID_TYPE)
		);
	});

	describe("Load, Loads(Tealv5)", function () {
		const interpreter = new Interpreter();
		const scratch = [0n, parsing.stringToBytes("HelloWorld")];
		interpreter.scratch = scratch;
		let stack: Stack<StackElem>;

		beforeEach(function () {
			stack = new Stack<StackElem>();
		});

		it("should load uint64 from scratch space to stack", function () {
			const op = new Load(["0"], 1, interpreter);
			const len = stack.length();

			op.execute(stack);
			assert.equal(len + 1, stack.length()); // verify stack is pushed
			assert.equal(interpreter.scratch[0], stack.pop());
		});

		it("should load byte[] from scratch space to stack", function () {
			const op = new Load(["1"], 1, interpreter);
			const len = stack.length();

			op.execute(stack);
			assert.equal(len + 1, stack.length()); // verify stack is pushed
			assert.equal(interpreter.scratch[1], stack.pop());
		});

		it("should throw error on load if index is out of bound", function () {
			const op = new Load([(MAX_UINT8 + 5).toString()], 1, interpreter);
			expectRuntimeError(() => op.execute(stack), RUNTIME_ERRORS.TEAL.INDEX_OUT_OF_BOUND);
		});

		it("should load default value to stack if value at a slot is not intialized", function () {
			const interpreter = new Interpreter();
			const op = new Load(["0"], 1, interpreter);
			op.execute(stack);
			assert.equal(DEFAULT_STACK_ELEM, stack.pop());
		});

		it("should load uint64 from scratch space to stack using `loads`", function () {
			stack.push(0n);
			const op = new Loads([], 1, interpreter);

			op.execute(stack);
			assert.equal(interpreter.scratch[0], stack.pop());
		});

		it("should load byte[] from scratch space to stack using `loads`", function () {
			stack.push(1n);
			const op = new Loads([], 1, interpreter);

			op.execute(stack);
			assert.equal(interpreter.scratch[1], stack.pop());
		});

		it("should throw error on load if index is out of bound using `loads`", function () {
			stack.push(BigInt(MAX_UINT8 + 5));
			const op = new Loads([], 1, interpreter);
			expectRuntimeError(() => op.execute(stack), RUNTIME_ERRORS.TEAL.INDEX_OUT_OF_BOUND);
		});

		it("should load default value to stack if value at a slot is not intialized using `loads`", function () {
			const interpreter = new Interpreter();
			stack.push(0n);
			const op = new Loads([], 1, interpreter);
			op.execute(stack);
			assert.equal(DEFAULT_STACK_ELEM, stack.pop());
		});
	});

	describe("Err", function () {
		const stack = new Stack<StackElem>();

		it("should throw TEAL error", function () {
			const op = new Err([], 1);
			expectRuntimeError(() => op.execute(stack), RUNTIME_ERRORS.TEAL.TEAL_ENCOUNTERED_ERR);
		});
	});

	describe("Sha256", function () {
		const stack = new Stack<StackElem>();
		const interpreter = new Interpreter();

		it("should return correct hash for Sha256", function () {
			stack.push(parsing.stringToBytes("MESSAGE"));
			const op = new Sha256([], 1, interpreter);
			op.execute(stack);

			const expected = Buffer.from(
				"b194d92018d6074234280c5f5b88649c8db14ef4f2c3746d8a23896a0f6f3b66",
				"hex"
			);

			const top = stack.pop();
			assert.deepEqual(expected, top);
		});

		it(
			"should throw invalid type error sha256",
			execExpectError(
				stack,
				[1n],
				new Sha256([], 1, interpreter),
				RUNTIME_ERRORS.TEAL.INVALID_TYPE
			)
		);

		it(
			"should throw error with Sha256 if stack is below min length",
			execExpectError(
				stack,
				[],
				new Sha256([], 1, interpreter),
				RUNTIME_ERRORS.TEAL.ASSERT_STACK_LENGTH
			)
		);

		it("Should return correct cost", function () {
			stack.push(parsing.stringToBytes("MESSAGE"));
			interpreter.tealVersion = 1;
			let op = new Sha256([], 1, interpreter);
			assert.equal(7, op.execute(stack));
			stack.push(parsing.stringToBytes("MESSAGE"));
			interpreter.tealVersion = 2;
			op = new Sha256([], 1, interpreter);
			assert.equal(35, op.execute(stack));
		});
	});

	describe("Sha512_256", function () {
		const stack = new Stack<StackElem>();
		const interpreter = new Interpreter();

		it("should return correct hash for Sha512_256", function () {
			stack.push(parsing.stringToBytes("MESSAGE"));
			const op = new Sha512_256([], 1, interpreter);
			op.execute(stack);

			const expected = Buffer.from(
				"f876dfdffd93791dc919586232116786362d434fe59d06097000fcf42bac228b",
				"hex"
			);

			const top = stack.pop();
			assert.deepEqual(expected, top);
		});

		it(
			"should throw invalid type error sha512_256",
			execExpectError(
				stack,
				[1n],
				new Sha512_256([], 1, interpreter),
				RUNTIME_ERRORS.TEAL.INVALID_TYPE
			)
		);

		it(
			"should throw error with Sha512_256 if stack is below min length",
			execExpectError(
				stack,
				[],
				new Sha512_256([], 1, interpreter),
				RUNTIME_ERRORS.TEAL.ASSERT_STACK_LENGTH
			)
		);

		it("Should return correct cost", function () {
			stack.push(parsing.stringToBytes("MESSAGE"));
			interpreter.tealVersion = 1;
			let op = new Sha512_256([], 1, interpreter);
			assert.equal(9, op.execute(stack));
			stack.push(parsing.stringToBytes("MESSAGE"));
			interpreter.tealVersion = 2;
			op = new Sha512_256([], 1, interpreter);
			assert.equal(45, op.execute(stack));
		});
	});

	describe("keccak256", function () {
		const stack = new Stack<StackElem>();
		const interpreter = new Interpreter();

		it("should return correct hash for keccak256", function () {
			stack.push(parsing.stringToBytes("ALGORAND"));
			const op = new Keccak256([], 1, interpreter);
			op.execute(stack);

			// http://emn178.github.io/online-tools/keccak_256.html
			const expected = Buffer.from(
				"ab0d74c2852292002f95c4a64ebd411ecb5e8a599d4bc2cfc1170547c5f44807",
				"hex"
			);

			const top = stack.pop();
			assert.deepEqual(expected, top);
		});

		it(
			"should throw invalid type error Keccak256",
			execExpectError(
				stack,
				[1n],
				new Keccak256([], 1, interpreter),
				RUNTIME_ERRORS.TEAL.INVALID_TYPE
			)
		);

		it(
			"should throw error with keccak256 if stack is below min length",
			execExpectError(
				stack,
				[],
				new Keccak256([], 1, interpreter),
				RUNTIME_ERRORS.TEAL.ASSERT_STACK_LENGTH
			)
		);

		it("Should return correct cost", function () {
			stack.push(parsing.stringToBytes("MESSAGE"));
			interpreter.tealVersion = 1;
			let op = new Keccak256([], 1, interpreter);
			assert.equal(26, op.execute(stack));
			stack.push(parsing.stringToBytes("MESSAGE"));
			interpreter.tealVersion = 2;
			op = new Keccak256([], 1, interpreter);
			assert.equal(130, op.execute(stack));
		});
	});

	describe("Ed25519verify", function () {
		const stack = new Stack<StackElem>();
		let interpreter = new Interpreter();
		let elonAcc: AccountStoreI;
		const elonPk = decodeAddress(elonAddr).publicKey;

		const setUpInterpreter = (tealVersion: number): void => {
			elonAcc = new AccountStore(0, elonMuskAccount); // setup test account
			setDummyAccInfo(elonAcc);
			interpreter = new Interpreter();
			interpreter.runtime = new Runtime([elonAcc]);
			interpreter.tealVersion = tealVersion;
			interpreter.runtime.ctx.tx = { ...TXN_OBJ, snd: Buffer.from(elonPk) };
			interpreter.runtime.ctx.state.txReceipts.set(TXN_OBJ.txID, {
				txn: TXN_OBJ,
				txID: TXN_OBJ.txID,
			});
		};
		this.beforeAll(function () {
			setUpInterpreter(6); //setup interpreter for execute
		});

		describe("Verification", function () {
			this.beforeEach(function () {
				interpreter.instructionIndex = 0;
			});

			const account = algosdk.generateAccount();
			let tealCode = `
				arg 0
				arg 1
				addr ${account.addr}
				ed25519verify`;
			let msg = "62fdfc072182654f163f5f0f9a621d729566c74d0aa413bf009c9800418c19cd";
			let msgUint8Array = new Uint8Array(Buffer.from(msg));
			const toBeHashed = "ProgData".concat(tealCode);
			const programHash = Buffer.from(sha512_256(toBeHashed));
			const toBeSigned = Buffer.from(concatArrays(programHash, msgUint8Array));
			const signature = nacl.sign.detached(toBeSigned, account.sk);

			it("Should not throw an exception when executing a correct teal file", function () {
				interpreter.runtime.ctx.args = [msgUint8Array, signature];
				assert.doesNotThrow(() =>
					interpreter.execute(tealCode, ExecutionMode.SIGNATURE, interpreter.runtime)
				);
			});

			it("Should throw an exeption when the message is different", function () {
				// flip a bit in the message and the test does not pass
				msg = "52fdfc072182654f163f5f0f9a621d729566c74d0aa413bf009c9800418c19cd";
				msgUint8Array = new Uint8Array(Buffer.from(msg));
				interpreter.runtime.ctx.args = [msgUint8Array, signature];
				assert.throws(
					() => interpreter.execute(tealCode, ExecutionMode.SIGNATURE, interpreter.runtime),
					"RUNTIME_ERR1007: Teal code rejected by logic"
				);
			});

			it("Should throw an exeption when the program is different", function () {
				//change the program code and the test does not pass
				tealCode = `
					int 1
					arg 0
					arg 1
					addr ${account.addr}
					ed25519verify`;
				interpreter.runtime.ctx.args = [msgUint8Array, signature];
				assert.throws(
					() => interpreter.execute(tealCode, ExecutionMode.SIGNATURE, interpreter.runtime),
					"RUNTIME_ERR1007: Teal code rejected by logic"
				);
			});
		});

		it(
			"should throw invalid type error Ed25519verify",
			execExpectError(
				stack,
				["1", "1", "1"].map(BigInt),
				new Ed25519verify([], 1, interpreter),
				RUNTIME_ERRORS.TEAL.INVALID_TYPE
			)
		);

		it(
			"should throw error with Ed25519verify if stack is below min length",
			execExpectError(
				stack,
				[],
				new Ed25519verify([], 1, interpreter),
				RUNTIME_ERRORS.TEAL.ASSERT_STACK_LENGTH
			)
		);

		it("Should return correct cost", function () {
			const account = generateAccount();
			const toSign = new Uint8Array(Buffer.from([1, 9, 25, 49]));
			const signed = signBytes(toSign, account.sk);

			stack.push(toSign); // data
			stack.push(signed); // signature
			stack.push(decodeAddress(account.addr).publicKey); // pk

			const op = new Ed25519verify([], 1, interpreter);
			assert.equal(1900, op.execute(stack));
		});
	});

	describe("LessThan", function () {
		const stack = new Stack<StackElem>();

		it("should push 1 to stack because 5 < 10", function () {
			stack.push(5n);
			stack.push(10n);

			const op = new LessThan([], 1);
			op.execute(stack);

			const top = stack.pop();
			assert.equal(top, 1n);
		});

		it("should push 0 to stack as 10 > 5", function () {
			stack.push(10n);
			stack.push(5n);

			const op = new LessThan([], 1);
			op.execute(stack);

			const top = stack.pop();
			assert.equal(top, 0n);
		});

		it(
			"should throw invalid type error LessThan",
			execExpectError(
				stack,
				[new Uint8Array([1, 2, 3]), new Uint8Array([1, 2, 3])],
				new LessThan([], 1),
				RUNTIME_ERRORS.TEAL.INVALID_TYPE
			)
		);

		it(
			"should throw stack length error LessThan",
			execExpectError(
				new Stack<StackElem>(),
				[1n],
				new LessThan([], 1),
				RUNTIME_ERRORS.TEAL.ASSERT_STACK_LENGTH
			)
		);
	});

	describe("GreaterThan", function () {
		const stack = new Stack<StackElem>();

		it("should push 1 to stack as 5 > 2", function () {
			stack.push(5n);
			stack.push(2n);

			const op = new GreaterThan([], 1);
			op.execute(stack);

			const top = stack.pop();
			assert.equal(top, 1n);
		});

		it("should push 0 to stack as 50 > 10", function () {
			stack.push(10n);
			stack.push(50n);

			const op = new GreaterThan([], 1);
			op.execute(stack);

			const top = stack.pop();
			assert.equal(top, 0n);
		});

		it(
			"should throw invalid type error GreaterThan",
			execExpectError(
				stack,
				[new Uint8Array([1, 2, 3]), new Uint8Array([1, 2, 3])],
				new GreaterThan([], 1),
				RUNTIME_ERRORS.TEAL.INVALID_TYPE
			)
		);

		it(
			"should throw stack length error GreaterThan",
			execExpectError(
				new Stack<StackElem>(),
				[1n],
				new LessThan([], 1),
				RUNTIME_ERRORS.TEAL.ASSERT_STACK_LENGTH
			)
		);
	});

	describe("LessThanEqualTo", function () {
		const stack = new Stack<StackElem>();

		it("should push 1 to stack", function () {
			const op = new LessThanEqualTo([], 1);
			stack.push(20n);
			stack.push(20n);

			op.execute(stack);

			const top = stack.pop();
			assert.equal(top, 1n);
		});

		it("should push 0 to stack", function () {
			const op = new LessThanEqualTo([], 1);
			stack.push(100n);
			stack.push(50n);

			op.execute(stack);

			const top = stack.pop();
			assert.equal(top, 0n);
		});

		it(
			"should throw invalid type error LessThanEqualTo",
			execExpectError(
				stack,
				[new Uint8Array([1, 2, 3]), new Uint8Array([1, 2, 3])],
				new LessThanEqualTo([], 1),
				RUNTIME_ERRORS.TEAL.INVALID_TYPE
			)
		);

		it(
			"should throw stack length error LessThanEqualTo",
			execExpectError(
				new Stack<StackElem>(),
				[1n],
				new LessThan([], 1),
				RUNTIME_ERRORS.TEAL.ASSERT_STACK_LENGTH
			)
		);
	});

	describe("GreaterThanEqualTo", function () {
		const stack = new Stack<StackElem>();

		it("should push 1 to stack", function () {
			const op = new GreaterThanEqualTo([], 1);
			stack.push(20n);
			stack.push(20n);

			op.execute(stack);

			const top = stack.pop();
			assert.equal(top, 1n);
		});

		it("should push 0 to stack", function () {
			const op = new GreaterThanEqualTo([], 1);
			stack.push(100n);
			stack.push(500n);

			op.execute(stack);

			const top = stack.pop();
			assert.equal(top, 0n);
		});

		it(
			"should throw invalid type error GreaterThanEqualTo",
			execExpectError(
				stack,
				[new Uint8Array([1, 2, 3]), new Uint8Array([1, 2, 3])],
				new GreaterThanEqualTo([], 1),
				RUNTIME_ERRORS.TEAL.INVALID_TYPE
			)
		);

		it(
			"should throw stack length error GreaterThanEqualTo",
			execExpectError(
				new Stack<StackElem>(),
				[1n],
				new LessThan([], 1),
				RUNTIME_ERRORS.TEAL.ASSERT_STACK_LENGTH
			)
		);
	});

	describe("And", function () {
		const stack = new Stack<StackElem>();

		it("should push true to stack as both values are 1", function () {
			stack.push(1n);
			stack.push(1n);

			const op = new And([], 1);
			op.execute(stack);

			const top = stack.pop();
			assert.equal(1n, top);
		});

		it("should push false to stack as one value is 0", function () {
			stack.push(0n);
			stack.push(1n);

			const op = new And([], 1);
			op.execute(stack);

			const top = stack.pop();
			assert.equal(0n, top);
		});

		it(
			"should throw invalid type error (And)",
			execExpectError(
				stack,
				[new Uint8Array([1, 2, 3]), new Uint8Array([1, 2, 3])],
				new And([], 1),
				RUNTIME_ERRORS.TEAL.INVALID_TYPE
			)
		);

		it(
			"should throw stack length error (And)",
			execExpectError(
				new Stack<StackElem>(),
				[1n],
				new LessThan([], 1),
				RUNTIME_ERRORS.TEAL.ASSERT_STACK_LENGTH
			)
		);
	});

	describe("Or", function () {
		const stack = new Stack<StackElem>();

		it("should push true to stack as one value is 1", function () {
			stack.push(0n);
			stack.push(1n);

			const op = new Or([], 1);
			op.execute(stack);

			const top = stack.pop();
			assert.equal(1n, top);
		});

		it("should push false to stack as both values are 0", function () {
			stack.push(0n);
			stack.push(0n);

			const op = new Or([], 1);
			op.execute(stack);

			const top = stack.pop();
			assert.equal(0n, top);
		});

		it(
			"should throw invalid type error (Or)",
			execExpectError(
				stack,
				[new Uint8Array([1, 2, 3]), new Uint8Array([1, 2, 3])],
				new Or([], 1),
				RUNTIME_ERRORS.TEAL.INVALID_TYPE
			)
		);

		it(
			"should throw stack length error (Or)",
			execExpectError(
				new Stack<StackElem>(),
				[1n],
				new LessThan([], 1),
				RUNTIME_ERRORS.TEAL.ASSERT_STACK_LENGTH
			)
		);
	});

	describe("EqualTo", function () {
		const stack = new Stack<StackElem>();

		it("should push true to stack", function () {
			stack.push(22n);
			stack.push(22n);

			const op = new EqualTo([], 1);
			op.execute(stack);

			let top = stack.pop();
			assert.equal(1n, top);

			stack.push(new Uint8Array([1, 2, 3]));
			stack.push(new Uint8Array([1, 2, 3]));

			op.execute(stack);
			top = stack.pop();
			assert.equal(1n, top);
		});

		it("should push false to stack", function () {
			stack.push(22n);
			stack.push(1n);

			const op = new EqualTo([], 1);
			op.execute(stack);

			let top = stack.pop();
			assert.equal(0n, top);

			stack.push(new Uint8Array([1, 2, 3]));
			stack.push(new Uint8Array([1, 1, 3]));

			op.execute(stack);
			top = stack.pop();
			assert.equal(0n, top);
		});

		it("should throw error", function () {
			stack.push(12n);
			stack.push(new Uint8Array([1, 2, 3]));
			const op = new EqualTo([], 1);

			expectRuntimeError(() => op.execute(stack), RUNTIME_ERRORS.TEAL.INVALID_TYPE);
		});
	});

	describe("NotEqualTo", function () {
		const stack = new Stack<StackElem>();

		it("should push true to stack", function () {
			stack.push(21n);
			stack.push(22n);

			const op = new NotEqualTo([], 1);
			op.execute(stack);

			let top = stack.pop();
			assert.equal(1n, top);

			stack.push(new Uint8Array([1, 2, 3]));
			stack.push(new Uint8Array([1, 1, 3]));

			op.execute(stack);
			top = stack.pop();
			assert.equal(1n, top);
		});

		it("should push false to stack", function () {
			stack.push(22n);
			stack.push(22n);

			const op = new NotEqualTo([], 1);
			op.execute(stack);

			let top = stack.pop();
			assert.equal(0n, top);

			stack.push(new Uint8Array([1, 2, 3]));
			stack.push(new Uint8Array([1, 2, 3]));

			op.execute(stack);
			top = stack.pop();
			assert.equal(0n, top);
		});

		it("should throw error", function () {
			stack.push(12n);
			stack.push(new Uint8Array([1, 2, 3]));
			const op = new EqualTo([], 1);

			expectRuntimeError(() => op.execute(stack), RUNTIME_ERRORS.TEAL.INVALID_TYPE);
		});
	});

	describe("Not", function () {
		const stack = new Stack<StackElem>();

		it("should push 1", function () {
			stack.push(0n);
			const op = new Not([], 1);
			op.execute(stack);

			const top = stack.pop();
			assert.equal(1n, top);
		});

		it("should push 0", function () {
			stack.push(122n);
			const op = new Not([], 1);
			op.execute(stack);

			const top = stack.pop();
			assert.equal(0n, top);
		});
	});

	describe("itob", function () {
		const stack = new Stack<StackElem>();

		it("should convert int to bytes", function () {
			stack.push(4n);
			const op = new Itob([], 1);
			op.execute(stack);

			const top = stack.pop();
			const expected = new Uint8Array([0, 0, 0, 0, 0, 0, 0, 4]);
			assert.deepEqual(top, expected);
		});

		it(
			"should throw invalid type error",
			execExpectError(
				stack,
				[new Uint8Array([1, 2])],
				new Itob([], 1),
				RUNTIME_ERRORS.TEAL.INVALID_TYPE
			)
		);
	});

	describe("btoi", function () {
		const stack = new Stack<StackElem>();

		it("should convert bytes to int", function () {
			stack.push(new Uint8Array([0, 0, 0, 0, 0, 0, 0, 1]));
			const op = new Btoi([], 1);
			op.execute(stack);

			const top = stack.pop();
			assert.equal(top, 1n);
		});

		it("should throw invalid type error", function () {
			stack.push(new Uint8Array([0, 1, 1, 1, 1, 1, 1, 1, 0]));
			const op = new Btoi([], 1);
			assert.throws(
				() => op.execute(stack),
				"Data has unacceptable length. Expected length is between 1 and 8, got 9"
			);
		});
	});

	describe("Addw", function () {
		const stack = new Stack<StackElem>();

		it("should add carry", function () {
			stack.push(MAX_UINT64);
			stack.push(3n);
			const op = new Addw([], 1);
			op.execute(stack);

			const valueSUM = stack.pop();
			const valueCARRY = stack.pop();
			assert.equal(valueSUM, 2n);
			assert.equal(valueCARRY, 1n);
		});

		it("should not add carry", function () {
			stack.push(10n);
			stack.push(3n);
			const op = new Addw([], 1);
			op.execute(stack);

			const valueSUM = stack.pop();
			const valueCARRY = stack.pop();
			assert.equal(valueSUM, 13n);
			assert.equal(valueCARRY, 0n);
		});
	});

	describe("Mulw", function () {
		const stack = new Stack<StackElem>();

		it("should return correct low and high value", function () {
			stack.push(4581298449n);
			stack.push(9162596898n);
			const op = new Mulw([], 1);
			op.execute(stack);

			const low = stack.pop();
			const high = stack.pop();
			assert.equal(low, 5083102810200507970n);
			assert.equal(high, 2n);
		});

		it("should return correct low and high value on big numbers", function () {
			stack.push(MAX_UINT64 - 2n);
			stack.push(9162596898n);
			const op = new Mulw([], 1);
			op.execute(stack);

			const low = stack.pop();
			const high = stack.pop();
			assert.equal(low, 18446744046221760922n);
			assert.equal(high, 9162596897n);
		});

		it("high bits should be 0", function () {
			stack.push(10n);
			stack.push(3n);
			const op = new Mulw([], 1);
			op.execute(stack);

			const low = stack.pop();
			const high = stack.pop();
			assert.equal(low, 30n);
			assert.equal(high, 0n);
		});

		it("low and high should be 0 on a*b if a or b is 0", function () {
			stack.push(0n);
			stack.push(3n);
			const op = new Mulw([], 1);
			op.execute(stack);

			const low = stack.pop();
			const high = stack.pop();
			assert.equal(low, 0n);
			assert.equal(high, 0n);
		});

		it(
			"should throw stack length error",
			execExpectError(stack, [3n], new Mulw([], 1), RUNTIME_ERRORS.TEAL.ASSERT_STACK_LENGTH)
		);

		it(
			"should throw error if type is invalid",
			execExpectError(
				stack,
				["str1", "str2"].map(parsing.stringToBytes),
				new Mulw([], 1),
				RUNTIME_ERRORS.TEAL.INVALID_TYPE
			)
		);
	});

	describe("Dup", function () {
		const stack = new Stack<StackElem>();

		it("should duplicate value", function () {
			stack.push(2n);
			const op = new Dup([], 1);
			op.execute(stack);

			const value = stack.pop();
			const dupValue = stack.pop();
			assert.equal(value, 2n);
			assert.equal(dupValue, 2n);
		});
	});

	describe("Dup2", function () {
		const stack = new Stack<StackElem>();

		it("should duplicate value(A, B -> A, B, A, B)", function () {
			stack.push(2n);
			stack.push(3n);
			const op = new Dup2([], 1);
			op.execute(stack);

			const arr = [];
			arr.push(stack.pop());
			arr.push(stack.pop());
			arr.push(stack.pop());
			arr.push(stack.pop());

			assert.deepEqual(arr, ["3", "2", "3", "2"].map(BigInt));
		});

		it(
			"should throw stack length error",
			execExpectError(
				stack,
				[new Uint8Array([1, 2])],
				new Dup2([], 1),
				RUNTIME_ERRORS.TEAL.ASSERT_STACK_LENGTH
			)
		);
	});

	describe("Concat", function () {
		const stack = new Stack<StackElem>();

		it("should concat two byte strings", function () {
			stack.push(new Uint8Array([3, 2, 1]));
			stack.push(new Uint8Array([1, 2, 3]));
			let op = new Concat([], 1);
			op.execute(stack);

			let top = stack.pop();
			assert.deepEqual(top, new Uint8Array([3, 2, 1, 1, 2, 3]));

			stack.push(parsing.stringToBytes("Hello"));
			stack.push(parsing.stringToBytes("Friend"));
			op = new Concat([], 1);
			op.execute(stack);

			top = stack.pop();
			assert.deepEqual(top, parsing.stringToBytes("HelloFriend"));
		});

		it("should throw error as byte strings too long", function () {
			stack.push(new Uint8Array(4000));
			stack.push(new Uint8Array(1000));
			const op = new Concat([], 1);

			expectRuntimeError(() => op.execute(stack), RUNTIME_ERRORS.TEAL.CONCAT_ERROR);
		});
	});

	describe("Substring", function () {
		const stack = new Stack<StackElem>();
		const start = "0";
		const end = "4";

		it("should return correct substring", function () {
			stack.push(parsing.stringToBytes("Algorand"));
			const op = new Substring([start, end], 1);
			op.execute(stack);

			const top = stack.pop();
			assert.deepEqual(Buffer.from("Algo"), top);
		});

		it(
			"should throw Invalid type error",
			execExpectError(
				stack,
				[1n],
				new Substring([start, end], 1),
				RUNTIME_ERRORS.TEAL.INVALID_TYPE
			)
		);

		it("should throw error if start is not uint8", function () {
			stack.push(parsing.stringToBytes("Algorand"));

			expectRuntimeError(
				() => new Substring([(MIN_UINT8 - 5).toString(), end], 1),
				RUNTIME_ERRORS.TEAL.INVALID_TYPE
			);

			const op = new Substring([(MAX_UINT8 + 5).toString(), end], 1);
			expectRuntimeError(() => op.execute(stack), RUNTIME_ERRORS.TEAL.INVALID_UINT8);
		});

		it("should throw error if end is not uint8", function () {
			stack.push(parsing.stringToBytes("Algorand"));

			expectRuntimeError(
				() => new Substring([start, (MIN_UINT8 - 5).toString()], 1),
				RUNTIME_ERRORS.TEAL.INVALID_TYPE
			);

			const op = new Substring([start, (MAX_UINT8 + 5).toString()], 1);
			expectRuntimeError(() => op.execute(stack), RUNTIME_ERRORS.TEAL.INVALID_UINT8);
		});

		it(
			"should throw error because start > end",
			execExpectError(
				stack,
				[parsing.stringToBytes("Algorand")],
				new Substring(["9", end], 1),
				RUNTIME_ERRORS.TEAL.SUBSTRING_END_BEFORE_START
			)
		);

		it(
			"should throw error because range beyong string",
			execExpectError(
				stack,
				[parsing.stringToBytes("Algorand")],
				new Substring([start, "40"], 1),
				RUNTIME_ERRORS.TEAL.SUBSTRING_RANGE_BEYOND
			)
		);
	});

	describe("Substring3", function () {
		const stack = new Stack<StackElem>();

		it("should return correct substring", function () {
			stack.push(parsing.stringToBytes("Algorand"));
			stack.push(0n);
			stack.push(4n);

			const op = new Substring3([], 1);
			op.execute(stack);

			const top = stack.pop();
			assert.deepEqual(Buffer.from("Algo"), top);
		});

		it(
			"should throw Invalid type error",
			execExpectError(
				stack,
				["4", "0", "1234"].map(BigInt),
				new Substring3([], 1),
				RUNTIME_ERRORS.TEAL.INVALID_TYPE
			)
		);

		it("should throw error because start > end", function () {
			const end = 4n;
			const start = end + 1n;
			execExpectError(
				stack,
				[parsing.stringToBytes("Algorand"), start, end],
				new Substring3([], 1),
				RUNTIME_ERRORS.TEAL.SUBSTRING_END_BEFORE_START
			);
		});

		it(
			"should throw error because range beyong string",
			execExpectError(
				stack,
				[parsing.stringToBytes("Algorand"), 0n, 40n],
				new Substring3([], 1),
				RUNTIME_ERRORS.TEAL.SUBSTRING_RANGE_BEYOND
			)
		);
	});

	describe("Branch Ops", function () {
		const stack = new Stack<StackElem>();
		const interpreter = new Interpreter();
		const logic = [
			new Int(["1"], 0),
			new Int(["2"], 1),
			new Branch(["dumb"], 2, interpreter),
			new Int(["3"], 3),
			new Label(["dumb:"], 4),
			new Int(["3"], 5),
		];
		interpreter.instructions = logic;

		describe("Branch: unconditional", function () {
			it("should jump unconditionally to branch dump", function () {
				const op = new Branch(["dumb"], 2, interpreter);
				op.execute(stack);
				assert.equal(4, interpreter.instructionIndex);
			});

			it(
				"should throw error if label is not defined",
				execExpectError(
					stack,
					[],
					new Branch(["some-branch-1"], 0, interpreter),
					RUNTIME_ERRORS.TEAL.LABEL_NOT_FOUND
				)
			);

			it("should jump to last label if multiple labels have same teal code", function () {
				const stack = new Stack<StackElem>();
				const interpreter = new Interpreter();
				interpreter.instructions = [
					new Int(["1"], 0),
					new Int(["2"], 1),
					new Branch(["label1"], 2, interpreter),
					new Int(["3"], 3),
					new Label(["label1:"], 4),
					new Label(["label2:"], 5),
					new Label(["label3:"], 6),
					new Int(["3"], 7),
				];
				const op = new Branch(["label1"], 2, interpreter);
				op.execute(stack);
				assert.equal(interpreter.instructionIndex, 6);

				// checking for label2, label3 as well
				interpreter.instructionIndex = 0;
				interpreter.instructions[2] = new Branch(["label2"], 2, interpreter);
				op.execute(stack);
				assert.equal(interpreter.instructionIndex, 6);

				interpreter.instructionIndex = 0;
				interpreter.instructions[2] = new Branch(["label3"], 2, interpreter);
				op.execute(stack);
				assert.equal(interpreter.instructionIndex, 6);
			});
		});

		describe("BranchIfZero", function () {
			it("should jump to branch if top of stack is zero", function () {
				interpreter.instructionIndex = 0;

				stack.push(0n);
				const op = new BranchIfZero(["dumb"], 2, interpreter);
				op.execute(stack);
				assert.equal(4, interpreter.instructionIndex);
			});

			it("should not jump to branch if top of stack is not zero", function () {
				interpreter.instructionIndex = 0;

				stack.push(5n);
				const op = new BranchIfZero(["dumb"], 2, interpreter);
				op.execute(stack);
				assert.equal(0, interpreter.instructionIndex);
			});

			it(
				"should throw error if label is not defined for bz",
				execExpectError(
					stack,
					[0n],
					new BranchIfZero(["some-branch-2"], 0, interpreter),
					RUNTIME_ERRORS.TEAL.LABEL_NOT_FOUND
				)
			);
		});

		describe("BranchIfNotZero", function () {
			it("should not jump to branch if top of stack is zero", function () {
				interpreter.instructionIndex = 0;

				stack.push(0n);
				const op = new BranchIfNotZero(["dumb"], 2, interpreter);
				op.execute(stack);
				assert.equal(0, interpreter.instructionIndex);
			});

			it("should jump to branch if top of stack is not zero", function () {
				interpreter.instructionIndex = 0;

				stack.push(5n);
				const op = new BranchIfNotZero(["dumb"], 2, interpreter);
				op.execute(stack);
				assert.equal(4, interpreter.instructionIndex);
			});

			it(
				"should throw error if label is not defined for bnz",
				execExpectError(
					stack,
					[5n],
					new BranchIfNotZero(["some-branch-3"], 0, interpreter),
					RUNTIME_ERRORS.TEAL.LABEL_NOT_FOUND
				)
			);
		});
	});

	describe("Return", function () {
		const stack = new Stack<StackElem>();
		const interpreter = new Interpreter();

		it("should return by taking last value from stack as success", function () {
			stack.push(1n);
			stack.push(2n);

			const op = new Return([], 0, interpreter);
			op.execute(stack);
			assert.equal(1, stack.length());
			assert.equal(2n, stack.pop());
		});
	});

	describe("Transaction opcodes", function () {
		const stack = new Stack<StackElem>();
		let interpreter: Interpreter;
		before(function () {
			interpreter = new Interpreter();
			interpreter.runtime = new Runtime([]);
			interpreter.runtime.ctx.tx = TXN_OBJ;
			interpreter.tealVersion = MaxTEALVersion; // set tealversion to latest (to support all tx fields)
		});

		describe("Txn: Common Fields", function () {
			it("should push txn fee to stack", function () {
				const op = new Txn(["Fee"], 1, interpreter);
				op.execute(stack);

				assert.equal(1, stack.length());
				assert.deepEqual(parseToStackElem(TXN_OBJ.fee, "Fee"), stack.pop());
			});

			it("should push txn firstRound to stack", function () {
				const op = new Txn(["FirstValid"], 1, interpreter);
				op.execute(stack);

				assert.equal(1, stack.length());
				assert.deepEqual(parseToStackElem(TXN_OBJ.fv, "FirstValid"), stack.pop());
			});

			it("should push txn lastRound to stack", function () {
				const op = new Txn(["LastValid"], 1, interpreter);
				op.execute(stack);

				assert.equal(1, stack.length());
				assert.deepEqual(parseToStackElem(TXN_OBJ.lv, "LastValid"), stack.pop());
			});

			it("should push txn sender to stack", function () {
				const op = new Txn(["Sender"], 1, interpreter);
				op.execute(stack);

				assert.equal(1, stack.length());
				assert.deepEqual(TXN_OBJ.snd, stack.pop());
			});

			it("should push txn type to stack", function () {
				const op = new Txn(["Type"], 1, interpreter);
				op.execute(stack);

				assert.equal(1, stack.length());
				assert.deepEqual(parsing.stringToBytes(TXN_OBJ.type), stack.pop());
			});

			it("should push txn typeEnum to stack", function () {
				const op = new Txn(["TypeEnum"], 1, interpreter);
				op.execute(stack);

				assert.equal(1, stack.length());
				assert.deepEqual(1n, stack.pop());
			});

			it("should push txn lease to stack", function () {
				const op = new Txn(["Lease"], 1, interpreter);
				op.execute(stack);

				assert.equal(1, stack.length());
				assert.deepEqual(TXN_OBJ.lx, stack.pop());
			});

			it("should push txn note to stack", function () {
				const op = new Txn(["Note"], 1, interpreter);
				op.execute(stack);

				assert.equal(1, stack.length());
				assert.deepEqual(TXN_OBJ.note, stack.pop());
			});

			it("should push txn rekeyTo addr to stack", function () {
				const op = new Txn(["RekeyTo"], 1, interpreter);
				op.execute(stack);

				assert.equal(1, stack.length());
				assert.deepEqual(TXN_OBJ.rekey, stack.pop());
			});

			it("should throw error on FirstValidTime", function () {
				execExpectError(
					stack,
					[],
					new Txn(["FirstValidTime"], 1, interpreter),
					RUNTIME_ERRORS.TEAL.REJECTED_BY_LOGIC
				);
			});

			it("should push txn NumAppArgs to stack", function () {
				const op = new Txn(["NumAppArgs"], 1, interpreter);
				op.execute(stack);

				assert.equal(1, stack.length());
				assert.equal(BigInt(TXN_OBJ.apaa.length), stack.pop());
			});

			it("should push txn NumAccounts to stack", function () {
				const op = new Txn(["NumAccounts"], 1, interpreter);
				op.execute(stack);

				assert.equal(1, stack.length());
				assert.equal(BigInt(TXN_OBJ.apat.length), stack.pop());
			});
		});

		describe("Txn: Payment", function () {
			before(function () {
				interpreter.runtime.ctx.tx.type = "pay";
			});

			it("should push txn Receiver to stack", function () {
				const op = new Txn(["Receiver"], 1, interpreter);
				op.execute(stack);

				assert.equal(1, stack.length());
				assert.deepEqual(TXN_OBJ.rcv, stack.pop());
			});

			it("should push txn Amount to stack", function () {
				const op = new Txn(["Amount"], 1, interpreter);
				op.execute(stack);

				assert.equal(1, stack.length());
				assert.equal(BigInt(TXN_OBJ.amt), stack.pop());
			});

			it("should push txn CloseRemainderTo to stack", function () {
				const op = new Txn(["CloseRemainderTo"], 1, interpreter);
				op.execute(stack);

				assert.equal(1, stack.length());
				assert.deepEqual(TXN_OBJ.close, stack.pop());
			});
		});

		describe("Txn: Key Registration", function () {
			before(function () {
				interpreter.runtime.ctx.tx.type = "keyreg";
			});

			it("should push txn VotePK to stack", function () {
				const op = new Txn(["VotePK"], 1, interpreter);
				op.execute(stack);

				assert.equal(1, stack.length());
				assert.deepEqual(TXN_OBJ.votekey, stack.pop());
			});

			it("should push txn SelectionPK to stack", function () {
				const op = new Txn(["SelectionPK"], 1, interpreter);
				op.execute(stack);

				assert.equal(1, stack.length());
				assert.deepEqual(TXN_OBJ.selkey, stack.pop());
			});

			it("should push txn VoteFirst to stack", function () {
				const op = new Txn(["VoteFirst"], 1, interpreter);
				op.execute(stack);

				assert.equal(1, stack.length());
				assert.equal(BigInt(TXN_OBJ.votefst), stack.pop());
			});

			it("should push txn VoteLast to stack", function () {
				const op = new Txn(["VoteLast"], 1, interpreter);
				op.execute(stack);

				assert.equal(1, stack.length());
				assert.equal(BigInt(TXN_OBJ.votelst), stack.pop());
			});

			it("should push txn VoteKeyDilution to stack", function () {
				const op = new Txn(["VoteKeyDilution"], 1, interpreter);
				op.execute(stack);

				assert.equal(1, stack.length());
				assert.equal(BigInt(TXN_OBJ.votekd), stack.pop());
			});
		});

		describe("Txn: Asset Configuration Transaction", function () {
			before(function () {
				interpreter.runtime.ctx.tx.type = "acfg";
			});

			it("should push txn ConfigAsset to stack", function () {
				const op = new Txn(["ConfigAsset"], 1, interpreter); // ConfigAsset
				op.execute(stack);

				assert.equal(1, stack.length());
				assert.equal(BigInt(TXN_OBJ.caid), stack.pop());
			});

			it("should push txn ConfigAssetTotal to stack", function () {
				const op = new Txn(["ConfigAssetTotal"], 1, interpreter);
				op.execute(stack);

				assert.equal(1, stack.length());
				assert.equal(BigInt(TXN_OBJ.apar.t), stack.pop());
			});

			it("should push txn ConfigAssetDecimals to stack", function () {
				const op = new Txn(["ConfigAssetDecimals"], 1, interpreter);
				op.execute(stack);

				assert.equal(1, stack.length());
				assert.equal(BigInt(TXN_OBJ.apar.dc), stack.pop());
			});

			it("should push txn ConfigAssetDefaultFrozen to stack", function () {
				const op = new Txn(["ConfigAssetDefaultFrozen"], 1, interpreter);
				op.execute(stack);

				assert.equal(1, stack.length());
				assert.equal(BigInt(TXN_OBJ.apar.df), stack.pop());
			});

			it("should push txn ConfigAssetUnitName to stack", function () {
				const op = new Txn(["ConfigAssetUnitName"], 1, interpreter);
				op.execute(stack);

				assert.equal(1, stack.length());
				assert.deepEqual(parsing.stringToBytes(TXN_OBJ.apar.un), stack.pop());
			});

			it("should push txn ConfigAssetName to stack", function () {
				const op = new Txn(["ConfigAssetName"], 1, interpreter);
				op.execute(stack);

				assert.equal(1, stack.length());
				assert.deepEqual(parsing.stringToBytes(TXN_OBJ.apar.an), stack.pop());
			});

			it("should push txn ConfigAssetURL to stack", function () {
				const op = new Txn(["ConfigAssetURL"], 1, interpreter);
				op.execute(stack);

				assert.equal(1, stack.length());
				assert.deepEqual(parsing.stringToBytes(TXN_OBJ.apar.au), stack.pop());
			});

			it("should push txn ConfigAssetMetadataHash to stack", function () {
				const op = new Txn(["ConfigAssetMetadataHash"], 1, interpreter);
				op.execute(stack);

				assert.equal(1, stack.length());
				assert.deepEqual(TXN_OBJ.apar.am, stack.pop());
			});

			it("should push txn ConfigAssetManager to stack", function () {
				const op = new Txn(["ConfigAssetManager"], 1, interpreter);
				op.execute(stack);

				assert.equal(1, stack.length());
				assert.deepEqual(TXN_OBJ.apar.m, stack.pop());
			});

			it("should push txn ConfigAssetReserve to stack", function () {
				const op = new Txn(["ConfigAssetReserve"], 1, interpreter);
				op.execute(stack);

				assert.equal(1, stack.length());
				assert.deepEqual(TXN_OBJ.apar.r, stack.pop());
			});

			it("should push txn ConfigAssetFreeze to stack", function () {
				const op = new Txn(["ConfigAssetFreeze"], 1, interpreter);
				op.execute(stack);

				assert.equal(1, stack.length());
				assert.deepEqual(TXN_OBJ.apar.f, stack.pop());
			});

			it("should push txn ConfigAssetClawback to stack", function () {
				const op = new Txn(["ConfigAssetClawback"], 1, interpreter);
				op.execute(stack);

				assert.equal(1, stack.length());
				assert.deepEqual(TXN_OBJ.apar.c, stack.pop());
			});
		});

		describe("Txn: Asset Transfer Transaction", function () {
			before(function () {
				interpreter.runtime.ctx.tx.type = "axfer";
			});

			it("should push txn XferAsset to stack", function () {
				const op = new Txn(["XferAsset"], 1, interpreter);
				op.execute(stack);

				assert.equal(1, stack.length());
				assert.equal(BigInt(TXN_OBJ.xaid), stack.pop());
			});

			it("should push txn AssetAmount to stack", function () {
				const op = new Txn(["AssetAmount"], 1, interpreter);
				op.execute(stack);

				assert.equal(1, stack.length());
				assert.equal(BigInt(TXN_OBJ.aamt), stack.pop());
			});

			it("should push txn AssetSender to stack", function () {
				const op = new Txn(["AssetSender"], 1, interpreter);
				op.execute(stack);

				assert.equal(1, stack.length());
				assert.deepEqual(ZERO_ADDRESS, stack.pop());
			});

			it("should push txn AssetReceiver to stack", function () {
				const op = new Txn(["AssetReceiver"], 1, interpreter);
				op.execute(stack);

				assert.equal(1, stack.length());
				assert.deepEqual(TXN_OBJ.arcv, stack.pop());
			});

			it("should push txn AssetCloseTo to stack", function () {
				const op = new Txn(["AssetCloseTo"], 1, interpreter);
				op.execute(stack);

				assert.equal(1, stack.length());
				assert.deepEqual(TXN_OBJ.aclose, stack.pop());
			});
		});

		describe("Txn: Asset Freeze Transaction", function () {
			before(function () {
				interpreter.runtime.ctx.tx.type = "afrz";
			});

			it("should push txn FreezeAsset to stack", function () {
				const op = new Txn(["FreezeAsset"], 1, interpreter);
				op.execute(stack);

				assert.equal(1, stack.length());
				assert.equal(BigInt(TXN_OBJ.faid), stack.pop());
			});

			it("should push txn FreezeAssetAccount to stack", function () {
				const op = new Txn(["FreezeAssetAccount"], 1, interpreter);
				op.execute(stack);

				assert.equal(1, stack.length());
				assert.deepEqual(TXN_OBJ.fadd, stack.pop());
			});

			it("should push txn FreezeAssetFrozen to stack", function () {
				const op = new Txn(["FreezeAssetFrozen"], 1, interpreter);
				op.execute(stack);

				assert.equal(1, stack.length());
				assert.equal(BigInt(TXN_OBJ.afrz), stack.pop());
			});
		});

		describe("Txn: Application Call Transaction", function () {
			before(function () {
				interpreter.runtime.ctx.tx.type = "appl";
				interpreter.runtime.ctx.tx.apid = 1847;
			});

			it("should push txn ApplicationID to stack", function () {
				const op = new Txn(["ApplicationID"], 1, interpreter);
				op.execute(stack);

				assert.equal(1, stack.length());
				assert.equal(BigInt(TXN_OBJ.apid), stack.pop());
			});

			it("should push txn OnCompletion to stack", function () {
				const op = new Txn(["OnCompletion"], 1, interpreter);
				op.execute(stack);

				assert.equal(1, stack.length());
				assert.equal(BigInt(TXN_OBJ.apan), stack.pop());
			});

			it("should push txn ApprovalProgram to stack", function () {
				const op = new Txn(["ApprovalProgram"], 1, interpreter);
				op.execute(stack);

				assert.equal(1, stack.length());
				assert.deepEqual(TXN_OBJ.apap, stack.pop());
			});

			it("should push txn ClearStateProgram to stack", function () {
				const op = new Txn(["ClearStateProgram"], 1, interpreter);
				op.execute(stack);

				assert.equal(1, stack.length());
				assert.deepEqual(TXN_OBJ.apsu, stack.pop());
			});

			it("should push value from accounts or args array by index", function () {
				let op = new Txn(["Accounts", "0"], 1, interpreter);
				op.execute(stack);

				const senderPk = Uint8Array.from(interpreter.runtime.ctx.tx.snd);
				assert.equal(1, stack.length());
				assert.deepEqual(senderPk, stack.pop());

				// should push Accounts[0] to stack
				op = new Txn(["Accounts", "1"], 1, interpreter);
				op.execute(stack);

				assert.equal(1, stack.length());
				assert.deepEqual(TXN_OBJ.apat[0], stack.pop());

				// should push Accounts[1] to stack
				op = new Txn(["Accounts", "2"], 1, interpreter);
				op.execute(stack);

				assert.equal(1, stack.length());
				assert.deepEqual(TXN_OBJ.apat[1], stack.pop());

				op = new Txn(["ApplicationArgs", "0"], 0, interpreter);
				op.execute(stack);

				assert.equal(1, stack.length());
				assert.deepEqual(TXN_OBJ.apaa[0], stack.pop());
			});

			// introduced in TEALv3
			it("should push value from foreign assets array and push NumAssets", function () {
				// should push Accounts[0] to stack
				let op = new Txn(["Assets", "0"], 1, interpreter);
				op.execute(stack);
				assert.equal(1, stack.length());
				assert.equal(BigInt(TXN_OBJ.apas[0]), stack.pop());

				// should push Accounts[1] to stack
				op = new Txn(["Assets", "1"], 1, interpreter);
				op.execute(stack);
				assert.equal(1, stack.length());
				assert.equal(BigInt(TXN_OBJ.apas[1]), stack.pop());

				// index 10 should be out_of_bound
				op = new Txn(["Assets", "10"], 1, interpreter);
				expectRuntimeError(() => op.execute(stack), RUNTIME_ERRORS.TEAL.INDEX_OUT_OF_BOUND);

				op = new Txn(["NumAssets"], 1, interpreter);
				op.execute(stack);
				assert.equal(BigInt(TXN_OBJ.apas.length), stack.pop());
			});

			it("should push value from foreign applications array and push NumApplications", function () {
				// special case: Txn.Applications[0] represents current_applications_id
				let op = new Txn(["Applications", "0"], 1, interpreter);
				op.execute(stack);

				assert.equal(1, stack.length());
				assert.equal(BigInt(TXN_OBJ.apid), stack.pop());

				// Txn.Applications[1] should push "1st" app_id from foreign Apps (Txn.ForeignApps[0])
				op = new Txn(["Applications", "1"], 1, interpreter);
				op.execute(stack);

				assert.equal(1, stack.length());
				assert.equal(BigInt(TXN_OBJ.apfa[0]), stack.pop());

				// index 10 should be out_of_bound
				op = new Txn(["Applications", "10"], 1, interpreter);
				expectRuntimeError(() => op.execute(stack), RUNTIME_ERRORS.TEAL.INDEX_OUT_OF_BOUND);

				op = new Txn(["NumApplications"], 1, interpreter);
				op.execute(stack);
				assert.equal(BigInt(TXN_OBJ.apfa.length), stack.pop());
			});

			it("should push local, global uint and byte slices from state schema to stack", function () {
				let op = new Txn(["GlobalNumUint"], 1, interpreter);
				op.execute(stack);
				assert.equal(1, stack.length());
				assert.equal(BigInt(TXN_OBJ.apgs.nui), stack.pop());

				op = new Txn(["GlobalNumByteSlice"], 1, interpreter);
				op.execute(stack);
				assert.equal(1, stack.length());
				assert.equal(BigInt(TXN_OBJ.apgs.nbs), stack.pop());

				op = new Txn(["LocalNumUint"], 1, interpreter);
				op.execute(stack);
				assert.equal(1, stack.length());
				assert.equal(BigInt(TXN_OBJ.apls.nui), stack.pop());

				op = new Txn(["LocalNumByteSlice"], 1, interpreter);
				op.execute(stack);
				assert.equal(1, stack.length());
				assert.equal(BigInt(TXN_OBJ.apls.nbs), stack.pop());
			});

			// introduced in TEALv4
			it("should push extra program pages to stack", function () {
				const op = new Txn(["ExtraProgramPages"], 1, interpreter);
				op.execute(stack);
				assert.equal(1, stack.length());
				assert.equal(BigInt(TXN_OBJ.apep), stack.pop());
			});

			// introduced in TEALv5
			it("should push txn.nonparticipation key to stack", function () {
				const op = new Txn(["Nonparticipation"], 1, interpreter);
				op.execute(stack);
				assert.equal(1, stack.length());
				assert.equal(BigInt(TXN_OBJ.nonpart), stack.pop());
			});
		});

		describe("Txn: teal v6", function () {
			it("should return empty log if no log emit before", function () {
				const op = new Txn(["LastLog"], 1, interpreter);
				op.execute(stack);
				assert.deepEqual(stack.pop(), new Uint8Array(0));
			});
			it("should return last log", function () {
				interpreter.runtime.ctx.lastLog = new Uint8Array([42, 32]);
				const op = new Txn(["LastLog"], 1, interpreter);
				op.execute(stack);
				assert.deepEqual(stack.pop(), new Uint8Array([42, 32]));
			});

			it("should return StateProofPK", function () {
				const op = new Txn(["StateProofPK"], 1, interpreter);
				op.execute(stack);
				assert.deepEqual(stack.pop(), new Uint8Array(64).fill(0));
			});
		});

		describe("Gtxn", function () {
			before(function () {
				const tx = interpreter.runtime.ctx.tx;
				// a) 'apas' represents 'foreignAssets', b)
				// 'apfa' represents 'foreignApps' (id's of foreign apps)
				// https://developer.algorand.org/docs/reference/transactions/
				const tx2 = { ...tx, fee: 2222, apas: [3033, 4044], apfa: [5005, 6006, 7077] };
				interpreter.runtime.ctx.gtxs = [tx, tx2];
			});

			it("push fee from 2nd transaction in group", function () {
				const op = new Gtxn(["1", "Fee"], 1, interpreter);
				op.execute(stack);

				assert.equal(1, stack.length());
				assert.equal(2222n, stack.pop());
			});

			it("should push value from accounts or args array by index from tx group", function () {
				let op = new Gtxn(["1", "Accounts", "0"], 1, interpreter);
				op.execute(stack);

				const senderPk = Uint8Array.from(interpreter.runtime.ctx.tx.snd);
				assert.equal(1, stack.length());
				assert.deepEqual(senderPk, stack.pop());

				// should push Accounts[0] to stack
				op = new Gtxn(["1", "Accounts", "1"], 1, interpreter);
				op.execute(stack);

				assert.equal(1, stack.length());
				assert.deepEqual(TXN_OBJ.apat[0], stack.pop());

				// should push Accounts[1] to stack
				op = new Gtxn(["1", "Accounts", "2"], 1, interpreter);
				op.execute(stack);

				assert.equal(1, stack.length());
				assert.deepEqual(TXN_OBJ.apat[1], stack.pop());

				op = new Gtxn(["1", "ApplicationArgs", "0"], 0, interpreter);
				op.execute(stack);

				assert.equal(1, stack.length());
				assert.deepEqual(TXN_OBJ.apaa[0], stack.pop());
			});

			it("should push value from assets or applications array by index from tx group", function () {
				let op = new Gtxn(["1", "Assets", "0"], 1, interpreter);
				op.execute(stack);
				assert.equal(1, stack.length());
				assert.deepEqual(3033n, stack.pop()); // first asset from 2nd tx in group

				op = new Gtxn(["0", "Assets", "0"], 1, interpreter);
				op.execute(stack);
				assert.equal(1, stack.length());
				assert.deepEqual(BigInt(TXN_OBJ.apas[0]), stack.pop()); // first asset from 1st tx

				op = new Gtxn(["1", "NumAssets"], 1, interpreter);
				op.execute(stack);
				assert.equal(1, stack.length());
				assert.deepEqual(2n, stack.pop());

				op = new Gtxn(["1", "NumApplications"], 1, interpreter);
				op.execute(stack);
				assert.equal(1, stack.length());
				assert.deepEqual(3n, stack.pop());

				// index 0 represent tx.apid (current application id)
				op = new Gtxn(["1", "Applications", "0"], 1, interpreter);
				op.execute(stack);
				assert.equal(1, stack.length());
				assert.deepEqual(BigInt(interpreter.runtime.ctx.tx.apid as number), stack.pop());

				op = new Gtxn(["0", "Applications", "2"], 1, interpreter);
				op.execute(stack);
				assert.equal(1, stack.length());
				assert.deepEqual(BigInt(TXN_OBJ.apfa[1]), stack.pop());
			});
		});

		describe("Gitxn", function () {
			before(function () {
				const tx = interpreter.runtime.ctx.tx;
				// a) 'apas' represents 'foreignAssets', b)
				// 'apfa' represents 'foreignApps' (id's of foreign apps)
				// https://developer.algorand.org/docs/reference/transactions/
				const tx2 = { ...tx, fee: 2222, apas: [3033, 4044], apfa: [5005, 6006, 7077] };
				interpreter.innerTxnGroups = [[tx, tx2]];
			});

			it("Should push fee from 2nd transaction in group", function () {
				const op = new Gitxn(["1", "Fee"], 1, interpreter);
				op.execute(stack);

				assert.equal(1, stack.length());
				assert.equal(2222n, stack.pop());
			});

			it("Should push value from accounts or args array by index from tx group", function () {
				let op = new Gitxn(["1", "Accounts", "0"], 1, interpreter);
				op.execute(stack);

				const senderPk = Uint8Array.from(interpreter.runtime.ctx.tx.snd);
				assert.equal(1, stack.length());
				assert.deepEqual(senderPk, stack.pop());

				// should push Accounts[0] to stack
				op = new Gitxn(["1", "Accounts", "1"], 1, interpreter);
				op.execute(stack);

				assert.equal(1, stack.length());
				assert.deepEqual(TXN_OBJ.apat[0], stack.pop());

				// should push Accounts[1] to stack
				op = new Gitxn(["1", "Accounts", "2"], 1, interpreter);
				op.execute(stack);

				assert.equal(1, stack.length());
				assert.deepEqual(TXN_OBJ.apat[1], stack.pop());

				op = new Gitxn(["1", "ApplicationArgs", "0"], 0, interpreter);
				op.execute(stack);

				assert.equal(1, stack.length());
				assert.deepEqual(TXN_OBJ.apaa[0], stack.pop());
			});

			it("Should push value from assets or applications array by index from tx group", function () {
				let op = new Gitxn(["1", "Assets", "0"], 1, interpreter);
				op.execute(stack);
				assert.equal(1, stack.length());
				assert.deepEqual(3033n, stack.pop()); // first asset from 2nd tx in group

				op = new Gitxn(["0", "Assets", "0"], 1, interpreter);
				op.execute(stack);
				assert.equal(1, stack.length());
				assert.deepEqual(BigInt(TXN_OBJ.apas[0]), stack.pop()); // first asset from 1st tx

				op = new Gitxn(["1", "NumAssets"], 1, interpreter);
				op.execute(stack);
				assert.equal(1, stack.length());
				assert.deepEqual(2n, stack.pop());

				op = new Gitxn(["1", "NumApplications"], 1, interpreter);
				op.execute(stack);
				assert.equal(1, stack.length());
				assert.deepEqual(3n, stack.pop());

				// index 0 represent tx.apid (current application id)
				op = new Gitxn(["1", "Applications", "0"], 1, interpreter);
				op.execute(stack);
				assert.equal(1, stack.length());
				assert.deepEqual(BigInt(interpreter.runtime.ctx.tx.apid as number), stack.pop());

				op = new Gitxn(["0", "Applications", "2"], 1, interpreter);
				op.execute(stack);
				assert.equal(1, stack.length());
				assert.deepEqual(BigInt(TXN_OBJ.apfa[1]), stack.pop());
			});
		});

		describe("Txna", function () {
			before(function () {
				interpreter.runtime.ctx.tx.type = "pay";
			});

			it("push addr from txn.Accounts to stack according to index", function () {
				// index 0 should push sender's address to stack
				let op = new Txna(["Accounts", "0"], 1, interpreter);
				op.execute(stack);

				const senderPk = Uint8Array.from(interpreter.runtime.ctx.tx.snd);
				assert.equal(1, stack.length());
				assert.deepEqual(senderPk, stack.pop());

				// should push Accounts[0] to stack
				op = new Txna(["Accounts", "1"], 1, interpreter);
				op.execute(stack);

				assert.equal(1, stack.length());
				assert.deepEqual(TXN_OBJ.apat[0], stack.pop());

				// should push Accounts[1] to stack
				op = new Txna(["Accounts", "2"], 1, interpreter);
				op.execute(stack);

				assert.equal(1, stack.length());
				assert.deepEqual(TXN_OBJ.apat[1], stack.pop());
			});

			it("push addr from 1st AppArg to stack", function () {
				const op = new Txna(["ApplicationArgs", "0"], 0, interpreter);
				op.execute(stack);

				assert.equal(1, stack.length());
				assert.deepEqual(TXN_OBJ.apaa[0], stack.pop());
			});
		});

		describe("Gtxna", function () {
			before(function () {
				interpreter.runtime.ctx.tx.type = "pay";
			});

			it("push addr from 1st account of 2nd Txn in txGrp to stack", function () {
				// index 0 should push sender's address to stack from 1st tx
				let op = new Gtxna(["0", "Accounts", "1"], 1, interpreter);
				op.execute(stack);

				const senderPk = Uint8Array.from(interpreter.runtime.ctx.gtxs[0].snd);
				assert.equal(1, stack.length());
				assert.deepEqual(senderPk, stack.pop());

				// should push Accounts[0] to stack
				op = new Gtxna(["0", "Accounts", "1"], 1, interpreter);
				op.execute(stack);

				assert.equal(1, stack.length());
				assert.deepEqual(TXN_OBJ.apat[0], stack.pop());

				// should push Accounts[1] to stack
				op = new Gtxna(["0", "Accounts", "2"], 1, interpreter);
				op.execute(stack);

				assert.equal(1, stack.length());
				assert.deepEqual(TXN_OBJ.apat[1], stack.pop());
			});

			it("should throw error if field is not an array", function () {
				execExpectError(
					stack,
					[],
					new Gtxna(["1", "Accounts", "0"], 1, interpreter),
					RUNTIME_ERRORS.TEAL.INVALID_OP_ARG
				);
			});
		});

		describe("Tx fields for specific version", function () {
			it("should throw error if transaction field is not present in teal version", function () {
				interpreter.tealVersion = 1;

				// for txn
				expectRuntimeError(
					() => new Txn(["ApplicationID"], 1, interpreter),
					RUNTIME_ERRORS.TEAL.UNKNOWN_TRANSACTION_FIELD
				);

				expectRuntimeError(
					() => new Txn(["ApprovalProgram"], 1, interpreter),
					RUNTIME_ERRORS.TEAL.UNKNOWN_TRANSACTION_FIELD
				);

				expectRuntimeError(
					() => new Txn(["ConfigAssetDecimals"], 1, interpreter),
					RUNTIME_ERRORS.TEAL.UNKNOWN_TRANSACTION_FIELD
				);

				expectRuntimeError(
					() => new Txn(["FreezeAssetAccount"], 1, interpreter),
					RUNTIME_ERRORS.TEAL.UNKNOWN_TRANSACTION_FIELD
				);

				expectRuntimeError(
					() => new Txn(["FreezeAssetAccount"], 1, interpreter),
					RUNTIME_ERRORS.TEAL.UNKNOWN_TRANSACTION_FIELD
				);

				// for gtxn
				expectRuntimeError(
					() => new Gtxn(["0", "OnCompletion"], 1, interpreter),
					RUNTIME_ERRORS.TEAL.UNKNOWN_TRANSACTION_FIELD
				);

				expectRuntimeError(
					() => new Gtxn(["0", "RekeyTo"], 1, interpreter),
					RUNTIME_ERRORS.TEAL.UNKNOWN_TRANSACTION_FIELD
				);

				expectRuntimeError(
					() => new Gtxn(["0", "ConfigAssetClawback"], 1, interpreter),
					RUNTIME_ERRORS.TEAL.UNKNOWN_TRANSACTION_FIELD
				);
			});
		});

		describe("Gitxna", function () {
			this.beforeEach(function () {
				interpreter.tealVersion = 6;
				const tx = interpreter.runtime.ctx.tx;
				// a) 'apas' represents 'foreignAssets', b)
				// 'apfa' represents 'foreignApps' (id's of foreign apps)
				// https://developer.algorand.org/docs/reference/transactions/
				const tx2 = { ...tx, fee: 2222, apas: [3033, 4044], apfa: [5005, 6006, 7077] };
				interpreter.innerTxnGroups = [[tx, tx2]];
			});

			it("Should push addr from 1st account of 2nd Txn in txGrp to stack", function () {
				// index 0 should push sender's address to stack from 1st tx
				let op = new Gitxna(["0", "Accounts", "1"], 1, interpreter);
				op.execute(stack);

				const senderPk = Uint8Array.from(interpreter.runtime.ctx.gtxs[0].snd);
				assert.equal(1, stack.length());
				assert.deepEqual(senderPk, stack.pop());

				// should push Accounts[0] to stack
				op = new Gitxna(["0", "Accounts", "1"], 1, interpreter);
				op.execute(stack);

				assert.equal(1, stack.length());
				assert.deepEqual(TXN_OBJ.apat[0], stack.pop());

				// should push Accounts[1] to stack
				op = new Gitxna(["0", "Accounts", "2"], 1, interpreter);
				op.execute(stack);

				assert.equal(1, stack.length());
				assert.deepEqual(TXN_OBJ.apat[1], stack.pop());
			});

			it("Should throw an error if field is not an array", function () {
				execExpectError(
					stack,
					[],
					new Gitxna(["1", "Accounts", "0"], 1, interpreter),
					RUNTIME_ERRORS.TEAL.INVALID_OP_ARG
				);
			});
		});

		describe("Gtxnas", function () {
			it("Should push addr from 1st account of 2nd Txn in txGrp to stack", function () {
				// index 0 should push sender's address to stack from 1st tx
				stack.push(0n);
				let op = new Gitxnas(["0", "Accounts"], 1, interpreter);
				op.execute(stack);

				const senderPk = Uint8Array.from(interpreter.runtime.ctx.gtxs[0].snd);
				assert.equal(1, stack.length());
				assert.deepEqual(senderPk, stack.pop());

				// should push Accounts[0] to stack
				stack.push(1n);
				op = new Gitxnas(["0", "Accounts"], 1, interpreter);
				op.execute(stack);

				assert.equal(1, stack.length());
				assert.deepEqual(TXN_OBJ.apat[0], stack.pop());

				// should push Accounts[1] to stack
				stack.push(2n);
				op = new Gitxnas(["0", "Accounts"], 1, interpreter);
				op.execute(stack);

				assert.equal(1, stack.length());
				assert.deepEqual(TXN_OBJ.apat[1], stack.pop());
			});

			it("should throw error if field is not an array", function () {
				stack.push(0n);
				execExpectError(
					stack,
					[],
					new Gitxnas(["1", "Accounts"], 1, interpreter),
					RUNTIME_ERRORS.TEAL.INVALID_OP_ARG
				);
			});
		});
	});

	describe("Global Opcode", function () {
		const stack = new Stack<StackElem>();
		let interpreter: Interpreter;

		// setup 1st account (to be used as sender)
		const acc1: AccountStoreI = new AccountStore(123, {
			addr: elonAddr,
			sk: new Uint8Array(0),
		}); // setup test account
		setDummyAccInfo(acc1);

		before(function () {
			interpreter = new Interpreter();
			interpreter.runtime = new Runtime([acc1]);
			interpreter.runtime.ctx.tx = TXN_OBJ;
			interpreter.runtime.ctx.gtxs = [TXN_OBJ];
			interpreter.runtime.ctx.tx.apid = 1828;
			interpreter.tealVersion = MaxTEALVersion; // set tealversion to latest (to support all global fields)
		});

		it("should push MinTxnFee to stack", function () {
			const op = new Global(["MinTxnFee"], 1, interpreter);
			op.execute(stack);

			const top = stack.pop();
			assert.equal(1000n, top);
		});

		it("should push MinBalance to stack", function () {
			const op = new Global(["MinBalance"], 1, interpreter);
			op.execute(stack);

			const top = stack.pop();
			assert.equal(10000n, top);
		});

		it("should push MaxTxnLife to stack", function () {
			const op = new Global(["MaxTxnLife"], 1, interpreter);
			op.execute(stack);

			const top = stack.pop();
			assert.equal(1000n, top);
		});

		it("should push ZeroAddress to stack", function () {
			const op = new Global(["ZeroAddress"], 1, interpreter);
			op.execute(stack);

			const top = stack.pop();
			assert.deepEqual(new Uint8Array(32), top);
		});

		it("should push GroupSize to stack", function () {
			const op = new Global(["GroupSize"], 1, interpreter);
			op.execute(stack);

			const top = stack.pop();
			assert.equal(BigInt(interpreter.runtime.ctx.gtxs.length), top);
		});

		it("should push LogicSigVersion to stack", function () {
			const op = new Global(["LogicSigVersion"], 1, interpreter);
			op.execute(stack);

			const top = stack.pop();
			assert.equal(BigInt(MaxTEALVersion), top);
		});

		it("should push Round to stack", function () {
			interpreter.runtime.setRoundAndTimestamp(500, 1);
			const op = new Global(["Round"], 1, interpreter);
			op.execute(stack);

			const top = stack.pop();
			assert.equal(500n, top);
		});

		it("should push LatestTimestamp to stack", function () {
			interpreter.runtime.setRoundAndTimestamp(500, 100);
			const op = new Global(["LatestTimestamp"], 1, interpreter);
			op.execute(stack);

			const top = stack.pop();
			assert.equal(100n, top);
		});

		it("should push CurrentApplicationID to stack", function () {
			const op = new Global(["CurrentApplicationID"], 1, interpreter);
			op.execute(stack);

			const top = stack.pop();
			assert.equal(1828n, top);
		});

		it("should push CreatorAddress to stack", function () {
			const op = new Global(["CreatorAddress"], 1, interpreter);
			op.execute(stack);

			// creator of app (id = 1848) is set as elonAddr in ../mock/stateful
			assert.deepEqual(decodeAddress(elonAddr).publicKey, stack.pop());
		});

		it("TEALv5: should push GroupID to stack", function () {
			const op = new Global(["GroupID"], 1, interpreter);
			op.execute(stack);

			assert.deepEqual(Uint8Array.from(TXN_OBJ.grp), stack.pop());
		});

		it("TEALv5: should push zero 32 bytes to stack if global.groupID not found", function () {
			(TXN_OBJ.grp as any) = undefined;
			const op = new Global(["GroupID"], 1, interpreter);
			op.execute(stack);

			assert.deepEqual(ZERO_ADDRESS, stack.pop());
		});

		describe("Tealv6 fields", function () {
			this.beforeEach(function () {
				interpreter.tealVersion = 6;
				interpreter.runtime.ctx.innerTxAppIDCallStack = [1, 2];
			});
			it("Tealv6: CalllerApplicationAddress", function () {
				// caller app id = 1
				const op = new Global(["CallerApplicationAddress"], 1, interpreter);
				op.execute(stack);
				assert.deepEqual(decodeAddress(getApplicationAddress(1n)).publicKey, stack.pop());

				// no caller
				interpreter.runtime.ctx.innerTxAppIDCallStack = [];
				op.execute(stack);
				assert.deepEqual(ZERO_ADDRESS, stack.pop());
			});

			it("Tealv6: CallerApplicationID", function () {
				// caller app id = 1
				const op = new Global(["CallerApplicationID"], 1, interpreter);
				op.execute(stack);
				assert.equal(1n, stack.pop());

				// no caller
				interpreter.runtime.ctx.innerTxAppIDCallStack = [];
				op.execute(stack);
				assert.equal(0n, stack.pop());
			});
		});

		it("should throw error if global field is not present in teal version", function () {
			interpreter.tealVersion = 1;

			expectRuntimeError(
				() => new Global(["LogicSigVersion"], 1, interpreter),
				RUNTIME_ERRORS.TEAL.UNKNOWN_GLOBAL_FIELD
			);

			expectRuntimeError(
				() => new Global(["Round"], 1, interpreter),
				RUNTIME_ERRORS.TEAL.UNKNOWN_GLOBAL_FIELD
			);

			expectRuntimeError(
				() => new Global(["LatestTimestamp"], 1, interpreter),
				RUNTIME_ERRORS.TEAL.UNKNOWN_GLOBAL_FIELD
			);

			expectRuntimeError(
				() => new Global(["CurrentApplicationID"], 1, interpreter),
				RUNTIME_ERRORS.TEAL.UNKNOWN_GLOBAL_FIELD
			);

			interpreter.tealVersion = 2;
			expectRuntimeError(
				() => new Global(["CreatorAddress"], 1, interpreter),
				RUNTIME_ERRORS.TEAL.UNKNOWN_GLOBAL_FIELD
			);

			interpreter.tealVersion = 4;
			expectRuntimeError(
				() => new Global(["GroupID"], 1, interpreter),
				RUNTIME_ERRORS.TEAL.UNKNOWN_GLOBAL_FIELD
			);

			interpreter.tealVersion = 5;
			expectRuntimeError(
				() => new Global(["CallerApplicationID"], 1, interpreter),
				RUNTIME_ERRORS.TEAL.UNKNOWN_GLOBAL_FIELD
			);
			expectRuntimeError(
				() => new Global(["CallerApplicationAddress"], 1, interpreter),
				RUNTIME_ERRORS.TEAL.UNKNOWN_GLOBAL_FIELD
			);
		});
	});

	describe("StateFul Opcodes", function () {
		const stack = new Stack<StackElem>();
		const lineNumber = 0;
		const elonPk = decodeAddress(elonAddr).publicKey;

		// setup 1st account (to be used as sender)
		const acc1: AccountStoreI = new AccountStore(123, {
			addr: elonAddr,
			sk: new Uint8Array(0),
		}); // setup test account
		setDummyAccInfo(acc1);

		// setup 2nd account (to be used as Txn.Accounts[A])
		const acc2 = new AccountStore(123, { addr: johnAddr, sk: new Uint8Array(0) });
		setDummyAccInfo(acc2);

		let interpreter: Interpreter;
		this.beforeAll(function () {
			interpreter = new Interpreter();
			interpreter.runtime = new Runtime([acc1, acc2]);

			// setting txn object and sender's addr
			interpreter.runtime.ctx.tx = {
				...TXN_OBJ,
				snd: Buffer.from(elonPk),
			};
		});

		describe("AppOptedIn", function () {
			it("should push 1 to stack if app is opted in", function () {
				// for Sender
				stack.push(0n);
				stack.push(1847n);

				let op = new AppOptedIn([], 1, interpreter);
				op.execute(stack);

				let top = stack.pop();
				assert.equal(1n, top);

				// for Txn.Accounts[A]
				stack.push(1n);
				stack.push(1847n);

				op = new AppOptedIn([], 1, interpreter);
				op.execute(stack);

				top = stack.pop();
				assert.equal(1n, top);
			});

			it("should push 0 to stack if app is not opted in", function () {
				// for Sender
				stack.push(0n);
				stack.push(1111n);

				let op = new AppOptedIn([], 1, interpreter);
				op.execute(stack);

				let top = stack.pop();
				assert.equal(0n, top);

				// for Txn.Accounts[A]
				stack.push(1n);
				stack.push(1111n);

				op = new AppOptedIn([], 1, interpreter);
				op.execute(stack);

				top = stack.pop();
				assert.equal(0n, top);
			});

			it("should throw error if address is passed directly with teal version < 4", function () {
				execExpectError(
					stack,
					[elonPk, 1111n], // passing elonPk directly should throw error
					new AppOptedIn([], 1, interpreter),
					RUNTIME_ERRORS.TEAL.PRAGMA_VERSION_ERROR
				);
			});

			it("should push 0 to stack if offset to foreign apps is passed with teal version < 4", function () {
				stack.push(0n);
				stack.push(2n); // offset (but in prior version, this is treated as appIndex directly)

				const op = new AppOptedIn([], 1, interpreter);
				op.execute(stack);
				assert.equal(0n, stack.pop());
			});

			it("tealv4: should push expected value to stack if address is passed directly", function () {
				interpreter.tealVersion = 4;
				interpreter.runtime.ctx.tx.apid = 1847; // set txn.ApplicationID

				// elonPk is the Txn.Sender
				stack.push(elonPk);
				stack.push(1847n);

				let op = new AppOptedIn([], 1, interpreter);
				op.execute(stack);
				assert.equal(1n, stack.pop());

				// johnAddr is present in Txn.Accounts, so we can pass it directly
				stack.push(decodeAddress(johnAddr).publicKey);
				stack.push(1847n);
				op = new AppOptedIn([], 1, interpreter);
				assert.doesNotThrow(() => op.execute(stack));
			});

			it("tealv4: should push expected value to stack if app offset is passed directly", function () {
				stack.push(0n);
				stack.push(0n); // 0 offset means current_app_id
				let op = new AppOptedIn([], 1, interpreter);
				op.execute(stack);
				assert.equal(1n, stack.pop());

				interpreter.runtime.ctx.tx.apfa = [11, 1847];
				stack.push(0n);
				stack.push(2n); // should push 2nd app_id from Txn.ForeignApps (with TEALv4)
				op = new AppOptedIn([], 1, interpreter);
				op.execute(stack);
				assert.equal(1n, stack.pop());
			});

			it("tealv4: should throw error if address is passed directly but not present in Txn.Accounts[]", function () {
				// should throw error as this address is not present in Txn.Accounts[]
				stack.push(decodeAddress(generateAccount().addr).publicKey); // randomPk
				stack.push(1847n);

				const op = new AppOptedIn([], 1, interpreter);
				expectRuntimeError(
					() => op.execute(stack),
					RUNTIME_ERRORS.TEAL.ADDR_NOT_FOUND_IN_TXN_ACCOUNT
				);
			});
		});

		describe("AppLocalGet", function () {
			before(function () {
				interpreter.tealVersion = 3;
				interpreter.runtime.ctx.tx.apid = 1847;
			});

			it("should push the value to stack if key is present in local state", function () {
				// for Sender
				stack.push(0n);
				stack.push(parsing.stringToBytes("Local-key"));

				let op = new AppLocalGet([], 1, interpreter);
				op.execute(stack);

				let top = stack.pop();
				assert.deepEqual(parsing.stringToBytes("Local-val"), top);

				// for Txn.Accounts[A]
				stack.push(1n);
				stack.push(parsing.stringToBytes("Local-key"));

				op = new AppLocalGet([], 1, interpreter);
				op.execute(stack);

				top = stack.pop();
				assert.deepEqual(parsing.stringToBytes("Local-val"), top);
			});

			it("should push uint 0 to stack if key is not present in local state", function () {
				// for Sender
				stack.push(0n);
				stack.push(parsing.stringToBytes("random-key"));

				let op = new AppLocalGet([], 1, interpreter);
				op.execute(stack);

				let top = stack.pop();
				assert.equal(0n, top);

				// for Txn.Accounts[A]
				stack.push(1n);
				stack.push(parsing.stringToBytes("random-key"));

				op = new AppLocalGet([], 1, interpreter);
				op.execute(stack);

				top = stack.pop();
				assert.equal(0n, top);
			});

			it("tealv4: should accept address directly for app_local_get", function () {
				interpreter.tealVersion = 4;

				// for Sender
				stack.push(elonPk);
				stack.push(parsing.stringToBytes("random-key"));
				let op = new AppLocalGet([], 1, interpreter);
				op.execute(stack);
				assert.equal(0n, stack.pop());

				// for Txn.Accounts[A]
				stack.push(decodeAddress(johnAddr).publicKey);
				stack.push(parsing.stringToBytes("random-key"));
				op = new AppLocalGet([], 1, interpreter);
				op.execute(stack);
				assert.equal(0n, stack.pop());

				// random address (not present in accounts should throw error)
				stack.push(decodeAddress(generateAccount().addr).publicKey); // randomPk
				stack.push(1847n);
				op = new AppOptedIn([], 1, interpreter);
				expectRuntimeError(
					() => op.execute(stack),
					RUNTIME_ERRORS.TEAL.ADDR_NOT_FOUND_IN_TXN_ACCOUNT
				);
			});
		});

		describe("AppLocalGetEx", function () {
			before(function () {
				interpreter.runtime.ctx.tx.apid = 1847;
			});

			it("should push the value to stack if key is present in local state from given appID", function () {
				// for Sender
				stack.push(0n);
				stack.push(1847n);
				stack.push(parsing.stringToBytes("Local-key"));

				let op = new AppLocalGetEx([], 1, interpreter);
				op.execute(stack);

				let flag = stack.pop();
				let value = stack.pop();
				assert.equal(1n, flag);
				assert.deepEqual(parsing.stringToBytes("Local-val"), value);

				// for Txn.Accounts[A]
				stack.push(1n);
				stack.push(1847n);
				stack.push(parsing.stringToBytes("Local-key"));

				op = new AppLocalGetEx([], 1, interpreter);
				op.execute(stack);

				flag = stack.pop();
				value = stack.pop();
				assert.equal(1n, flag);
				assert.deepEqual(parsing.stringToBytes("Local-val"), value);
			});

			it("should push uint 0 to stack if key is not present in local state from given appID", function () {
				// for Sender
				stack.push(0n);
				stack.push(1847n);
				stack.push(parsing.stringToBytes("random-key"));

				let op = new AppLocalGetEx([], 1, interpreter);
				op.execute(stack);

				let didExistFlag = stack.pop();
				let val = stack.pop();
				assert.equal(0n, didExistFlag);
				assert.equal(0n, val);

				// for Txn.Accounts[A]
				stack.push(1n);
				stack.push(1847n);
				stack.push(parsing.stringToBytes("random-key"));

				op = new AppLocalGetEx([], 1, interpreter);
				op.execute(stack);

				didExistFlag = stack.pop();
				val = stack.pop();
				assert.equal(0n, didExistFlag);
				assert.equal(0n, val);
			});
		});

		describe("AppGlobalGet", function () {
			before(function () {
				interpreter.runtime.ctx.tx.apid = 1828;
				interpreter.runtime.ctx.tx.apfa = TXN_OBJ.apfa;
			});

			it("should push the value to stack if key is present in global state", function () {
				stack.push(parsing.stringToBytes("global-key"));

				const op = new AppGlobalGet([], 1, interpreter);
				op.execute(stack);

				const top = stack.pop();
				assert.deepEqual(parsing.stringToBytes("global-val"), top);
			});

			it("should push uint 0 to stack if key is not present in global state", function () {
				stack.push(parsing.stringToBytes("random-key"));

				const op = new AppGlobalGet([], 1, interpreter);
				op.execute(stack);

				const top = stack.pop();
				assert.equal(0n, top);
			});
		});

		describe("AppGlobalGetEx", function () {
			before(function () {
				interpreter.runtime.ctx.tx.apid = 1828;
			});

			it("should push the value to stack if key is present externally in global state", function () {
				// zero index means current app
				stack.push(0n);
				stack.push(parsing.stringToBytes("Hello"));

				let op = new AppGlobalGetEx([], 1, interpreter);
				op.execute(stack);

				let flag = stack.pop();
				let value = stack.pop();
				assert.equal(1n, flag);
				assert.deepEqual(parsing.stringToBytes("World"), value);

				// for Txn.ForeignApps[A]
				stack.push(1n);
				stack.push(parsing.stringToBytes("global-key"));

				op = new AppGlobalGetEx([], 1, interpreter);
				op.execute(stack);

				flag = stack.pop();
				value = stack.pop();
				assert.equal(1n, flag);
				assert.deepEqual(parsing.stringToBytes("global-val"), value);
			});

			it("should push uint 0 to stack if key is not present externally in global state", function () {
				// zero index means current app
				stack.push(0n);
				stack.push(parsing.stringToBytes("random-key"));

				let op = new AppGlobalGetEx([], 1, interpreter);
				op.execute(stack);

				let didExistFlag = stack.pop();
				let val = stack.pop();
				assert.equal(0n, didExistFlag);
				assert.equal(0n, val);

				// for Txn.ForeignApps[A]
				stack.push(1n);
				stack.push(parsing.stringToBytes("random-key"));

				op = new AppGlobalGetEx([], 1, interpreter);
				op.execute(stack);

				didExistFlag = stack.pop();
				val = stack.pop();
				assert.equal(0n, didExistFlag);
				assert.equal(0n, val);
			});
		});

		describe("AppLocalPut", function () {
			before(function () {
				interpreter.runtime.ctx.tx.apid = 1847;
			});

			it("should put the value in account's local storage", function () {
				let value;
				// for Sender, check for byte
				stack.push(0n);
				stack.push(parsing.stringToBytes("New-Key"));
				stack.push(parsing.stringToBytes("New-Val"));

				let op = new AppLocalPut([], 1, interpreter);
				op.execute(stack);

				const appID = interpreter.runtime.ctx.tx.apid as number;
				const acc = interpreter.runtime.ctx.state.accounts.get(elonAddr);

				value = acc?.getLocalState(appID, "New-Key");
				assert.isDefined(value);
				assert.deepEqual(value, parsing.stringToBytes("New-Val"));

				// for Txn.Accounts[A], uint
				stack.push(1n);
				stack.push(parsing.stringToBytes("New-Key-1"));
				stack.push(2222n);

				op = new AppLocalPut([], 1, interpreter);
				op.execute(stack);

				value = acc?.getLocalState(appID, "New-Key-1");
				assert.isDefined(value);
				assert.deepEqual(value, 2222n);
			});

			it("should throw error if resulting schema is invalid", function () {
				// max byte slices are 2 (which we filled in prev test)
				// so this should throw error
				execExpectError(
					stack,
					[0n, parsing.stringToBytes("New-Key-1"), parsing.stringToBytes("New-Val-2")],
					new AppLocalPut([], 1, interpreter),
					RUNTIME_ERRORS.TEAL.INVALID_SCHEMA
				);
			});

			it("should throw error if app is not found", function () {
				interpreter.runtime.ctx.tx.apid = 9999;
				execExpectError(
					stack,
					[0n, parsing.stringToBytes("New-Key-1"), parsing.stringToBytes("New-Val-2")],
					new AppLocalPut([], 1, interpreter),
					RUNTIME_ERRORS.TEAL.APP_NOT_FOUND
				);
			});
		});

		describe("AppGlobalPut", function () {
			before(function () {
				interpreter.runtime.ctx.tx.apid = 1828;
			});
			const appID = 1828;

			it("should put the value in global storage", function () {
				// value as byte
				stack.push(parsing.stringToBytes("New-Global-Key"));
				stack.push(parsing.stringToBytes("New-Global-Val"));

				let op = new AppGlobalPut([], 1, interpreter);
				op.execute(stack);

				let value = interpreter.getGlobalState(appID, "New-Global-Key", lineNumber);
				assert.isDefined(value); // idx should not be -1
				assert.deepEqual(value, parsing.stringToBytes("New-Global-Val"));

				// for uint
				stack.push(parsing.stringToBytes("Key"));
				stack.push(1000n);

				op = new AppGlobalPut([], 1, interpreter);
				op.execute(stack);

				value = interpreter.getGlobalState(appID, "Key", lineNumber);
				assert.isDefined(value); // idx should not be -1
				assert.deepEqual(value, 1000n);
			});

			it("should throw error if resulting schema is invalid for global", function () {
				execExpectError(
					stack,
					[parsing.stringToBytes("New-GlobalKey-1"), parsing.stringToBytes("New-GlobalVal-2")],
					new AppGlobalPut([], 1, interpreter),
					RUNTIME_ERRORS.TEAL.INVALID_SCHEMA
				);
			});

			it("should throw error if app is not found in global state", function () {
				interpreter.runtime.ctx.tx.apid = 9999;
				execExpectError(
					stack,
					[parsing.stringToBytes("New-Key-1"), parsing.stringToBytes("New-Val-2")],
					new AppGlobalPut([], 1, interpreter),
					RUNTIME_ERRORS.TEAL.APP_NOT_FOUND
				);
			});
		});

		describe("TEALv4: More Versatile Global and Local Storage", function () {
			before(function () {
				interpreter.runtime.ctx.tx.apid = 1828;
			});

			it("should throw error if schema is invalid", function () {
				const invalidKey = "s".repeat(65); // 'sss..65 times'

				// check for byte
				stack.push(parsing.stringToBytes(invalidKey)); // key length > 64
				stack.push(parsing.stringToBytes("Valid-Val"));
				let op = new AppGlobalPut([], 1, interpreter);
				expectRuntimeError(() => op.execute(stack), RUNTIME_ERRORS.TEAL.INVALID_SCHEMA);

				// key is OK, but total length > 128
				stack.push(new Uint8Array(40).fill(1));
				stack.push(new Uint8Array(100).fill(1));
				op = new AppGlobalPut([], 1, interpreter);
				expectRuntimeError(() => op.execute(stack), RUNTIME_ERRORS.TEAL.INVALID_SCHEMA);
			});
		});

		describe("AppLocalDel", function () {
			before(function () {
				interpreter.runtime.ctx.tx.apid = 1847;
			});

			it("should remove the key-value pair from account's local storage", function () {
				// for Sender
				stack.push(0n);
				stack.push(parsing.stringToBytes("Local-key"));

				let op = new AppLocalDel([], 1, interpreter);
				op.execute(stack);

				const appID = interpreter.runtime.ctx.tx.apid as number;
				let acc = interpreter.runtime.ctx.state.accounts.get(elonAddr);
				let value = acc?.getLocalState(appID, "Local-Key");
				assert.isUndefined(value); // value should be undefined

				// for Txn.Accounts[A]
				stack.push(1n);
				stack.push(parsing.stringToBytes("Local-key"));

				op = new AppLocalDel([], 1, interpreter);
				op.execute(stack);

				acc = interpreter.runtime.ctx.state.accounts.get(johnAddr);
				value = acc?.getLocalState(appID, "Local-Key");
				assert.isUndefined(value); // value should be undefined
			});
		});

		describe("AppGlobalDel", function () {
			before(function () {
				interpreter.runtime.ctx.tx.apid = 1828;
			});

			it("should remove the key-value pair from global storage", function () {
				stack.push(0n);
				stack.push(parsing.stringToBytes("global-key"));

				const op = new AppGlobalDel([], 1, interpreter);
				op.execute(stack);

				const value = interpreter.getGlobalState(1828, "global-key", lineNumber);
				assert.isUndefined(value); // value should be undefined
			});
		});
	});

	describe("Pseudo-Ops", function () {
		const stack = new Stack<StackElem>();

		it("Int: should push uint64 to stack", function () {
			const op = new Int([MAX_UINT64.toString()], 0);
			op.execute(stack);

			assert.equal(1, stack.length());
			assert.equal(MAX_UINT64, stack.pop());
		});

		it("Int: should push correct TxOnComplete enum value to stack", function () {
			let op = new Int(["NoOp"], 0);
			op.execute(stack);
			assert.equal(1, stack.length());
			assert.equal(0n, stack.pop());

			op = new Int(["OptIn"], 0);
			op.execute(stack);
			assert.equal(1, stack.length());
			assert.equal(1n, stack.pop());

			op = new Int(["CloseOut"], 0);
			op.execute(stack);
			assert.equal(1, stack.length());
			assert.equal(2n, stack.pop());

			op = new Int(["ClearState"], 0);
			op.execute(stack);
			assert.equal(1, stack.length());
			assert.equal(3n, stack.pop());

			op = new Int(["UpdateApplication"], 0);
			op.execute(stack);
			assert.equal(1, stack.length());
			assert.equal(4n, stack.pop());

			op = new Int(["DeleteApplication"], 0);
			op.execute(stack);
			assert.equal(1, stack.length());
			assert.equal(5n, stack.pop());
		});

		it("Int: Should work with 2^64 - 1 (max supported number)", function () {
			const total = 2n ** 64n - 1n;
			assert.doesNotThrow(() => new Int([total.toString()], 0));
		});
		it("Int: Should throw an overflow error on 2^64", function () {
			const total = 2n ** 64n;
			expectRuntimeError(
				() => new Int([total.toString()], 0),
				RUNTIME_ERRORS.TEAL.UINT64_OVERFLOW
			);
		});
		it("Int: Should throw an overflow error on 2^64+1", function () {
			const total = 2n ** 64n + 1n;
			expectRuntimeError(
				() => new Int([total.toString()], 0),
				RUNTIME_ERRORS.TEAL.UINT64_OVERFLOW
			);
		});

		it("Int: should push correct TypeEnumConstants enum value to stack", function () {
			let op = new Int(["unknown"], 0);
			op.execute(stack);
			assert.equal(1, stack.length());
			assert.equal(0n, stack.pop());

			op = new Int(["pay"], 0);
			op.execute(stack);
			assert.equal(1, stack.length());
			assert.equal(1n, stack.pop());

			op = new Int(["keyreg"], 0);
			op.execute(stack);
			assert.equal(1, stack.length());
			assert.equal(2n, stack.pop());

			op = new Int(["acfg"], 0);
			op.execute(stack);
			assert.equal(1, stack.length());
			assert.equal(3n, stack.pop());

			op = new Int(["axfer"], 0);
			op.execute(stack);
			assert.equal(1, stack.length());
			assert.equal(4n, stack.pop());

			op = new Int(["afrz"], 0);
			op.execute(stack);
			assert.equal(1, stack.length());
			assert.equal(5n, stack.pop());

			op = new Int(["appl"], 0);
			op.execute(stack);
			assert.equal(1, stack.length());
			assert.equal(6n, stack.pop());
		});

		it("Addr: should push addr to stack", function () {
			const addr = "SOEI4UA72A7ZL5P25GNISSVWW724YABSGZ7GHW5ERV4QKK2XSXLXGXPG5Y";
			const op = new Addr([addr], 0);
			op.execute(stack);
			assert.equal(1, stack.length());
			assert.deepEqual(decodeAddress(addr).publicKey, stack.pop());
		});

		it("Byte: should push parsed base64 string as bytes to stack", function () {
			const base64Str = "QzYhq9JlYbn2QdOMrhyxVlNtNjeyvyJc/I8d8VAGfGc=";
			const expectedBytes = new Uint8Array(Buffer.from(base64Str, "base64"));

			const op = new Byte(["base64", base64Str], 1);
			op.execute(stack);

			assert.equal(1, stack.length());
			assert.deepEqual(expectedBytes, stack.pop());
		});

		it("Byte: should push parsed base32 string as bytes to stack", function () {
			const base32Str = "MFRGGZDFMY======";
			const expectedBytes = new Uint8Array(convertToBuffer(base32Str, EncodingType.BASE32));

			const op = new Byte(["base32", base32Str], 1);
			op.execute(stack);

			assert.equal(1, stack.length());
			assert.deepEqual(expectedBytes, stack.pop());
		});

		it("Byte: should push parsed hex string as bytes to stack", function () {
			const hexStr = "0x250001000192CD0000002F6D6E742F72";
			const expectedBytes = new Uint8Array(Buffer.from(hexStr.slice(2), "hex"));

			const op = new Byte([hexStr], 1);
			op.execute(stack);

			assert.equal(1, stack.length());
			assert.deepEqual(expectedBytes, stack.pop());
		});

		it("Byte: should push string literal as bytes to stack", function () {
			const str = '"Algorand"';
			const expectedBytes = new Uint8Array(Buffer.from("Algorand"));

			const op = new Byte([str], 1);
			op.execute(stack);

			assert.equal(1, stack.length());
			assert.deepEqual(expectedBytes, stack.pop());
		});
	});

	describe("Balance, GetAssetHolding, GetAssetDef", () => {
		useFixture("asa-check");
		const stack = new Stack<StackElem>();
		let interpreter: Interpreter;

		// setup 1st account
		const acc1: AccountStoreI = new AccountStore(123, {
			addr: elonAddr,
			sk: new Uint8Array(0),
		}); // setup test account
		setDummyAccInfo(acc1);

		this.beforeAll(function () {
			interpreter = new Interpreter();
			const runtime = new Runtime([acc1]);
			interpreter.runtime = runtime; // setup runtime

			// setting txn object
			interpreter.runtime.ctx.tx = TXN_OBJ;
			interpreter.runtime.ctx.tx.snd = Buffer.from(decodeAddress(elonAddr).publicKey);
			interpreter.runtime.ctx.tx.apat = [
				Buffer.from(decodeAddress(elonAddr).publicKey),
				Buffer.from(decodeAddress(johnAddr).publicKey),
			];
			interpreter.runtime.ctx.tx.apas = [3, 112];
		});

		it("should push correct account balance", function () {
			const op = new Balance([], 1, interpreter);

			stack.push(0n); // push sender id

			op.execute(stack);
			const top = stack.pop();

			assert.equal(top, 123n);
		});

		it("should throw account doesn't exist error", function () {
			const op = new Balance([], 1, interpreter);
			stack.push(2n);

			expectRuntimeError(
				() => op.execute(stack),
				RUNTIME_ERRORS.GENERAL.ACCOUNT_DOES_NOT_EXIST
			);
		});

		it("should throw index out of bound error", function () {
			const op = new Balance([], 1, interpreter);
			stack.push(8n);

			expectRuntimeError(() => op.execute(stack), RUNTIME_ERRORS.TEAL.INDEX_OUT_OF_BOUND);
		});

		it("should push correct Asset Balance", function () {
			const op = new GetAssetHolding(["AssetBalance"], 1, interpreter);

			stack.push(1n); // account index
			stack.push(3n); // asset id

			op.execute(stack);
			const last = stack.pop();
			const prev = stack.pop();

			assert.deepEqual(last.toString(), "1");
			assert.deepEqual(prev.toString(), "2");
		});

		it("should push correct Asset Freeze status", function () {
			const op = new GetAssetHolding(["AssetFrozen"], 1, interpreter);

			stack.push(1n); // account index
			stack.push(3n); // asset id

			op.execute(stack);
			const last = stack.pop();
			const prev = stack.pop();

			assert.deepEqual(last.toString(), "1");
			assert.deepEqual(prev, 0n);
		});

		it("should push 0 if not defined", function () {
			stack.push(1n); // account index
			stack.push(4n); // asset id

			const op = new GetAssetHolding(["1"], 1, interpreter);
			op.execute(stack);

			const top = stack.pop();
			const prev = stack.pop();
			assert.equal(top, 0n);
			assert.equal(prev, 0n);
		});

		it("should throw index out of bound error", function () {
			const op = new GetAssetHolding(["1"], 1, interpreter);

			stack.push(10n); // account index
			stack.push(4n); // asset id

			expectRuntimeError(() => op.execute(stack), RUNTIME_ERRORS.TEAL.INDEX_OUT_OF_BOUND);
		});

		it("should push correct Asset Total", function () {
			const op = new GetAssetDef(["AssetTotal"], 1, interpreter);

			stack.push(0n); // asset index

			op.execute(stack);
			const last = stack.pop();
			const prev = stack.pop();

			assert.deepEqual(last.toString(), "1");
			assert.deepEqual(prev.toString(), "10000");
		});

		it("should push correct Asset Decimals", function () {
			const op = new GetAssetDef(["AssetDecimals"], 1, interpreter);

			stack.push(0n); // asset index

			op.execute(stack);
			const last = stack.pop();
			const prev = stack.pop();

			assert.deepEqual(last.toString(), "1");
			assert.deepEqual(prev.toString(), "10");
		});

		it("should push correct Asset Default Frozen", function () {
			const op = new GetAssetDef(["AssetDefaultFrozen"], 1, interpreter);

			stack.push(0n); // asset index

			op.execute(stack);
			const last = stack.pop();
			const prev = stack.pop();

			assert.deepEqual(last.toString(), "1");
			assert.deepEqual(prev, 0n);
		});

		it("should push correct Asset Unit Name", function () {
			const op = new GetAssetDef(["AssetUnitName"], 1, interpreter);

			stack.push(0n); // asset index

			op.execute(stack);
			const last = stack.pop();
			const prev = stack.pop();

			assert.deepEqual(last.toString(), "1");
			assert.deepEqual(prev, convertToBuffer("AD"));
		});

		it("should push correct Asset Name", function () {
			const op = new GetAssetDef(["AssetName"], 1, interpreter);

			stack.push(0n); // asset index

			op.execute(stack);
			const last = stack.pop();
			const prev = stack.pop();

			assert.deepEqual(last.toString(), "1");
			assert.deepEqual(prev, convertToBuffer("ASSETAD"));
		});

		it("should push correct Asset URL", function () {
			const op = new GetAssetDef(["AssetURL"], 1, interpreter);

			stack.push(0n); // asset index

			op.execute(stack);
			const last = stack.pop();
			const prev = stack.pop();

			assert.deepEqual(last.toString(), "1");
			assert.deepEqual(prev, convertToBuffer("assetUrl"));
		});

		it("should push correct Asset MetaData Hash", function () {
			const op = new GetAssetDef(["AssetMetadataHash"], 1, interpreter);

			stack.push(0n); // asset index

			op.execute(stack);
			const last = stack.pop();
			const prev = stack.pop();

			assert.deepEqual(last.toString(), "1");
			assert.deepEqual(prev, convertToBuffer("hash", EncodingType.BASE64));
		});

		it("should push correct Asset Manager", function () {
			const op = new GetAssetDef(["AssetManager"], 1, interpreter);

			stack.push(0n); // asset index

			op.execute(stack);
			const last = stack.pop();
			const prev = stack.pop();

			assert.deepEqual(last.toString(), "1");
			assert.deepEqual(prev, convertToBuffer("addr-1"));
		});

		it("should push correct Asset Reserve", function () {
			const op = new GetAssetDef(["AssetReserve"], 1, interpreter);

			stack.push(0n); // asset index

			op.execute(stack);
			const last = stack.pop();
			const prev = stack.pop();

			assert.deepEqual(last.toString(), "1");
			assert.deepEqual(prev, convertToBuffer("addr-2"));
		});

		it("should push correct Asset Freeze", function () {
			const op = new GetAssetDef(["AssetFreeze"], 1, interpreter);

			stack.push(0n); // asset index

			op.execute(stack);
			const last = stack.pop();
			const prev = stack.pop();

			assert.deepEqual(last.toString(), "1");
			assert.deepEqual(prev, convertToBuffer("addr-3"));
		});

		it("should push correct Asset Clawback", function () {
			const op = new GetAssetDef(["AssetClawback"], 1, interpreter);

			stack.push(0n); // asset index

			op.execute(stack);
			const last = stack.pop();
			const prev = stack.pop();

			assert.deepEqual(last.toString(), "1");
			assert.deepEqual(prev, convertToBuffer("addr-4"));
		});

		it("TEALv5: should push correct Asset Creator", function () {
			interpreter.tealVersion = 5;
			const op = new GetAssetDef(["AssetCreator"], 1, interpreter);

			stack.push(0n); // asset index

			op.execute(stack);
			const isFound = stack.pop();
			const creator = stack.pop();

			assert.deepEqual(isFound.toString(), "1");
			assert.deepEqual(creator, convertToBuffer("addr-1"));
		});

		it("should push 0 if Asset not defined", function () {
			const op = new GetAssetDef(["AssetFreeze"], 1, interpreter);

			stack.push(1n); // account index

			op.execute(stack);

			const top = stack.pop();
			const prev = stack.pop();
			assert.equal(top, 0n);
			assert.equal(prev, 0n);
		});

		it("should throw index out of bound error for Asset Param", function () {
			interpreter.tealVersion = 1;
			const op = new GetAssetDef(["AssetFreeze"], 1, interpreter);

			stack.push(4n); // asset index

			expectRuntimeError(
				() => op.execute(stack),
				RUNTIME_ERRORS.TEAL.INDEX_OUT_OF_BOUND // for higher versions, reference not found error is thrown
			);
		});

		it("tealv4: should push correct value accepting offset to foreignAssets", function () {
			interpreter.tealVersion = 4;
			// interpreter.runtime.ctx.tx.apas = [1234, 3];
			const op = new GetAssetHolding(["AssetBalance"], 1, interpreter);

			stack.push(1n); // account index
			stack.push(0n); // this will push 1st value from Txn.ForeignAssets
			op.execute(stack);
			assert.deepEqual(stack.pop().toString(), "1");
			assert.deepEqual(stack.pop().toString(), "2");

			stack.push(1n); // account index
			stack.push(3n); // assetId can also be passed directly
			op.execute(stack);
			assert.deepEqual(stack.pop().toString(), "1");
			assert.deepEqual(stack.pop().toString(), "2");
		});

		it("tealv4: should return value as treating ref as offset, if it represents an index", function () {
			interpreter.tealVersion = 4;
			interpreter.runtime.ctx.tx.apas = [1234, 3, 34, 45, 67];
			const op = new GetAssetHolding(["AssetBalance"], 1, interpreter);

			/*
			 * We wanted to pass assetId directly (3n) here, but since length of
			 * foreignAssets array is 5 (line 3363), "3n" will be treated as an offset, and
			 * the value to pushed to stack is Txn.ForeignApps[3] (i.e 45 in this case).
			 * Since asset 45 does not exist, [did_exist flag, value] will be [0, 0]
			 */
			stack.push(1n); // account index
			stack.push(3n); // assetArr.len >= 3, so this is treated as an offset
			op.execute(stack);
			assert.deepEqual(stack.pop().toString(), "0");
			assert.deepEqual(stack.pop().toString(), "0");
		});
	});

	describe("PushInt", function () {
		let stack: Stack<StackElem>;
		this.beforeEach(function () {
			stack = new Stack<StackElem>();
		});

		it("should push uint64 to stack", function () {
			const op = new PushInt([MAX_UINT64.toString()], 0);
			op.execute(stack);

			assert.equal(1, stack.length());
			assert.equal(MAX_UINT64, stack.pop());
		});
	});

	describe("PushBytes", function () {
		let stack: Stack<StackElem>;
		this.beforeEach(function () {
			stack = new Stack<StackElem>();
		});

		it("should push bytes to stack", function () {
			const str = '"Algorand"';
			const expectedBytes = new Uint8Array(Buffer.from("Algorand"));

			const op = new PushBytes([str], 1);
			op.execute(stack);

			assert.equal(1, stack.length());
			assert.deepEqual(expectedBytes, stack.pop());
		});
	});

	describe("Assert", function () {
		let stack: Stack<StackElem>;
		this.beforeEach(function () {
			stack = new Stack<StackElem>();
		});

		it("should not panic if top of stack is non zero uint64", function () {
			const op = new Assert([], 0);
			stack.push(55n);
			assert.doesNotThrow(function () {
				op.execute(stack);
			});
		});

		it("should panic if top of stack is zero or bytes", function () {
			const op = new Assert([], 0);
			stack.push(0n);

			expectRuntimeError(() => op.execute(stack), RUNTIME_ERRORS.TEAL.TEAL_ENCOUNTERED_ERR);

			stack.push(parsing.stringToBytes("HelloWorld"));
			expectRuntimeError(() => op.execute(stack), RUNTIME_ERRORS.TEAL.INVALID_TYPE);
		});

		it("should throw error if stack is empty", function () {
			const op = new Assert([], 0);

			expectRuntimeError(() => op.execute(stack), RUNTIME_ERRORS.TEAL.ASSERT_STACK_LENGTH);
		});
	});

	describe("Swap", function () {
		let stack: Stack<StackElem>;
		this.beforeEach(function () {
			stack = new Stack<StackElem>();
		});

		it("should not panic if top of stack is non zero uint64", function () {
			let op = new Swap([], 0);
			stack.push(5n);
			stack.push(10n);

			op.execute(stack);
			assert.equal(stack.length(), 2);
			assert.equal(stack.pop(), 5n);
			assert.equal(stack.pop(), 10n);

			op = new Swap([], 0);
			stack.push(parsing.stringToBytes("hello"));
			stack.push(parsing.stringToBytes("world"));

			op.execute(stack);
			assert.equal(stack.length(), 2);
			assert.deepEqual(stack.pop(), parsing.stringToBytes("hello"));
			assert.deepEqual(stack.pop(), parsing.stringToBytes("world"));

			op = new Swap([], 0);
			stack.push(5n);
			stack.push(parsing.stringToBytes("a"));

			op.execute(stack);
			assert.equal(stack.length(), 2);
			assert.deepEqual(stack.pop(), 5n);
			assert.deepEqual(stack.pop(), parsing.stringToBytes("a"));
		});

		it("should throw error if length of stack < 2", function () {
			const op = new Swap([], 0);
			expectRuntimeError(() => op.execute(stack), RUNTIME_ERRORS.TEAL.ASSERT_STACK_LENGTH);

			stack.push(1n);
			expectRuntimeError(() => op.execute(stack), RUNTIME_ERRORS.TEAL.ASSERT_STACK_LENGTH);
		});
	});

	describe("SetBit", function () {
		let stack: Stack<StackElem>;
		this.beforeEach(function () {
			stack = new Stack<StackElem>();
		});

		it("should set bit for uint64", function () {
			const op = new SetBit([], 0);
			stack.push(0n); // target
			stack.push(4n); // index
			stack.push(1n); // bit

			op.execute(stack);

			assert.equal(stack.length(), 1);
			assert.equal(stack.pop(), 16n);

			stack.push(16n);
			stack.push(0n);
			stack.push(1n);

			op.execute(stack);

			assert.equal(stack.length(), 1);
			assert.equal(stack.pop(), 17n);

			stack.push(15n);
			stack.push(0n);
			stack.push(0n);

			op.execute(stack);

			assert.equal(stack.length(), 1);
			assert.equal(stack.pop(), 14n);

			stack.push(0n);
			stack.push(63n);
			stack.push(1n);

			op.execute(stack);

			assert.equal(stack.length(), 1);
			assert.equal(stack.pop(), 2n ** 63n);

			stack.push(MAX_UINT64);
			stack.push(1n);
			stack.push(0n);

			op.execute(stack);

			assert.equal(stack.length(), 1);
			assert.equal(stack.pop(), MAX_UINT64 - 2n);
		});

		it("should panic if index bit is not uint64", function () {
			const op = new SetBit([], 0);
			stack.push(0n); // target
			stack.push(new Uint8Array([1, 2])); // index
			stack.push(1n); // bit

			expectRuntimeError(() => op.execute(stack), RUNTIME_ERRORS.TEAL.INVALID_TYPE);
		});

		it("should panic if set bit is not uint64", function () {
			const op = new SetBit([], 0);
			stack.push(0n); // target
			stack.push(4n); // index
			stack.push(new Uint8Array([1, 2])); // bit

			expectRuntimeError(() => op.execute(stack), RUNTIME_ERRORS.TEAL.INVALID_TYPE);
		});

		it("should panic if stack length is less than 3", function () {
			const op = new SetBit([], 0);
			stack.push(0n);
			stack.push(4n);

			expectRuntimeError(() => op.execute(stack), RUNTIME_ERRORS.TEAL.ASSERT_STACK_LENGTH);
		});

		it("should panic if set bit is greater than 1", function () {
			const op = new SetBit([], 0);
			stack.push(0n);
			stack.push(4n);
			stack.push(20n);

			expectRuntimeError(() => op.execute(stack), RUNTIME_ERRORS.TEAL.SET_BIT_VALUE_ERROR);
		});

		it("should panic if set bit index is greater than 63 and target is uint64", function () {
			const op = new SetBit([], 0);
			stack.push(0n);
			stack.push(400n);
			stack.push(1n);

			expectRuntimeError(() => op.execute(stack), RUNTIME_ERRORS.TEAL.SET_BIT_INDEX_ERROR);
		});

		it("should set bit in bytes array", function () {
			const op = new SetBit([], 0);
			stack.push(new Uint8Array([0, 0, 0])); // target
			stack.push(8n); // index
			stack.push(1n); // bit

			// set 8 th bit of bytes to 1 i.e 8th bit will be highest order bit of second byte
			// so second byte will become 2 ** 7 = 128
			op.execute(stack);

			assert.equal(stack.length(), 1);
			assert.deepEqual(stack.pop(), new Uint8Array([0, 2 ** 7, 0]));

			// set bit again to 0
			stack.push(new Uint8Array([0, 2 ** 7, 0])); // target
			stack.push(8n); // index
			stack.push(0n); // bit

			op.execute(stack);

			assert.equal(stack.length(), 1);
			assert.deepEqual(stack.pop(), new Uint8Array([0, 0, 0]));

			stack.push(new Uint8Array([0, 2 ** 7, 0])); // target
			stack.push(0n); // index
			stack.push(1n); // bit

			op.execute(stack);

			assert.equal(stack.length(), 1);
			assert.deepEqual(stack.pop(), new Uint8Array([2 ** 7, 2 ** 7, 0]));

			stack.push(new Uint8Array([0, 2 ** 7, 0])); // target
			stack.push(7n); // index
			stack.push(1n); // bit

			op.execute(stack);

			assert.equal(stack.length(), 1);
			assert.deepEqual(stack.pop(), new Uint8Array([1, 2 ** 7, 0]));
		});

		it("should panic if index bit in out of bytes array", function () {
			const op = new SetBit([], 0);
			stack.push(new Uint8Array([0, 0, 0])); // target
			stack.push(80n); // index
			stack.push(1n); // bit

			expectRuntimeError(
				() => op.execute(stack),
				RUNTIME_ERRORS.TEAL.SET_BIT_INDEX_BYTES_ERROR
			);

			stack.push(new Uint8Array(8).fill(0)); // target
			stack.push(64n * 8n + 1n); // index
			stack.push(1n); // bit

			expectRuntimeError(
				() => op.execute(stack),
				RUNTIME_ERRORS.TEAL.SET_BIT_INDEX_BYTES_ERROR
			);
		});
	});

	describe("GetBit", function () {
		let stack: Stack<StackElem>;
		this.beforeEach(function () {
			stack = new Stack<StackElem>();
		});

		it("should push correct bit to stack(uint64)", function () {
			const op = new GetBit([], 0);
			stack.push(8n); // target
			stack.push(3n); // index

			op.execute(stack);
			assert.equal(stack.pop(), 1n);

			stack.push(8n); // target
			stack.push(0n); // index

			op.execute(stack);
			assert.equal(stack.pop(), 0n);
		});

		it("should push correct bit to stack(bytes array)", function () {
			const op = new GetBit([], 0);
			stack.push(new Uint8Array([0, 128, 1])); // target
			stack.push(8n); // index
			op.execute(stack);
			assert.equal(stack.pop(), 1n);

			stack.push(new Uint8Array([1, 4, 1])); // target
			stack.push(23n); // index
			op.execute(stack);
			assert.equal(stack.pop(), 1n);

			stack.push(new Uint8Array([4, 0, 1])); // target
			stack.push(6n); // index
			op.execute(stack);
			assert.equal(stack.pop(), 0n);
		});

		it("should panic if stack length is less than 2", function () {
			const op = new GetBit([], 0);
			stack.push(0n);

			expectRuntimeError(() => op.execute(stack), RUNTIME_ERRORS.TEAL.ASSERT_STACK_LENGTH);
		});

		it("should panic if index bit is not uint64", function () {
			const op = new GetBit([], 0);
			stack.push(8n); // target
			stack.push(new Uint8Array(0)); // index

			expectRuntimeError(() => op.execute(stack), RUNTIME_ERRORS.TEAL.INVALID_TYPE);
		});

		it("should panic if index bit in out of uint64 bits", function () {
			const op = new GetBit([], 0);
			stack.push(8n); // target
			stack.push(500n); // index

			expectRuntimeError(() => op.execute(stack), RUNTIME_ERRORS.TEAL.SET_BIT_INDEX_ERROR);
		});

		it("should panic if index bit in out of bytes array", function () {
			const op = new GetBit([], 0);
			stack.push(new Uint8Array(0)); // target
			stack.push(500n); // index

			expectRuntimeError(
				() => op.execute(stack),
				RUNTIME_ERRORS.TEAL.SET_BIT_INDEX_BYTES_ERROR
			);
		});
	});

	describe("GetByte", function () {
		let stack: Stack<StackElem>;
		this.beforeEach(function () {
			stack = new Stack<StackElem>();
		});

		it("should get correct bytes from stack", function () {
			const op = new GetByte([], 0);
			stack.push(new Uint8Array([8, 2, 1, 9])); // target
			stack.push(0n); // index

			op.execute(stack);
			assert.equal(stack.pop(), 8n);

			stack.push(new Uint8Array([8, 2, 1, 9])); // target
			stack.push(3n); // index

			op.execute(stack);
			assert.equal(stack.pop(), 9n);

			stack.push(new Uint8Array([1, 2, 3, 4, 5])); // target
			stack.push(2n); // index

			op.execute(stack);
			assert.equal(stack.pop(), 3n);
		});

		it("should panic if target is not bytes", function () {
			const op = new GetByte([], 0);
			stack.push(10n); // target
			stack.push(0n); // index

			expectRuntimeError(() => op.execute(stack), RUNTIME_ERRORS.TEAL.INVALID_TYPE);
		});

		it("should panic if index is not uint", function () {
			const op = new GetByte([], 0);
			stack.push(new Uint8Array(0)); // target
			stack.push(new Uint8Array(0)); // index

			expectRuntimeError(() => op.execute(stack), RUNTIME_ERRORS.TEAL.INVALID_TYPE);
		});

		it("should panic if index bit is out of bytes array", function () {
			const op = new GetByte([], 0);
			stack.push(new Uint8Array(0)); // target
			stack.push(500n); // index

			expectRuntimeError(
				() => op.execute(stack),
				RUNTIME_ERRORS.TEAL.SET_BIT_INDEX_BYTES_ERROR
			);

			stack.push(new Uint8Array(5).fill(0)); // target
			stack.push(64n * 5n + 1n); // index

			expectRuntimeError(
				() => op.execute(stack),
				RUNTIME_ERRORS.TEAL.SET_BIT_INDEX_BYTES_ERROR
			);
		});
	});

	describe("SetByte", function () {
		let stack: Stack<StackElem>;
		this.beforeEach(function () {
			stack = new Stack<StackElem>();
		});

		it("should set correct bytes and push to stack", function () {
			const op = new SetByte([], 0);
			stack.push(new Uint8Array([8, 2, 1, 9])); // target
			stack.push(0n); // index
			stack.push(5n); // small integer

			op.execute(stack);
			assert.deepEqual(stack.pop(), new Uint8Array([5, 2, 1, 9]));

			stack.push(new Uint8Array([8, 2, 1, 9])); // target
			stack.push(3n); // index
			stack.push(0n); // small integer

			op.execute(stack);
			assert.deepEqual(stack.pop(), new Uint8Array([8, 2, 1, 0]));
		});

		it("should panic if target is not bytes(Uint8Array)", function () {
			const op = new SetByte([], 0);
			stack.push(1n); // target
			stack.push(0n); // index
			stack.push(12n);

			expectRuntimeError(() => op.execute(stack), RUNTIME_ERRORS.TEAL.INVALID_TYPE);
		});

		it("should panic if index of small integer is not uint", function () {
			const op = new SetByte([], 0);
			stack.push(new Uint8Array(0)); // target
			stack.push(new Uint8Array(0)); // index
			stack.push(12n);

			expectRuntimeError(() => op.execute(stack), RUNTIME_ERRORS.TEAL.INVALID_TYPE);

			stack.push(new Uint8Array(0)); // target
			stack.push(1n); // index
			stack.push(new Uint8Array(0));

			expectRuntimeError(() => op.execute(stack), RUNTIME_ERRORS.TEAL.INVALID_TYPE);
		});

		it("should panic if index bit is out of bytes array", function () {
			const op = new SetByte([], 0);
			stack.push(new Uint8Array(0)); // target
			stack.push(500n); // index
			stack.push(12n);

			expectRuntimeError(
				() => op.execute(stack),
				RUNTIME_ERRORS.TEAL.SET_BIT_INDEX_BYTES_ERROR
			);

			stack.push(new Uint8Array(5).fill(0)); // target
			stack.push(64n * 5n + 1n); // index
			stack.push(1n);

			expectRuntimeError(
				() => op.execute(stack),
				RUNTIME_ERRORS.TEAL.SET_BIT_INDEX_BYTES_ERROR
			);
		});
	});

	describe("Dig", function () {
		let stack: Stack<StackElem>;
		this.beforeEach(function () {
			stack = new Stack<StackElem>();
		});

		it("should duplicate nth slot from top of stack (with uint64 and bytes)", function () {
			let op = new Dig(["1"], 0);
			stack.push(5n);
			stack.push(10n);

			op.execute(stack);
			assert.equal(stack.length(), 3);
			assert.equal(stack.pop(), 5n);
			assert.equal(stack.pop(), 10n);
			assert.equal(stack.pop(), 5n);

			op = new Dig(["1"], 0);
			stack.push(parsing.stringToBytes("hello"));
			stack.push(parsing.stringToBytes("world"));

			op.execute(stack);
			assert.equal(stack.length(), 3);
			assert.deepEqual(stack.pop(), parsing.stringToBytes("hello"));
		});

		it("should duplicate nth slot from top of stack (mixed cases)", function () {
			stack.push(5n);
			stack.push(10n);
			stack.push(parsing.stringToBytes("hello"));
			stack.push(parsing.stringToBytes("world"));
			stack.push(0n);
			stack.push(parsing.stringToBytes("Algorand"));
			stack.push(0n);

			// stack looks like: [...stack, 5n, 10n, "hello", "world", 0n, "Algorand", 0n]
			const len = stack.length();
			let op = new Dig(["4"], 0);
			op.execute(stack);
			assert.equal(stack.length(), len + 1);
			assert.deepEqual(stack.pop(), parsing.stringToBytes("hello"));

			op = new Dig(["6"], 0);
			op.execute(stack);
			assert.equal(stack.length(), len + 1);
			assert.deepEqual(stack.pop(), 5n);

			op = new Dig(["3"], 0);
			op.execute(stack);
			assert.equal(stack.length(), len + 1);
			assert.deepEqual(stack.pop(), parsing.stringToBytes("world"));

			op = new Dig(["1"], 0);
			op.execute(stack);
			assert.equal(stack.length(), len + 1);
			assert.deepEqual(stack.pop(), parsing.stringToBytes("Algorand"));
		});

		it("should panic if depth of stack is insufficient", function () {
			const op = new Dig(["4"], 0);
			stack.push(5n);
			stack.push(10n);

			expectRuntimeError(() => op.execute(stack), RUNTIME_ERRORS.TEAL.ASSERT_STACK_LENGTH);
		});
	});

	describe("Select", function () {
		let stack: Stack<StackElem>;
		this.beforeEach(function () {
			stack = new Stack<StackElem>();
		});

		it("should push '2nd element from top of stack' to stack if top is not zero", function () {
			let op = new Select([], 0);
			stack.push(parsing.stringToBytes("lionel"));
			stack.push(parsing.stringToBytes("messi"));
			stack.push(7n); // top is non-zero element

			op.execute(stack);
			assert.equal(stack.length(), 1);
			assert.deepEqual(stack.pop(), parsing.stringToBytes("messi"));

			op = new Select([], 0);
			stack.push(parsing.stringToBytes("lionel"));
			stack.push(100n);
			stack.push(7n);

			op.execute(stack);
			assert.equal(stack.length(), 1);
			assert.equal(stack.pop(), 100n);
		});

		it("should push '3rd element from top of stack' to stack if top is zero", function () {
			let op = new Select([], 0);
			stack.push(parsing.stringToBytes("lionel"));
			stack.push(parsing.stringToBytes("messi"));
			stack.push(0n); // top is zero

			op.execute(stack);
			assert.equal(stack.length(), 1);
			assert.deepEqual(stack.pop(), parsing.stringToBytes("lionel"));

			op = new Select([], 0);
			stack.push(100n);
			stack.push(parsing.stringToBytes("messi"));
			stack.push(0n);

			op.execute(stack);
			assert.equal(stack.length(), 1);
			assert.equal(stack.pop(), 100n);
		});

		it("should panic if length of stack is < 3", function () {
			const op = new Select([], 0);
			stack.push(parsing.stringToBytes("lionel"));
			stack.push(0n);

			expectRuntimeError(() => op.execute(stack), RUNTIME_ERRORS.TEAL.ASSERT_STACK_LENGTH);
		});

		it("should panic if top of stack is not uint64", function () {
			const op = new Select([], 0);
			stack.push(parsing.stringToBytes("lionel"));
			stack.push(parsing.stringToBytes("andres"));
			stack.push(parsing.stringToBytes("messi"));

			expectRuntimeError(() => op.execute(stack), RUNTIME_ERRORS.TEAL.INVALID_TYPE);
		});
	});

	describe("Gtxns and Gtxnsa", function () {
		let stack: Stack<StackElem>;
		let interpreter: Interpreter;
		let tx0: EncodedTx, tx1: EncodedTx;

		this.beforeAll(function () {
			interpreter = new Interpreter();
			interpreter.runtime = new Runtime([]);
			interpreter.tealVersion = MaxTEALVersion;
			tx0 = TXN_OBJ;
			tx1 = { ...tx0, fee: 1011, amt: 2300, apaa: ["argA", "argB", "argC"].map(Buffer.from) };
			interpreter.runtime.ctx.gtxs = [tx0, tx1];
		});

		this.beforeEach(function () {
			stack = new Stack<StackElem>();
		});

		it("Gtxns: should push value of txfield from tx in group", function () {
			stack.push(0n); // tx to fetch "fee" of (set as first)
			let op = new Gtxns(["Fee"], 1, interpreter);
			op.execute(stack);
			assert.equal(1, stack.length());
			assert.equal(BigInt(tx0.fee as number), stack.pop());

			stack.push(0n);
			op = new Gtxns(["Amount"], 1, interpreter);
			op.execute(stack);
			assert.equal(1, stack.length());
			assert.equal(BigInt(tx0.amt as bigint), stack.pop());

			stack.push(1n); // should fetch data from 2nd tx in group
			op = new Gtxns(["Fee"], 1, interpreter);
			op.execute(stack);
			assert.equal(1, stack.length());
			assert.equal(BigInt(tx1.fee as number), stack.pop());

			stack.push(1n);
			op = new Gtxns(["Amount"], 1, interpreter);
			op.execute(stack);
			assert.equal(1, stack.length());
			assert.equal(BigInt(tx1.amt as bigint), stack.pop());

			// gtxn, gtxns also accepts array fields
			stack.push(1n);
			op = new Gtxns(["ApplicationArgs", "2"], 1, interpreter);
			op.execute(stack);
			assert.equal(1, stack.length());
			assert.deepEqual(parsing.stringToBytes("argC"), stack.pop());
		});

		it("Gtxns: should panic if length of stack is < 1", function () {
			const op = new Gtxns(["Fee"], 1, interpreter);
			expectRuntimeError(() => op.execute(stack), RUNTIME_ERRORS.TEAL.ASSERT_STACK_LENGTH);
		});

		it("Gtxns: should panic if transaction index is out of bounds", function () {
			stack.push(5n); // we only have 2 transactions in group
			const op = new Gtxns(["Fee"], 1, interpreter);
			expectRuntimeError(() => op.execute(stack), RUNTIME_ERRORS.TEAL.INDEX_OUT_OF_BOUND);
		});

		it("Gtxnsa: should push value of txfieldArr[index] from tx in group", function () {
			TXN_OBJ.apaa = [Buffer.from("arg1"), Buffer.from("arg2")];
			stack.push(0n);
			let op = new Gtxnsa(["ApplicationArgs", "1"], 1, interpreter);
			op.execute(stack);
			assert.equal(1, stack.length());
			assert.deepEqual(parsing.stringToBytes("arg2"), stack.pop()); // args from tx0

			stack.push(1n);
			op = new Gtxnsa(["ApplicationArgs", "0"], 1, interpreter);
			op.execute(stack);
			assert.equal(1, stack.length());
			assert.deepEqual(parsing.stringToBytes("argA"), stack.pop()); // args from tx1
		});

		it("Gtxnsa: should panic if index is out of bounds for txFieldArr", function () {
			// should throw error as appArgs[10] is undefined
			stack.push(0n);
			let op = new Gtxnsa(["ApplicationArgs", "10"], 1, interpreter);
			expectRuntimeError(() => op.execute(stack), RUNTIME_ERRORS.TEAL.INDEX_OUT_OF_BOUND);

			stack.push(1n);
			op = new Gtxnsa(["ApplicationArgs", "10"], 1, interpreter);
			expectRuntimeError(() => op.execute(stack), RUNTIME_ERRORS.TEAL.INDEX_OUT_OF_BOUND);
		});

		it("Gtxns: should panic if transaction index is out of bounds", function () {
			stack.push(5n); // we only have 2 transactions in group
			const op = new Gtxnsa(["ApplicationArgs", "1"], 1, interpreter);
			expectRuntimeError(() => op.execute(stack), RUNTIME_ERRORS.TEAL.INDEX_OUT_OF_BOUND);
		});
	});

	describe("min_balance", function () {
		useFixture("asa-check");
		const stack = new Stack<StackElem>();

		// setup 1st account
		let elon: AccountStoreI = new AccountStore(5e6, { addr: elonAddr, sk: new Uint8Array(0) });
		setDummyAccInfo(elon);

		// setup 2nd account (to be used as Txn.Accounts[A])
		const john = new AccountStore(5e6, { addr: johnAddr, sk: new Uint8Array(0) });
		setDummyAccInfo(john);

		let interpreter: Interpreter;
		before(function () {
			interpreter = new Interpreter();
			interpreter.runtime = new Runtime([elon, john]);
			interpreter.runtime.ctx.tx.snd = Buffer.from(decodeAddress(elonAddr).publicKey);

			// 'apat': app accounts array
			interpreter.runtime.ctx.tx.apat = [
				decodeAddress(johnAddr).publicKey,
				decodeAddress(generateAccount().addr).publicKey, // random account
			].map(Buffer.from);
		});

		it("should push correct account minimum balance", function () {
			let op = new MinBalance([], 1, interpreter);
			stack.push(0n); // push sender id

			op.execute(stack);
			let top = stack.pop();
			assert.equal(top, BigInt(ALGORAND_ACCOUNT_MIN_BALANCE));

			op = new MinBalance([], 1, interpreter);
			stack.push(1n); // push sender id

			op.execute(stack);
			top = stack.pop();
			assert.equal(top, BigInt(ALGORAND_ACCOUNT_MIN_BALANCE));
		});

		it("should push raised min_balance to stack after creating asset", function () {
			interpreter.runtime.deployASA("gold", { creator: { ...elon.account, name: "elon" } }); // create asset
			elon = interpreter.runtime.getAccount(elon.address); // sync

			const op = new MinBalance([], 1, interpreter);
			stack.push(0n); // push sender index

			op.execute(stack);
			const top = stack.pop();
			assert.equal(top, BigInt(ALGORAND_ACCOUNT_MIN_BALANCE + ASSET_CREATION_FEE));
		});

		it("should panic if account does not exist", function () {
			interpreter.runtime.ctx.tx.apat = [
				decodeAddress(johnAddr).publicKey,
				decodeAddress(generateAccount().addr).publicKey, // random account
			].map(Buffer.from);

			const op = new MinBalance([], 1, interpreter);
			stack.push(2n);

			expectRuntimeError(
				() => op.execute(stack),
				RUNTIME_ERRORS.GENERAL.ACCOUNT_DOES_NOT_EXIST
			);
		});

		it("should throw index out of bound error", function () {
			const op = new Balance([], 1, interpreter);
			stack.push(8n);

			expectRuntimeError(() => op.execute(stack), RUNTIME_ERRORS.TEAL.INDEX_OUT_OF_BOUND);
		});
	});

	describe("Shared data between contracts opcode(gload, gloads, gloadss)", function () {
		let stack: Stack<StackElem>;
		let interpreter: Interpreter;

		this.beforeAll(function () {
			interpreter = new Interpreter();
			interpreter.runtime = new Runtime([]);
			interpreter.tealVersion = MaxTEALVersion;
			interpreter.runtime.ctx.tx = TXN_OBJ;
			interpreter.runtime.ctx.sharedScratchSpace = new Map<number, StackElem[]>();
			interpreter.runtime.ctx.sharedScratchSpace.set(0, [12n, 2n, 0n]);
			interpreter.runtime.ctx.sharedScratchSpace.set(2, [12n, 2n, 0n, 1n]);
		});

		this.beforeEach(function () {
			stack = new Stack<StackElem>();
		});

		describe("gload opcode", function () {
			it("should push value from ith tx in shared scratch space(gload)", function () {
				const op = new Gload(["0", "1"], 1, interpreter);

				op.execute(stack);
				const top = stack.pop();

				assert.equal(top, 2n);
			});

			it("should throw error if tx doesn't exist(gload)", function () {
				let op = new Gload(["1", "1"], 1, interpreter);

				expectRuntimeError(() => op.execute(stack), RUNTIME_ERRORS.TEAL.SCRATCH_EXIST_ERROR);

				op = new Gload(["1", "3"], 1, interpreter);

				expectRuntimeError(() => op.execute(stack), RUNTIME_ERRORS.TEAL.SCRATCH_EXIST_ERROR);
			});

			it("should throw error if value doesn't exist in stack elem array(gload)", function () {
				const op = new Gload(["2", "5"], 1, interpreter);

				expectRuntimeError(() => op.execute(stack), RUNTIME_ERRORS.TEAL.INDEX_OUT_OF_BOUND);
			});
		});

		describe("gloads opcode", function () {
			it("should push value from ith tx in shared scratch space(gloads)", function () {
				const op = new Gloads(["1"], 1, interpreter);
				stack.push(0n);

				op.execute(stack);
				const top = stack.pop();

				assert.equal(top, 2n);
			});

			it("should throw error if tx doesn't exist(gloads)", function () {
				let op = new Gloads(["1"], 1, interpreter);
				stack.push(1n);

				expectRuntimeError(() => op.execute(stack), RUNTIME_ERRORS.TEAL.SCRATCH_EXIST_ERROR);

				op = new Gloads(["3"], 1, interpreter);
				stack.push(1n);

				expectRuntimeError(() => op.execute(stack), RUNTIME_ERRORS.TEAL.SCRATCH_EXIST_ERROR);
			});

			it("should throw error if value doesn't exist in stack elem array(gloads)", function () {
				const op = new Gloads(["5"], 1, interpreter);
				stack.push(2n);

				expectRuntimeError(() => op.execute(stack), RUNTIME_ERRORS.TEAL.INDEX_OUT_OF_BOUND);
			});
		});

		describe("gloadss opcode(TEAL v6)", function () {
			it("should push value from ith tx in shared scratch space(gloadss)", function () {
				const op = new Gloadss([], 1, interpreter);
				stack.push(0n); // transaction 0th
				stack.push(1n); // scratch space 1st

				op.execute(stack);
				const top = stack.pop();

				assert.equal(top, 2n);
			});

			it("should throw error if tx doesn't exist(gloadss)", function () {
				let op = new Gloadss([], 1, interpreter);
				stack.push(1n);
				stack.push(1n);

				expectRuntimeError(() => op.execute(stack), RUNTIME_ERRORS.TEAL.SCRATCH_EXIST_ERROR);

				op = new Gloadss([], 1, interpreter);
				stack.push(3n);
				stack.push(1n);

				expectRuntimeError(() => op.execute(stack), RUNTIME_ERRORS.TEAL.SCRATCH_EXIST_ERROR);
			});

			it("should throw error if value doesn't exist in stack elem array(gloadss)", function () {
				const op = new Gloadss([], 1, interpreter);
				stack.push(2n); // transaction id
				stack.push(5n); // scratch id

				expectRuntimeError(() => op.execute(stack), RUNTIME_ERRORS.TEAL.INDEX_OUT_OF_BOUND);
			});
		});
	});

	describe("TEALv4: Byteslice Arithmetic Ops", function () {
		const hexToByte = (hex: string): Uint8Array => {
			const [string, encoding] = getEncoding([hex], 0);
			return Uint8Array.from(convertToBuffer(string, encoding));
		};

		describe("ByteAdd", function () {
			const stack = new Stack<StackElem>();

			// hex values are taken from go-algorand tests
			// https://github.com/algorand/go-algorand/blob/master/data/transactions/logic/eval_test.go
			it("should return correct addition of two unit64", function () {
				stack.push(hexToByte("0x01"));
				stack.push(hexToByte("0x01"));
				let op = new ByteAdd([], 0);
				op.execute(stack);
				assert.deepEqual(stack.pop(), hexToByte("0x02"));

				stack.push(hexToByte("0x01FF"));
				stack.push(hexToByte("0x01"));
				op = new ByteAdd([], 0);
				op.execute(stack);
				assert.deepEqual(stack.pop(), hexToByte("0x0200"));

				stack.push(hexToByte("0x01234576"));
				stack.push(hexToByte("0x01ffffffffffffff"));
				op = new ByteAdd([], 0);
				op.execute(stack);
				assert.deepEqual(stack.pop(), new Uint8Array([2, 0, 0, 0, 1, 35, 69, 117]));

				// u256 + u256
				stack.push(
					hexToByte("0x0123457601234576012345760123457601234576012345760123457601234576")
				);
				stack.push(
					hexToByte("0x01ffffffffffffff01ffffffffffffff01234576012345760123457601234576")
				);
				op = new ByteAdd([], 0);
				op.execute(stack);
				assert.deepEqual(
					stack.pop(),
					new Uint8Array([
						3, 35, 69, 118, 1, 35, 69, 117, 3, 35, 69, 118, 1, 35, 69, 117, 2, 70, 138, 236, 2,
						70, 138, 236, 2, 70, 138, 236, 2, 70, 138, 236,
					])
				);

				// "A" + "" == "A"
				stack.push(parsing.stringToBytes("A"));
				stack.push(parsing.stringToBytes(""));
				op = new ByteAdd([], 0);
				op.execute(stack);
				assert.deepEqual(stack.pop(), parsing.stringToBytes("A"));
			});

			it("should accept output of > 64 bytes", function () {
				let str = "";
				for (let i = 0; i < 64; i++) {
					str += "ff";
				} // ff repeated 64 times

				stack.push(hexToByte("0x" + str));
				stack.push(hexToByte("0x10"));
				const op = new ByteAdd([], 0);
				assert.doesNotThrow(() => op.execute(stack));
				const top = stack.pop() as Uint8Array;
				assert.isAbove(top.length, 64); // output array is of 65 bytes (because o/p length is limited to 128 bytes)
			});

			it("should throw error with ByteAdd if input > 64 bytes", function () {
				let str = "";
				for (let i = 0; i < 65; i++) {
					str += "ff";
				} // ff repeated "65" times

				stack.push(hexToByte("0x" + str));
				stack.push(hexToByte("0x10"));
				const op = new ByteAdd([], 0);
				expectRuntimeError(() => op.execute(stack), RUNTIME_ERRORS.TEAL.BYTES_LEN_EXCEEDED);
			});

			it(
				"should throw error with ByteAdd if stack is below min length",
				execExpectError(
					stack,
					[hexToByte("0x10")],
					new ByteAdd([], 0),
					RUNTIME_ERRORS.TEAL.ASSERT_STACK_LENGTH
				)
			);

			it(
				"should throw error if ByteAdd is used with int",
				execExpectError(stack, [1n, 2n], new ByteAdd([], 0), RUNTIME_ERRORS.TEAL.INVALID_TYPE)
			);

			it("Should calculate correct cost", function () {
				stack.push(hexToByte("0x01"));
				stack.push(hexToByte("0x01"));
				const op = new ByteAdd([], 0);
				assert.equal(10, op.execute(stack));
			});
		});

		describe("ByteSub", function () {
			const stack = new Stack<StackElem>();

			it("should return correct subtraction of two byte arrays", function () {
				stack.push(hexToByte("0x01"));
				stack.push(hexToByte("0x01"));
				let op = new ByteSub([], 0);
				op.execute(stack);
				assert.deepEqual(stack.pop(), parsing.stringToBytes("")); // Byte ""

				stack.push(hexToByte("0x0200"));
				stack.push(hexToByte("0x01"));
				op = new ByteSub([], 0);
				op.execute(stack);
				assert.deepEqual(stack.pop(), hexToByte("0x01FF"));

				// returns are smallest possible
				stack.push(hexToByte("0x0100"));
				stack.push(hexToByte("0x01"));
				op = new ByteSub([], 0);
				op.execute(stack);
				assert.deepEqual(stack.pop(), hexToByte("0xFF"));

				stack.push(hexToByte("0x0ffff1234576"));
				stack.push(hexToByte("0x1202"));
				op = new ByteSub([], 0);
				op.execute(stack);
				assert.deepEqual(stack.pop(), new Uint8Array([15, 255, 241, 35, 51, 116]));

				// big num
				stack.push(
					hexToByte("0x0123457601234576012345760123457601234576012345760123457601234576")
				);
				stack.push(hexToByte("0xffffff01ffffffffffffff01234576012345760123457601234576"));
				op = new ByteSub([], 0);
				op.execute(stack);
				assert.deepEqual(
					stack.pop(),
					new Uint8Array([
						1, 35, 69, 118, 0, 35, 69, 118, 255, 35, 69, 118, 1, 35, 69, 119, 0, 0, 0, 0, 0, 0,
						0, 0, 0, 0, 0, 0, 0, 0, 0, 0,
					])
				);
			});

			it("should panic on underflow", function () {
				stack.push(hexToByte("0x01"));
				stack.push(hexToByte("0x02"));
				const op = new ByteSub([], 0);
				expectRuntimeError(() => op.execute(stack), RUNTIME_ERRORS.TEAL.UINT64_UNDERFLOW);
			});

			it(
				"should throw error with ByteSub if stack is below min length",
				execExpectError(
					stack,
					[hexToByte("0x10")],
					new ByteAdd([], 0),
					RUNTIME_ERRORS.TEAL.ASSERT_STACK_LENGTH
				)
			);

			it(
				"should throw error if ByteSub is used with int",
				execExpectError(stack, [1n, 2n], new ByteSub([], 0), RUNTIME_ERRORS.TEAL.INVALID_TYPE)
			);

			it("Should calculate correct cost", function () {
				stack.push(hexToByte("0x01"));
				stack.push(hexToByte("0x01"));
				const op = new ByteSub([], 0);
				assert.equal(10, op.execute(stack));
			});
		});

		describe("ByteMul", function () {
			const stack = new Stack<StackElem>();

			it("should return correct multiplication of two byte arrays", function () {
				stack.push(hexToByte("0x10"));
				stack.push(hexToByte("0x10"));
				let op = new ByteMul([], 0);
				op.execute(stack);
				assert.deepEqual(stack.pop(), hexToByte("0x0100"));

				stack.push(hexToByte("0x100000000000"));
				stack.push(hexToByte("0x00"));
				op = new ByteMul([], 0);
				op.execute(stack);
				assert.deepEqual(stack.pop(), parsing.stringToBytes(""));

				// "A" * "" === ""
				stack.push(parsing.stringToBytes("A"));
				stack.push(parsing.stringToBytes(""));
				op = new ByteMul([], 0);
				op.execute(stack);
				assert.deepEqual(stack.pop(), parsing.stringToBytes(""));

				// u256*u256
				stack.push(
					hexToByte("0xa123457601234576012345760123457601234576012345760123457601234576")
				);
				stack.push(
					hexToByte("0xf123457601234576012345760123457601234576012345760123457601234576")
				);
				op = new ByteMul([], 0);
				op.execute(stack);
				assert.deepEqual(
					stack.pop(),
					new Uint8Array([
						151, 200, 103, 239, 94, 230, 133, 186, 92, 4, 163, 133, 89, 34, 193, 80, 86, 64,
						223, 27, 83, 94, 252, 230, 80, 125, 26, 177, 77, 155, 56, 124, 72, 239, 162, 240,
						235, 209, 133, 37, 238, 179, 103, 90, 241, 149, 73, 143, 244, 119, 43, 196, 247, 89,
						13, 249, 250, 58, 240, 46, 253, 28, 210, 100,
					])
				);
			});

			it("Should calculate correct cost", function () {
				stack.push(hexToByte("0x01"));
				stack.push(hexToByte("0x01"));
				const op = new ByteMul([], 0);
				assert.equal(20, op.execute(stack));
			});

			// rest of tests for all opcodes are common, which should be covered by b+, b-
		});

		describe("ByteDiv", function () {
			const stack = new Stack<StackElem>();

			it("should return correct division of two byte arrays", function () {
				stack.push(hexToByte("0x01"));
				stack.push(hexToByte("0x01"));
				let op = new ByteDiv([], 0);
				op.execute(stack);
				assert.deepEqual(stack.pop(), hexToByte("0x01"));

				// "A" / "A" === "1"
				stack.push(parsing.stringToBytes("A"));
				stack.push(parsing.stringToBytes("A"));
				op = new ByteDiv([], 0);
				op.execute(stack);
				assert.deepEqual(stack.pop(), hexToByte("0x01"));

				// u256 / u128
				stack.push(
					hexToByte("0xa123457601234576012345760123457601234576012345760123457601234576")
				);
				stack.push(hexToByte("0x34576012345760123457601234576312"));
				op = new ByteDiv([], 0);
				op.execute(stack);
				assert.deepEqual(
					stack.pop(),
					new Uint8Array([
						3, 20, 30, 232, 85, 184, 244, 125, 170, 92, 127, 59, 140, 137, 168, 211, 37,
					])
				);
			});

			it("should panic if B == 0", function () {
				stack.push(hexToByte("0x01"));
				stack.push(hexToByte("0x00"));
				const op = new ByteDiv([], 0);
				expectRuntimeError(() => op.execute(stack), RUNTIME_ERRORS.TEAL.ZERO_DIV);
			});

			it("Should calculate correct cost", function () {
				stack.push(hexToByte("0x01"));
				stack.push(hexToByte("0x01"));
				const op = new ByteDiv([], 0);
				assert.equal(20, op.execute(stack));
			});
		});

		describe("ByteMod", function () {
			const stack = new Stack<StackElem>();

			it("should return correct modulo of two byte arrays", function () {
				stack.push(hexToByte("0x10"));
				stack.push(hexToByte("0x07"));
				let op = new ByteMod([], 0);
				op.execute(stack);
				assert.deepEqual(stack.pop(), hexToByte("0x02"));

				// "A" % "A" === ""
				stack.push(parsing.stringToBytes("A"));
				stack.push(parsing.stringToBytes("A"));
				op = new ByteMod([], 0);
				op.execute(stack);
				assert.deepEqual(stack.pop(), parsing.stringToBytes(""));

				// u256 % u128
				stack.push(
					hexToByte("0xa123457601234576012345760123457601234576012345760123457601234576")
				);
				stack.push(hexToByte("0x34576012345760123457601234576312"));
				op = new ByteMod([], 0);
				op.execute(stack);
				assert.deepEqual(
					stack.pop(),
					new Uint8Array([
						1, 202, 148, 236, 225, 10, 151, 2, 64, 208, 240, 122, 196, 10, 29, 220,
					])
				);
			});

			it("should panic if B == 0", function () {
				stack.push(hexToByte("0x01"));
				stack.push(hexToByte("0x00"));
				const op = new ByteMod([], 0);
				expectRuntimeError(() => op.execute(stack), RUNTIME_ERRORS.TEAL.ZERO_DIV);
			});

			it("Should calculate correct cost", function () {
				stack.push(hexToByte("0x01"));
				stack.push(hexToByte("0x01"));
				const op = new ByteMod([], 0);
				assert.equal(20, op.execute(stack));
			});
		});

		describe("ByteLessThan", function () {
			const stack = new Stack<StackElem>();

			it("should push 0/1 depending on value of two byte arrays for bytelessthan", function () {
				// A < B
				stack.push(parsing.stringToBytes("A"));
				stack.push(parsing.stringToBytes("B"));
				let op = new ByteLessThan([], 0);
				op.execute(stack);
				assert.deepEqual(stack.pop(), 1n);

				// B is not less than A
				stack.push(parsing.stringToBytes("B"));
				stack.push(parsing.stringToBytes("A"));
				op = new ByteLessThan([], 0);
				op.execute(stack);
				assert.deepEqual(stack.pop(), 0n);

				// A is not less than A
				stack.push(parsing.stringToBytes("A"));
				stack.push(parsing.stringToBytes("A"));
				op = new ByteLessThan([], 0);
				op.execute(stack);
				assert.deepEqual(stack.pop(), 0n);
			});
		});

		describe("ByteGreaterThan", function () {
			const stack = new Stack<StackElem>();

			it("should push 0/1 depending on value of two byte arrays for ByteGreaterThan", function () {
				// A is not greator B
				stack.push(parsing.stringToBytes("A"));
				stack.push(parsing.stringToBytes("B"));
				let op = new ByteGreaterThan([], 0);
				op.execute(stack);
				assert.deepEqual(stack.pop(), 0n);

				// B > A
				stack.push(parsing.stringToBytes("B"));
				stack.push(parsing.stringToBytes("A"));
				op = new ByteGreaterThan([], 0);
				op.execute(stack);
				assert.deepEqual(stack.pop(), 1n);

				// A is not greator than A
				stack.push(parsing.stringToBytes("A"));
				stack.push(parsing.stringToBytes("A"));
				op = new ByteGreaterThan([], 0);
				op.execute(stack);
				assert.deepEqual(stack.pop(), 0n);
			});
		});

		describe("ByteLessThanEqualTo", function () {
			const stack = new Stack<StackElem>();

			it("should push 0/1 depending on value of two byte arrays for ByteLessThanEqualTo", function () {
				// A is <= B
				stack.push(parsing.stringToBytes("A"));
				stack.push(parsing.stringToBytes("B"));
				let op = new ByteLessThanEqualTo([], 0);
				op.execute(stack);
				assert.deepEqual(stack.pop(), 1n);

				// B is not lessthan or equal to A
				stack.push(parsing.stringToBytes("B"));
				stack.push(parsing.stringToBytes("A"));
				op = new ByteLessThanEqualTo([], 0);
				op.execute(stack);
				assert.deepEqual(stack.pop(), 0n);

				// A is <= A
				stack.push(parsing.stringToBytes("A"));
				stack.push(parsing.stringToBytes("A"));
				op = new ByteLessThanEqualTo([], 0);
				op.execute(stack);
				assert.deepEqual(stack.pop(), 1n);
			});
		});

		describe("ByteGreaterThanEqualTo", function () {
			const stack = new Stack<StackElem>();

			it("should push 0/1 depending on value of two byte arrays for ByteGreaterThanEqualTo", function () {
				// A is not >= B
				stack.push(parsing.stringToBytes("A"));
				stack.push(parsing.stringToBytes("B"));
				let op = new ByteGreaterThanEqualTo([], 0);
				op.execute(stack);
				assert.deepEqual(stack.pop(), 0n);

				// B is >= A
				stack.push(parsing.stringToBytes("B"));
				stack.push(parsing.stringToBytes("A"));
				op = new ByteGreaterThanEqualTo([], 0);
				op.execute(stack);
				assert.deepEqual(stack.pop(), 1n);

				// A is >= A
				stack.push(parsing.stringToBytes("A"));
				stack.push(parsing.stringToBytes("A"));
				op = new ByteGreaterThanEqualTo([], 0);
				op.execute(stack);
				assert.deepEqual(stack.pop(), 1n);
			});
		});

		describe("ByteEqualTo", function () {
			const stack = new Stack<StackElem>();

			it("should push 0/1 depending on value of two byte arrays for ByteEqualTo", function () {
				// A is not == B
				stack.push(parsing.stringToBytes("A"));
				stack.push(parsing.stringToBytes("B"));
				let op = new ByteEqualTo([], 0);
				op.execute(stack);
				assert.deepEqual(stack.pop(), 0n);

				// A == A
				stack.push(parsing.stringToBytes("A"));
				stack.push(parsing.stringToBytes("A"));
				op = new ByteEqualTo([], 0);
				op.execute(stack);
				assert.deepEqual(stack.pop(), 1n);

				// "" == ""
				stack.push(parsing.stringToBytes(""));
				stack.push(parsing.stringToBytes(""));
				op = new ByteEqualTo([], 0);
				op.execute(stack);
				assert.deepEqual(stack.pop(), 1n);
			});
		});

		describe("ByteNotEqualTo", function () {
			const stack = new Stack<StackElem>();

			it("should push 0/1 depending on value of two byte arrays for ByteNotEqualTo", function () {
				// A is not == B
				stack.push(parsing.stringToBytes("A"));
				stack.push(parsing.stringToBytes("B"));
				let op = new ByteNotEqualTo([], 0);
				op.execute(stack);
				assert.deepEqual(stack.pop(), 1n);

				// A == A
				stack.push(parsing.stringToBytes("A"));
				stack.push(parsing.stringToBytes("A"));
				op = new ByteNotEqualTo([], 0);
				op.execute(stack);
				assert.deepEqual(stack.pop(), 0n);

				// "" !== ""
				stack.push(parsing.stringToBytes(""));
				stack.push(parsing.stringToBytes(""));
				op = new ByteNotEqualTo([], 0);
				op.execute(stack);
				assert.deepEqual(stack.pop(), 0n);
			});
		});

		describe("ByteBitwiseOr", function () {
			const stack = new Stack<StackElem>();

			it("should push OR of two byte arrays for ByteBitwiseOr", function () {
				stack.push(hexToByte("0x11"));
				stack.push(hexToByte("0x10"));
				let op = new ByteBitwiseOr([], 0);
				op.execute(stack);
				assert.deepEqual(stack.pop(), hexToByte("0x11"));

				stack.push(hexToByte("0x01"));
				stack.push(hexToByte("0x10"));
				op = new ByteBitwiseOr([], 0);
				op.execute(stack);
				assert.deepEqual(stack.pop(), hexToByte("0x11"));

				stack.push(hexToByte("0x0201"));
				stack.push(hexToByte("0x10f1"));
				op = new ByteBitwiseOr([], 0);
				op.execute(stack);
				assert.deepEqual(stack.pop(), hexToByte("0x12f1"));

				stack.push(hexToByte("0x0001"));
				stack.push(hexToByte("0x00f1"));
				op = new ByteBitwiseOr([], 0);
				op.execute(stack);
				assert.deepEqual(stack.pop(), hexToByte("0x00f1"));
			});

			it("Should calculate correct cost", function () {
				stack.push(hexToByte("0x01"));
				stack.push(hexToByte("0x01"));
				const op = new ByteBitwiseOr([], 0);
				assert.equal(6, op.execute(stack));
			});
		});

		describe("ByteBitwiseAnd", function () {
			const stack = new Stack<StackElem>();

			it("should push AND of two byte arrays for ByteBitwiseAnd", function () {
				stack.push(hexToByte("0x11"));
				stack.push(hexToByte("0x10"));
				let op = new ByteBitwiseAnd([], 0);
				op.execute(stack);
				assert.deepEqual(stack.pop(), hexToByte("0x10"));

				stack.push(hexToByte("0x01"));
				stack.push(hexToByte("0x10"));
				op = new ByteBitwiseAnd([], 0);
				op.execute(stack);
				assert.deepEqual(stack.pop(), hexToByte("0x00"));

				stack.push(hexToByte("0x0201"));
				stack.push(hexToByte("0x10f1"));
				op = new ByteBitwiseAnd([], 0);
				op.execute(stack);
				assert.deepEqual(stack.pop(), hexToByte("0x0001"));

				stack.push(hexToByte("0x01"));
				stack.push(hexToByte("0x00f1"));
				op = new ByteBitwiseAnd([], 0);
				op.execute(stack);
				assert.deepEqual(stack.pop(), hexToByte("0x0001"));

				stack.push(
					hexToByte("0x0123457601234576012345760123457601234576012345760123457601234576")
				);
				stack.push(
					hexToByte("0x01ffffffffffffff01ffffffffffffff01234576012345760123457601234576")
				);
				op = new ByteBitwiseAnd([], 0);
				op.execute(stack);
				assert.deepEqual(
					stack.pop(),
					new Uint8Array([
						1, 35, 69, 118, 1, 35, 69, 118, 1, 35, 69, 118, 1, 35, 69, 118, 1, 35, 69, 118, 1,
						35, 69, 118, 1, 35, 69, 118, 1, 35, 69, 118,
					])
				);
			});

			it("Should calculate correct cost", function () {
				stack.push(hexToByte("0x01"));
				stack.push(hexToByte("0x01"));
				const op = new ByteBitwiseAnd([], 0);
				assert.equal(6, op.execute(stack));
			});
		});

		describe("ByteBitwiseXOR", function () {
			const stack = new Stack<StackElem>();

			it("should push XOR of two byte arrays for ByteBitwiseXOR", function () {
				stack.push(hexToByte("0x11"));
				stack.push(hexToByte("0x10"));
				let op = new ByteBitwiseXor([], 0);
				op.execute(stack);
				assert.deepEqual(stack.pop(), hexToByte("0x01"));

				stack.push(hexToByte("0x01"));
				stack.push(hexToByte("0x10"));
				op = new ByteBitwiseXor([], 0);
				op.execute(stack);
				assert.deepEqual(stack.pop(), hexToByte("0x11"));

				stack.push(hexToByte("0x0201"));
				stack.push(hexToByte("0x10f1"));
				op = new ByteBitwiseXor([], 0);
				op.execute(stack);
				assert.deepEqual(stack.pop(), hexToByte("0x12f0"));

				stack.push(hexToByte("0x0001"));
				stack.push(hexToByte("0xf1"));
				op = new ByteBitwiseXor([], 0);
				op.execute(stack);
				assert.deepEqual(stack.pop(), hexToByte("0x00f0"));

				stack.push(
					hexToByte("0x123457601234576012345760123457601234576012345760123457601234576a")
				);
				stack.push(
					hexToByte("0xf123457601234576012345760123457601234576012345760123457601234576")
				);
				op = new ByteBitwiseXor([], 0);
				op.execute(stack);
				assert.deepEqual(
					stack.pop(),
					new Uint8Array([
						227, 23, 18, 22, 19, 23, 18, 22, 19, 23, 18, 22, 19, 23, 18, 22, 19, 23, 18, 22, 19,
						23, 18, 22, 19, 23, 18, 22, 19, 23, 18, 28,
					])
				);
			});

			it("Should calculate correct cost", function () {
				stack.push(hexToByte("0x01"));
				stack.push(hexToByte("0x01"));
				const op = new ByteBitwiseXor([], 0);
				assert.equal(6, op.execute(stack));
			});
		});

		describe("ByteBitwiseInvert", function () {
			const stack = new Stack<StackElem>();

			it("should push bitwise invert of byte array", function () {
				stack.push(hexToByte("0x0001"));
				let op = new ByteBitwiseInvert([], 0);
				op.execute(stack);
				assert.deepEqual(stack.pop(), hexToByte("0xfffe"));

				stack.push(hexToByte("0x"));
				op = new ByteBitwiseInvert([], 0);
				op.execute(stack);
				assert.deepEqual(stack.pop(), hexToByte("0x"));

				stack.push(hexToByte("0xf001"));
				op = new ByteBitwiseInvert([], 0);
				op.execute(stack);
				assert.deepEqual(stack.pop(), hexToByte("0x0ffe"));

				stack.push(
					hexToByte("0xa123457601234576012345760123457601234576012345760123457601234576")
				);
				op = new ByteBitwiseInvert([], 0);
				op.execute(stack);
				assert.deepEqual(
					stack.pop(),
					new Uint8Array([
						94, 220, 186, 137, 254, 220, 186, 137, 254, 220, 186, 137, 254, 220, 186, 137, 254,
						220, 186, 137, 254, 220, 186, 137, 254, 220, 186, 137, 254, 220, 186, 137,
					])
				);
			});

			it("Should calculate correct cost", function () {
				stack.push(hexToByte("0x01"));
				stack.push(hexToByte("0x01"));
				const op = new ByteBitwiseInvert([], 0);
				assert.equal(4, op.execute(stack));
			});
		});

		describe("ByteZero", function () {
			const stack = new Stack<StackElem>();

			it("should push zero byte array to stack", function () {
				stack.push(3n);
				let op = new ByteZero([], 0);
				op.execute(stack);
				assert.deepEqual(stack.pop(), hexToByte("0x000000"));

				stack.push(33n);
				op = new ByteZero([], 0);
				op.execute(stack);
				assert.deepEqual(
					stack.pop(),
					hexToByte("0x000000000000000000000000000000000000000000000000000000000000000000")
				);
			});

			it("should fail if len > 4096", function () {
				stack.push(4097n);
				let op = new ByteZero([], 0);
				expectRuntimeError(() => op.execute(stack), RUNTIME_ERRORS.TEAL.BYTES_LEN_EXCEEDED);

				stack.push(4096n);
				op = new ByteZero([], 0);
				assert.doesNotThrow(() => op.execute(stack));
			});
		});
	});

	describe("Tealv4: Additional mathematical opcodes", function () {
		const stack = new Stack<StackElem>();

		it("divmodw", function () {
			stack.push(0n);
			stack.push(500n);
			stack.push(0n);
			stack.push(10n);

			const op = new DivModw([], 1);
			op.execute(stack);

			assert.equal(stack.pop(), 0n);
			assert.equal(stack.pop(), 0n);
			assert.equal(stack.pop(), 50n);
			assert.equal(stack.pop(), 0n);

			stack.push(MAX_UINT64);
			stack.push(MAX_UINT64);
			stack.push(0n);
			stack.push(1n);

			op.execute(stack);

			assert.equal(stack.pop(), 0n);
			assert.equal(stack.pop(), 0n);
			assert.equal(stack.pop(), MAX_UINT64);
			assert.equal(stack.pop(), MAX_UINT64);

			stack.push(MAX_UINT64);
			stack.push(5n);
			stack.push(MAX_UINT64);
			stack.push(0n);

			op.execute(stack);

			assert.equal(stack.pop(), 5n);
			assert.equal(stack.pop(), 0n);
			assert.equal(stack.pop(), 1n);
			assert.equal(stack.pop(), 0n);
		});

		it("exp", function () {
			stack.push(2n);
			stack.push(5n);
			const op = new Exp([], 1);

			op.execute(stack);
			assert.equal(stack.pop(), 32n);

			stack.push(5n);
			stack.push(0n);

			op.execute(stack);
			assert.equal(stack.pop(), 1n);

			stack.push(0n);
			stack.push(1n);

			op.execute(stack);
			assert.equal(stack.pop(), 0n);

			stack.push(2n);
			stack.push(63n);

			op.execute(stack);
			assert.equal(stack.pop(), 2n ** 63n);

			stack.push(2n);
			stack.push(64n);

			expectRuntimeError(() => op.execute(stack), RUNTIME_ERRORS.TEAL.UINT64_OVERFLOW);

			stack.push(0n);
			stack.push(0n);

			expectRuntimeError(() => op.execute(stack), RUNTIME_ERRORS.TEAL.EXP_ERROR);

			stack.push(2n);
			stack.push(66n);

			expectRuntimeError(() => op.execute(stack), RUNTIME_ERRORS.TEAL.UINT64_OVERFLOW);
		});

		it("expw", function () {
			stack.push(2n);
			stack.push(66n);
			const op = new Expw([], 1);

			op.execute(stack);
			const res = 2n ** 66n;
			const low = res & MAX_UINT64;
			const high = res >> BigInt("64");

			assert.equal(stack.pop(), low);
			assert.equal(stack.pop(), high);

			stack.push(5n);
			stack.push(0n);

			op.execute(stack);
			assert.equal(stack.pop(), 1n);

			stack.push(0n);
			stack.push(0n);

			expectRuntimeError(() => op.execute(stack), RUNTIME_ERRORS.TEAL.EXP_ERROR);

			stack.push(2n);
			stack.push(128n);

			expectRuntimeError(() => op.execute(stack), RUNTIME_ERRORS.TEAL.UINT128_OVERFLOW);
		});

		it("shl", function () {
			stack.push(0n);
			stack.push(20n);

			let exp = 0n << 20n;
			const op = new Shl([], 1);
			op.execute(stack);

			assert.equal(stack.pop(), exp);

			stack.push(5n);
			stack.push(21n);

			exp = 5n << 21n;
			op.execute(stack);

			assert.equal(stack.pop(), exp);
		});

		it("shr", function () {
			stack.push(0n);
			stack.push(20n);

			let exp = 0n >> 20n;
			const op = new Shr([], 1);
			op.execute(stack);
			assert.equal(stack.pop(), exp);

			stack.push(5n);
			stack.push(21n);
			exp = 5n >> 21n;
			op.execute(stack);
			assert.equal(stack.pop(), exp);
		});

		it("sqrt", function () {
			stack.push(5n);
			const op = new Sqrt([], 1);
			op.execute(stack);

			assert.equal(stack.pop(), 2n);

			stack.push(1024n);
			op.execute(stack);

			assert.equal(stack.pop(), 32n);

			stack.push(1023n);
			op.execute(stack);

			assert.equal(stack.pop(), 31n);
		});
	});

	describe("Tealv5: Extract opcodes", function () {
		const stack = new Stack<StackElem>();
		const longByte = parsing.stringToBytes("a".repeat(400));

		it("extract", function () {
			stack.push(new Uint8Array([12, 23, 3, 2, 23, 43, 43, 12]));
			let op = new Extract(["1", "3"], 1);
			op.execute(stack);

			assert.deepEqual(stack.pop(), new Uint8Array([23, 3, 2]));

			// If L is 0, then extract to the end of the string.
			stack.push(new Uint8Array([12, 23, 2, 4]));
			op = new Extract(["1", "0"], 1);
			op.execute(stack);

			assert.deepEqual(stack.pop(), new Uint8Array([23, 2, 4]));

			// big bytes(length = 400)
			stack.push(longByte);
			op = new Extract(["300", "10"], 1);
			op.execute(stack);

			assert.deepEqual(stack.pop(), parsing.stringToBytes("a".repeat(10)));

			stack.push(new Uint8Array([12, 23]));
			op = new Extract(["1", "10"], 1);

			// If S or S+L is larger than the array length, the program fails
			expectRuntimeError(() => op.execute(stack), RUNTIME_ERRORS.TEAL.EXTRACT_RANGE_ERROR);

			stack.push(new Uint8Array([12, 23]));
			op = new Extract(["111", "1"], 1);
			expectRuntimeError(() => op.execute(stack), RUNTIME_ERRORS.TEAL.EXTRACT_RANGE_ERROR);
		});

		it("extract3", function () {
			const op = new Extract3([], 1);

			stack.push(new Uint8Array([12, 23, 3, 2, 23, 43, 43, 12]));
			stack.push(1n);
			stack.push(3n);
			op.execute(stack);
			assert.deepEqual(stack.pop(), new Uint8Array([23, 3, 2]));

			stack.push(longByte);
			stack.push(300n);
			stack.push(10n);
			op.execute(stack);
			assert.deepEqual(stack.pop(), parsing.stringToBytes("a".repeat(10)));

			stack.push(new Uint8Array([12, 23]));
			stack.push(1n);
			stack.push(10n);
			expectRuntimeError(() => op.execute(stack), RUNTIME_ERRORS.TEAL.EXTRACT_RANGE_ERROR);
		});

		it("extract_uint16", function () {
			const op = new ExtractUint16([], 1);
			let expected: bigint;

			stack.push(new Uint8Array([1, 2, 3, 4, 5]));
			stack.push(2n);
			op.execute(stack);
			expected = bigEndianBytesToBigInt(new Uint8Array([3, 4]));
			assert.equal(stack.pop(), expected);

			// long byte
			stack.push(longByte);
			stack.push(300n);
			op.execute(stack);
			expected = bigEndianBytesToBigInt(new Uint8Array([97, 97]));
			assert.equal(stack.pop(), expected);

			// throw error
			stack.push(new Uint8Array([1, 2, 3, 4, 5]));
			stack.push(4n);
			expectRuntimeError(() => op.execute(stack), RUNTIME_ERRORS.TEAL.EXTRACT_RANGE_ERROR);
		});

		it("extract_uint32", function () {
			const op = new ExtractUint32([], 1);
			let expected: bigint;

			stack.push(new Uint8Array([1, 2, 3, 4, 5]));
			stack.push(1n);
			op.execute(stack);
			expected = bigEndianBytesToBigInt(new Uint8Array([2, 3, 4, 5]));
			assert.equal(stack.pop(), expected);

			// long bytes
			stack.push(longByte);
			stack.push(300n);
			op.execute(stack);
			expected = bigEndianBytesToBigInt(new Uint8Array([97, 97, 97, 97]));
			assert.equal(stack.pop(), expected);

			// throw error
			stack.push(new Uint8Array([1, 2, 3, 4, 5]));
			stack.push(4n);
			expectRuntimeError(() => op.execute(stack), RUNTIME_ERRORS.TEAL.EXTRACT_RANGE_ERROR);
		});

		it("extract_uint64", function () {
			const op = new ExtractUint64([], 1);
			let expected: bigint;

			stack.push(new Uint8Array([1, 2, 3, 4, 5, 6, 7, 8, 9, 10]));
			stack.push(2n);
			op.execute(stack);
			expected = bigEndianBytesToBigInt(new Uint8Array([3, 4, 5, 6, 7, 8, 9, 10]));
			assert.equal(stack.pop(), expected);

			stack.push(longByte);
			stack.push(300n);
			op.execute(stack);
			expected = bigEndianBytesToBigInt(new Uint8Array([97, 97, 97, 97, 97, 97, 97, 97]));
			assert.equal(stack.pop(), expected);

			stack.push(new Uint8Array([1, 2, 3, 4, 5]));
			stack.push(8n);
			expectRuntimeError(() => op.execute(stack), RUNTIME_ERRORS.TEAL.EXTRACT_RANGE_ERROR);
		});
	});

	describe("Tealv5: ECDSA", function () {
		const stack = new Stack<StackElem>();
		const ec = new EC("secp256k1");
		const key = ec.genKeyPair();
		const pkX = key.getPublic().getX().toBuffer();
		const pkY = key.getPublic().getY().toBuffer();
		const msgHash = new Uint8Array([0, 1, 2, 3, 4, 5]);
		const signature = key.sign(msgHash);

		it("ecdsa_verify, should verify correct signature", function () {
			// push message
			stack.push(msgHash);
			// push signature
			stack.push(signature.r.toBuffer());
			stack.push(signature.s.toBuffer());
			// push public key
			stack.push(pkX);
			stack.push(pkY);

			const op = new EcdsaVerify(["0"], 1);
			op.execute(stack);

			assert.equal(stack.pop(), 1n);

			const r = signature.r.toBuffer();
			r[0] = ~r[0];
			stack.push(msgHash);
			stack.push(r);
			stack.push(signature.s.toBuffer());
			stack.push(pkX);
			stack.push(pkY);
			op.execute(stack);

			assert.equal(stack.pop(), 0n);

			const s = signature.r.toBuffer();
			s[0] = ~s[0];
			stack.push(msgHash);
			stack.push(signature.r.toBuffer());
			stack.push(s);
			stack.push(pkX);
			stack.push(pkY);
			op.execute(stack);

			assert.equal(stack.pop(), 0n);
		});

		it("ecdsa_verify, should not verify wrong signature", function () {
			// push message
			stack.push(msgHash);
			// push signature (signed by key)
			stack.push(signature.r.toBuffer());
			stack.push(signature.s.toBuffer());
			const wrongKey = ec.genKeyPair();
			// push public key(public key is wrong)
			stack.push(wrongKey.getPublic().getX().toBuffer());
			stack.push(wrongKey.getPublic().getY().toBuffer());

			const op = new EcdsaVerify(["0"], 1);
			op.execute(stack);

			assert.equal(stack.pop(), 0n);
		});

		it("ecdsa_verify, should throw error if curve is not supported", function () {
			expectRuntimeError(() => new EcdsaVerify(["2"], 1), RUNTIME_ERRORS.TEAL.CURVE_NOT_SUPPORTED);
		});

		it("ecdsa_pk_decompress", function () {
			// https://bitcoin.stackexchange.com/questions/69315/how-are-compressed-pubkeys-generated
			// example taken from above link
			const compressed = "0250863AD64A87AE8A2FE83C1AF1A8403CB53F53E486D8511DAD8A04887E5B2352";
			stack.push(Buffer.from(compressed, "hex"));

			const op = new EcdsaPkDecompress(["0"], 1);
			op.execute(stack);

			assert.deepEqual(
				stack.pop(),
				Buffer.from("2CD470243453A299FA9E77237716103ABC11A1DF38855ED6F2EE187E9C582BA6", "hex")
			);
			assert.deepEqual(
				stack.pop(),
				Buffer.from("50863AD64A87AE8A2FE83C1AF1A8403CB53F53E486D8511DAD8A04887E5B2352", "hex")
			);
			expectRuntimeError(() => new EcdsaPkDecompress(["2"], 1), RUNTIME_ERRORS.TEAL.CURVE_NOT_SUPPORTED);
		});

		it("ecdsa_pk_recover", function () {
			// push message
			stack.push(msgHash);
			// push recovery id
			stack.push(BigInt(signature.recoveryParam ?? 0n));
			// push signature
			stack.push(signature.r.toBuffer());
			stack.push(signature.s.toBuffer());

			let op = new EcdsaPkRecover(["0"], 1);
			op.execute(stack);

			assert.deepEqual(stack.pop(), pkY);
			assert.deepEqual(stack.pop(), pkX);

			stack.push(msgHash);
			stack.push(2n);
			stack.push(signature.r.toBuffer());
			stack.push(signature.s.toBuffer());
			op = new EcdsaPkRecover(["2"], 1);

			expectRuntimeError(() => op.execute(stack), RUNTIME_ERRORS.TEAL.CURVE_NOT_SUPPORTED);
		});

		it("Should calculate correct cost", function () {
			//EdcsaVerify
			stack.push(msgHash);
			stack.push(signature.r.toBuffer());
			stack.push(signature.s.toBuffer());
			stack.push(pkX);
			stack.push(pkY);
			let op = new EcdsaVerify(["0"], 1);
			assert.equal(1700, op.execute(stack));

			//EcdsaPkDecompress
			const compressed = "0250863AD64A87AE8A2FE83C1AF1A8403CB53F53E486D8511DAD8A04887E5B2352";
			stack.push(Buffer.from(compressed, "hex"));
			op = new EcdsaPkDecompress(["0"], 1);
			assert.equal(650, op.execute(stack));

			//EcdsaPkRecover
			stack.push(msgHash);
			stack.push(BigInt(signature.recoveryParam ?? 0n));
			stack.push(signature.r.toBuffer());
			stack.push(signature.s.toBuffer());
			const opRecover = new EcdsaPkRecover(["0"], 1);
			assert.equal(2000, opRecover.execute(stack));
		});
	});

	describe("Tealv5: cover, uncover", function () {
		let stack: Stack<StackElem>;
		beforeEach(function () {
			stack = new Stack<StackElem>();
		});

		const push = (stack: Stack<StackElem>, n: number): void => {
			for (let i = 1; i <= n; ++i) {
				stack.push(BigInt(i));
			}
		};

		it("cover: move top to below N elements", function () {
			push(stack, 4);

			const op = new Cover(["2"], 1);
			// move top below 2 elements
			op.execute(stack);

			assert.equal(stack.pop(), 3n);
			assert.equal(stack.pop(), 2n);
			assert.equal(stack.pop(), 4n);
			assert.equal(stack.pop(), 1n);
		});
		it("cover: should throw error is length of stack is not enough", function () {
			push(stack, 4);

			const op = new Cover(["5"], 1);

			expectRuntimeError(() => op.execute(stack), RUNTIME_ERRORS.TEAL.ASSERT_STACK_LENGTH);
		});

		it("cover: n == 0", function () {
			push(stack, 4);

			const op = new Cover(["0"], 1);
			op.execute(stack);

			assert.equal(stack.pop(), 4n);
			assert.equal(stack.pop(), 3n);
			assert.equal(stack.pop(), 2n);
			assert.equal(stack.pop(), 1n);
		});

		it("cover: n == stack.length", function () {
			push(stack, 4);

			const op = new Cover(["4"], 1);

			expectRuntimeError(() => op.execute(stack), RUNTIME_ERRORS.TEAL.ASSERT_STACK_LENGTH);
		});

		it("uncover: n = 1", function () {
			push(stack, 4); // stack state = [1, 2, 3, 4]
			const op = new Uncover(["1"], 1);

			// move top to below 1 element
			op.execute(stack);

			// stack state = [1, 2, 4, 3]
			assert.equal(stack.length(), 4);

			assert.equal(stack.pop(), 3n);
			assert.equal(stack.pop(), 4n);
			assert.equal(stack.pop(), 2n);
			assert.equal(stack.pop(), 1n);
		});

		it("uncover: n = 0 - stack state should not change", function () {
			push(stack, 4); // stack state = [1, 2, 3, 4]

			const op = new Uncover(["0"], 1);
			op.execute(stack);

			// stack state = [1, 2, 3, 4]
			assert.equal(stack.length(), 4);

			assert.equal(stack.pop(), 4n);
			assert.equal(stack.pop(), 3n);
			assert.equal(stack.pop(), 2n);
			assert.equal(stack.pop(), 1n);
		});

		it("uncover: push bytes and apply 'uncover 1'", function () {
			push(stack, 3); // stack state = [1, 2, 3]
			stack.push(parsing.stringToBytes("Hello world")); // stack state = [1, 2, 3, "Hello world"]

			const op = new Uncover(["1"], 1);

			// move top to below 1 element
			op.execute(stack);

			// stack state = [1, 2, "Hello world", 3]
			assert.equal(stack.length(), 4);

			assert.equal(stack.pop(), 3n);
			assert.deepEqual(stack.pop(), parsing.stringToBytes("Hello world"));
			assert.equal(stack.pop(), 2n);
			assert.equal(stack.pop(), 1n);
		});

		it("uncover: move Nth value to top", function () {
			push(stack, 4); // stack state = [1, 2, 3, 4]

			const op = new Uncover(["3"], 1);
			// move top below 2 elements
			op.execute(stack);

			// stack state = [2, 3, 4, 1]
			assert.equal(stack.length(), 4);

			assert.equal(stack.pop(), 1n);
			assert.equal(stack.pop(), 4n);
			assert.equal(stack.pop(), 3n);
			assert.equal(stack.pop(), 2n);
		});

		it("uncover: should throw error is length of stack is not enough", function () {
			push(stack, 4);

			const op = new Uncover(["5"], 1);

			expectRuntimeError(() => op.execute(stack), RUNTIME_ERRORS.TEAL.ASSERT_STACK_LENGTH);
		});
	});

	describe("Tealv5: txnas, Gtxnas, gtxnsas, args, log", function () {
		const stack = new Stack<StackElem>();
		let interpreter: Interpreter;
		before(function () {
			interpreter = new Interpreter();
			interpreter.runtime = new Runtime([]);
			interpreter.runtime.ctx.tx = TXN_OBJ;
			interpreter.tealVersion = MaxTEALVersion; // set tealversion to latest (to support all tx fields)
			// a) 'apas' represents 'foreignAssets', b) 'apfa' represents 'foreignApps' (id's of foreign apps)
			// https://developer.algorand.org/docs/reference/transactions/
			const tx2 = { ...TXN_OBJ, fee: 2222, apas: [3033, 4044], apfa: [5005, 6006, 7077] };
			interpreter.runtime.ctx.gtxs = [TXN_OBJ, tx2];
		});

		describe("Txnas", function () {
			before(function () {
				interpreter.runtime.ctx.tx.type = "pay";
			});

			it("push addr from txn.Accounts to stack according to index", function () {
				// index 0 should push sender's address to stack
				stack.push(0n);
				let op = new Txnas(["Accounts"], 1, interpreter);
				op.execute(stack);

				const senderPk = Uint8Array.from(interpreter.runtime.ctx.tx.snd);
				assert.equal(1, stack.length());
				assert.deepEqual(senderPk, stack.pop());

				// should push Accounts[0] to stack
				stack.push(1n);
				op = new Txnas(["Accounts"], 1, interpreter);
				op.execute(stack);

				assert.equal(1, stack.length());
				assert.deepEqual(TXN_OBJ.apat[0], stack.pop());

				// should push Accounts[1] to stack
				stack.push(2n);
				op = new Txnas(["Accounts"], 1, interpreter);
				op.execute(stack);

				assert.equal(1, stack.length());
				assert.deepEqual(TXN_OBJ.apat[1], stack.pop());
			});

			it("push addr from 1st AppArg to stack", function () {
				stack.push(0n);
				const op = new Txnas(["ApplicationArgs"], 0, interpreter);
				op.execute(stack);

				assert.equal(1, stack.length());
				assert.deepEqual(TXN_OBJ.apaa[0], stack.pop());
			});
		});

		describe("Gtxnas", function () {
			before(function () {
				interpreter.runtime.ctx.tx.type = "pay";
			});

			it("push addr from 1st account of 2nd Txn in txGrp to stack", function () {
				// index 0 should push sender's address to stack from 1st tx
				stack.push(0n);
				let op = new Gtxnas(["0", "Accounts"], 1, interpreter);
				op.execute(stack);

				const senderPk = Uint8Array.from(interpreter.runtime.ctx.gtxs[0].snd);
				assert.equal(1, stack.length());
				assert.deepEqual(senderPk, stack.pop());

				// should push Accounts[0] to stack
				stack.push(1n);
				op = new Gtxnas(["0", "Accounts"], 1, interpreter);
				op.execute(stack);

				assert.equal(1, stack.length());
				assert.deepEqual(TXN_OBJ.apat[0], stack.pop());

				// should push Accounts[1] to stack
				stack.push(2n);
				op = new Gtxnas(["0", "Accounts"], 1, interpreter);
				op.execute(stack);

				assert.equal(1, stack.length());
				assert.deepEqual(TXN_OBJ.apat[1], stack.pop());
			});

			it("should throw error if field is not an array", function () {
				stack.push(0n);
				execExpectError(
					stack,
					[],
					new Gtxnas(["1", "Accounts"], 1, interpreter),
					RUNTIME_ERRORS.TEAL.INVALID_OP_ARG
				);
			});
		});

		describe("Gtxnsas", function () {
			before(function () {
				interpreter.runtime.ctx.tx.type = "pay";
				while (stack.length()) {
					stack.pop();
				} // empty stack firstt
			});

			it("push addr from 1st account of 2nd Txn in txGrp to stack", function () {
				// index 0 should push sender's address to stack from 1st tx
				stack.push(0n);
				stack.push(0n);
				let op = new Gtxnsas(["Accounts"], 1, interpreter);
				op.execute(stack);

				const senderPk = Uint8Array.from(interpreter.runtime.ctx.gtxs[0].snd);
				assert.equal(1, stack.length());
				assert.deepEqual(senderPk, stack.pop());

				// should push Accounts[0] to stack
				stack.push(0n);
				stack.push(1n);
				op = new Gtxnsas(["Accounts"], 1, interpreter);
				op.execute(stack);

				assert.equal(1, stack.length());
				assert.deepEqual(TXN_OBJ.apat[0], stack.pop());

				// should push Accounts[1] to stack
				stack.push(0n);
				stack.push(2n);
				op = new Gtxnsas(["Accounts"], 1, interpreter);
				op.execute(stack);

				assert.equal(1, stack.length());
				assert.deepEqual(TXN_OBJ.apat[1], stack.pop());
			});

			it("should throw error if field is not an array", function () {
				stack.push(1n);
				stack.push(0n);
				execExpectError(
					stack,
					[],
					new Gtxnsas(["Accounts"], 1, interpreter),
					RUNTIME_ERRORS.TEAL.INVALID_OP_ARG
				);
			});
		});

		describe("Args[N]", function () {
			const args = ["Arg0", "Arg1", "Arg2", "Arg3"].map(parsing.stringToBytes);
			this.beforeAll(function () {
				interpreter.runtime.ctx.args = args;
			});

			it("should push arg_0 from argument array to stack", function () {
				stack.push(0n);
				const op = new Args([], 1, interpreter);
				op.execute(stack);

				const top = stack.pop();
				assert.deepEqual(top, args[0]);
			});

			it("should push arg_1 from argument array to stack", function () {
				stack.push(1n);
				const op = new Args([], 1, interpreter);
				op.execute(stack);

				const top = stack.pop();
				assert.deepEqual(top, args[1]);
			});

			it("should push arg_2 from argument array to stack", function () {
				stack.push(2n);
				const op = new Args([], 1, interpreter);
				op.execute(stack);

				const top = stack.pop();
				assert.deepEqual(top, args[2]);
			});

			it("should push arg_3 from argument array to stack", function () {
				stack.push(3n);
				const op = new Args([], 1, interpreter);
				op.execute(stack);

				const top = stack.pop();
				assert.deepEqual(top, args[3]);
			});

			it("should throw error if accessing arg is not defined", function () {
				stack.push(5n);
				const op = new Args([], 1, interpreter);
				expectRuntimeError(() => op.execute(stack), RUNTIME_ERRORS.TEAL.INDEX_OUT_OF_BOUND);
			});
		});

		describe("Log", function () {
			let txID: string;
			this.beforeAll(function () {
				txID = interpreter.runtime.ctx.tx.txID;
				interpreter.runtime.ctx.state.txReceipts.set(txID, {
					txn: interpreter.runtime.ctx.tx,
					txID: txID,
				});
			});

			it("should push arg_0 from argument array to stack", function () {
				let txInfo = interpreter.runtime.ctx.state.txReceipts.get(txID);
				assert.isUndefined(txInfo?.logs);
				const op = new Log([], 1, interpreter);

				stack.push(parsing.stringToBytes("Hello"));
				op.execute(stack);
				stack.push(parsing.stringToBytes("Friend?"));
				op.execute(stack);
				stack.push(parsing.stringToBytes("That's lame"));
				op.execute(stack);

				txInfo = interpreter.runtime.ctx.state.txReceipts.get(txID);
				assert.deepEqual(txInfo?.logs, [
					parsing.stringToBytes("Hello"),
					parsing.stringToBytes("Friend?"),
					parsing.stringToBytes("That's lame"),
				]);
			});

			it("should throw error with uint64", function () {
				stack.push(1n);
				const op = new Log([], 1, interpreter);

				expectRuntimeError(() => op.execute(stack), RUNTIME_ERRORS.TEAL.INVALID_TYPE);
			});
		});
	});

	describe("BitLen opcode", function () {
		let stack: Stack<StackElem>;
		this.beforeEach(function () {
			stack = new Stack();
		});

		it("should work with number", function () {
			const numbers = [0n, 1n, 2n, 4n, 5n, 8n];
			const expecteds = [0n, 1n, 2n, 3n, 3n, 4n];
			numbers.forEach((num, index) => {
				stack.push(num);
				const op = new BitLen([], 1);
				op.execute(stack);
				assert.equal(stack.pop(), expecteds[index]);
			});
		});

		it("shoud work with any short byte array", function () {
			const bytes = "abcd";
			const op = new BitLen([], 1);

			stack.push(parsing.stringToBytes(bytes));
			op.execute(stack);
			assert.equal(stack.pop(), 31n);
		});

		it("shoud work with a long byte array", function () {
			const bytes = "f".repeat(78);
			const op = new BitLen([], 1);

			stack.push(parsing.stringToBytes(bytes));
			op.execute(stack);
			assert.equal(stack.pop(), 623n);
		});
	});

	describe("TEALv5: app_params_get", function () {
		useFixture("stateful");
		let appInfo: SSCAttributesM;
		let appID: number;
		let alan: AccountStoreI;
		let runtime: Runtime;
		let interpreter: Interpreter;
		let stack: Stack<StackElem>;

		this.beforeEach(function () {
			alan = new AccountStore(1e9);
			runtime = new Runtime([alan]);
			appID = runtime.deployApp(
				alan.account,
				{
					appName: "app",
					metaType: types.MetaType.FILE,
					approvalProgramFilename: "counter-approval.teal",
					clearProgramFilename: "clear.teal",
					globalInts: 1,
					globalBytes: 2,
					localInts: 3,
					localBytes: 4,
				},
				{}
			).appID;

			appInfo = runtime.getApp(appID);

			// initial "context" for interpreter
			interpreter = new Interpreter();
			interpreter.tealVersion = 5;
			interpreter.runtime = runtime;

			stack = new Stack();
		});

		it("should return AppApprovalProgram", function () {
			stack.push(BigInt(appID));
			const op = new AppParamsGet(["AppApprovalProgram"], 1, interpreter);
			op.execute(stack);
			assert.equal(stack.pop(), 1n);
			assert.deepEqual(stack.pop(), parsing.stringToBytes(getProgram("counter-approval.teal")));
		});

		it("should return AppClearStateProgram", function () {
			stack.push(BigInt(appID));
			const op = new AppParamsGet(["AppClearStateProgram"], 1, interpreter);
			op.execute(stack);
			assert.equal(stack.pop(), 1n);
			assert.deepEqual(stack.pop(), parsing.stringToBytes(getProgram("clear.teal")));
		});

		it("should return AppGlobalNumUint", function () {
			stack.push(BigInt(appID));
			const op = new AppParamsGet(["AppGlobalNumUint"], 1, interpreter);
			op.execute(stack);
			assert.equal(stack.pop(), 1n);
			assert.equal(stack.pop(), BigInt(appInfo["global-state-schema"].numUint));
		});

		it("should return AppGlobalNumByteSlice", function () {
			stack.push(BigInt(appID));
			const op = new AppParamsGet(["AppGlobalNumByteSlice"], 1, interpreter);
			op.execute(stack);
			assert.equal(stack.pop(), 1n);
			assert.equal(stack.pop(), BigInt(appInfo["global-state-schema"].numByteSlice));
		});

		it("should return AppLocalNumUint", function () {
			stack.push(BigInt(appID));
			const op = new AppParamsGet(["AppLocalNumUint"], 1, interpreter);
			op.execute(stack);
			assert.equal(stack.pop(), 1n);
			assert.equal(stack.pop(), BigInt(appInfo["local-state-schema"].numUint));
		});

		it("should return AppLocalNumByteSlice", function () {
			stack.push(BigInt(appID));
			const op = new AppParamsGet(["AppLocalNumByteSlice"], 1, interpreter);
			op.execute(stack);
			assert.equal(stack.pop(), 1n);
			assert.equal(stack.pop(), BigInt(appInfo["local-state-schema"].numByteSlice));
		});

		it("should return AppExtraProgramPages", function () {
			stack.push(BigInt(appID));
			const op = new AppParamsGet(["AppExtraProgramPages"], 1, interpreter);
			op.execute(stack);
			assert.equal(stack.pop(), 1n);
			assert.equal(stack.pop(), 1n);
		});

		it("should return AppCreator", function () {
			stack.push(BigInt(appID));
			const op = new AppParamsGet(["AppCreator"], 1, interpreter);
			op.execute(stack);
			assert.equal(stack.pop(), 1n);
			assert.equal(encodeAddress(stack.pop() as Uint8Array), alan.address);
		});

		it("should return AppAddress", function () {
			const op = new AppParamsGet(["AppAddress"], 1, interpreter);
			stack.push(BigInt(appID));
			op.execute(stack);
			assert.equal(stack.pop(), 1n);
			assert.equal(encodeAddress(stack.pop() as Uint8Array), getApplicationAddress(appID));
		});

		it("return '0,0' when app is undefined", function () {
			stack.push(10n);
			const op = new AppParamsGet(["AppCreator"], 1, interpreter);
			op.execute(stack);
			assert.equal(stack.pop(), 0n);
			assert.equal(stack.pop(), 0n);
		});

		it("Should fail number element in stack less than 1", function () {
			assert.equal(stack.length(), 0);
			const op = new AppParamsGet(["AppCreator"], 1, interpreter);
			expectRuntimeError(() => op.execute(stack), RUNTIME_ERRORS.TEAL.ASSERT_STACK_LENGTH);
		});

		it("should fail when teal version is less than 5", function () {
			const versions = [1, 2, 3, 4];
			versions.forEach((version) => {
				interpreter.tealVersion = version;
				stack.push(BigInt(appID));
				expectRuntimeError(
					() => new AppParamsGet(["AppCreator"], 1, interpreter),
					RUNTIME_ERRORS.TEAL.UNKNOWN_APP_FIELD
				);
			});
		});

		it("should fail when arguments invalid", function () {
			stack.push(BigInt(appID));
			expectRuntimeError(
				() => new AppParamsGet(["AppCreatorInvalid"], 1, interpreter),
				RUNTIME_ERRORS.TEAL.UNKNOWN_APP_FIELD
			);
		});
	});

	describe("TEALv6: divw and bsqrt opcodes", function () {
		let stack: Stack<StackElem>;

		const initStack = (values: StackElem[]): Stack<StackElem> => {
			const st: Stack<StackElem> = new Stack();
			values.forEach((value) => {
				st.push(value);
			});
			return st;
		};

		it("Divw opcode happy cases", function () {
			const op = new Divw([], 0);

			// 1/ 1
			stack = initStack([0n, 1n, 1n]);
			op.execute(stack);
			assert.equal(stack.pop(), 1n);

			stack = initStack([0n, 9n, 4n]);
			op.execute(stack);
			assert.equal(stack.pop(), 2n);

			stack = initStack([1n, 0n, 2n]);
			op.execute(stack);
			assert.equal(stack.pop(), 9223372036854775808n);
		});

		it("Divw opcode unhappy cases", function () {
			const op = new Divw([], 0);

			// div by Zero
			stack = initStack([0n, 1n, 0n]);
			expectRuntimeError(() => op.execute(stack), RUNTIME_ERRORS.TEAL.ZERO_DIV);

			// overflow
			stack = initStack([2n, 1n, 1n]);
			expectRuntimeError(() => op.execute(stack), RUNTIME_ERRORS.TEAL.UINT64_OVERFLOW);

			stack = initStack([2n, 0n, 2n]);
			expectRuntimeError(() => op.execute(stack), RUNTIME_ERRORS.TEAL.UINT64_OVERFLOW);
		});

		it("Bsqrt opcode happy cases", function () {
			const op = new Bsqrt([], 0);
			// should run success for case 64 bytes.
			const inputs = [0n, 1n, 10n, 1n << 32n, BigInt("0x" + "ff".repeat(64))];
			const outputs = [0n, 1n, 3n, 1n << 16n, BigInt("0x" + "ff".repeat(32))];

			inputs.forEach((number, index) => {
				stack = initStack([bigintToBigEndianBytes(number)]);
				op.execute(stack);
				assert.deepEqual(stack.pop(), bigintToBigEndianBytes(outputs[index]));
			});
		});

		it("Bsqrt opcode unhappy cases", function () {
			const op = new Bsqrt([], 0);
			// length of input more than 64
			stack = initStack([bigintToBigEndianBytes(BigInt("0x" + "ff".repeat(100)))]);
			expectRuntimeError(() => op.execute(stack), RUNTIME_ERRORS.TEAL.BYTES_LEN_EXCEEDED);
		});

		it("Should calculate correct cost", function () {
			stack.push(bigintToBigEndianBytes(0n));
			const op = new Bsqrt([], 0);
			assert.equal(40, op.execute(stack));
		});
	});

	describe("Tealv6: acct_params_get opcode", function () {
		const stack = new Stack<StackElem>();
		let interpreter: Interpreter;
		let alice: AccountStoreI;
		let bob: AccountStoreI;
		let op: AcctParamsGet;
		const zeroBalanceAddr = "WWYNX3TKQYVEREVSW6QQP3SXSFOCE3SKUSEIVJ7YAGUPEACNI5UGI4DZCE";

		this.beforeEach(function () {
			interpreter = new Interpreter();
			interpreter.runtime = new Runtime([]);
			[alice, bob] = interpreter.runtime.defaultAccounts();
			// init tx
			interpreter.runtime.ctx.tx = {
				...TXN_OBJ,
				apat: [
					Buffer.from(decodeAddress(alice.address).publicKey),
					Buffer.from(decodeAddress(zeroBalanceAddr).publicKey),
				],
			};
			interpreter.tealVersion = MaxTEALVersion;
			interpreter.runtime.ctx.gtxs = [TXN_OBJ];
			interpreter.tealVersion = 6;
			stack.push(decodeAddress(alice.address).publicKey);
		});

		it("Should return balance", function () {
			op = new AcctParamsGet(["AcctBalance"], 1, interpreter);
			op.execute(stack);
			assert.equal(stack.pop(), 1n); // balance > 0
			assert.equal(stack.pop(), alice.balance());
		});

		it("Should return min balance", function () {
			op = new AcctParamsGet(["AcctMinBalance"], 1, interpreter);
			op.execute(stack);
			assert.equal(stack.pop(), 1n); // balance > 0
			assert.equal(stack.pop(), BigInt(alice.minBalance));
		});

		it("Should return Auth Address", function () {
			op = new AcctParamsGet(["AcctAuthAddr"], 1, interpreter);
			op.execute(stack);
			assert.equal(stack.pop(), 1n); // balance > 0
			assert.deepEqual(stack.pop(), ZERO_ADDRESS);
		});

		it("Shoud return Auth Address - rekey case", function () {
			// set spend key for alice is bob
			alice.rekeyTo(bob.address);
			interpreter.runtime.ctx.state.accounts.set(alice.address, alice);
			op = new AcctParamsGet(["AcctAuthAddr"], 1, interpreter);
			op.execute(stack);
			assert.equal(stack.pop(), 1n); // balance > 0
			assert.deepEqual(stack.pop(), decodeAddress(bob.address).publicKey);
		});

		it("Should return balance with account own zero balance", function () {
			op = new AcctParamsGet(["AcctBalance"], 1, interpreter);
			stack.push(decodeAddress(zeroBalanceAddr).publicKey);
			op.execute(stack);
			assert.equal(stack.pop(), 0n); // balance = 0
			assert.equal(stack.pop(), 0n);
		});

		it("Should return min balance with account own zero balance", function () {
			op = new AcctParamsGet(["AcctMinBalance"], 1, interpreter);
			stack.push(decodeAddress(zeroBalanceAddr).publicKey);
			op.execute(stack);
			assert.equal(stack.pop(), 0n); // balance = 0
			assert.equal(stack.pop(), BigInt(ALGORAND_ACCOUNT_MIN_BALANCE));
		});

		it("Should return Auth Address with account own zero balance", function () {
			op = new AcctParamsGet(["AcctAuthAddr"], 1, interpreter);
			stack.push(decodeAddress(zeroBalanceAddr).publicKey);
			op.execute(stack);
			assert.equal(stack.pop(), 0n); // balance = 0
			assert.deepEqual(stack.pop(), ZERO_ADDRESS);
		});

		it("Should throw error when query unknow field", function () {
			expectRuntimeError(
				() => new AcctParamsGet(["Miles"], 1, interpreter),
				RUNTIME_ERRORS.TEAL.UNKNOWN_ACCT_FIELD
			);
		});

		it("Should throw error if query account not in ref account list", function () {
			op = new AcctParamsGet(["AcctBalance"], 1, interpreter);
			stack.push(decodeAddress(bob.address).publicKey);

			expectRuntimeError(
				() => op.execute(stack),
				RUNTIME_ERRORS.TEAL.ADDR_NOT_FOUND_IN_TXN_ACCOUNT
			);

			// valid address but not in tx accounts list
			stack.push(parsing.stringToBytes("01234567890123456789012345678901"));
			expectRuntimeError(
				() => op.execute(stack),
				RUNTIME_ERRORS.TEAL.ADDR_NOT_FOUND_IN_TXN_ACCOUNT
			);
		});

		it("Should throw error if top element in stack is not an address", function () {
			op = new AcctParamsGet(["AcctBalance"], 1, interpreter);
			stack.push(parsing.stringToBytes("ABCDE"));

			expectRuntimeError(() => op.execute(stack), RUNTIME_ERRORS.TEAL.INVALID_ADDR);
		});
	});

	describe("Tealv6: itxnas opcode", function () {
		let stack: Stack<StackElem>;
		let interpreter: Interpreter;
		this.beforeEach(function () {
			stack = new Stack<StackElem>();
			interpreter = new Interpreter();
			interpreter.tealVersion = 6;
			interpreter.innerTxnGroups = [[TXN_OBJ, { ...TXN_OBJ, fee: 1000 }]];
		});

		it("Should succeed: query data use itxnas", function () {
			const op = new ITxnas(["Accounts"], 1, interpreter);
			stack.push(1n);
			op.execute(stack);

			assert.deepEqual(stack.pop(), TXN_OBJ.apat[0]);
		});

		it("Should fail: not any inner tx submited", function () {
			interpreter.innerTxnGroups = [];
			const op = new ITxnas(["Accounts"], 1, interpreter);
			stack.push(1n);
			expectRuntimeError(
				() => op.execute(stack),
				RUNTIME_ERRORS.TEAL.NO_INNER_TRANSACTION_AVAILABLE
			);
		});

		it("Should fail: stack empty", function () {
			const op = new ITxnas(["Accounts"], 1, interpreter);
			expectRuntimeError(() => op.execute(stack), RUNTIME_ERRORS.TEAL.ASSERT_STACK_LENGTH);
		});
	});

	describe("Tealv5: itxn opcode", function () {
		let stack: Stack<StackElem>;
		let interpreter: Interpreter;
		this.beforeEach(function () {
			stack = new Stack<StackElem>();
			interpreter = new Interpreter();
			interpreter.runtime = new Runtime([]);
			interpreter.runtime.ctx.tx = TXN_OBJ;
			interpreter.tealVersion = 5;
			interpreter.innerTxnGroups = [[TXN_OBJ, { ...TXN_OBJ, fee: 1000 }]];
			interpreter.runtime.ctx.state.txReceipts.set(TXN_OBJ.txID, {
				txn: interpreter.runtime.ctx.tx,
				txID: TXN_OBJ.txID,
				logs: [parsing.stringToBytes("Hello")],
			});
		});

		it("Should put on top of the stack logs from innerTx", function () {
			const op = new ITxn(["Logs", "0"], 1, interpreter);
			op.execute(stack);
			assert.deepEqual(stack.pop(), parsing.stringToBytes("Hello"));
		});

		it("Should throw an error, no inner transaction", function () {
			interpreter.innerTxnGroups = [];
			const op = new ITxn(["Logs", "0"], 1, interpreter);
			expectRuntimeError(
				() => op.execute(stack),
				RUNTIME_ERRORS.TEAL.NO_INNER_TRANSACTION_AVAILABLE
			);
		});

		it("Should throw an error, no inner transaction", function () {
			interpreter.innerTxnGroups = [];
			const op = new ITxn(["NumLogs"], 1, interpreter);
			expectRuntimeError(
				() => op.execute(stack),
				RUNTIME_ERRORS.TEAL.NO_INNER_TRANSACTION_AVAILABLE
			);
		});

		it("Should put the number of logs on top of the stack", function () {
			const op = new ITxn(["NumLogs"], 1, interpreter);
			op.execute(stack);
			assert.equal(1n, stack.pop());
		});
	});

	describe("Logs", function () {
		let stack: Stack<StackElem>;
		let interpreter: Interpreter;
		this.beforeEach(function () {
			stack = new Stack<StackElem>();
			interpreter = new Interpreter();
			interpreter.runtime = new Runtime([]);
			interpreter.runtime.ctx.tx = TXN_OBJ;
			interpreter.tealVersion = 6;
			interpreter.innerTxnGroups = [[TXN_OBJ, { ...TXN_OBJ, fee: 1000 }]];
			interpreter.runtime.ctx.state.txReceipts.set(TXN_OBJ.txID, {
				txn: interpreter.runtime.ctx.tx,
				txID: TXN_OBJ.txID,
				logs: [parsing.stringToBytes("Monty"), parsing.stringToBytes("Python")],
			});
		});

		it("Should put on top of the stack log from group transaction", function () {
			const op = new Gitxna(["1", "Logs", "0"], 1, interpreter);
			op.execute(stack);
			assert.deepEqual(stack.pop(), parsing.stringToBytes("Monty"));
		});

		it("Should throw an error index out of bound", function () {
			const op = new Gitxna(["1", "Logs", "2"], 1, interpreter);
			expectRuntimeError(() => op.execute(stack), RUNTIME_ERRORS.TEAL.INDEX_OUT_OF_BOUND);
		});

		it("Should put on top of stack log from group transaction", function () {
			stack.push(1n);
			const op = new Gitxnas(["1", "Logs"], 1, interpreter);
			op.execute(stack);
			assert.deepEqual(stack.pop(), parsing.stringToBytes("Python"));
		});
	});

	describe("Tealv7: base64Decode opcode", function () {
		let stack: Stack<StackElem>;
		const encoded64BaseStd = "YWJjMTIzIT8kKiYoKSctPUB+";
		const encoded64BaseUrl = "YWJjMTIzIT8kKiYoKSctPUB-";
		const decoded64Base = "abc123!?$*&()'-=@~";
		const toPushStd = Buffer.from(encoded64BaseStd, "utf-8");
		const toPushUrl = Buffer.from(encoded64BaseUrl, "utf-8");
		const expectedBytes = new Uint8Array(Buffer.from(decoded64Base, "utf-8"));

		this.beforeEach(function () {
			stack = new Stack<StackElem>();
		});

		it("Should decode base64 encoded data and push it to stack", function () {
			stack.push(toPushUrl);
			const opUrl = new Base64Decode(["URLEncoding"], 0);
			opUrl.execute(stack);
			assert.deepEqual(expectedBytes, stack.pop());
			stack.push(toPushStd);
			const opStd = new Base64Decode(["StdEncoding"], 0);
			opStd.execute(stack);
			assert.deepEqual(expectedBytes, stack.pop());
		});

		it("Should throw an error when last stack element is not base64 encoded", function () {
			stack.push(new Uint8Array(Buffer.from(encoded64BaseUrl, "utf-8")));
			const op = new Base64Decode(["StdEncoding"], 0);
			expectRuntimeError(() => op.execute(stack), RUNTIME_ERRORS.TEAL.INVALID_BASE64);
		});

		it("Should throw an error when last stack element is not base64Url encoded", function () {
			stack.push(new Uint8Array(Buffer.from(encoded64BaseStd, "utf-8")));
			const op = new Base64Decode(["URLEncoding"], 0);
			expectRuntimeError(() => op.execute(stack), RUNTIME_ERRORS.TEAL.INVALID_BASE64URL);
		});

		it("Should throw an error when the stack is empty", function () {
			const op = new Base64Decode(["StdEncoding"], 0);
			expectRuntimeError(() => op.execute(stack), RUNTIME_ERRORS.TEAL.ASSERT_STACK_LENGTH);
		});

		it("Should throw an error when argument not in bound", function () {
			stack.push(toPushStd);
			expectRuntimeError(
				() => new Base64Decode(["3"], 0),
				RUNTIME_ERRORS.TEAL.UNKNOWN_ENCODING
			);
		});

		it("Should calculate the correct cost", function () {
			let toPush = Buffer.from("", "utf-8");
			stack.push(toPush);
			let op = new Base64Decode(["URLEncoding"], 0);
			let cost = op.execute(stack);
			assert.deepEqual(1, cost); // base64_decode cost = 1

			toPush = Buffer.from(
				"ABCDEFGHIJKLMNOPQRSTUVWXYZabcdefghijklmnopqrstuvwxyz0123456789-_",
				"utf-8"
			);
			stack.push(toPush);
			op = new Base64Decode(["URLEncoding"], 0);
			cost = op.execute(stack);
			assert.deepEqual(5, cost); // base64_decode cost = 5 (64 bytes -> 1 + 64/16)

			toPush = Buffer.from(
				"ABCDEFGHIJKLMNOPQRSTUVWXYZabcdefghijklmnopqrstuvwxyz01234567",
				"utf-8"
			);
			stack.push(toPush);
			op = new Base64Decode(["URLEncoding"], 0);
			cost = op.execute(stack);
			assert.deepEqual(5, cost); // base64_decode cost = 5 (60 bytes -> 1 + ceil(60/16))

			toPush = Buffer.from(
				"ABCDEFGHIJKLMNOPQRSTUVWXYZabcdefghijklmnopqrstuvwxyz0123456789-_AA==",
				"utf-8"
			);
			stack.push(toPush);
			op = new Base64Decode(["URLEncoding"], 0);
			cost = op.execute(stack);
			assert.deepEqual(6, cost); // base64_decode cost = 6 (68 bytes -> 1 + ceil(68/16))
		});

		it("Should throw an error when argument not provided", function () {
			stack.push(toPushStd);
			expectRuntimeError(() => new Base64Decode([], 0), RUNTIME_ERRORS.TEAL.ASSERT_LENGTH);
		});
	});

	describe("Tealv7: replace2 opcode", function () {
		let stack: Stack<StackElem>;
		this.beforeEach(function () {
			stack = new Stack<StackElem>();
		});

		it("Should replace bytes correctly", function () {
			const original = "0x11111111";
			const replace = "0x2222";
			let hexStr = "0x22221111";
			let expectedBytes = strHexToBytes(hexStr);

			stack.push(strHexToBytes(original));
			stack.push(strHexToBytes(replace));
			let op = new Replace2(["0"], 0);
			op.execute(stack);
			assert.deepEqual(stack.pop(), expectedBytes);

			hexStr = "0x11222211";
			expectedBytes = strHexToBytes(hexStr);
			stack.push(strHexToBytes(original));
			stack.push(strHexToBytes(replace));
			op = new Replace2(["1"], 0);
			op.execute(stack);
			assert.deepEqual(stack.pop(), expectedBytes);

			//push a random bytes to stack for testing if the data in stack remain the same
			const remainBytes = "0x112233";
			const expectedRemain = strHexToBytes(remainBytes);
			stack.push(strHexToBytes(remainBytes));

			hexStr = "0x11112222";
			expectedBytes = strHexToBytes(hexStr);
			stack.push(strHexToBytes(original));
			stack.push(strHexToBytes(replace));
			op = new Replace2(["2"], 0);
			op.execute(stack);
			assert.deepEqual(stack.pop(), expectedBytes);

			assert.deepEqual(stack.pop(), expectedRemain); //check if the remaining data in the stack are stay the same
		});

		it("Should throw an error when argument not provided", function () {
			expectRuntimeError(() => new Replace2([], 0), RUNTIME_ERRORS.TEAL.ASSERT_LENGTH);
		});

		it("Should throw error for wrong index replace", function () {
			const original = "0x11111111";
			const replace = "0x2222";
			stack.push(strHexToBytes(original));
			stack.push(strHexToBytes(replace));
			const op = new Replace2(["3"], 0);
			expectRuntimeError(() => op.execute(stack), RUNTIME_ERRORS.TEAL.BYTES_REPLACE_ERROR);
		});
	});

	describe("Tealv7: replace3 opcode", function () {
		let stack: Stack<StackElem>;
		this.beforeEach(function () {
			stack = new Stack<StackElem>();
		});

		it("Should replace bytes correctly", function () {
			const original = "0x11111111";
			const replace = "0x2222";
			let hexStr = "0x22221111";
			let expectedBytes = strHexToBytes(hexStr);

			stack.push(strHexToBytes(original));
			stack.push(0n);
			stack.push(strHexToBytes(replace));
			let op = new Replace3([], 0);
			op.execute(stack);
			assert.deepEqual(stack.pop(), expectedBytes);

			hexStr = "0x11222211";
			expectedBytes = strHexToBytes(hexStr);
			stack.push(strHexToBytes(original));
			stack.push(1n);
			stack.push(strHexToBytes(replace));
			op = new Replace3([], 0);
			op.execute(stack);
			assert.deepEqual(stack.pop(), expectedBytes);

			//push a random bytes to stack for testing if the data in stack remain the same
			const remainBytes = "0x112233";
			const expectedRemain = strHexToBytes(remainBytes);
			stack.push(strHexToBytes(remainBytes));

			hexStr = "0x11112222";
			expectedBytes = strHexToBytes(hexStr);
			stack.push(strHexToBytes(original));
			stack.push(2n);
			stack.push(strHexToBytes(replace));
			op = new Replace3([], 0);
			op.execute(stack);
			assert.deepEqual(stack.pop(), expectedBytes);

			assert.deepEqual(stack.pop(), expectedRemain); //check if the remaining data in the stack are stay the same
		});

		it("Should throw error for wrong index replace", function () {
			const original = "0x11111111";
			const replace = "0x2222";
			stack.push(strHexToBytes(original));
			stack.push(3n);
			stack.push(strHexToBytes(replace));
			const op = new Replace3([], 0);
			expectRuntimeError(() => op.execute(stack), RUNTIME_ERRORS.TEAL.BYTES_REPLACE_ERROR);
		});
	});

	describe("sha3_256", function () {
		const stack = new Stack<StackElem>();

		it("should return correct hash for sha3_256", function () {
			stack.push(parsing.stringToBytes("ALGORAND"));
			const op = new Sha3_256([], 1);
			op.execute(stack);

			// http://emn178.github.io/online-tools/sha3_256.html
			const expected = Buffer.from(
				"ae39517df229f45df862c060e693c0e69691dac70fa65605a62fabad8029a4e7",
				"hex"
			);

			const top = stack.pop();
			assert.deepEqual(expected, top);
		});

		it(
			"should throw invalid type error Sha3_256(Expected bytes but got bigint at line 1)",
			execExpectError(stack, [1n], new Sha3_256([], 1), RUNTIME_ERRORS.TEAL.INVALID_TYPE)
		);

		it(
			"should throw error with sha3_256 if stack is below min length(at least 1 element in Stack)",
			execExpectError(stack, [], new Sha3_256([], 1), RUNTIME_ERRORS.TEAL.ASSERT_STACK_LENGTH)
		);

		it("Should return correct cost", function () {
			stack.push(parsing.stringToBytes("MESSAGE"));
			const op = new Sha3_256([], 1);
			assert.equal(130, op.execute(stack));
		});
	});

	describe("Ed25519verify_bare", function () {
		const stack = new Stack<StackElem>();

		it("Should push 1 to stack if signature is valid", function () {
			const account = generateAccount();
			const hexStr = "62fdfc072182654f163f5f0f9a621d729566c74d0aa413bf009c9800418c19cd";
			const data = Buffer.from(hexStr, "hex");
			const signature = signBytes(data, account.sk);

			stack.push(data);
			stack.push(signature);
			stack.push(decodeAddress(account.addr).publicKey);

			const op = new Ed25519verify_bare([], 1);
			op.execute(stack);
			const top = stack.pop();
			assert.equal(top, 1n);
		});

		it("Should push 0 to stack if signature is invalid", function () {
			const account = generateAccount();
			let hexStr = "62fdfc072182654f163f5f0f9a621d729566c74d0aa413bf009c9800418c19cd";
			let data = Buffer.from(hexStr, "hex");
			const signature = signBytes(data, account.sk);
			//flip a bit and it should not pass
			hexStr = "52fdfc072182654f163f5f0f9a621d729566c74d0aa413bf009c9800418c19cd";
			data = Buffer.from(hexStr, "hex");
			stack.push(data);
			stack.push(signature);
			stack.push(decodeAddress(account.addr).publicKey);

			const op = new Ed25519verify_bare([], 1);
			op.execute(stack);
			const top = stack.pop();
			assert.equal(top, 0n);
		});

		it(
			"Should throw an invalid type error",
			execExpectError(
				stack,
				["1", "1", "1"].map(BigInt),
				new Ed25519verify_bare([], 1),
				RUNTIME_ERRORS.TEAL.INVALID_TYPE
			)
		);

		it(
			"Should throw an error if stack is below min length",
			execExpectError(
				stack,
				[],
				new Ed25519verify_bare([], 1),
				RUNTIME_ERRORS.TEAL.ASSERT_STACK_LENGTH
			)
		);

		it("Should return correct cost", function () {
			const account = generateAccount();
			const data = new Uint8Array(Buffer.from([1, 9, 25, 49]));
			const signature = signBytes(data, account.sk);

			stack.push(data);
			stack.push(signature);
			stack.push(decodeAddress(account.addr).publicKey);

			const op = new Ed25519verify_bare([], 1);
			assert.equal(1900, op.execute(stack));
		});
	});

	describe("json_ref", function () {
		const stack = new Stack<StackElem>();
		const jsonByte =
			'{"key0": 0,"key1": "algo","key2":{"key3": "teal", "key4": {"key40": 10}}, "key5": 18446744073709551615 }';

		it("Should return correct JSONUint64", function () {
			stack.push(parsing.stringToBytes('{"maxUint64": 18446744073709551615}'));
			stack.push(parsing.stringToBytes("maxUint64"));
			const op = new Json_ref(["JSONUint64"], 1);
			op.execute(stack);

			const top = stack.pop();
			assert.deepEqual(18446744073709551615n, top);
		});

		it("Should throw when get wrong JSON type(expect byte but got uint64)", function () {
			stack.push(parsing.stringToBytes('{"maxUint64": 18446744073709551615}'));
			stack.push(parsing.stringToBytes("maxUint64"));
			const op = new Json_ref(["JSONString"], 1);
			expectRuntimeError(() => op.execute(stack), RUNTIME_ERRORS.TEAL.INVALID_TYPE);
		});

		it("Should return correct JSONString", function () {
			stack.push(parsing.stringToBytes(jsonByte));
			stack.push(parsing.stringToBytes("key1"));
			const op = new Json_ref(["JSONString"], 1);
			op.execute(stack);

			const top = stack.pop();
			const expected = parsing.stringToBytes("algo");
			assert.deepEqual(expected, top);
		});

		it("Should return correct JSONObject", function () {
			stack.push(parsing.stringToBytes(jsonByte));
			stack.push(parsing.stringToBytes("key2"));
			const op1 = new Json_ref(["JSONObject"], 1);
			op1.execute(stack);
			stack.push(parsing.stringToBytes("key4"));
			const op2 = new Json_ref(["JSONObject"], 1);
			op2.execute(stack);

			const top = stack.pop();
			const expected = parsing.stringToBytes('{"key40":10}');
			assert.deepEqual(top, expected);
		});

		it("Should throw error when parsing invalid JSON object(missing comma in JSON object)", function () {
			const jsonByte = '{"key0": 0 "key1": 2}';
			stack.push(parsing.stringToBytes(jsonByte));
			stack.push(parsing.stringToBytes("key1"));
			const op = new Json_ref(["JSONObject"], 1);
			expectRuntimeError(() => op.execute(stack), RUNTIME_ERRORS.TEAL.INVALID_JSON_PARSING);
		});

		it("Should throw error when parsing invalid JSON object(duplicate key is not allowed in JSON object)", function () {
			const jsonByte =
				'{"key0": 0,"key1": "algo","key2":{"key3": "teal", "key4": {"key40": 10, "key40": "should fail!"}}}';
			stack.push(parsing.stringToBytes(jsonByte));
			stack.push(parsing.stringToBytes("key1"));
			const op = new Json_ref(["JSONObject"], 1);
			expectRuntimeError(() => op.execute(stack), RUNTIME_ERRORS.TEAL.INVALID_JSON_PARSING);
		});
	});
	describe("Approval/ClearState Program", function () {
		const stack = new Stack<StackElem>();
		let interpreter: Interpreter;
		this.beforeEach(() => {
			const elonAcc = new AccountStore(0, elonMuskAccount); // setup test account
			setDummyAccInfo(elonAcc);
			const appAccAddr = getApplicationAddress(TXN_OBJ.apid);
			const applicationAccount = new AccountStore(1000000, {
				addr: appAccAddr,
				sk: new Uint8Array(0),
			});
			interpreter = new Interpreter();
			interpreter.runtime = new Runtime([applicationAccount, elonAcc]);
			interpreter.runtime.ctx.tx = {
				...TXN_OBJ,
				snd: Buffer.from(decodeAddress(elonAddr).publicKey),
			};
			interpreter.tealVersion = MaxTEALVersion; // set tealversion to latest (to support all tx fields)
			interpreter.runtime.ctx.state.txReceipts.set(TXN_OBJ.txID, {
				txn: TXN_OBJ,
				txID: TXN_OBJ.txID,
			});
		});
		it("Should throw an error when the max byte array size is exceeded(4096 bytes)", function () {
			interpreter.runtime.ctx.tx.apap = Buffer.alloc(4097).fill(0);
			const op = new Txn(["ApprovalProgram"], 1, interpreter);
			expectRuntimeError(() => op.execute(stack), RUNTIME_ERRORS.TEAL.MAX_BYTE_ARRAY_EXCEEDED);
		});
		it("Should throw an error when the max program is exceeded(2048 bytes)", function () {
			interpreter.runtime.ctx.tx.apap = Buffer.alloc(2049).fill(0);
			const op = new Txn(["ApprovalProgram"], 1, interpreter);
			expectRuntimeError(() => op.execute(stack), RUNTIME_ERRORS.TEAL.PROGRAM_LENGTH_EXCEEDED);
		});
		it("Should ApprovalProgram and ApprovalProgramPages return the same value If approvalProgram.length =< 2048 ", function () {
			interpreter.runtime.ctx.tx.apap = Buffer.alloc(2000).fill(0);
			const op1 = new Txn(["ApprovalProgramPages", "0"], 1, interpreter);
			const op2 = new Txn(["ApprovalProgram"], 1, interpreter);
			op1.execute(stack);
			const op1Result = stack.pop();
			op2.execute(stack);
			const op2Result = stack.pop();
			assert.deepEqual(op1Result, op2Result);
			assert.deepEqual(op2Result, Buffer.alloc(2000).fill(0));
		});
		it("Should return enitre ApprovalProgram in two steps with ApprovalProgramPages", function () {
			interpreter.runtime.ctx.tx.apap = Buffer.alloc(5000).fill(0);
			const op1 = new Txn(["ApprovalProgramPages", "0"], 1, interpreter);
			const op2 = new Txn(["ApprovalProgramPages", "1"], 1, interpreter);
			op1.execute(stack);
			const op1Result = stack.pop();
			op2.execute(stack);
			const op2Result = stack.pop();
			assert.deepEqual((op1Result as Buffer).length, 4096);
			assert.deepEqual((op2Result as Buffer).length, 5000 - 4096);
		});
		it("Should return entire ClearStateProgram in two steps", function () {
			interpreter.runtime.ctx.tx.apsu = Buffer.alloc(5000).fill(0);
			const op1 = new Txn(["ClearStateProgramPages", "0"], 1, interpreter);
			const op2 = new Txn(["ClearStateProgramPages", "1"], 1, interpreter);
			op1.execute(stack);
			const op1Result = stack.pop();
			op2.execute(stack);
			const op2Result = stack.pop();
			assert.deepEqual((op1Result as Buffer).length, 4096);
			assert.deepEqual((op2Result as Buffer).length, 5000 - 4096);
		});
		it("Should return correct number of ApprovalProgramPages", function () {
			interpreter.runtime.ctx.tx.apap = Buffer.alloc(5000).fill(0);
			const op = new Txn(["NumApprovalProgramPages"], 1, interpreter);
			op.execute(stack);
			assert.equal(2n, stack.pop());
		});
		it("Should return correct number of ClearStateProgramPages", function () {
			interpreter.runtime.ctx.tx.apsu = Buffer.alloc(5000).fill(0);
			const op = new Txn(["NumClearStateProgramPages"], 1, interpreter);
			op.execute(stack);
			assert.equal(2n, stack.pop());
		});
		it("Should set clearStateProgram", function () {
			//we are setting ClearState program to ApprovalProgram using new field
			//at the end we are popping the values from the stack and compare them
			interpreter.runtime.ctx.tx.apap = Buffer.alloc(3000).fill(0);
			const opArray = [new ITxnBegin([], 1, interpreter)];
			opArray.push(new Txn(["ApprovalProgramPages", "1"], 1, interpreter));
			opArray.push(new ITxnField(["ClearStateProgramPages"], 1, interpreter));
			opArray.push(new Txn(["ApprovalProgramPages", "1"], 1, interpreter));
			opArray.push(new ITxnField(["ClearStateProgramPages"], 2, interpreter));
			opArray.push(new Txn(["ClearStateProgramPages", "1"], 1, interpreter));
			opArray.push(new Txn(["ApprovalProgramPages", "1"], 1, interpreter));
			opArray.forEach(function (op) {
				op.execute(stack);
			});
			assert.deepEqual(stack.pop(), stack.pop());
		});
	});
	describe("Bn254", function () {
		const stack = new Stack<StackElem>();

		it("Should add two points on curve", function () {
			const pointA =
				"0000000000000000000000000000000000000000000000000000000000000001" +
				"0000000000000000000000000000000000000000000000000000000000000002";
			const pointB =
				"0000000000000000000000000000000000000000000000000000000000000001" +
				"0000000000000000000000000000000000000000000000000000000000000002";
			const expectedResult =
				"030644e72e131a029b85045b68181585d97816a916871ca8d3c208c1" +
				"6d87cfd315ed738c0e0a7c92e7845f96b2ae9c0a68a6a449e3538fc7ff3ebf7a5a18a2c4";
			const pointABytes = Buffer.from(pointA, "hex");
			const pointBBytes = Buffer.from(pointB, "hex");
			const op = new Bn254Add([], 1);
			stack.push(pointABytes);
			stack.push(pointBBytes);
			op.execute(stack);
			assert.deepEqual(Buffer.from(expectedResult, "hex"), stack.pop());
		});

		it("Should throw an error when the points not in G1 (64 bytes length)", function () {
			const pointA = "0000000000000000000000000000000";
			const pointB = "0000000000000000000000000111111";
			const pointABytes = Buffer.from(pointA, "hex");
			const pointBBytes = Buffer.from(pointB, "hex");
			const op = new Bn254Add([], 1);
			stack.push(pointABytes);
			stack.push(pointBBytes);
			assert.throws(() => op.execute(stack));
		});

		it("Should multiply point on curve by a scalar k", function () {
			const pointA =
				"0000000000000000000000000000000000000000000000000000000000000001" +
				"0000000000000000000000000000000000000000000000000000000000000002";
			const k = "0000000000000000000000000000000000000000000000000000000000000042";
			const pointABytes = Buffer.from(pointA, "hex");
			const kBytes = Buffer.from(k, "hex");
			const expectedResult =
				"12e017e752e718f7d1750138f3fd97d930073164499793d9b5405a9f" +
				"f30e765a11d73265f2f8035c1eb99695a20bc0e550afbc7d506f9f1a1ffcb9f0ade01454";
			const op = new Bn254ScalarMul([], 1);
			stack.push(kBytes);
			stack.push(pointABytes);
			op.execute(stack);
			assert.deepEqual(Buffer.from(expectedResult, "hex"), stack.pop());
		});

		it("Should push 1 to stack when pairing ", function () {
			const pointG1 =
				"00000000000000000000000000000000000000000000000000000000000000" +
				"000000000000000000000000000000000000000000000000000000000000000000";
			const pointG2 =
				"198e9393920d483a7260bfb731fb5d25f1aa493335a9e71297e485b7aef312" +
				"c21800deef121f1e76426a00665e5c4479674322d4f75edadd46debd5cd992f6ed090689" +
				"d0585ff075ec9e99ad690c3395bc4b313370b38ef355acdadcd122975b12c85ea5db8c6d" +
				"eb4aab71808dcb408fe3d1e7690c43d37b4ce6cc0166fa7daa";
			const pointG1Bytes = Buffer.from(pointG1, "hex");
			const pointG2Bytes = Buffer.from(pointG2, "hex");
			const expectedResult = 1n;
			const op = new Bn254Pairing([], 1);
			stack.push(pointG1Bytes);
			stack.push(pointG2Bytes);
			op.execute(stack);
			assert.equal(expectedResult, stack.pop());
		});

		it("Should push 0 to stack when pairing ", function () {
			const pointG1 =
				"1c76476f4def4bb94541d57ebba1193381ffa7aa76ada664dd31c16024c43f" +
				"593034dd2920f673e204fee2811c678745fc819b55d3e9d294e45c9b03a76aef41";
			const pointG2 =
				"209dd15ebff5d46c4bd888e51a93cf99a7329636c63514396b4a452003a35b" +
				"f704bf11ca01483bfa8b34b43561848d28905960114c8ac04049af4b6315a416782bb832" +
				"4af6cfc93537a2ad1a445cfd0ca2a71acd7ac41fadbf933c2a51be344d120a2a4cf30c1b" +
				"f9845f20c6fe39e07ea2cce61f0c9bb048165fe5e4de877550";
			const pointG1Bytes = Buffer.from(pointG1, "hex");
			const pointG2Bytes = Buffer.from(pointG2, "hex");
			const expectedResult = 0n;
			const op = new Bn254Pairing([], 1);
			stack.push(pointG1Bytes);
			stack.push(pointG2Bytes);
			op.execute(stack);
			assert.equal(expectedResult, stack.pop());
		});
	});
	describe("Block opcode", function () {
		const stack = new Stack<StackElem>();
		let interpreter: Interpreter;
		const FIRST_VALID = 2000n;
		this.beforeEach(function () {
			interpreter = new Interpreter();
			interpreter.runtime = new Runtime([]);
			interpreter.runtime.ctx.tx = cloneDeep(TXN_OBJ);
			interpreter.tealVersion = MaxTEALVersion; // set tealversion to latest (to support all tx fields)
		});

		it("Should fail when accesing two behind FirstVaild because LastValid is 1000 after", function () {
			stack.push(BigInt(FIRST_VALID - 2n));
			const op = new Block([blockFieldTypes.BlkTimestamp], 1, interpreter);
			assert.throws(() => op.execute(stack));
		});

		it("Should allow to acces two behind FirstValid if LastValid is 100 after", function () {
			interpreter.runtime.ctx.tx.lv = Number(FIRST_VALID) + 100;
			stack.push(BigInt(FIRST_VALID - 2n));
			const op = new Block([blockFieldTypes.BlkTimestamp], 1, interpreter);
			assert.doesNotThrow(() => op.execute(stack));
		});

		it("Should return two different seeds for to different rounds", function () {
			interpreter.runtime.ctx.tx.lv = Number(FIRST_VALID) + 100;
			const op = new Block([blockFieldTypes.BlkSeed], 1, interpreter);
			//first round
			stack.push(FIRST_VALID - 1n);
			op.execute(stack);
			const seedRound1 = stack.pop();
			//second round
			stack.push(FIRST_VALID - 2n);
			op.execute(stack);
			const seedRound2 = stack.pop();
			assert.notEqual(seedRound1, seedRound2);
		});

		it("Should fail when accesing block 0 even if last valid is low", function(){
			interpreter.runtime.ctx.tx.lv = 100;
			interpreter.runtime.ctx.tx.fv = 5;
			stack.push(0n);
			const op = new Block([blockFieldTypes.BlkTimestamp], 1, interpreter);
			assert.throws(() => op.execute(stack));
		});

		it("Should return seed for a block that is within boundries and exist", function(){
			stack.push(FIRST_VALID - 1n);
			const op = new Block([blockFieldTypes.BlkSeed], 1, interpreter);
			op.execute(stack);
			const result = stack.pop();
			assert.equal((result as Buffer).length, seedLength);
		});

		it("Should return correct cost", function(){
			stack.push(FIRST_VALID - 1n);
			const op = new Block([blockFieldTypes.BlkSeed], 1, interpreter);
			const cost = op.execute(stack);
			assert.equal(cost, 1);
		});
	});

	describe("vrf_verify", function () {
		let stack = new Stack<StackElem>();
		const publicKey = Buffer.from(
			"d75a980182b10ab7d54bfed3c964073a0ee172f3daa62325af021a68f707511a",
			"hex"
		);
		const proof = Buffer.from(
			"b6b4699f87d56126c9117a7da55bd0085246f4c56dbc95d20172612e9d38e8d7ca65e573a126ed88d4e30a46f80a666854d675cf3ba81de0de043c3774f061560f55edc256a787afe701677c0f602900",
			"hex"
		);
		const message = Buffer.from("");
		const expectedResult = Buffer.from(
			"5b8e2bf68c9d33ec1477cb3e9305135f96a796163fb63983587ae1e3a6bfd3b1b3cbdee0d0cd465c0de7d30522ee003a6757b3ff7a737cc4a8717919d8940038",
			"hex"
		);

		this.beforeEach(function () {
			stack = new Stack<StackElem>();
		})

		it("Should return 1 and hash of proof for valid proof and verification key", function () {
			const op = new VrfVerify([vrfVerifyFieldTypes.VrfAlgorand], 1);
			stack.push(publicKey);
			stack.push(proof);
			stack.push(message);
			op.execute(stack);
			assert.deepEqual(1n, stack.pop());
			assert.deepEqual(expectedResult, stack.pop());
		});
<<<<<<< HEAD
		it("Should throw error if pubKey size not equal 32", function () {
			const op = new VrfVerify(["VrfAlgorand"], 1);
=======
		it("Should throw error if pubKey size not equal 32", function(){
			const op = new VrfVerify([vrfVerifyFieldTypes.VrfAlgorand], 1);
>>>>>>> 4285cec7
			const wrongSizePubKey = Buffer.from("b6b4699f87d56126c9117");
			stack.push(wrongSizePubKey);
			stack.push(proof);
			stack.push(message);
			expectRuntimeError(() => op.execute(stack), RUNTIME_ERRORS.TEAL.INVALID_PUB_KEY_LENGTH);
		})
<<<<<<< HEAD
		it("Should throw error if proof size not equal 80", function () {
			const op = new VrfVerify(["VrfAlgorand"], 1);
=======
		it("Should throw error if proof size not equal 80", function(){
			const op = new VrfVerify([vrfVerifyFieldTypes.VrfAlgorand], 1);
>>>>>>> 4285cec7
			const wrongSizeProof = Buffer.from("b6b4699f87d56126c9117");
			stack.push(publicKey);
			stack.push(wrongSizeProof);
			stack.push(message);
			expectRuntimeError(() => op.execute(stack), RUNTIME_ERRORS.TEAL.INVALID_PROOF_LENGTH);
		})
<<<<<<< HEAD
		it("Should return correct cost", function () {
			const op = new VrfVerify(["VrfAlgorand"], 1);
=======
		it("Should return correct cost", function(){
			const op = new VrfVerify([vrfVerifyFieldTypes.VrfAlgorand], 1);
>>>>>>> 4285cec7
			stack.push(publicKey);
			stack.push(proof);
			stack.push(message);
			const cost = op.execute(stack);
			assert.equal(cost, 5700);
		})
<<<<<<< HEAD
		it("Should throw error when field = VrfStandard", function () {
			const op = new VrfVerify(["VrfStandard"], 1);
=======
		it("Should throw error when field = VrfStandard", function(){
			const op = new VrfVerify([vrfVerifyFieldTypes.VrfStandard], 1);
>>>>>>> 4285cec7
			stack.push(publicKey);
			stack.push(proof);
			stack.push(message);
			expectRuntimeError(() => op.execute(stack), RUNTIME_ERRORS.TEAL.UNSUPPORTED_VRF_STANDARD);
		})
		it("Should throw error when field is unknown", function () {
			expectRuntimeError(() => new VrfVerify(["wrongType"], 1), RUNTIME_ERRORS.TEAL.UNKNOWN_VRF_TYPE);
		})
	});

	describe("Ecdsa Secp256r1 curve", function () {
		const curve = new EC(CurveTypeEnum.secp256r1);
		const keyPair = curve.genKeyPair();
		const compressedPublicKey = keyPair.getPublic().encodeCompressed("hex");
		const publicKeyX = keyPair.getPublic().getX().toBuffer();
		const publicKeyY = keyPair.getPublic().getY().toBuffer();
		const message = new Uint8Array([0]);
		const signature = keyPair.sign(message);

		let stack: Stack<StackElem>;
		this.beforeEach(function () {
			stack = new Stack<StackElem>();
		});

		describe("verfiy", function () {
			it("Should return correct cost", function () {
				const op = new EcdsaVerify(["1"], 1);
				assert.equal(op.computeCost(), 2500);
			});

			it("Should push 1 to stack if correct data provided", function () {
				stack.push(message);
				stack.push(signature.r.toBuffer());
				stack.push(signature.s.toBuffer());
				stack.push(publicKeyX);
				stack.push(publicKeyY);
				const op = new EcdsaVerify(["1"], 1);
				op.execute(stack);
				assert.equal(stack.pop(), 1n);
			});

			it("Should push 0 to stack if invalid signature provided", function () {
				stack.push(message);
				const wrongSignatureR = signature.r.toBuffer()
				wrongSignatureR[0] = ~wrongSignatureR[0]; //flip the first bit
				stack.push(wrongSignatureR);
				stack.push(signature.s.toBuffer());
				stack.push(publicKeyX);
				stack.push(publicKeyY);
				const op = new EcdsaVerify(["1"], 1);
				op.execute(stack);
				assert.equal(stack.pop(), 0n);
			});
		});

		describe("PK decompress", function () {
			it("Should return correct cost", function () {
				const op = new EcdsaPkDecompress(["1"], 1);
				assert.equal(op.computeCost(), 2400);
			});

			it("Should decompress the public Key", function () {
				stack.push(Buffer.from(compressedPublicKey, "hex"));
				const op = new EcdsaPkDecompress(["1"], 1);
				op.execute(stack);
				assert.deepEqual(stack.pop(), publicKeyY);
				assert.deepEqual(stack.pop(), publicKeyX);
			});
		});
	});
});<|MERGE_RESOLUTION|>--- conflicted
+++ resolved
@@ -169,11 +169,8 @@
 import {
 	ALGORAND_ACCOUNT_MIN_BALANCE,
 	ASSET_CREATION_FEE,
-<<<<<<< HEAD
 	CurveTypeEnum,
-=======
 	blockFieldTypes,
->>>>>>> 4285cec7
 	DEFAULT_STACK_ELEM,
 	MAX_UINT8,
 	MAX_UINT64,
@@ -7654,52 +7651,32 @@
 			assert.deepEqual(1n, stack.pop());
 			assert.deepEqual(expectedResult, stack.pop());
 		});
-<<<<<<< HEAD
-		it("Should throw error if pubKey size not equal 32", function () {
-			const op = new VrfVerify(["VrfAlgorand"], 1);
-=======
 		it("Should throw error if pubKey size not equal 32", function(){
 			const op = new VrfVerify([vrfVerifyFieldTypes.VrfAlgorand], 1);
->>>>>>> 4285cec7
 			const wrongSizePubKey = Buffer.from("b6b4699f87d56126c9117");
 			stack.push(wrongSizePubKey);
 			stack.push(proof);
 			stack.push(message);
 			expectRuntimeError(() => op.execute(stack), RUNTIME_ERRORS.TEAL.INVALID_PUB_KEY_LENGTH);
 		})
-<<<<<<< HEAD
-		it("Should throw error if proof size not equal 80", function () {
-			const op = new VrfVerify(["VrfAlgorand"], 1);
-=======
 		it("Should throw error if proof size not equal 80", function(){
 			const op = new VrfVerify([vrfVerifyFieldTypes.VrfAlgorand], 1);
->>>>>>> 4285cec7
 			const wrongSizeProof = Buffer.from("b6b4699f87d56126c9117");
 			stack.push(publicKey);
 			stack.push(wrongSizeProof);
 			stack.push(message);
 			expectRuntimeError(() => op.execute(stack), RUNTIME_ERRORS.TEAL.INVALID_PROOF_LENGTH);
 		})
-<<<<<<< HEAD
-		it("Should return correct cost", function () {
-			const op = new VrfVerify(["VrfAlgorand"], 1);
-=======
 		it("Should return correct cost", function(){
 			const op = new VrfVerify([vrfVerifyFieldTypes.VrfAlgorand], 1);
->>>>>>> 4285cec7
 			stack.push(publicKey);
 			stack.push(proof);
 			stack.push(message);
 			const cost = op.execute(stack);
 			assert.equal(cost, 5700);
 		})
-<<<<<<< HEAD
-		it("Should throw error when field = VrfStandard", function () {
-			const op = new VrfVerify(["VrfStandard"], 1);
-=======
 		it("Should throw error when field = VrfStandard", function(){
 			const op = new VrfVerify([vrfVerifyFieldTypes.VrfStandard], 1);
->>>>>>> 4285cec7
 			stack.push(publicKey);
 			stack.push(proof);
 			stack.push(message);
