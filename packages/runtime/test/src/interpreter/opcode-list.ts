/* eslint-disable sonarjs/no-identical-functions */
/* eslint-disable sonarjs/no-duplicate-string */
import { parsing, types } from "@algo-builder/web";
import algosdk, {
	decodeAddress,
	encodeAddress,
	generateAccount,
	getApplicationAddress,
	signBytes,
} from "algosdk";
import { assert } from "chai";
import { ec as EC } from "elliptic";
import { sha512_256 } from "js-sha512";
import cloneDeep from "lodash.clonedeep";
import { describe } from "mocha";
import nacl from "tweetnacl";
import { isGeneratorFunction } from "util/types";

import { ExecutionMode } from "../../../build/types";
import { AccountStore } from "../../../src/account";
import { RUNTIME_ERRORS } from "../../../src/errors/errors-list";
import { getProgram, Runtime } from "../../../src/index";
import { Interpreter } from "../../../src/interpreter/interpreter";
import {
	AcctParamsGet,
	Add,
	Addr,
	Addw,
	And,
	AppGlobalDel,
	AppGlobalGet,
	AppGlobalGetEx,
	AppGlobalPut,
	AppLocalDel,
	AppLocalGet,
	AppLocalGetEx,
	AppLocalPut,
	AppOptedIn,
	AppParamsGet,
	Arg,
	Args,
	Assert,
	Balance,
	Base64Decode,
	BitLen,
	BitwiseAnd,
	BitwiseNot,
	BitwiseOr,
	BitwiseXor,
	Block,
	Bn254Add,
	Bn254Pairing,
	Bn254ScalarMul,
	Branch,
	BranchIfNotZero,
	BranchIfZero,
	Bsqrt,
	Btoi,
	Byte,
	ByteAdd,
	ByteBitwiseAnd,
	ByteBitwiseInvert,
	ByteBitwiseOr,
	ByteBitwiseXor,
	Bytec,
	Bytecblock,
	ByteDiv,
	ByteEqualTo,
	ByteGreaterThan,
	ByteGreaterThanEqualTo,
	ByteLessThan,
	ByteLessThanEqualTo,
	ByteMod,
	ByteMul,
	ByteNotEqualTo,
	ByteSub,
	ByteZero,
	Concat,
	Cover,
	Dig,
	Div,
	DivModw,
	Divw,
	Dup,
	Dup2,
	EcdsaPkDecompress,
	EcdsaPkRecover,
	EcdsaVerify,
	Ed25519verify,
	Ed25519verify_bare,
	EqualTo,
	Err,
	Exp,
	Expw,
	Extract,
	Extract3,
	ExtractUint16,
	ExtractUint32,
	ExtractUint64,
	GetAssetDef,
	GetAssetHolding,
	GetBit,
	GetByte,
	Gitxn,
	Gitxna,
	Gitxnas,
	Gload,
	Gloads,
	Gloadss,
	Global,
	GreaterThan,
	GreaterThanEqualTo,
	Gtxn,
	Gtxna,
	Gtxnas,
	Gtxns,
	Gtxnsa,
	Gtxnsas,
	Int,
	Intc,
	Intcblock,
	Itob,
	ITxn,
	ITxnas,
	ITxnBegin,
	ITxnField,
	Json_ref,
	Keccak256,
	Label,
	Len,
	LessThan,
	LessThanEqualTo,
	Load,
	Loads,
	Log,
	MinBalance,
	Mod,
	Mul,
	Mulw,
	Not,
	NotEqualTo,
	Or,
	Pragma,
	PushBytes,
	PushInt,
	Replace2,
	Replace3,
	Return,
	Select,
	SetBit,
	SetByte,
	Sha3_256,
	Sha256,
	Sha512_256,
	Shl,
	Shr,
	Sqrt,
	Store,
	Stores,
	Sub,
	Substring,
	Substring3,
	Swap,
	Txn,
	Txna,
	Txnas,
	Uncover,
	VrfVerify,
} from "../../../src/interpreter/opcode-list";
import {
	ALGORAND_ACCOUNT_MIN_BALANCE,
	ASSET_CREATION_FEE,
	DEFAULT_STACK_ELEM,
	MAX_UINT8,
	MAX_UINT64,
	MaxTEALVersion,
	MIN_UINT8,
	ZERO_ADDRESS,
	blockFieldTypes,
} from "../../../src/lib/constants";
import {
	bigEndianBytesToBigInt,
	bigintToBigEndianBytes,
	concatArrays,
	convertToBuffer,
	getEncoding,
	strHexToBytes,
} from "../../../src/lib/parsing";
import { Stack } from "../../../src/lib/stack";
import { parseToStackElem } from "../../../src/lib/txn";
import {
	AccountStoreI,
	EncodingType,
	EncTx as EncodedTx,
	SSCAttributesM,
	StackElem,
} from "../../../src/types";
import { useFixture } from "../../helpers/integration";
import { execExpectError, expectRuntimeError } from "../../helpers/runtime-errors";
import { elonMuskAccount } from "../../mocks/account";
import { accInfo } from "../../mocks/stateful";
import { elonAddr, johnAddr, TXN_OBJ } from "../../mocks/txn";

function setDummyAccInfo(acc: AccountStoreI): void {
	acc.assets = accInfo[0].assets;
	acc.appsLocalState = accInfo[0].appsLocalState;
	acc.appsTotalSchema = accInfo[0].appsTotalSchema;
	acc.createdApps = accInfo[0].createdApps;
	acc.createdAssets = accInfo[0].createdAssets;
}

describe("Teal Opcodes", function () {
	const strArr = ["str1", "str2"].map(parsing.stringToBytes);

	describe("Len", function () {
		const stack = new Stack<StackElem>();

		it("should return correct length of string", function () {
			const str = "HelloWorld";
			stack.push(parsing.stringToBytes(str));
			const op = new Len([], 0);
			op.execute(stack);

			const len = stack.pop();
			assert.equal(len, BigInt(str.length.toString()));
		});

		it("should throw error with uint64", function () {
			stack.push(1000n);
			const op = new Len([], 0);
			expectRuntimeError(() => op.execute(stack), RUNTIME_ERRORS.TEAL.INVALID_TYPE);
		});
	});

	describe("Pragma", function () {
		const interpreter = new Interpreter();
		const stack = new Stack<StackElem>();
		it("should store pragma version", function () {
			const op = new Pragma(["version", "2"], 1, interpreter);
			assert.equal(op.version, 2);
		});

		it("should store throw length error", function () {
			expectRuntimeError(
				() => new Pragma(["version", "2", "some-value"], 1, interpreter),
				RUNTIME_ERRORS.TEAL.ASSERT_LENGTH
			);
		});
		it("Should return correct cost", function () {
			const op = new Pragma(["version", "3"], 1, interpreter);
			assert.equal(0, op.execute(stack));
		});
	});

	describe("Add", function () {
		const stack = new Stack<StackElem>();

		it("should return correct addition of two unit64", function () {
			stack.push(10n);
			stack.push(20n);
			const op = new Add([], 0);
			op.execute(stack);

			const top = stack.pop();
			assert.equal(top, 30n);
		});

		it(
			"should throw error with Add if stack is below min length",
			execExpectError(stack, [1000n], new Add([], 0), RUNTIME_ERRORS.TEAL.ASSERT_STACK_LENGTH)
		);

		it(
			"should throw error if Add is used with strings",
			execExpectError(stack, strArr, new Add([], 0), RUNTIME_ERRORS.TEAL.INVALID_TYPE)
		);

		it("should throw overflow error with Add", function () {
			stack.push(MAX_UINT64 - 5n);
			stack.push(MAX_UINT64 - 6n);
			const op = new Add([], 0);
			expectRuntimeError(() => op.execute(stack), RUNTIME_ERRORS.TEAL.UINT64_OVERFLOW);
		});
	});

	describe("Sub", function () {
		const stack = new Stack<StackElem>();

		it("should return correct subtraction of two unit64", function () {
			stack.push(30n);
			stack.push(20n);
			const op = new Sub([], 0);
			op.execute(stack);

			const top = stack.pop();
			assert.equal(top, 10n);
		});

		it(
			"should throw error with Sub if stack is below min length",
			execExpectError(stack, [1000n], new Sub([], 0), RUNTIME_ERRORS.TEAL.ASSERT_STACK_LENGTH)
		);

		it(
			"should throw error if Sub is used with strings",
			execExpectError(stack, strArr, new Sub([], 0), RUNTIME_ERRORS.TEAL.INVALID_TYPE)
		);

		it("should throw underflow error with Sub if (A - B) < 0", function () {
			stack.push(10n);
			stack.push(20n);
			const op = new Sub([], 0);
			expectRuntimeError(() => op.execute(stack), RUNTIME_ERRORS.TEAL.UINT64_UNDERFLOW);
		});
	});

	describe("Mul", function () {
		const stack = new Stack<StackElem>();

		it("should return correct multiplication of two unit64", function () {
			stack.push(20n);
			stack.push(30n);
			const op = new Mul([], 0);
			op.execute(stack);

			const top = stack.pop();
			assert.equal(top, 600n);
		});

		it(
			"should throw error with Mul if stack is below min length",
			execExpectError(stack, [1000n], new Mul([], 0), RUNTIME_ERRORS.TEAL.ASSERT_STACK_LENGTH)
		);

		it(
			"should throw error if Mul is used with strings",
			execExpectError(stack, strArr, new Mul([], 0), RUNTIME_ERRORS.TEAL.INVALID_TYPE)
		);

		it("should throw overflow error with Mul if (A * B) > max_unit64", function () {
			stack.push(MAX_UINT64 - 5n);
			stack.push(2n);
			const op = new Mul([], 0);
			expectRuntimeError(() => op.execute(stack), RUNTIME_ERRORS.TEAL.UINT64_OVERFLOW);
		});
	});

	describe("Div", function () {
		const stack = new Stack<StackElem>();

		it("should return correct division of two unit64", function () {
			stack.push(40n);
			stack.push(20n);
			const op = new Div([], 0);
			op.execute(stack);

			const top = stack.pop();
			assert.equal(top, 2n);
		});

		it("should return 0 on division of two unit64 with A == 0", function () {
			stack.push(0n);
			stack.push(40n);
			const op = new Div([], 0);
			op.execute(stack);

			const top = stack.pop();
			assert.equal(top, 0n);
		});

		it(
			"should throw error with Div if stack is below min length",
			execExpectError(stack, [1000n], new Div([], 0), RUNTIME_ERRORS.TEAL.ASSERT_STACK_LENGTH)
		);

		it(
			"should throw error if Div is used with strings",
			execExpectError(stack, strArr, new Div([], 0), RUNTIME_ERRORS.TEAL.INVALID_TYPE)
		);

		it("should panic on A/B if B == 0", function () {
			stack.push(10n);
			stack.push(0n);
			const op = new Div([], 0);
			expectRuntimeError(() => op.execute(stack), RUNTIME_ERRORS.TEAL.ZERO_DIV);
		});
	});

	describe("Arg[N]", function () {
		const stack = new Stack<StackElem>();
		let interpreter: Interpreter;
		const args = ["Arg0", "Arg1", "Arg2", "Arg3"].map(parsing.stringToBytes);

		this.beforeAll(function () {
			interpreter = new Interpreter();
			interpreter.runtime = new Runtime([]);
			interpreter.runtime.ctx.args = args;
		});

		it("should push arg_0 from argument array to stack", function () {
			const op = new Arg(["0"], 1, interpreter);
			op.execute(stack);

			const top = stack.pop();
			assert.deepEqual(top, args[0]);
		});

		it("should push arg_1 from argument array to stack", function () {
			const op = new Arg(["1"], 1, interpreter);
			op.execute(stack);

			const top = stack.pop();
			assert.deepEqual(top, args[1]);
		});

		it("should push arg_2 from argument array to stack", function () {
			const op = new Arg(["2"], 1, interpreter);
			op.execute(stack);

			const top = stack.pop();
			assert.deepEqual(top, args[2]);
		});

		it("should push arg_3 from argument array to stack", function () {
			const op = new Arg(["3"], 1, interpreter);
			op.execute(stack);

			const top = stack.pop();
			assert.deepEqual(top, args[3]);
		});

		it("should throw error if accessing arg is not defined", function () {
			const op = new Arg(["5"], 1, interpreter);
			expectRuntimeError(() => op.execute(stack), RUNTIME_ERRORS.TEAL.INDEX_OUT_OF_BOUND);
		});
	});

	describe("Bytecblock", function () {
		const stack = new Stack<StackElem>();

		it("should throw error if bytecblock length exceeds uint8", function () {
			const interpreter = new Interpreter();
			const bytecblock: string[] = [];
			for (let i = 0; i < MAX_UINT8 + 5; i++) {
				bytecblock.push("my_byte");
			}

			const op = new Bytecblock(bytecblock, 1, interpreter);
			expectRuntimeError(() => op.execute(stack), RUNTIME_ERRORS.TEAL.ASSERT_ARR_LENGTH);
		});

		it("should load byte block to interpreter bytecblock", function () {
			const interpreter = new Interpreter();
			const bytecblock = ["bytec_0", "bytec_1", "bytec_2", "bytec_3"];
			const op = new Bytecblock(bytecblock, 1, interpreter);
			op.execute(stack);

			const expected: Uint8Array[] = [];
			for (const val of bytecblock) {
				expected.push(parsing.stringToBytes(val));
			}
			assert.deepEqual(expected, interpreter.bytecblock);
		});
	});

	describe("Bytec[N]", function () {
		const stack = new Stack<StackElem>();
		const interpreter = new Interpreter();
		const bytecblock = ["bytec_0", "bytec_1", "bytec_2", "bytec_3"].map(parsing.stringToBytes);
		interpreter.bytecblock = bytecblock;

		it("should push bytec_0 from bytecblock to stack", function () {
			const op = new Bytec(["0"], 1, interpreter);
			op.execute(stack);

			const top = stack.pop();
			assert.deepEqual(top, bytecblock[0]);
		});

		it("should push bytec_1 from bytecblock to stack", function () {
			const op = new Bytec(["1"], 1, interpreter);
			op.execute(stack);

			const top = stack.pop();
			assert.deepEqual(top, bytecblock[1]);
		});

		it("should push bytec_2 from bytecblock to stack", function () {
			const op = new Bytec(["2"], 1, interpreter);
			op.execute(stack);

			const top = stack.pop();
			assert.deepEqual(top, bytecblock[2]);
		});

		it("should push bytec_3 from bytecblock to stack", function () {
			const op = new Bytec(["3"], 1, interpreter);
			op.execute(stack);

			const top = stack.pop();
			assert.deepEqual(top, bytecblock[3]);
		});

		it("should throw error on loading bytec[N] if index is out of bound", function () {
			const op = new Bytec(["5"], 1, interpreter);
			expectRuntimeError(() => op.execute(stack), RUNTIME_ERRORS.TEAL.INDEX_OUT_OF_BOUND);
		});
	});

	describe("Intcblock", function () {
		const stack = new Stack<StackElem>();

		it("should throw error if intcblock length exceeds uint8", function () {
			const interpreter = new Interpreter();
			const intcblock: string[] = [];
			for (let i = 0; i < MAX_UINT8 + 5; i++) {
				intcblock.push(i.toString());
			}

			const op = new Intcblock(intcblock, 1, interpreter);
			expectRuntimeError(() => op.execute(stack), RUNTIME_ERRORS.TEAL.ASSERT_ARR_LENGTH);
		});

		it("should load intcblock to interpreter intcblock", function () {
			const interpreter = new Interpreter();
			const intcblock = ["0", "1", "2", "3"];
			const op = new Intcblock(intcblock, 1, interpreter);
			op.execute(stack);

			assert.deepEqual(intcblock.map(BigInt), interpreter.intcblock);
		});
	});

	describe("Intc[N]", function () {
		const stack = new Stack<StackElem>();
		const interpreter = new Interpreter();
		const intcblock = ["0", "1", "2", "3"].map(BigInt);
		interpreter.intcblock = intcblock;

		it("should push intc_0 from intcblock to stack", function () {
			const op = new Intc(["0"], 1, interpreter);
			op.execute(stack);

			const top = stack.pop();
			assert.deepEqual(top, intcblock[0]);
		});

		it("should push intc_1 from intcblock to stack", function () {
			const op = new Intc(["1"], 1, interpreter);
			op.execute(stack);

			const top = stack.pop();
			assert.deepEqual(top, intcblock[1]);
		});

		it("should push intc_2 from intcblock to stack", function () {
			const op = new Intc(["2"], 1, interpreter);
			op.execute(stack);

			const top = stack.pop();
			assert.deepEqual(top, intcblock[2]);
		});

		it("should push intc_3 from intcblock to stack", function () {
			const op = new Intc(["3"], 1, interpreter);
			op.execute(stack);

			const top = stack.pop();
			assert.deepEqual(top, intcblock[3]);
		});

		it("should throw error on loading intc[N] if index is out of bound", function () {
			const op = new Intc(["5"], 1, interpreter);
			expectRuntimeError(() => op.execute(stack), RUNTIME_ERRORS.TEAL.INDEX_OUT_OF_BOUND);
		});
	});

	describe("Mod", function () {
		const stack = new Stack<StackElem>();

		it("should return correct modulo of two unit64", function () {
			stack.push(5n);
			stack.push(2n);
			let op = new Mod([], 1);
			op.execute(stack);

			let top = stack.pop();
			assert.equal(top, 1n);

			stack.push(7n);
			stack.push(7n);
			op = new Mod([], 1);
			op.execute(stack);
			top = stack.pop();
			assert.equal(top, 0n);
		});

		it("should return 0 on modulo of two unit64 with A == 0", function () {
			stack.push(0n);
			stack.push(4n);
			const op = new Mod([], 1);
			op.execute(stack);

			const top = stack.pop();
			assert.equal(top, 0n);
		});

		it(
			"should throw error with Mod if stack is below min length",
			execExpectError(stack, [1000n], new Mod([], 1), RUNTIME_ERRORS.TEAL.ASSERT_STACK_LENGTH)
		);

		it(
			"should throw error if Mod is used with strings",
			execExpectError(stack, strArr, new Mod([], 1), RUNTIME_ERRORS.TEAL.INVALID_TYPE)
		);

		it("should panic on A % B if B == 0", function () {
			stack.push(10n);
			stack.push(0n);
			const op = new Mod([], 1);
			expectRuntimeError(() => op.execute(stack), RUNTIME_ERRORS.TEAL.ZERO_DIV);
		});
	});

	describe("Store", function () {
		let stack: Stack<StackElem>;
		beforeEach(function () {
			stack = new Stack<StackElem>();
		});

		it("should store uint64 to scratch", function () {
			const interpreter = new Interpreter();
			const val = 0n;
			stack.push(val);

			const op = new Store(["0"], 1, interpreter);
			op.execute(stack);
			assert.equal(stack.length(), 0); // verify stack is popped
			assert.equal(val, interpreter.scratch[0]);
		});

		it("should store byte[] to scratch", function () {
			const interpreter = new Interpreter();
			const val = parsing.stringToBytes("HelloWorld");
			stack.push(val);

			const op = new Store(["0"], 1, interpreter);
			op.execute(stack);
			assert.equal(stack.length(), 0); // verify stack is popped
			assert.equal(val, interpreter.scratch[0]);
		});

		it("should throw error on store if index is out of bound", function () {
			const interpreter = new Interpreter();
			stack.push(0n);

			const op = new Store([(MAX_UINT8 + 5).toString()], 1, interpreter);
			expectRuntimeError(() => op.execute(stack), RUNTIME_ERRORS.TEAL.INDEX_OUT_OF_BOUND);
		});

		it("should throw error on store if stack is empty", function () {
			const interpreter = new Interpreter();
			const stack = new Stack<StackElem>(); // empty stack
			const op = new Store(["0"], 1, interpreter);
			expectRuntimeError(() => op.execute(stack), RUNTIME_ERRORS.TEAL.ASSERT_STACK_LENGTH);
		});

		it("should store uint64 to scratch using `stores`", function () {
			const interpreter = new Interpreter();
			const val = 0n;
			stack.push(0n);
			stack.push(val);

			const op = new Stores([], 1, interpreter);
			op.execute(stack);
			assert.equal(stack.length(), 0); // verify stack is popped
			assert.equal(val, interpreter.scratch[0]);
		});

		it("should store byte[] to scratch using `stores`", function () {
			const interpreter = new Interpreter();
			const val = parsing.stringToBytes("HelloWorld");
			stack.push(0n);
			stack.push(val);

			const op = new Stores([], 1, interpreter);
			op.execute(stack);
			assert.equal(stack.length(), 0); // verify stack is popped
			assert.equal(val, interpreter.scratch[0]);
		});

		it("should throw error on store if index is out of bound using `stores`", function () {
			const interpreter = new Interpreter();
			stack.push(BigInt(MAX_UINT8 + 5));
			stack.push(0n);

			const op = new Stores([], 1, interpreter);
			expectRuntimeError(() => op.execute(stack), RUNTIME_ERRORS.TEAL.INDEX_OUT_OF_BOUND);
		});

		it("should throw error on store if stack is empty using `stores`", function () {
			const interpreter = new Interpreter();
			const stack = new Stack<StackElem>(); // empty stack
			const op = new Stores([], 1, interpreter);
			expectRuntimeError(() => op.execute(stack), RUNTIME_ERRORS.TEAL.ASSERT_STACK_LENGTH);
		});
	});

	describe("Bitwise OR", function () {
		const stack = new Stack<StackElem>();

		it("should return correct bitwise-or of two unit64", function () {
			stack.push(10n);
			stack.push(20n);
			const op = new BitwiseOr([], 1);
			op.execute(stack);

			const top = stack.pop();
			assert.equal(top, 30n);
		});

		it(
			"should throw error with bitwise-or if stack is below min length",
			execExpectError(
				stack,
				[1000n],
				new BitwiseOr([], 1),
				RUNTIME_ERRORS.TEAL.ASSERT_STACK_LENGTH
			)
		);

		it(
			"should throw error if bitwise-or is used with strings",
			execExpectError(stack, strArr, new BitwiseOr([], 1), RUNTIME_ERRORS.TEAL.INVALID_TYPE)
		);
	});

	describe("Bitwise AND", function () {
		const stack = new Stack<StackElem>();

		it("should return correct bitwise-and of two unit64", function () {
			stack.push(10n);
			stack.push(20n);
			const op = new BitwiseAnd([], 1);
			op.execute(stack);

			const top = stack.pop();
			assert.equal(top, 0n);
		});

		it(
			"should throw error with bitwise-and if stack is below min length",
			execExpectError(
				stack,
				[1000n],
				new BitwiseAnd([], 1),
				RUNTIME_ERRORS.TEAL.ASSERT_STACK_LENGTH
			)
		);

		it(
			"should throw error if bitwise-and is used with strings",
			execExpectError(stack, strArr, new BitwiseAnd([], 1), RUNTIME_ERRORS.TEAL.INVALID_TYPE)
		);
	});

	describe("Bitwise XOR", function () {
		const stack = new Stack<StackElem>();

		it("should return correct bitwise-xor of two unit64", function () {
			stack.push(10n);
			stack.push(20n);
			const op = new BitwiseXor([], 1);
			op.execute(stack);

			const top = stack.pop();
			assert.equal(top, 30n);
		});

		it(
			"should throw error with bitwise-xor if stack is below min length",
			execExpectError(
				stack,
				[1000n],
				new BitwiseXor([], 1),
				RUNTIME_ERRORS.TEAL.ASSERT_STACK_LENGTH
			)
		);

		it(
			"should throw error if bitwise-xor is used with strings",
			execExpectError(stack, strArr, new BitwiseXor([], 1), RUNTIME_ERRORS.TEAL.INVALID_TYPE)
		);
	});

	describe("Bitwise NOT", function () {
		const stack = new Stack<StackElem>();

		it("should return correct bitwise-not of unit64", function () {
			stack.push(10n);
			const op = new BitwiseNot([], 1);
			op.execute(stack);

			const top = stack.pop();
			assert.equal(top, ~10n);
		});

		it(
			"should throw error with bitwise-not if stack is below min length",
			execExpectError(stack, [], new Add([], 0), RUNTIME_ERRORS.TEAL.ASSERT_STACK_LENGTH)
		);

		it(
			"should throw error if bitwise-not is used with string",
			execExpectError(stack, strArr, new BitwiseNot([], 1), RUNTIME_ERRORS.TEAL.INVALID_TYPE)
		);
	});

	describe("Load, Loads(Tealv5)", function () {
		const interpreter = new Interpreter();
		const scratch = [0n, parsing.stringToBytes("HelloWorld")];
		interpreter.scratch = scratch;
		let stack: Stack<StackElem>;

		beforeEach(function () {
			stack = new Stack<StackElem>();
		});

		it("should load uint64 from scratch space to stack", function () {
			const op = new Load(["0"], 1, interpreter);
			const len = stack.length();

			op.execute(stack);
			assert.equal(len + 1, stack.length()); // verify stack is pushed
			assert.equal(interpreter.scratch[0], stack.pop());
		});

		it("should load byte[] from scratch space to stack", function () {
			const op = new Load(["1"], 1, interpreter);
			const len = stack.length();

			op.execute(stack);
			assert.equal(len + 1, stack.length()); // verify stack is pushed
			assert.equal(interpreter.scratch[1], stack.pop());
		});

		it("should throw error on load if index is out of bound", function () {
			const op = new Load([(MAX_UINT8 + 5).toString()], 1, interpreter);
			expectRuntimeError(() => op.execute(stack), RUNTIME_ERRORS.TEAL.INDEX_OUT_OF_BOUND);
		});

		it("should load default value to stack if value at a slot is not intialized", function () {
			const interpreter = new Interpreter();
			const op = new Load(["0"], 1, interpreter);
			op.execute(stack);
			assert.equal(DEFAULT_STACK_ELEM, stack.pop());
		});

		it("should load uint64 from scratch space to stack using `loads`", function () {
			stack.push(0n);
			const op = new Loads([], 1, interpreter);

			op.execute(stack);
			assert.equal(interpreter.scratch[0], stack.pop());
		});

		it("should load byte[] from scratch space to stack using `loads`", function () {
			stack.push(1n);
			const op = new Loads([], 1, interpreter);

			op.execute(stack);
			assert.equal(interpreter.scratch[1], stack.pop());
		});

		it("should throw error on load if index is out of bound using `loads`", function () {
			stack.push(BigInt(MAX_UINT8 + 5));
			const op = new Loads([], 1, interpreter);
			expectRuntimeError(() => op.execute(stack), RUNTIME_ERRORS.TEAL.INDEX_OUT_OF_BOUND);
		});

		it("should load default value to stack if value at a slot is not intialized using `loads`", function () {
			const interpreter = new Interpreter();
			stack.push(0n);
			const op = new Loads([], 1, interpreter);
			op.execute(stack);
			assert.equal(DEFAULT_STACK_ELEM, stack.pop());
		});
	});

	describe("Err", function () {
		const stack = new Stack<StackElem>();

		it("should throw TEAL error", function () {
			const op = new Err([], 1);
			expectRuntimeError(() => op.execute(stack), RUNTIME_ERRORS.TEAL.TEAL_ENCOUNTERED_ERR);
		});
	});

	describe("Sha256", function () {
		const stack = new Stack<StackElem>();
		const interpreter = new Interpreter();

		it("should return correct hash for Sha256", function () {
			stack.push(parsing.stringToBytes("MESSAGE"));
			const op = new Sha256([], 1, interpreter);
			op.execute(stack);

			const expected = Buffer.from(
				"b194d92018d6074234280c5f5b88649c8db14ef4f2c3746d8a23896a0f6f3b66",
				"hex"
			);

			const top = stack.pop();
			assert.deepEqual(expected, top);
		});

		it(
			"should throw invalid type error sha256",
			execExpectError(
				stack,
				[1n],
				new Sha256([], 1, interpreter),
				RUNTIME_ERRORS.TEAL.INVALID_TYPE
			)
		);

		it(
			"should throw error with Sha256 if stack is below min length",
			execExpectError(
				stack,
				[],
				new Sha256([], 1, interpreter),
				RUNTIME_ERRORS.TEAL.ASSERT_STACK_LENGTH
			)
		);

		it("Should return correct cost", function () {
			stack.push(parsing.stringToBytes("MESSAGE"));
			interpreter.tealVersion = 1;
			let op = new Sha256([], 1, interpreter);
			assert.equal(7, op.execute(stack));
			stack.push(parsing.stringToBytes("MESSAGE"));
			interpreter.tealVersion = 2;
			op = new Sha256([], 1, interpreter);
			assert.equal(35, op.execute(stack));
		});
	});

	describe("Sha512_256", function () {
		const stack = new Stack<StackElem>();
		const interpreter = new Interpreter();

		it("should return correct hash for Sha512_256", function () {
			stack.push(parsing.stringToBytes("MESSAGE"));
			const op = new Sha512_256([], 1, interpreter);
			op.execute(stack);

			const expected = Buffer.from(
				"f876dfdffd93791dc919586232116786362d434fe59d06097000fcf42bac228b",
				"hex"
			);

			const top = stack.pop();
			assert.deepEqual(expected, top);
		});

		it(
			"should throw invalid type error sha512_256",
			execExpectError(
				stack,
				[1n],
				new Sha512_256([], 1, interpreter),
				RUNTIME_ERRORS.TEAL.INVALID_TYPE
			)
		);

		it(
			"should throw error with Sha512_256 if stack is below min length",
			execExpectError(
				stack,
				[],
				new Sha512_256([], 1, interpreter),
				RUNTIME_ERRORS.TEAL.ASSERT_STACK_LENGTH
			)
		);

		it("Should return correct cost", function () {
			stack.push(parsing.stringToBytes("MESSAGE"));
			interpreter.tealVersion = 1;
			let op = new Sha512_256([], 1, interpreter);
			assert.equal(9, op.execute(stack));
			stack.push(parsing.stringToBytes("MESSAGE"));
			interpreter.tealVersion = 2;
			op = new Sha512_256([], 1, interpreter);
			assert.equal(45, op.execute(stack));
		});
	});

	describe("keccak256", function () {
		const stack = new Stack<StackElem>();
		const interpreter = new Interpreter();

		it("should return correct hash for keccak256", function () {
			stack.push(parsing.stringToBytes("ALGORAND"));
			const op = new Keccak256([], 1, interpreter);
			op.execute(stack);

			// http://emn178.github.io/online-tools/keccak_256.html
			const expected = Buffer.from(
				"ab0d74c2852292002f95c4a64ebd411ecb5e8a599d4bc2cfc1170547c5f44807",
				"hex"
			);

			const top = stack.pop();
			assert.deepEqual(expected, top);
		});

		it(
			"should throw invalid type error Keccak256",
			execExpectError(
				stack,
				[1n],
				new Keccak256([], 1, interpreter),
				RUNTIME_ERRORS.TEAL.INVALID_TYPE
			)
		);

		it(
			"should throw error with keccak256 if stack is below min length",
			execExpectError(
				stack,
				[],
				new Keccak256([], 1, interpreter),
				RUNTIME_ERRORS.TEAL.ASSERT_STACK_LENGTH
			)
		);

		it("Should return correct cost", function () {
			stack.push(parsing.stringToBytes("MESSAGE"));
			interpreter.tealVersion = 1;
			let op = new Keccak256([], 1, interpreter);
			assert.equal(26, op.execute(stack));
			stack.push(parsing.stringToBytes("MESSAGE"));
			interpreter.tealVersion = 2;
			op = new Keccak256([], 1, interpreter);
			assert.equal(130, op.execute(stack));
		});
	});

	describe("Ed25519verify", function () {
		const stack = new Stack<StackElem>();
		let interpreter = new Interpreter();
		let elonAcc: AccountStoreI;
		const elonPk = decodeAddress(elonAddr).publicKey;

		const setUpInterpreter = (tealVersion: number): void => {
			elonAcc = new AccountStore(0, elonMuskAccount); // setup test account
			setDummyAccInfo(elonAcc);
			interpreter = new Interpreter();
			interpreter.runtime = new Runtime([elonAcc]);
			interpreter.tealVersion = tealVersion;
			interpreter.runtime.ctx.tx = { ...TXN_OBJ, snd: Buffer.from(elonPk) };
			interpreter.runtime.ctx.state.txReceipts.set(TXN_OBJ.txID, {
				txn: TXN_OBJ,
				txID: TXN_OBJ.txID,
			});
		};
		this.beforeAll(function () {
			setUpInterpreter(6); //setup interpreter for execute
		});

		describe("Verification", function () {
			this.beforeEach(function () {
				interpreter.instructionIndex = 0;
			});

			const account = algosdk.generateAccount();
			let tealCode = `
				arg 0
				arg 1
				addr ${account.addr}
				ed25519verify`;
			let msg = "62fdfc072182654f163f5f0f9a621d729566c74d0aa413bf009c9800418c19cd";
			let msgUint8Array = new Uint8Array(Buffer.from(msg));
			const toBeHashed = "ProgData".concat(tealCode);
			const programHash = Buffer.from(sha512_256(toBeHashed));
			const toBeSigned = Buffer.from(concatArrays(programHash, msgUint8Array));
			const signature = nacl.sign.detached(toBeSigned, account.sk);

			it("Should not throw an exception when executing a correct teal file", function () {
				interpreter.runtime.ctx.args = [msgUint8Array, signature];
				assert.doesNotThrow(() =>
					interpreter.execute(tealCode, ExecutionMode.SIGNATURE, interpreter.runtime)
				);
			});

			it("Should throw an exeption when the message is different", function () {
				// flip a bit in the message and the test does not pass
				msg = "52fdfc072182654f163f5f0f9a621d729566c74d0aa413bf009c9800418c19cd";
				msgUint8Array = new Uint8Array(Buffer.from(msg));
				interpreter.runtime.ctx.args = [msgUint8Array, signature];
				assert.throws(
					() => interpreter.execute(tealCode, ExecutionMode.SIGNATURE, interpreter.runtime),
					"RUNTIME_ERR1007: Teal code rejected by logic"
				);
			});

			it("Should throw an exeption when the program is different", function () {
				//change the program code and the test does not pass
				tealCode = `
					int 1
					arg 0
					arg 1
					addr ${account.addr}
					ed25519verify`;
				interpreter.runtime.ctx.args = [msgUint8Array, signature];
				assert.throws(
					() => interpreter.execute(tealCode, ExecutionMode.SIGNATURE, interpreter.runtime),
					"RUNTIME_ERR1007: Teal code rejected by logic"
				);
			});
		});

		it(
			"should throw invalid type error Ed25519verify",
			execExpectError(
				stack,
				["1", "1", "1"].map(BigInt),
				new Ed25519verify([], 1, interpreter),
				RUNTIME_ERRORS.TEAL.INVALID_TYPE
			)
		);

		it(
			"should throw error with Ed25519verify if stack is below min length",
			execExpectError(
				stack,
				[],
				new Ed25519verify([], 1, interpreter),
				RUNTIME_ERRORS.TEAL.ASSERT_STACK_LENGTH
			)
		);

		it("Should return correct cost", function () {
			const account = generateAccount();
			const toSign = new Uint8Array(Buffer.from([1, 9, 25, 49]));
			const signed = signBytes(toSign, account.sk);

			stack.push(toSign); // data
			stack.push(signed); // signature
			stack.push(decodeAddress(account.addr).publicKey); // pk

			const op = new Ed25519verify([], 1, interpreter);
			assert.equal(1900, op.execute(stack));
		});
	});

	describe("LessThan", function () {
		const stack = new Stack<StackElem>();

		it("should push 1 to stack because 5 < 10", function () {
			stack.push(5n);
			stack.push(10n);

			const op = new LessThan([], 1);
			op.execute(stack);

			const top = stack.pop();
			assert.equal(top, 1n);
		});

		it("should push 0 to stack as 10 > 5", function () {
			stack.push(10n);
			stack.push(5n);

			const op = new LessThan([], 1);
			op.execute(stack);

			const top = stack.pop();
			assert.equal(top, 0n);
		});

		it(
			"should throw invalid type error LessThan",
			execExpectError(
				stack,
				[new Uint8Array([1, 2, 3]), new Uint8Array([1, 2, 3])],
				new LessThan([], 1),
				RUNTIME_ERRORS.TEAL.INVALID_TYPE
			)
		);

		it(
			"should throw stack length error LessThan",
			execExpectError(
				new Stack<StackElem>(),
				[1n],
				new LessThan([], 1),
				RUNTIME_ERRORS.TEAL.ASSERT_STACK_LENGTH
			)
		);
	});

	describe("GreaterThan", function () {
		const stack = new Stack<StackElem>();

		it("should push 1 to stack as 5 > 2", function () {
			stack.push(5n);
			stack.push(2n);

			const op = new GreaterThan([], 1);
			op.execute(stack);

			const top = stack.pop();
			assert.equal(top, 1n);
		});

		it("should push 0 to stack as 50 > 10", function () {
			stack.push(10n);
			stack.push(50n);

			const op = new GreaterThan([], 1);
			op.execute(stack);

			const top = stack.pop();
			assert.equal(top, 0n);
		});

		it(
			"should throw invalid type error GreaterThan",
			execExpectError(
				stack,
				[new Uint8Array([1, 2, 3]), new Uint8Array([1, 2, 3])],
				new GreaterThan([], 1),
				RUNTIME_ERRORS.TEAL.INVALID_TYPE
			)
		);

		it(
			"should throw stack length error GreaterThan",
			execExpectError(
				new Stack<StackElem>(),
				[1n],
				new LessThan([], 1),
				RUNTIME_ERRORS.TEAL.ASSERT_STACK_LENGTH
			)
		);
	});

	describe("LessThanEqualTo", function () {
		const stack = new Stack<StackElem>();

		it("should push 1 to stack", function () {
			const op = new LessThanEqualTo([], 1);
			stack.push(20n);
			stack.push(20n);

			op.execute(stack);

			const top = stack.pop();
			assert.equal(top, 1n);
		});

		it("should push 0 to stack", function () {
			const op = new LessThanEqualTo([], 1);
			stack.push(100n);
			stack.push(50n);

			op.execute(stack);

			const top = stack.pop();
			assert.equal(top, 0n);
		});

		it(
			"should throw invalid type error LessThanEqualTo",
			execExpectError(
				stack,
				[new Uint8Array([1, 2, 3]), new Uint8Array([1, 2, 3])],
				new LessThanEqualTo([], 1),
				RUNTIME_ERRORS.TEAL.INVALID_TYPE
			)
		);

		it(
			"should throw stack length error LessThanEqualTo",
			execExpectError(
				new Stack<StackElem>(),
				[1n],
				new LessThan([], 1),
				RUNTIME_ERRORS.TEAL.ASSERT_STACK_LENGTH
			)
		);
	});

	describe("GreaterThanEqualTo", function () {
		const stack = new Stack<StackElem>();

		it("should push 1 to stack", function () {
			const op = new GreaterThanEqualTo([], 1);
			stack.push(20n);
			stack.push(20n);

			op.execute(stack);

			const top = stack.pop();
			assert.equal(top, 1n);
		});

		it("should push 0 to stack", function () {
			const op = new GreaterThanEqualTo([], 1);
			stack.push(100n);
			stack.push(500n);

			op.execute(stack);

			const top = stack.pop();
			assert.equal(top, 0n);
		});

		it(
			"should throw invalid type error GreaterThanEqualTo",
			execExpectError(
				stack,
				[new Uint8Array([1, 2, 3]), new Uint8Array([1, 2, 3])],
				new GreaterThanEqualTo([], 1),
				RUNTIME_ERRORS.TEAL.INVALID_TYPE
			)
		);

		it(
			"should throw stack length error GreaterThanEqualTo",
			execExpectError(
				new Stack<StackElem>(),
				[1n],
				new LessThan([], 1),
				RUNTIME_ERRORS.TEAL.ASSERT_STACK_LENGTH
			)
		);
	});

	describe("And", function () {
		const stack = new Stack<StackElem>();

		it("should push true to stack as both values are 1", function () {
			stack.push(1n);
			stack.push(1n);

			const op = new And([], 1);
			op.execute(stack);

			const top = stack.pop();
			assert.equal(1n, top);
		});

		it("should push false to stack as one value is 0", function () {
			stack.push(0n);
			stack.push(1n);

			const op = new And([], 1);
			op.execute(stack);

			const top = stack.pop();
			assert.equal(0n, top);
		});

		it(
			"should throw invalid type error (And)",
			execExpectError(
				stack,
				[new Uint8Array([1, 2, 3]), new Uint8Array([1, 2, 3])],
				new And([], 1),
				RUNTIME_ERRORS.TEAL.INVALID_TYPE
			)
		);

		it(
			"should throw stack length error (And)",
			execExpectError(
				new Stack<StackElem>(),
				[1n],
				new LessThan([], 1),
				RUNTIME_ERRORS.TEAL.ASSERT_STACK_LENGTH
			)
		);
	});

	describe("Or", function () {
		const stack = new Stack<StackElem>();

		it("should push true to stack as one value is 1", function () {
			stack.push(0n);
			stack.push(1n);

			const op = new Or([], 1);
			op.execute(stack);

			const top = stack.pop();
			assert.equal(1n, top);
		});

		it("should push false to stack as both values are 0", function () {
			stack.push(0n);
			stack.push(0n);

			const op = new Or([], 1);
			op.execute(stack);

			const top = stack.pop();
			assert.equal(0n, top);
		});

		it(
			"should throw invalid type error (Or)",
			execExpectError(
				stack,
				[new Uint8Array([1, 2, 3]), new Uint8Array([1, 2, 3])],
				new Or([], 1),
				RUNTIME_ERRORS.TEAL.INVALID_TYPE
			)
		);

		it(
			"should throw stack length error (Or)",
			execExpectError(
				new Stack<StackElem>(),
				[1n],
				new LessThan([], 1),
				RUNTIME_ERRORS.TEAL.ASSERT_STACK_LENGTH
			)
		);
	});

	describe("EqualTo", function () {
		const stack = new Stack<StackElem>();

		it("should push true to stack", function () {
			stack.push(22n);
			stack.push(22n);

			const op = new EqualTo([], 1);
			op.execute(stack);

			let top = stack.pop();
			assert.equal(1n, top);

			stack.push(new Uint8Array([1, 2, 3]));
			stack.push(new Uint8Array([1, 2, 3]));

			op.execute(stack);
			top = stack.pop();
			assert.equal(1n, top);
		});

		it("should push false to stack", function () {
			stack.push(22n);
			stack.push(1n);

			const op = new EqualTo([], 1);
			op.execute(stack);

			let top = stack.pop();
			assert.equal(0n, top);

			stack.push(new Uint8Array([1, 2, 3]));
			stack.push(new Uint8Array([1, 1, 3]));

			op.execute(stack);
			top = stack.pop();
			assert.equal(0n, top);
		});

		it("should throw error", function () {
			stack.push(12n);
			stack.push(new Uint8Array([1, 2, 3]));
			const op = new EqualTo([], 1);

			expectRuntimeError(() => op.execute(stack), RUNTIME_ERRORS.TEAL.INVALID_TYPE);
		});
	});

	describe("NotEqualTo", function () {
		const stack = new Stack<StackElem>();

		it("should push true to stack", function () {
			stack.push(21n);
			stack.push(22n);

			const op = new NotEqualTo([], 1);
			op.execute(stack);

			let top = stack.pop();
			assert.equal(1n, top);

			stack.push(new Uint8Array([1, 2, 3]));
			stack.push(new Uint8Array([1, 1, 3]));

			op.execute(stack);
			top = stack.pop();
			assert.equal(1n, top);
		});

		it("should push false to stack", function () {
			stack.push(22n);
			stack.push(22n);

			const op = new NotEqualTo([], 1);
			op.execute(stack);

			let top = stack.pop();
			assert.equal(0n, top);

			stack.push(new Uint8Array([1, 2, 3]));
			stack.push(new Uint8Array([1, 2, 3]));

			op.execute(stack);
			top = stack.pop();
			assert.equal(0n, top);
		});

		it("should throw error", function () {
			stack.push(12n);
			stack.push(new Uint8Array([1, 2, 3]));
			const op = new EqualTo([], 1);

			expectRuntimeError(() => op.execute(stack), RUNTIME_ERRORS.TEAL.INVALID_TYPE);
		});
	});

	describe("Not", function () {
		const stack = new Stack<StackElem>();

		it("should push 1", function () {
			stack.push(0n);
			const op = new Not([], 1);
			op.execute(stack);

			const top = stack.pop();
			assert.equal(1n, top);
		});

		it("should push 0", function () {
			stack.push(122n);
			const op = new Not([], 1);
			op.execute(stack);

			const top = stack.pop();
			assert.equal(0n, top);
		});
	});

	describe("itob", function () {
		const stack = new Stack<StackElem>();

		it("should convert int to bytes", function () {
			stack.push(4n);
			const op = new Itob([], 1);
			op.execute(stack);

			const top = stack.pop();
			const expected = new Uint8Array([0, 0, 0, 0, 0, 0, 0, 4]);
			assert.deepEqual(top, expected);
		});

		it(
			"should throw invalid type error",
			execExpectError(
				stack,
				[new Uint8Array([1, 2])],
				new Itob([], 1),
				RUNTIME_ERRORS.TEAL.INVALID_TYPE
			)
		);
	});

	describe("btoi", function () {
		const stack = new Stack<StackElem>();

		it("should convert bytes to int", function () {
			stack.push(new Uint8Array([0, 0, 0, 0, 0, 0, 0, 1]));
			const op = new Btoi([], 1);
			op.execute(stack);

			const top = stack.pop();
			assert.equal(top, 1n);
		});

		it("should throw invalid type error", function () {
			stack.push(new Uint8Array([0, 1, 1, 1, 1, 1, 1, 1, 0]));
			const op = new Btoi([], 1);
			assert.throws(
				() => op.execute(stack),
				"Data has unacceptable length. Expected length is between 1 and 8, got 9"
			);
		});
	});

	describe("Addw", function () {
		const stack = new Stack<StackElem>();

		it("should add carry", function () {
			stack.push(MAX_UINT64);
			stack.push(3n);
			const op = new Addw([], 1);
			op.execute(stack);

			const valueSUM = stack.pop();
			const valueCARRY = stack.pop();
			assert.equal(valueSUM, 2n);
			assert.equal(valueCARRY, 1n);
		});

		it("should not add carry", function () {
			stack.push(10n);
			stack.push(3n);
			const op = new Addw([], 1);
			op.execute(stack);

			const valueSUM = stack.pop();
			const valueCARRY = stack.pop();
			assert.equal(valueSUM, 13n);
			assert.equal(valueCARRY, 0n);
		});
	});

	describe("Mulw", function () {
		const stack = new Stack<StackElem>();

		it("should return correct low and high value", function () {
			stack.push(4581298449n);
			stack.push(9162596898n);
			const op = new Mulw([], 1);
			op.execute(stack);

			const low = stack.pop();
			const high = stack.pop();
			assert.equal(low, 5083102810200507970n);
			assert.equal(high, 2n);
		});

		it("should return correct low and high value on big numbers", function () {
			stack.push(MAX_UINT64 - 2n);
			stack.push(9162596898n);
			const op = new Mulw([], 1);
			op.execute(stack);

			const low = stack.pop();
			const high = stack.pop();
			assert.equal(low, 18446744046221760922n);
			assert.equal(high, 9162596897n);
		});

		it("high bits should be 0", function () {
			stack.push(10n);
			stack.push(3n);
			const op = new Mulw([], 1);
			op.execute(stack);

			const low = stack.pop();
			const high = stack.pop();
			assert.equal(low, 30n);
			assert.equal(high, 0n);
		});

		it("low and high should be 0 on a*b if a or b is 0", function () {
			stack.push(0n);
			stack.push(3n);
			const op = new Mulw([], 1);
			op.execute(stack);

			const low = stack.pop();
			const high = stack.pop();
			assert.equal(low, 0n);
			assert.equal(high, 0n);
		});

		it(
			"should throw stack length error",
			execExpectError(stack, [3n], new Mulw([], 1), RUNTIME_ERRORS.TEAL.ASSERT_STACK_LENGTH)
		);

		it(
			"should throw error if type is invalid",
			execExpectError(
				stack,
				["str1", "str2"].map(parsing.stringToBytes),
				new Mulw([], 1),
				RUNTIME_ERRORS.TEAL.INVALID_TYPE
			)
		);
	});

	describe("Dup", function () {
		const stack = new Stack<StackElem>();

		it("should duplicate value", function () {
			stack.push(2n);
			const op = new Dup([], 1);
			op.execute(stack);

			const value = stack.pop();
			const dupValue = stack.pop();
			assert.equal(value, 2n);
			assert.equal(dupValue, 2n);
		});
	});

	describe("Dup2", function () {
		const stack = new Stack<StackElem>();

		it("should duplicate value(A, B -> A, B, A, B)", function () {
			stack.push(2n);
			stack.push(3n);
			const op = new Dup2([], 1);
			op.execute(stack);

			const arr = [];
			arr.push(stack.pop());
			arr.push(stack.pop());
			arr.push(stack.pop());
			arr.push(stack.pop());

			assert.deepEqual(arr, ["3", "2", "3", "2"].map(BigInt));
		});

		it(
			"should throw stack length error",
			execExpectError(
				stack,
				[new Uint8Array([1, 2])],
				new Dup2([], 1),
				RUNTIME_ERRORS.TEAL.ASSERT_STACK_LENGTH
			)
		);
	});

	describe("Concat", function () {
		const stack = new Stack<StackElem>();

		it("should concat two byte strings", function () {
			stack.push(new Uint8Array([3, 2, 1]));
			stack.push(new Uint8Array([1, 2, 3]));
			let op = new Concat([], 1);
			op.execute(stack);

			let top = stack.pop();
			assert.deepEqual(top, new Uint8Array([3, 2, 1, 1, 2, 3]));

			stack.push(parsing.stringToBytes("Hello"));
			stack.push(parsing.stringToBytes("Friend"));
			op = new Concat([], 1);
			op.execute(stack);

			top = stack.pop();
			assert.deepEqual(top, parsing.stringToBytes("HelloFriend"));
		});

		it("should throw error as byte strings too long", function () {
			stack.push(new Uint8Array(4000));
			stack.push(new Uint8Array(1000));
			const op = new Concat([], 1);

			expectRuntimeError(() => op.execute(stack), RUNTIME_ERRORS.TEAL.CONCAT_ERROR);
		});
	});

	describe("Substring", function () {
		const stack = new Stack<StackElem>();
		const start = "0";
		const end = "4";

		it("should return correct substring", function () {
			stack.push(parsing.stringToBytes("Algorand"));
			const op = new Substring([start, end], 1);
			op.execute(stack);

			const top = stack.pop();
			assert.deepEqual(Buffer.from("Algo"), top);
		});

		it(
			"should throw Invalid type error",
			execExpectError(
				stack,
				[1n],
				new Substring([start, end], 1),
				RUNTIME_ERRORS.TEAL.INVALID_TYPE
			)
		);

		it("should throw error if start is not uint8", function () {
			stack.push(parsing.stringToBytes("Algorand"));

			expectRuntimeError(
				() => new Substring([(MIN_UINT8 - 5).toString(), end], 1),
				RUNTIME_ERRORS.TEAL.INVALID_TYPE
			);

			const op = new Substring([(MAX_UINT8 + 5).toString(), end], 1);
			expectRuntimeError(() => op.execute(stack), RUNTIME_ERRORS.TEAL.INVALID_UINT8);
		});

		it("should throw error if end is not uint8", function () {
			stack.push(parsing.stringToBytes("Algorand"));

			expectRuntimeError(
				() => new Substring([start, (MIN_UINT8 - 5).toString()], 1),
				RUNTIME_ERRORS.TEAL.INVALID_TYPE
			);

			const op = new Substring([start, (MAX_UINT8 + 5).toString()], 1);
			expectRuntimeError(() => op.execute(stack), RUNTIME_ERRORS.TEAL.INVALID_UINT8);
		});

		it(
			"should throw error because start > end",
			execExpectError(
				stack,
				[parsing.stringToBytes("Algorand")],
				new Substring(["9", end], 1),
				RUNTIME_ERRORS.TEAL.SUBSTRING_END_BEFORE_START
			)
		);

		it(
			"should throw error because range beyong string",
			execExpectError(
				stack,
				[parsing.stringToBytes("Algorand")],
				new Substring([start, "40"], 1),
				RUNTIME_ERRORS.TEAL.SUBSTRING_RANGE_BEYOND
			)
		);
	});

	describe("Substring3", function () {
		const stack = new Stack<StackElem>();

		it("should return correct substring", function () {
			stack.push(parsing.stringToBytes("Algorand"));
			stack.push(0n);
			stack.push(4n);

			const op = new Substring3([], 1);
			op.execute(stack);

			const top = stack.pop();
			assert.deepEqual(Buffer.from("Algo"), top);
		});

		it(
			"should throw Invalid type error",
			execExpectError(
				stack,
				["4", "0", "1234"].map(BigInt),
				new Substring3([], 1),
				RUNTIME_ERRORS.TEAL.INVALID_TYPE
			)
		);

		it("should throw error because start > end", function () {
			const end = 4n;
			const start = end + 1n;
			execExpectError(
				stack,
				[parsing.stringToBytes("Algorand"), start, end],
				new Substring3([], 1),
				RUNTIME_ERRORS.TEAL.SUBSTRING_END_BEFORE_START
			);
		});

		it(
			"should throw error because range beyong string",
			execExpectError(
				stack,
				[parsing.stringToBytes("Algorand"), 0n, 40n],
				new Substring3([], 1),
				RUNTIME_ERRORS.TEAL.SUBSTRING_RANGE_BEYOND
			)
		);
	});

	describe("Branch Ops", function () {
		const stack = new Stack<StackElem>();
		const interpreter = new Interpreter();
		const logic = [
			new Int(["1"], 0),
			new Int(["2"], 1),
			new Branch(["dumb"], 2, interpreter),
			new Int(["3"], 3),
			new Label(["dumb:"], 4),
			new Int(["3"], 5),
		];
		interpreter.instructions = logic;

		describe("Branch: unconditional", function () {
			it("should jump unconditionally to branch dump", function () {
				const op = new Branch(["dumb"], 2, interpreter);
				op.execute(stack);
				assert.equal(4, interpreter.instructionIndex);
			});

			it(
				"should throw error if label is not defined",
				execExpectError(
					stack,
					[],
					new Branch(["some-branch-1"], 0, interpreter),
					RUNTIME_ERRORS.TEAL.LABEL_NOT_FOUND
				)
			);

			it("should jump to last label if multiple labels have same teal code", function () {
				const stack = new Stack<StackElem>();
				const interpreter = new Interpreter();
				interpreter.instructions = [
					new Int(["1"], 0),
					new Int(["2"], 1),
					new Branch(["label1"], 2, interpreter),
					new Int(["3"], 3),
					new Label(["label1:"], 4),
					new Label(["label2:"], 5),
					new Label(["label3:"], 6),
					new Int(["3"], 7),
				];
				const op = new Branch(["label1"], 2, interpreter);
				op.execute(stack);
				assert.equal(interpreter.instructionIndex, 6);

				// checking for label2, label3 as well
				interpreter.instructionIndex = 0;
				interpreter.instructions[2] = new Branch(["label2"], 2, interpreter);
				op.execute(stack);
				assert.equal(interpreter.instructionIndex, 6);

				interpreter.instructionIndex = 0;
				interpreter.instructions[2] = new Branch(["label3"], 2, interpreter);
				op.execute(stack);
				assert.equal(interpreter.instructionIndex, 6);
			});
		});

		describe("BranchIfZero", function () {
			it("should jump to branch if top of stack is zero", function () {
				interpreter.instructionIndex = 0;

				stack.push(0n);
				const op = new BranchIfZero(["dumb"], 2, interpreter);
				op.execute(stack);
				assert.equal(4, interpreter.instructionIndex);
			});

			it("should not jump to branch if top of stack is not zero", function () {
				interpreter.instructionIndex = 0;

				stack.push(5n);
				const op = new BranchIfZero(["dumb"], 2, interpreter);
				op.execute(stack);
				assert.equal(0, interpreter.instructionIndex);
			});

			it(
				"should throw error if label is not defined for bz",
				execExpectError(
					stack,
					[0n],
					new BranchIfZero(["some-branch-2"], 0, interpreter),
					RUNTIME_ERRORS.TEAL.LABEL_NOT_FOUND
				)
			);
		});

		describe("BranchIfNotZero", function () {
			it("should not jump to branch if top of stack is zero", function () {
				interpreter.instructionIndex = 0;

				stack.push(0n);
				const op = new BranchIfNotZero(["dumb"], 2, interpreter);
				op.execute(stack);
				assert.equal(0, interpreter.instructionIndex);
			});

			it("should jump to branch if top of stack is not zero", function () {
				interpreter.instructionIndex = 0;

				stack.push(5n);
				const op = new BranchIfNotZero(["dumb"], 2, interpreter);
				op.execute(stack);
				assert.equal(4, interpreter.instructionIndex);
			});

			it(
				"should throw error if label is not defined for bnz",
				execExpectError(
					stack,
					[5n],
					new BranchIfNotZero(["some-branch-3"], 0, interpreter),
					RUNTIME_ERRORS.TEAL.LABEL_NOT_FOUND
				)
			);
		});
	});

	describe("Return", function () {
		const stack = new Stack<StackElem>();
		const interpreter = new Interpreter();

		it("should return by taking last value from stack as success", function () {
			stack.push(1n);
			stack.push(2n);

			const op = new Return([], 0, interpreter);
			op.execute(stack);
			assert.equal(1, stack.length());
			assert.equal(2n, stack.pop());
		});
	});

	describe("Transaction opcodes", function () {
		const stack = new Stack<StackElem>();
		let interpreter: Interpreter;
		before(function () {
			interpreter = new Interpreter();
			interpreter.runtime = new Runtime([]);
			interpreter.runtime.ctx.tx = TXN_OBJ;
			interpreter.tealVersion = MaxTEALVersion; // set tealversion to latest (to support all tx fields)
		});

		describe("Txn: Common Fields", function () {
			it("should push txn fee to stack", function () {
				const op = new Txn(["Fee"], 1, interpreter);
				op.execute(stack);

				assert.equal(1, stack.length());
				assert.deepEqual(parseToStackElem(TXN_OBJ.fee, "Fee"), stack.pop());
			});

			it("should push txn firstRound to stack", function () {
				const op = new Txn(["FirstValid"], 1, interpreter);
				op.execute(stack);

				assert.equal(1, stack.length());
				assert.deepEqual(parseToStackElem(TXN_OBJ.fv, "FirstValid"), stack.pop());
			});

			it("should push txn lastRound to stack", function () {
				const op = new Txn(["LastValid"], 1, interpreter);
				op.execute(stack);

				assert.equal(1, stack.length());
				assert.deepEqual(parseToStackElem(TXN_OBJ.lv, "LastValid"), stack.pop());
			});

			it("should push txn sender to stack", function () {
				const op = new Txn(["Sender"], 1, interpreter);
				op.execute(stack);

				assert.equal(1, stack.length());
				assert.deepEqual(TXN_OBJ.snd, stack.pop());
			});

			it("should push txn type to stack", function () {
				const op = new Txn(["Type"], 1, interpreter);
				op.execute(stack);

				assert.equal(1, stack.length());
				assert.deepEqual(parsing.stringToBytes(TXN_OBJ.type), stack.pop());
			});

			it("should push txn typeEnum to stack", function () {
				const op = new Txn(["TypeEnum"], 1, interpreter);
				op.execute(stack);

				assert.equal(1, stack.length());
				assert.deepEqual(1n, stack.pop());
			});

			it("should push txn lease to stack", function () {
				const op = new Txn(["Lease"], 1, interpreter);
				op.execute(stack);

				assert.equal(1, stack.length());
				assert.deepEqual(TXN_OBJ.lx, stack.pop());
			});

			it("should push txn note to stack", function () {
				const op = new Txn(["Note"], 1, interpreter);
				op.execute(stack);

				assert.equal(1, stack.length());
				assert.deepEqual(TXN_OBJ.note, stack.pop());
			});

			it("should push txn rekeyTo addr to stack", function () {
				const op = new Txn(["RekeyTo"], 1, interpreter);
				op.execute(stack);

				assert.equal(1, stack.length());
				assert.deepEqual(TXN_OBJ.rekey, stack.pop());
			});

			it("should throw error on FirstValidTime", function () {
				execExpectError(
					stack,
					[],
					new Txn(["FirstValidTime"], 1, interpreter),
					RUNTIME_ERRORS.TEAL.REJECTED_BY_LOGIC
				);
			});

			it("should push txn NumAppArgs to stack", function () {
				const op = new Txn(["NumAppArgs"], 1, interpreter);
				op.execute(stack);

				assert.equal(1, stack.length());
				assert.equal(BigInt(TXN_OBJ.apaa.length), stack.pop());
			});

			it("should push txn NumAccounts to stack", function () {
				const op = new Txn(["NumAccounts"], 1, interpreter);
				op.execute(stack);

				assert.equal(1, stack.length());
				assert.equal(BigInt(TXN_OBJ.apat.length), stack.pop());
			});
		});

		describe("Txn: Payment", function () {
			before(function () {
				interpreter.runtime.ctx.tx.type = "pay";
			});

			it("should push txn Receiver to stack", function () {
				const op = new Txn(["Receiver"], 1, interpreter);
				op.execute(stack);

				assert.equal(1, stack.length());
				assert.deepEqual(TXN_OBJ.rcv, stack.pop());
			});

			it("should push txn Amount to stack", function () {
				const op = new Txn(["Amount"], 1, interpreter);
				op.execute(stack);

				assert.equal(1, stack.length());
				assert.equal(BigInt(TXN_OBJ.amt), stack.pop());
			});

			it("should push txn CloseRemainderTo to stack", function () {
				const op = new Txn(["CloseRemainderTo"], 1, interpreter);
				op.execute(stack);

				assert.equal(1, stack.length());
				assert.deepEqual(TXN_OBJ.close, stack.pop());
			});
		});

		describe("Txn: Key Registration", function () {
			before(function () {
				interpreter.runtime.ctx.tx.type = "keyreg";
			});

			it("should push txn VotePK to stack", function () {
				const op = new Txn(["VotePK"], 1, interpreter);
				op.execute(stack);

				assert.equal(1, stack.length());
				assert.deepEqual(TXN_OBJ.votekey, stack.pop());
			});

			it("should push txn SelectionPK to stack", function () {
				const op = new Txn(["SelectionPK"], 1, interpreter);
				op.execute(stack);

				assert.equal(1, stack.length());
				assert.deepEqual(TXN_OBJ.selkey, stack.pop());
			});

			it("should push txn VoteFirst to stack", function () {
				const op = new Txn(["VoteFirst"], 1, interpreter);
				op.execute(stack);

				assert.equal(1, stack.length());
				assert.equal(BigInt(TXN_OBJ.votefst), stack.pop());
			});

			it("should push txn VoteLast to stack", function () {
				const op = new Txn(["VoteLast"], 1, interpreter);
				op.execute(stack);

				assert.equal(1, stack.length());
				assert.equal(BigInt(TXN_OBJ.votelst), stack.pop());
			});

			it("should push txn VoteKeyDilution to stack", function () {
				const op = new Txn(["VoteKeyDilution"], 1, interpreter);
				op.execute(stack);

				assert.equal(1, stack.length());
				assert.equal(BigInt(TXN_OBJ.votekd), stack.pop());
			});
		});

		describe("Txn: Asset Configuration Transaction", function () {
			before(function () {
				interpreter.runtime.ctx.tx.type = "acfg";
			});

			it("should push txn ConfigAsset to stack", function () {
				const op = new Txn(["ConfigAsset"], 1, interpreter); // ConfigAsset
				op.execute(stack);

				assert.equal(1, stack.length());
				assert.equal(BigInt(TXN_OBJ.caid), stack.pop());
			});

			it("should push txn ConfigAssetTotal to stack", function () {
				const op = new Txn(["ConfigAssetTotal"], 1, interpreter);
				op.execute(stack);

				assert.equal(1, stack.length());
				assert.equal(BigInt(TXN_OBJ.apar.t), stack.pop());
			});

			it("should push txn ConfigAssetDecimals to stack", function () {
				const op = new Txn(["ConfigAssetDecimals"], 1, interpreter);
				op.execute(stack);

				assert.equal(1, stack.length());
				assert.equal(BigInt(TXN_OBJ.apar.dc), stack.pop());
			});

			it("should push txn ConfigAssetDefaultFrozen to stack", function () {
				const op = new Txn(["ConfigAssetDefaultFrozen"], 1, interpreter);
				op.execute(stack);

				assert.equal(1, stack.length());
				assert.equal(BigInt(TXN_OBJ.apar.df), stack.pop());
			});

			it("should push txn ConfigAssetUnitName to stack", function () {
				const op = new Txn(["ConfigAssetUnitName"], 1, interpreter);
				op.execute(stack);

				assert.equal(1, stack.length());
				assert.deepEqual(parsing.stringToBytes(TXN_OBJ.apar.un), stack.pop());
			});

			it("should push txn ConfigAssetName to stack", function () {
				const op = new Txn(["ConfigAssetName"], 1, interpreter);
				op.execute(stack);

				assert.equal(1, stack.length());
				assert.deepEqual(parsing.stringToBytes(TXN_OBJ.apar.an), stack.pop());
			});

			it("should push txn ConfigAssetURL to stack", function () {
				const op = new Txn(["ConfigAssetURL"], 1, interpreter);
				op.execute(stack);

				assert.equal(1, stack.length());
				assert.deepEqual(parsing.stringToBytes(TXN_OBJ.apar.au), stack.pop());
			});

			it("should push txn ConfigAssetMetadataHash to stack", function () {
				const op = new Txn(["ConfigAssetMetadataHash"], 1, interpreter);
				op.execute(stack);

				assert.equal(1, stack.length());
				assert.deepEqual(TXN_OBJ.apar.am, stack.pop());
			});

			it("should push txn ConfigAssetManager to stack", function () {
				const op = new Txn(["ConfigAssetManager"], 1, interpreter);
				op.execute(stack);

				assert.equal(1, stack.length());
				assert.deepEqual(TXN_OBJ.apar.m, stack.pop());
			});

			it("should push txn ConfigAssetReserve to stack", function () {
				const op = new Txn(["ConfigAssetReserve"], 1, interpreter);
				op.execute(stack);

				assert.equal(1, stack.length());
				assert.deepEqual(TXN_OBJ.apar.r, stack.pop());
			});

			it("should push txn ConfigAssetFreeze to stack", function () {
				const op = new Txn(["ConfigAssetFreeze"], 1, interpreter);
				op.execute(stack);

				assert.equal(1, stack.length());
				assert.deepEqual(TXN_OBJ.apar.f, stack.pop());
			});

			it("should push txn ConfigAssetClawback to stack", function () {
				const op = new Txn(["ConfigAssetClawback"], 1, interpreter);
				op.execute(stack);

				assert.equal(1, stack.length());
				assert.deepEqual(TXN_OBJ.apar.c, stack.pop());
			});
		});

		describe("Txn: Asset Transfer Transaction", function () {
			before(function () {
				interpreter.runtime.ctx.tx.type = "axfer";
			});

			it("should push txn XferAsset to stack", function () {
				const op = new Txn(["XferAsset"], 1, interpreter);
				op.execute(stack);

				assert.equal(1, stack.length());
				assert.equal(BigInt(TXN_OBJ.xaid), stack.pop());
			});

			it("should push txn AssetAmount to stack", function () {
				const op = new Txn(["AssetAmount"], 1, interpreter);
				op.execute(stack);

				assert.equal(1, stack.length());
				assert.equal(BigInt(TXN_OBJ.aamt), stack.pop());
			});

			it("should push txn AssetSender to stack", function () {
				const op = new Txn(["AssetSender"], 1, interpreter);
				op.execute(stack);

				assert.equal(1, stack.length());
				assert.deepEqual(ZERO_ADDRESS, stack.pop());
			});

			it("should push txn AssetReceiver to stack", function () {
				const op = new Txn(["AssetReceiver"], 1, interpreter);
				op.execute(stack);

				assert.equal(1, stack.length());
				assert.deepEqual(TXN_OBJ.arcv, stack.pop());
			});

			it("should push txn AssetCloseTo to stack", function () {
				const op = new Txn(["AssetCloseTo"], 1, interpreter);
				op.execute(stack);

				assert.equal(1, stack.length());
				assert.deepEqual(TXN_OBJ.aclose, stack.pop());
			});
		});

		describe("Txn: Asset Freeze Transaction", function () {
			before(function () {
				interpreter.runtime.ctx.tx.type = "afrz";
			});

			it("should push txn FreezeAsset to stack", function () {
				const op = new Txn(["FreezeAsset"], 1, interpreter);
				op.execute(stack);

				assert.equal(1, stack.length());
				assert.equal(BigInt(TXN_OBJ.faid), stack.pop());
			});

			it("should push txn FreezeAssetAccount to stack", function () {
				const op = new Txn(["FreezeAssetAccount"], 1, interpreter);
				op.execute(stack);

				assert.equal(1, stack.length());
				assert.deepEqual(TXN_OBJ.fadd, stack.pop());
			});

			it("should push txn FreezeAssetFrozen to stack", function () {
				const op = new Txn(["FreezeAssetFrozen"], 1, interpreter);
				op.execute(stack);

				assert.equal(1, stack.length());
				assert.equal(BigInt(TXN_OBJ.afrz), stack.pop());
			});
		});

		describe("Txn: Application Call Transaction", function () {
			before(function () {
				interpreter.runtime.ctx.tx.type = "appl";
				interpreter.runtime.ctx.tx.apid = 1847;
			});

			it("should push txn ApplicationID to stack", function () {
				const op = new Txn(["ApplicationID"], 1, interpreter);
				op.execute(stack);

				assert.equal(1, stack.length());
				assert.equal(BigInt(TXN_OBJ.apid), stack.pop());
			});

			it("should push txn OnCompletion to stack", function () {
				const op = new Txn(["OnCompletion"], 1, interpreter);
				op.execute(stack);

				assert.equal(1, stack.length());
				assert.equal(BigInt(TXN_OBJ.apan), stack.pop());
			});

			it("should push txn ApprovalProgram to stack", function () {
				const op = new Txn(["ApprovalProgram"], 1, interpreter);
				op.execute(stack);

				assert.equal(1, stack.length());
				assert.deepEqual(TXN_OBJ.apap, stack.pop());
			});

			it("should push txn ClearStateProgram to stack", function () {
				const op = new Txn(["ClearStateProgram"], 1, interpreter);
				op.execute(stack);

				assert.equal(1, stack.length());
				assert.deepEqual(TXN_OBJ.apsu, stack.pop());
			});

			it("should push value from accounts or args array by index", function () {
				let op = new Txn(["Accounts", "0"], 1, interpreter);
				op.execute(stack);

				const senderPk = Uint8Array.from(interpreter.runtime.ctx.tx.snd);
				assert.equal(1, stack.length());
				assert.deepEqual(senderPk, stack.pop());

				// should push Accounts[0] to stack
				op = new Txn(["Accounts", "1"], 1, interpreter);
				op.execute(stack);

				assert.equal(1, stack.length());
				assert.deepEqual(TXN_OBJ.apat[0], stack.pop());

				// should push Accounts[1] to stack
				op = new Txn(["Accounts", "2"], 1, interpreter);
				op.execute(stack);

				assert.equal(1, stack.length());
				assert.deepEqual(TXN_OBJ.apat[1], stack.pop());

				op = new Txn(["ApplicationArgs", "0"], 0, interpreter);
				op.execute(stack);

				assert.equal(1, stack.length());
				assert.deepEqual(TXN_OBJ.apaa[0], stack.pop());
			});

			// introduced in TEALv3
			it("should push value from foreign assets array and push NumAssets", function () {
				// should push Accounts[0] to stack
				let op = new Txn(["Assets", "0"], 1, interpreter);
				op.execute(stack);
				assert.equal(1, stack.length());
				assert.equal(BigInt(TXN_OBJ.apas[0]), stack.pop());

				// should push Accounts[1] to stack
				op = new Txn(["Assets", "1"], 1, interpreter);
				op.execute(stack);
				assert.equal(1, stack.length());
				assert.equal(BigInt(TXN_OBJ.apas[1]), stack.pop());

				// index 10 should be out_of_bound
				op = new Txn(["Assets", "10"], 1, interpreter);
				expectRuntimeError(() => op.execute(stack), RUNTIME_ERRORS.TEAL.INDEX_OUT_OF_BOUND);

				op = new Txn(["NumAssets"], 1, interpreter);
				op.execute(stack);
				assert.equal(BigInt(TXN_OBJ.apas.length), stack.pop());
			});

			it("should push value from foreign applications array and push NumApplications", function () {
				// special case: Txn.Applications[0] represents current_applications_id
				let op = new Txn(["Applications", "0"], 1, interpreter);
				op.execute(stack);

				assert.equal(1, stack.length());
				assert.equal(BigInt(TXN_OBJ.apid), stack.pop());

				// Txn.Applications[1] should push "1st" app_id from foreign Apps (Txn.ForeignApps[0])
				op = new Txn(["Applications", "1"], 1, interpreter);
				op.execute(stack);

				assert.equal(1, stack.length());
				assert.equal(BigInt(TXN_OBJ.apfa[0]), stack.pop());

				// index 10 should be out_of_bound
				op = new Txn(["Applications", "10"], 1, interpreter);
				expectRuntimeError(() => op.execute(stack), RUNTIME_ERRORS.TEAL.INDEX_OUT_OF_BOUND);

				op = new Txn(["NumApplications"], 1, interpreter);
				op.execute(stack);
				assert.equal(BigInt(TXN_OBJ.apfa.length), stack.pop());
			});

			it("should push local, global uint and byte slices from state schema to stack", function () {
				let op = new Txn(["GlobalNumUint"], 1, interpreter);
				op.execute(stack);
				assert.equal(1, stack.length());
				assert.equal(BigInt(TXN_OBJ.apgs.nui), stack.pop());

				op = new Txn(["GlobalNumByteSlice"], 1, interpreter);
				op.execute(stack);
				assert.equal(1, stack.length());
				assert.equal(BigInt(TXN_OBJ.apgs.nbs), stack.pop());

				op = new Txn(["LocalNumUint"], 1, interpreter);
				op.execute(stack);
				assert.equal(1, stack.length());
				assert.equal(BigInt(TXN_OBJ.apls.nui), stack.pop());

				op = new Txn(["LocalNumByteSlice"], 1, interpreter);
				op.execute(stack);
				assert.equal(1, stack.length());
				assert.equal(BigInt(TXN_OBJ.apls.nbs), stack.pop());
			});

			// introduced in TEALv4
			it("should push extra program pages to stack", function () {
				const op = new Txn(["ExtraProgramPages"], 1, interpreter);
				op.execute(stack);
				assert.equal(1, stack.length());
				assert.equal(BigInt(TXN_OBJ.apep), stack.pop());
			});

			// introduced in TEALv5
			it("should push txn.nonparticipation key to stack", function () {
				const op = new Txn(["Nonparticipation"], 1, interpreter);
				op.execute(stack);
				assert.equal(1, stack.length());
				assert.equal(BigInt(TXN_OBJ.nonpart), stack.pop());
			});
		});

		describe("Txn: teal v6", function () {
			it("should return empty log if no log emit before", function () {
				const op = new Txn(["LastLog"], 1, interpreter);
				op.execute(stack);
				assert.deepEqual(stack.pop(), new Uint8Array(0));
			});
			it("should return last log", function () {
				interpreter.runtime.ctx.lastLog = new Uint8Array([42, 32]);
				const op = new Txn(["LastLog"], 1, interpreter);
				op.execute(stack);
				assert.deepEqual(stack.pop(), new Uint8Array([42, 32]));
			});

			it("should return StateProofPK", function () {
				const op = new Txn(["StateProofPK"], 1, interpreter);
				op.execute(stack);
				assert.deepEqual(stack.pop(), new Uint8Array(64).fill(0));
			});
		});

		describe("Gtxn", function () {
			before(function () {
				const tx = interpreter.runtime.ctx.tx;
				// a) 'apas' represents 'foreignAssets', b)
				// 'apfa' represents 'foreignApps' (id's of foreign apps)
				// https://developer.algorand.org/docs/reference/transactions/
				const tx2 = { ...tx, fee: 2222, apas: [3033, 4044], apfa: [5005, 6006, 7077] };
				interpreter.runtime.ctx.gtxs = [tx, tx2];
			});

			it("push fee from 2nd transaction in group", function () {
				const op = new Gtxn(["1", "Fee"], 1, interpreter);
				op.execute(stack);

				assert.equal(1, stack.length());
				assert.equal(2222n, stack.pop());
			});

			it("should push value from accounts or args array by index from tx group", function () {
				let op = new Gtxn(["1", "Accounts", "0"], 1, interpreter);
				op.execute(stack);

				const senderPk = Uint8Array.from(interpreter.runtime.ctx.tx.snd);
				assert.equal(1, stack.length());
				assert.deepEqual(senderPk, stack.pop());

				// should push Accounts[0] to stack
				op = new Gtxn(["1", "Accounts", "1"], 1, interpreter);
				op.execute(stack);

				assert.equal(1, stack.length());
				assert.deepEqual(TXN_OBJ.apat[0], stack.pop());

				// should push Accounts[1] to stack
				op = new Gtxn(["1", "Accounts", "2"], 1, interpreter);
				op.execute(stack);

				assert.equal(1, stack.length());
				assert.deepEqual(TXN_OBJ.apat[1], stack.pop());

				op = new Gtxn(["1", "ApplicationArgs", "0"], 0, interpreter);
				op.execute(stack);

				assert.equal(1, stack.length());
				assert.deepEqual(TXN_OBJ.apaa[0], stack.pop());
			});

			it("should push value from assets or applications array by index from tx group", function () {
				let op = new Gtxn(["1", "Assets", "0"], 1, interpreter);
				op.execute(stack);
				assert.equal(1, stack.length());
				assert.deepEqual(3033n, stack.pop()); // first asset from 2nd tx in group

				op = new Gtxn(["0", "Assets", "0"], 1, interpreter);
				op.execute(stack);
				assert.equal(1, stack.length());
				assert.deepEqual(BigInt(TXN_OBJ.apas[0]), stack.pop()); // first asset from 1st tx

				op = new Gtxn(["1", "NumAssets"], 1, interpreter);
				op.execute(stack);
				assert.equal(1, stack.length());
				assert.deepEqual(2n, stack.pop());

				op = new Gtxn(["1", "NumApplications"], 1, interpreter);
				op.execute(stack);
				assert.equal(1, stack.length());
				assert.deepEqual(3n, stack.pop());

				// index 0 represent tx.apid (current application id)
				op = new Gtxn(["1", "Applications", "0"], 1, interpreter);
				op.execute(stack);
				assert.equal(1, stack.length());
				assert.deepEqual(BigInt(interpreter.runtime.ctx.tx.apid as number), stack.pop());

				op = new Gtxn(["0", "Applications", "2"], 1, interpreter);
				op.execute(stack);
				assert.equal(1, stack.length());
				assert.deepEqual(BigInt(TXN_OBJ.apfa[1]), stack.pop());
			});
		});

		describe("Gitxn", function () {
			before(function () {
				const tx = interpreter.runtime.ctx.tx;
				// a) 'apas' represents 'foreignAssets', b)
				// 'apfa' represents 'foreignApps' (id's of foreign apps)
				// https://developer.algorand.org/docs/reference/transactions/
				const tx2 = { ...tx, fee: 2222, apas: [3033, 4044], apfa: [5005, 6006, 7077] };
				interpreter.innerTxnGroups = [[tx, tx2]];
			});

			it("Should push fee from 2nd transaction in group", function () {
				const op = new Gitxn(["1", "Fee"], 1, interpreter);
				op.execute(stack);

				assert.equal(1, stack.length());
				assert.equal(2222n, stack.pop());
			});

			it("Should push value from accounts or args array by index from tx group", function () {
				let op = new Gitxn(["1", "Accounts", "0"], 1, interpreter);
				op.execute(stack);

				const senderPk = Uint8Array.from(interpreter.runtime.ctx.tx.snd);
				assert.equal(1, stack.length());
				assert.deepEqual(senderPk, stack.pop());

				// should push Accounts[0] to stack
				op = new Gitxn(["1", "Accounts", "1"], 1, interpreter);
				op.execute(stack);

				assert.equal(1, stack.length());
				assert.deepEqual(TXN_OBJ.apat[0], stack.pop());

				// should push Accounts[1] to stack
				op = new Gitxn(["1", "Accounts", "2"], 1, interpreter);
				op.execute(stack);

				assert.equal(1, stack.length());
				assert.deepEqual(TXN_OBJ.apat[1], stack.pop());

				op = new Gitxn(["1", "ApplicationArgs", "0"], 0, interpreter);
				op.execute(stack);

				assert.equal(1, stack.length());
				assert.deepEqual(TXN_OBJ.apaa[0], stack.pop());
			});

			it("Should push value from assets or applications array by index from tx group", function () {
				let op = new Gitxn(["1", "Assets", "0"], 1, interpreter);
				op.execute(stack);
				assert.equal(1, stack.length());
				assert.deepEqual(3033n, stack.pop()); // first asset from 2nd tx in group

				op = new Gitxn(["0", "Assets", "0"], 1, interpreter);
				op.execute(stack);
				assert.equal(1, stack.length());
				assert.deepEqual(BigInt(TXN_OBJ.apas[0]), stack.pop()); // first asset from 1st tx

				op = new Gitxn(["1", "NumAssets"], 1, interpreter);
				op.execute(stack);
				assert.equal(1, stack.length());
				assert.deepEqual(2n, stack.pop());

				op = new Gitxn(["1", "NumApplications"], 1, interpreter);
				op.execute(stack);
				assert.equal(1, stack.length());
				assert.deepEqual(3n, stack.pop());

				// index 0 represent tx.apid (current application id)
				op = new Gitxn(["1", "Applications", "0"], 1, interpreter);
				op.execute(stack);
				assert.equal(1, stack.length());
				assert.deepEqual(BigInt(interpreter.runtime.ctx.tx.apid as number), stack.pop());

				op = new Gitxn(["0", "Applications", "2"], 1, interpreter);
				op.execute(stack);
				assert.equal(1, stack.length());
				assert.deepEqual(BigInt(TXN_OBJ.apfa[1]), stack.pop());
			});
		});

		describe("Txna", function () {
			before(function () {
				interpreter.runtime.ctx.tx.type = "pay";
			});

			it("push addr from txn.Accounts to stack according to index", function () {
				// index 0 should push sender's address to stack
				let op = new Txna(["Accounts", "0"], 1, interpreter);
				op.execute(stack);

				const senderPk = Uint8Array.from(interpreter.runtime.ctx.tx.snd);
				assert.equal(1, stack.length());
				assert.deepEqual(senderPk, stack.pop());

				// should push Accounts[0] to stack
				op = new Txna(["Accounts", "1"], 1, interpreter);
				op.execute(stack);

				assert.equal(1, stack.length());
				assert.deepEqual(TXN_OBJ.apat[0], stack.pop());

				// should push Accounts[1] to stack
				op = new Txna(["Accounts", "2"], 1, interpreter);
				op.execute(stack);

				assert.equal(1, stack.length());
				assert.deepEqual(TXN_OBJ.apat[1], stack.pop());
			});

			it("push addr from 1st AppArg to stack", function () {
				const op = new Txna(["ApplicationArgs", "0"], 0, interpreter);
				op.execute(stack);

				assert.equal(1, stack.length());
				assert.deepEqual(TXN_OBJ.apaa[0], stack.pop());
			});
		});

		describe("Gtxna", function () {
			before(function () {
				interpreter.runtime.ctx.tx.type = "pay";
			});

			it("push addr from 1st account of 2nd Txn in txGrp to stack", function () {
				// index 0 should push sender's address to stack from 1st tx
				let op = new Gtxna(["0", "Accounts", "1"], 1, interpreter);
				op.execute(stack);

				const senderPk = Uint8Array.from(interpreter.runtime.ctx.gtxs[0].snd);
				assert.equal(1, stack.length());
				assert.deepEqual(senderPk, stack.pop());

				// should push Accounts[0] to stack
				op = new Gtxna(["0", "Accounts", "1"], 1, interpreter);
				op.execute(stack);

				assert.equal(1, stack.length());
				assert.deepEqual(TXN_OBJ.apat[0], stack.pop());

				// should push Accounts[1] to stack
				op = new Gtxna(["0", "Accounts", "2"], 1, interpreter);
				op.execute(stack);

				assert.equal(1, stack.length());
				assert.deepEqual(TXN_OBJ.apat[1], stack.pop());
			});

			it("should throw error if field is not an array", function () {
				execExpectError(
					stack,
					[],
					new Gtxna(["1", "Accounts", "0"], 1, interpreter),
					RUNTIME_ERRORS.TEAL.INVALID_OP_ARG
				);
			});
		});

		describe("Tx fields for specific version", function () {
			it("should throw error if transaction field is not present in teal version", function () {
				interpreter.tealVersion = 1;

				// for txn
				expectRuntimeError(
					() => new Txn(["ApplicationID"], 1, interpreter),
					RUNTIME_ERRORS.TEAL.UNKNOWN_TRANSACTION_FIELD
				);

				expectRuntimeError(
					() => new Txn(["ApprovalProgram"], 1, interpreter),
					RUNTIME_ERRORS.TEAL.UNKNOWN_TRANSACTION_FIELD
				);

				expectRuntimeError(
					() => new Txn(["ConfigAssetDecimals"], 1, interpreter),
					RUNTIME_ERRORS.TEAL.UNKNOWN_TRANSACTION_FIELD
				);

				expectRuntimeError(
					() => new Txn(["FreezeAssetAccount"], 1, interpreter),
					RUNTIME_ERRORS.TEAL.UNKNOWN_TRANSACTION_FIELD
				);

				expectRuntimeError(
					() => new Txn(["FreezeAssetAccount"], 1, interpreter),
					RUNTIME_ERRORS.TEAL.UNKNOWN_TRANSACTION_FIELD
				);

				// for gtxn
				expectRuntimeError(
					() => new Gtxn(["0", "OnCompletion"], 1, interpreter),
					RUNTIME_ERRORS.TEAL.UNKNOWN_TRANSACTION_FIELD
				);

				expectRuntimeError(
					() => new Gtxn(["0", "RekeyTo"], 1, interpreter),
					RUNTIME_ERRORS.TEAL.UNKNOWN_TRANSACTION_FIELD
				);

				expectRuntimeError(
					() => new Gtxn(["0", "ConfigAssetClawback"], 1, interpreter),
					RUNTIME_ERRORS.TEAL.UNKNOWN_TRANSACTION_FIELD
				);
			});
		});

		describe("Gitxna", function () {
			this.beforeEach(function () {
				interpreter.tealVersion = 6;
				const tx = interpreter.runtime.ctx.tx;
				// a) 'apas' represents 'foreignAssets', b)
				// 'apfa' represents 'foreignApps' (id's of foreign apps)
				// https://developer.algorand.org/docs/reference/transactions/
				const tx2 = { ...tx, fee: 2222, apas: [3033, 4044], apfa: [5005, 6006, 7077] };
				interpreter.innerTxnGroups = [[tx, tx2]];
			});

			it("Should push addr from 1st account of 2nd Txn in txGrp to stack", function () {
				// index 0 should push sender's address to stack from 1st tx
				let op = new Gitxna(["0", "Accounts", "1"], 1, interpreter);
				op.execute(stack);

				const senderPk = Uint8Array.from(interpreter.runtime.ctx.gtxs[0].snd);
				assert.equal(1, stack.length());
				assert.deepEqual(senderPk, stack.pop());

				// should push Accounts[0] to stack
				op = new Gitxna(["0", "Accounts", "1"], 1, interpreter);
				op.execute(stack);

				assert.equal(1, stack.length());
				assert.deepEqual(TXN_OBJ.apat[0], stack.pop());

				// should push Accounts[1] to stack
				op = new Gitxna(["0", "Accounts", "2"], 1, interpreter);
				op.execute(stack);

				assert.equal(1, stack.length());
				assert.deepEqual(TXN_OBJ.apat[1], stack.pop());
			});

			it("Should throw an error if field is not an array", function () {
				execExpectError(
					stack,
					[],
					new Gitxna(["1", "Accounts", "0"], 1, interpreter),
					RUNTIME_ERRORS.TEAL.INVALID_OP_ARG
				);
			});
		});

		describe("Gtxnas", function () {
			it("Should push addr from 1st account of 2nd Txn in txGrp to stack", function () {
				// index 0 should push sender's address to stack from 1st tx
				stack.push(0n);
				let op = new Gitxnas(["0", "Accounts"], 1, interpreter);
				op.execute(stack);

				const senderPk = Uint8Array.from(interpreter.runtime.ctx.gtxs[0].snd);
				assert.equal(1, stack.length());
				assert.deepEqual(senderPk, stack.pop());

				// should push Accounts[0] to stack
				stack.push(1n);
				op = new Gitxnas(["0", "Accounts"], 1, interpreter);
				op.execute(stack);

				assert.equal(1, stack.length());
				assert.deepEqual(TXN_OBJ.apat[0], stack.pop());

				// should push Accounts[1] to stack
				stack.push(2n);
				op = new Gitxnas(["0", "Accounts"], 1, interpreter);
				op.execute(stack);

				assert.equal(1, stack.length());
				assert.deepEqual(TXN_OBJ.apat[1], stack.pop());
			});

			it("should throw error if field is not an array", function () {
				stack.push(0n);
				execExpectError(
					stack,
					[],
					new Gitxnas(["1", "Accounts"], 1, interpreter),
					RUNTIME_ERRORS.TEAL.INVALID_OP_ARG
				);
			});
		});
	});

	describe("Global Opcode", function () {
		const stack = new Stack<StackElem>();
		let interpreter: Interpreter;

		// setup 1st account (to be used as sender)
		const acc1: AccountStoreI = new AccountStore(123, {
			addr: elonAddr,
			sk: new Uint8Array(0),
		}); // setup test account
		setDummyAccInfo(acc1);

		before(function () {
			interpreter = new Interpreter();
			interpreter.runtime = new Runtime([acc1]);
			interpreter.runtime.ctx.tx = TXN_OBJ;
			interpreter.runtime.ctx.gtxs = [TXN_OBJ];
			interpreter.runtime.ctx.tx.apid = 1828;
			interpreter.tealVersion = MaxTEALVersion; // set tealversion to latest (to support all global fields)
		});

		it("should push MinTxnFee to stack", function () {
			const op = new Global(["MinTxnFee"], 1, interpreter);
			op.execute(stack);

			const top = stack.pop();
			assert.equal(1000n, top);
		});

		it("should push MinBalance to stack", function () {
			const op = new Global(["MinBalance"], 1, interpreter);
			op.execute(stack);

			const top = stack.pop();
			assert.equal(10000n, top);
		});

		it("should push MaxTxnLife to stack", function () {
			const op = new Global(["MaxTxnLife"], 1, interpreter);
			op.execute(stack);

			const top = stack.pop();
			assert.equal(1000n, top);
		});

		it("should push ZeroAddress to stack", function () {
			const op = new Global(["ZeroAddress"], 1, interpreter);
			op.execute(stack);

			const top = stack.pop();
			assert.deepEqual(new Uint8Array(32), top);
		});

		it("should push GroupSize to stack", function () {
			const op = new Global(["GroupSize"], 1, interpreter);
			op.execute(stack);

			const top = stack.pop();
			assert.equal(BigInt(interpreter.runtime.ctx.gtxs.length), top);
		});

		it("should push LogicSigVersion to stack", function () {
			const op = new Global(["LogicSigVersion"], 1, interpreter);
			op.execute(stack);

			const top = stack.pop();
			assert.equal(BigInt(MaxTEALVersion), top);
		});

		it("should push Round to stack", function () {
			interpreter.runtime.setRoundAndTimestamp(500, 1);
			const op = new Global(["Round"], 1, interpreter);
			op.execute(stack);

			const top = stack.pop();
			assert.equal(500n, top);
		});

		it("should push LatestTimestamp to stack", function () {
			interpreter.runtime.setRoundAndTimestamp(500, 100);
			const op = new Global(["LatestTimestamp"], 1, interpreter);
			op.execute(stack);

			const top = stack.pop();
			assert.equal(100n, top);
		});

		it("should push CurrentApplicationID to stack", function () {
			const op = new Global(["CurrentApplicationID"], 1, interpreter);
			op.execute(stack);

			const top = stack.pop();
			assert.equal(1828n, top);
		});

		it("should push CreatorAddress to stack", function () {
			const op = new Global(["CreatorAddress"], 1, interpreter);
			op.execute(stack);

			// creator of app (id = 1848) is set as elonAddr in ../mock/stateful
			assert.deepEqual(decodeAddress(elonAddr).publicKey, stack.pop());
		});

		it("TEALv5: should push GroupID to stack", function () {
			const op = new Global(["GroupID"], 1, interpreter);
			op.execute(stack);

			assert.deepEqual(Uint8Array.from(TXN_OBJ.grp), stack.pop());
		});

		it("TEALv5: should push zero 32 bytes to stack if global.groupID not found", function () {
			(TXN_OBJ.grp as any) = undefined;
			const op = new Global(["GroupID"], 1, interpreter);
			op.execute(stack);

			assert.deepEqual(ZERO_ADDRESS, stack.pop());
		});

		describe("Tealv6 fields", function () {
			this.beforeEach(function () {
				interpreter.tealVersion = 6;
				interpreter.runtime.ctx.innerTxAppIDCallStack = [1, 2];
			});
			it("Tealv6: CalllerApplicationAddress", function () {
				// caller app id = 1
				const op = new Global(["CallerApplicationAddress"], 1, interpreter);
				op.execute(stack);
				assert.deepEqual(decodeAddress(getApplicationAddress(1n)).publicKey, stack.pop());

				// no caller
				interpreter.runtime.ctx.innerTxAppIDCallStack = [];
				op.execute(stack);
				assert.deepEqual(ZERO_ADDRESS, stack.pop());
			});

			it("Tealv6: CallerApplicationID", function () {
				// caller app id = 1
				const op = new Global(["CallerApplicationID"], 1, interpreter);
				op.execute(stack);
				assert.equal(1n, stack.pop());

				// no caller
				interpreter.runtime.ctx.innerTxAppIDCallStack = [];
				op.execute(stack);
				assert.equal(0n, stack.pop());
			});
		});

		it("should throw error if global field is not present in teal version", function () {
			interpreter.tealVersion = 1;

			expectRuntimeError(
				() => new Global(["LogicSigVersion"], 1, interpreter),
				RUNTIME_ERRORS.TEAL.UNKNOWN_GLOBAL_FIELD
			);

			expectRuntimeError(
				() => new Global(["Round"], 1, interpreter),
				RUNTIME_ERRORS.TEAL.UNKNOWN_GLOBAL_FIELD
			);

			expectRuntimeError(
				() => new Global(["LatestTimestamp"], 1, interpreter),
				RUNTIME_ERRORS.TEAL.UNKNOWN_GLOBAL_FIELD
			);

			expectRuntimeError(
				() => new Global(["CurrentApplicationID"], 1, interpreter),
				RUNTIME_ERRORS.TEAL.UNKNOWN_GLOBAL_FIELD
			);

			interpreter.tealVersion = 2;
			expectRuntimeError(
				() => new Global(["CreatorAddress"], 1, interpreter),
				RUNTIME_ERRORS.TEAL.UNKNOWN_GLOBAL_FIELD
			);

			interpreter.tealVersion = 4;
			expectRuntimeError(
				() => new Global(["GroupID"], 1, interpreter),
				RUNTIME_ERRORS.TEAL.UNKNOWN_GLOBAL_FIELD
			);

			interpreter.tealVersion = 5;
			expectRuntimeError(
				() => new Global(["CallerApplicationID"], 1, interpreter),
				RUNTIME_ERRORS.TEAL.UNKNOWN_GLOBAL_FIELD
			);
			expectRuntimeError(
				() => new Global(["CallerApplicationAddress"], 1, interpreter),
				RUNTIME_ERRORS.TEAL.UNKNOWN_GLOBAL_FIELD
			);
		});
	});

	describe("StateFul Opcodes", function () {
		const stack = new Stack<StackElem>();
		const lineNumber = 0;
		const elonPk = decodeAddress(elonAddr).publicKey;

		// setup 1st account (to be used as sender)
		const acc1: AccountStoreI = new AccountStore(123, {
			addr: elonAddr,
			sk: new Uint8Array(0),
		}); // setup test account
		setDummyAccInfo(acc1);

		// setup 2nd account (to be used as Txn.Accounts[A])
		const acc2 = new AccountStore(123, { addr: johnAddr, sk: new Uint8Array(0) });
		setDummyAccInfo(acc2);

		let interpreter: Interpreter;
		this.beforeAll(function () {
			interpreter = new Interpreter();
			interpreter.runtime = new Runtime([acc1, acc2]);

			// setting txn object and sender's addr
			interpreter.runtime.ctx.tx = {
				...TXN_OBJ,
				snd: Buffer.from(elonPk),
			};
		});

		describe("AppOptedIn", function () {
			it("should push 1 to stack if app is opted in", function () {
				// for Sender
				stack.push(0n);
				stack.push(1847n);

				let op = new AppOptedIn([], 1, interpreter);
				op.execute(stack);

				let top = stack.pop();
				assert.equal(1n, top);

				// for Txn.Accounts[A]
				stack.push(1n);
				stack.push(1847n);

				op = new AppOptedIn([], 1, interpreter);
				op.execute(stack);

				top = stack.pop();
				assert.equal(1n, top);
			});

			it("should push 0 to stack if app is not opted in", function () {
				// for Sender
				stack.push(0n);
				stack.push(1111n);

				let op = new AppOptedIn([], 1, interpreter);
				op.execute(stack);

				let top = stack.pop();
				assert.equal(0n, top);

				// for Txn.Accounts[A]
				stack.push(1n);
				stack.push(1111n);

				op = new AppOptedIn([], 1, interpreter);
				op.execute(stack);

				top = stack.pop();
				assert.equal(0n, top);
			});

			it("should throw error if address is passed directly with teal version < 4", function () {
				execExpectError(
					stack,
					[elonPk, 1111n], // passing elonPk directly should throw error
					new AppOptedIn([], 1, interpreter),
					RUNTIME_ERRORS.TEAL.PRAGMA_VERSION_ERROR
				);
			});

			it("should push 0 to stack if offset to foreign apps is passed with teal version < 4", function () {
				stack.push(0n);
				stack.push(2n); // offset (but in prior version, this is treated as appIndex directly)

				const op = new AppOptedIn([], 1, interpreter);
				op.execute(stack);
				assert.equal(0n, stack.pop());
			});

			it("tealv4: should push expected value to stack if address is passed directly", function () {
				interpreter.tealVersion = 4;
				interpreter.runtime.ctx.tx.apid = 1847; // set txn.ApplicationID

				// elonPk is the Txn.Sender
				stack.push(elonPk);
				stack.push(1847n);

				let op = new AppOptedIn([], 1, interpreter);
				op.execute(stack);
				assert.equal(1n, stack.pop());

				// johnAddr is present in Txn.Accounts, so we can pass it directly
				stack.push(decodeAddress(johnAddr).publicKey);
				stack.push(1847n);
				op = new AppOptedIn([], 1, interpreter);
				assert.doesNotThrow(() => op.execute(stack));
			});

			it("tealv4: should push expected value to stack if app offset is passed directly", function () {
				stack.push(0n);
				stack.push(0n); // 0 offset means current_app_id
				let op = new AppOptedIn([], 1, interpreter);
				op.execute(stack);
				assert.equal(1n, stack.pop());

				interpreter.runtime.ctx.tx.apfa = [11, 1847];
				stack.push(0n);
				stack.push(2n); // should push 2nd app_id from Txn.ForeignApps (with TEALv4)
				op = new AppOptedIn([], 1, interpreter);
				op.execute(stack);
				assert.equal(1n, stack.pop());
			});

			it("tealv4: should throw error if address is passed directly but not present in Txn.Accounts[]", function () {
				// should throw error as this address is not present in Txn.Accounts[]
				stack.push(decodeAddress(generateAccount().addr).publicKey); // randomPk
				stack.push(1847n);

				const op = new AppOptedIn([], 1, interpreter);
				expectRuntimeError(
					() => op.execute(stack),
					RUNTIME_ERRORS.TEAL.ADDR_NOT_FOUND_IN_TXN_ACCOUNT
				);
			});
		});

		describe("AppLocalGet", function () {
			before(function () {
				interpreter.tealVersion = 3;
				interpreter.runtime.ctx.tx.apid = 1847;
			});

			it("should push the value to stack if key is present in local state", function () {
				// for Sender
				stack.push(0n);
				stack.push(parsing.stringToBytes("Local-key"));

				let op = new AppLocalGet([], 1, interpreter);
				op.execute(stack);

				let top = stack.pop();
				assert.deepEqual(parsing.stringToBytes("Local-val"), top);

				// for Txn.Accounts[A]
				stack.push(1n);
				stack.push(parsing.stringToBytes("Local-key"));

				op = new AppLocalGet([], 1, interpreter);
				op.execute(stack);

				top = stack.pop();
				assert.deepEqual(parsing.stringToBytes("Local-val"), top);
			});

			it("should push uint 0 to stack if key is not present in local state", function () {
				// for Sender
				stack.push(0n);
				stack.push(parsing.stringToBytes("random-key"));

				let op = new AppLocalGet([], 1, interpreter);
				op.execute(stack);

				let top = stack.pop();
				assert.equal(0n, top);

				// for Txn.Accounts[A]
				stack.push(1n);
				stack.push(parsing.stringToBytes("random-key"));

				op = new AppLocalGet([], 1, interpreter);
				op.execute(stack);

				top = stack.pop();
				assert.equal(0n, top);
			});

			it("tealv4: should accept address directly for app_local_get", function () {
				interpreter.tealVersion = 4;

				// for Sender
				stack.push(elonPk);
				stack.push(parsing.stringToBytes("random-key"));
				let op = new AppLocalGet([], 1, interpreter);
				op.execute(stack);
				assert.equal(0n, stack.pop());

				// for Txn.Accounts[A]
				stack.push(decodeAddress(johnAddr).publicKey);
				stack.push(parsing.stringToBytes("random-key"));
				op = new AppLocalGet([], 1, interpreter);
				op.execute(stack);
				assert.equal(0n, stack.pop());

				// random address (not present in accounts should throw error)
				stack.push(decodeAddress(generateAccount().addr).publicKey); // randomPk
				stack.push(1847n);
				op = new AppOptedIn([], 1, interpreter);
				expectRuntimeError(
					() => op.execute(stack),
					RUNTIME_ERRORS.TEAL.ADDR_NOT_FOUND_IN_TXN_ACCOUNT
				);
			});
		});

		describe("AppLocalGetEx", function () {
			before(function () {
				interpreter.runtime.ctx.tx.apid = 1847;
			});

			it("should push the value to stack if key is present in local state from given appID", function () {
				// for Sender
				stack.push(0n);
				stack.push(1847n);
				stack.push(parsing.stringToBytes("Local-key"));

				let op = new AppLocalGetEx([], 1, interpreter);
				op.execute(stack);

				let flag = stack.pop();
				let value = stack.pop();
				assert.equal(1n, flag);
				assert.deepEqual(parsing.stringToBytes("Local-val"), value);

				// for Txn.Accounts[A]
				stack.push(1n);
				stack.push(1847n);
				stack.push(parsing.stringToBytes("Local-key"));

				op = new AppLocalGetEx([], 1, interpreter);
				op.execute(stack);

				flag = stack.pop();
				value = stack.pop();
				assert.equal(1n, flag);
				assert.deepEqual(parsing.stringToBytes("Local-val"), value);
			});

			it("should push uint 0 to stack if key is not present in local state from given appID", function () {
				// for Sender
				stack.push(0n);
				stack.push(1847n);
				stack.push(parsing.stringToBytes("random-key"));

				let op = new AppLocalGetEx([], 1, interpreter);
				op.execute(stack);

				let didExistFlag = stack.pop();
				let val = stack.pop();
				assert.equal(0n, didExistFlag);
				assert.equal(0n, val);

				// for Txn.Accounts[A]
				stack.push(1n);
				stack.push(1847n);
				stack.push(parsing.stringToBytes("random-key"));

				op = new AppLocalGetEx([], 1, interpreter);
				op.execute(stack);

				didExistFlag = stack.pop();
				val = stack.pop();
				assert.equal(0n, didExistFlag);
				assert.equal(0n, val);
			});
		});

		describe("AppGlobalGet", function () {
			before(function () {
				interpreter.runtime.ctx.tx.apid = 1828;
				interpreter.runtime.ctx.tx.apfa = TXN_OBJ.apfa;
			});

			it("should push the value to stack if key is present in global state", function () {
				stack.push(parsing.stringToBytes("global-key"));

				const op = new AppGlobalGet([], 1, interpreter);
				op.execute(stack);

				const top = stack.pop();
				assert.deepEqual(parsing.stringToBytes("global-val"), top);
			});

			it("should push uint 0 to stack if key is not present in global state", function () {
				stack.push(parsing.stringToBytes("random-key"));

				const op = new AppGlobalGet([], 1, interpreter);
				op.execute(stack);

				const top = stack.pop();
				assert.equal(0n, top);
			});
		});

		describe("AppGlobalGetEx", function () {
			before(function () {
				interpreter.runtime.ctx.tx.apid = 1828;
			});

			it("should push the value to stack if key is present externally in global state", function () {
				// zero index means current app
				stack.push(0n);
				stack.push(parsing.stringToBytes("Hello"));

				let op = new AppGlobalGetEx([], 1, interpreter);
				op.execute(stack);

				let flag = stack.pop();
				let value = stack.pop();
				assert.equal(1n, flag);
				assert.deepEqual(parsing.stringToBytes("World"), value);

				// for Txn.ForeignApps[A]
				stack.push(1n);
				stack.push(parsing.stringToBytes("global-key"));

				op = new AppGlobalGetEx([], 1, interpreter);
				op.execute(stack);

				flag = stack.pop();
				value = stack.pop();
				assert.equal(1n, flag);
				assert.deepEqual(parsing.stringToBytes("global-val"), value);
			});

			it("should push uint 0 to stack if key is not present externally in global state", function () {
				// zero index means current app
				stack.push(0n);
				stack.push(parsing.stringToBytes("random-key"));

				let op = new AppGlobalGetEx([], 1, interpreter);
				op.execute(stack);

				let didExistFlag = stack.pop();
				let val = stack.pop();
				assert.equal(0n, didExistFlag);
				assert.equal(0n, val);

				// for Txn.ForeignApps[A]
				stack.push(1n);
				stack.push(parsing.stringToBytes("random-key"));

				op = new AppGlobalGetEx([], 1, interpreter);
				op.execute(stack);

				didExistFlag = stack.pop();
				val = stack.pop();
				assert.equal(0n, didExistFlag);
				assert.equal(0n, val);
			});
		});

		describe("AppLocalPut", function () {
			before(function () {
				interpreter.runtime.ctx.tx.apid = 1847;
			});

			it("should put the value in account's local storage", function () {
				let value;
				// for Sender, check for byte
				stack.push(0n);
				stack.push(parsing.stringToBytes("New-Key"));
				stack.push(parsing.stringToBytes("New-Val"));

				let op = new AppLocalPut([], 1, interpreter);
				op.execute(stack);

				const appID = interpreter.runtime.ctx.tx.apid as number;
				const acc = interpreter.runtime.ctx.state.accounts.get(elonAddr);

				value = acc?.getLocalState(appID, "New-Key");
				assert.isDefined(value);
				assert.deepEqual(value, parsing.stringToBytes("New-Val"));

				// for Txn.Accounts[A], uint
				stack.push(1n);
				stack.push(parsing.stringToBytes("New-Key-1"));
				stack.push(2222n);

				op = new AppLocalPut([], 1, interpreter);
				op.execute(stack);

				value = acc?.getLocalState(appID, "New-Key-1");
				assert.isDefined(value);
				assert.deepEqual(value, 2222n);
			});

			it("should throw error if resulting schema is invalid", function () {
				// max byte slices are 2 (which we filled in prev test)
				// so this should throw error
				execExpectError(
					stack,
					[0n, parsing.stringToBytes("New-Key-1"), parsing.stringToBytes("New-Val-2")],
					new AppLocalPut([], 1, interpreter),
					RUNTIME_ERRORS.TEAL.INVALID_SCHEMA
				);
			});

			it("should throw error if app is not found", function () {
				interpreter.runtime.ctx.tx.apid = 9999;
				execExpectError(
					stack,
					[0n, parsing.stringToBytes("New-Key-1"), parsing.stringToBytes("New-Val-2")],
					new AppLocalPut([], 1, interpreter),
					RUNTIME_ERRORS.TEAL.APP_NOT_FOUND
				);
			});
		});

		describe("AppGlobalPut", function () {
			before(function () {
				interpreter.runtime.ctx.tx.apid = 1828;
			});
			const appID = 1828;

			it("should put the value in global storage", function () {
				// value as byte
				stack.push(parsing.stringToBytes("New-Global-Key"));
				stack.push(parsing.stringToBytes("New-Global-Val"));

				let op = new AppGlobalPut([], 1, interpreter);
				op.execute(stack);

				let value = interpreter.getGlobalState(appID, "New-Global-Key", lineNumber);
				assert.isDefined(value); // idx should not be -1
				assert.deepEqual(value, parsing.stringToBytes("New-Global-Val"));

				// for uint
				stack.push(parsing.stringToBytes("Key"));
				stack.push(1000n);

				op = new AppGlobalPut([], 1, interpreter);
				op.execute(stack);

				value = interpreter.getGlobalState(appID, "Key", lineNumber);
				assert.isDefined(value); // idx should not be -1
				assert.deepEqual(value, 1000n);
			});

			it("should throw error if resulting schema is invalid for global", function () {
				execExpectError(
					stack,
					[parsing.stringToBytes("New-GlobalKey-1"), parsing.stringToBytes("New-GlobalVal-2")],
					new AppGlobalPut([], 1, interpreter),
					RUNTIME_ERRORS.TEAL.INVALID_SCHEMA
				);
			});

			it("should throw error if app is not found in global state", function () {
				interpreter.runtime.ctx.tx.apid = 9999;
				execExpectError(
					stack,
					[parsing.stringToBytes("New-Key-1"), parsing.stringToBytes("New-Val-2")],
					new AppGlobalPut([], 1, interpreter),
					RUNTIME_ERRORS.TEAL.APP_NOT_FOUND
				);
			});
		});

		describe("TEALv4: More Versatile Global and Local Storage", function () {
			before(function () {
				interpreter.runtime.ctx.tx.apid = 1828;
			});

			it("should throw error if schema is invalid", function () {
				const invalidKey = "s".repeat(65); // 'sss..65 times'

				// check for byte
				stack.push(parsing.stringToBytes(invalidKey)); // key length > 64
				stack.push(parsing.stringToBytes("Valid-Val"));
				let op = new AppGlobalPut([], 1, interpreter);
				expectRuntimeError(() => op.execute(stack), RUNTIME_ERRORS.TEAL.INVALID_SCHEMA);

				// key is OK, but total length > 128
				stack.push(new Uint8Array(40).fill(1));
				stack.push(new Uint8Array(100).fill(1));
				op = new AppGlobalPut([], 1, interpreter);
				expectRuntimeError(() => op.execute(stack), RUNTIME_ERRORS.TEAL.INVALID_SCHEMA);
			});
		});

		describe("AppLocalDel", function () {
			before(function () {
				interpreter.runtime.ctx.tx.apid = 1847;
			});

			it("should remove the key-value pair from account's local storage", function () {
				// for Sender
				stack.push(0n);
				stack.push(parsing.stringToBytes("Local-key"));

				let op = new AppLocalDel([], 1, interpreter);
				op.execute(stack);

				const appID = interpreter.runtime.ctx.tx.apid as number;
				let acc = interpreter.runtime.ctx.state.accounts.get(elonAddr);
				let value = acc?.getLocalState(appID, "Local-Key");
				assert.isUndefined(value); // value should be undefined

				// for Txn.Accounts[A]
				stack.push(1n);
				stack.push(parsing.stringToBytes("Local-key"));

				op = new AppLocalDel([], 1, interpreter);
				op.execute(stack);

				acc = interpreter.runtime.ctx.state.accounts.get(johnAddr);
				value = acc?.getLocalState(appID, "Local-Key");
				assert.isUndefined(value); // value should be undefined
			});
		});

		describe("AppGlobalDel", function () {
			before(function () {
				interpreter.runtime.ctx.tx.apid = 1828;
			});

			it("should remove the key-value pair from global storage", function () {
				stack.push(0n);
				stack.push(parsing.stringToBytes("global-key"));

				const op = new AppGlobalDel([], 1, interpreter);
				op.execute(stack);

				const value = interpreter.getGlobalState(1828, "global-key", lineNumber);
				assert.isUndefined(value); // value should be undefined
			});
		});
	});

	describe("Pseudo-Ops", function () {
		const stack = new Stack<StackElem>();

		it("Int: should push uint64 to stack", function () {
			const op = new Int([MAX_UINT64.toString()], 0);
			op.execute(stack);

			assert.equal(1, stack.length());
			assert.equal(MAX_UINT64, stack.pop());
		});

		it("Int: should push correct TxOnComplete enum value to stack", function () {
			let op = new Int(["NoOp"], 0);
			op.execute(stack);
			assert.equal(1, stack.length());
			assert.equal(0n, stack.pop());

			op = new Int(["OptIn"], 0);
			op.execute(stack);
			assert.equal(1, stack.length());
			assert.equal(1n, stack.pop());

			op = new Int(["CloseOut"], 0);
			op.execute(stack);
			assert.equal(1, stack.length());
			assert.equal(2n, stack.pop());

			op = new Int(["ClearState"], 0);
			op.execute(stack);
			assert.equal(1, stack.length());
			assert.equal(3n, stack.pop());

			op = new Int(["UpdateApplication"], 0);
			op.execute(stack);
			assert.equal(1, stack.length());
			assert.equal(4n, stack.pop());

			op = new Int(["DeleteApplication"], 0);
			op.execute(stack);
			assert.equal(1, stack.length());
			assert.equal(5n, stack.pop());
		});

		it("Int: Should work with 2^64 - 1 (max supported number)", function () {
			const total = 2n ** 64n - 1n;
			assert.doesNotThrow(() => new Int([total.toString()], 0));
		});
		it("Int: Should throw an overflow error on 2^64", function () {
			const total = 2n ** 64n;
			expectRuntimeError(
				() => new Int([total.toString()], 0),
				RUNTIME_ERRORS.TEAL.UINT64_OVERFLOW
			);
		});
		it("Int: Should throw an overflow error on 2^64+1", function () {
			const total = 2n ** 64n + 1n;
			expectRuntimeError(
				() => new Int([total.toString()], 0),
				RUNTIME_ERRORS.TEAL.UINT64_OVERFLOW
			);
		});

		it("Int: should push correct TypeEnumConstants enum value to stack", function () {
			let op = new Int(["unknown"], 0);
			op.execute(stack);
			assert.equal(1, stack.length());
			assert.equal(0n, stack.pop());

			op = new Int(["pay"], 0);
			op.execute(stack);
			assert.equal(1, stack.length());
			assert.equal(1n, stack.pop());

			op = new Int(["keyreg"], 0);
			op.execute(stack);
			assert.equal(1, stack.length());
			assert.equal(2n, stack.pop());

			op = new Int(["acfg"], 0);
			op.execute(stack);
			assert.equal(1, stack.length());
			assert.equal(3n, stack.pop());

			op = new Int(["axfer"], 0);
			op.execute(stack);
			assert.equal(1, stack.length());
			assert.equal(4n, stack.pop());

			op = new Int(["afrz"], 0);
			op.execute(stack);
			assert.equal(1, stack.length());
			assert.equal(5n, stack.pop());

			op = new Int(["appl"], 0);
			op.execute(stack);
			assert.equal(1, stack.length());
			assert.equal(6n, stack.pop());
		});

		it("Addr: should push addr to stack", function () {
			const addr = "SOEI4UA72A7ZL5P25GNISSVWW724YABSGZ7GHW5ERV4QKK2XSXLXGXPG5Y";
			const op = new Addr([addr], 0);
			op.execute(stack);
			assert.equal(1, stack.length());
			assert.deepEqual(decodeAddress(addr).publicKey, stack.pop());
		});

		it("Byte: should push parsed base64 string as bytes to stack", function () {
			const base64Str = "QzYhq9JlYbn2QdOMrhyxVlNtNjeyvyJc/I8d8VAGfGc=";
			const expectedBytes = new Uint8Array(Buffer.from(base64Str, "base64"));

			const op = new Byte(["base64", base64Str], 1);
			op.execute(stack);

			assert.equal(1, stack.length());
			assert.deepEqual(expectedBytes, stack.pop());
		});

		it("Byte: should push parsed base32 string as bytes to stack", function () {
			const base32Str = "MFRGGZDFMY======";
			const expectedBytes = new Uint8Array(convertToBuffer(base32Str, EncodingType.BASE32));

			const op = new Byte(["base32", base32Str], 1);
			op.execute(stack);

			assert.equal(1, stack.length());
			assert.deepEqual(expectedBytes, stack.pop());
		});

		it("Byte: should push parsed hex string as bytes to stack", function () {
			const hexStr = "0x250001000192CD0000002F6D6E742F72";
			const expectedBytes = new Uint8Array(Buffer.from(hexStr.slice(2), "hex"));

			const op = new Byte([hexStr], 1);
			op.execute(stack);

			assert.equal(1, stack.length());
			assert.deepEqual(expectedBytes, stack.pop());
		});

		it("Byte: should push string literal as bytes to stack", function () {
			const str = '"Algorand"';
			const expectedBytes = new Uint8Array(Buffer.from("Algorand"));

			const op = new Byte([str], 1);
			op.execute(stack);

			assert.equal(1, stack.length());
			assert.deepEqual(expectedBytes, stack.pop());
		});
	});

	describe("Balance, GetAssetHolding, GetAssetDef", () => {
		useFixture("asa-check");
		const stack = new Stack<StackElem>();
		let interpreter: Interpreter;

		// setup 1st account
		const acc1: AccountStoreI = new AccountStore(123, {
			addr: elonAddr,
			sk: new Uint8Array(0),
		}); // setup test account
		setDummyAccInfo(acc1);

		this.beforeAll(function () {
			interpreter = new Interpreter();
			const runtime = new Runtime([acc1]);
			interpreter.runtime = runtime; // setup runtime

			// setting txn object
			interpreter.runtime.ctx.tx = TXN_OBJ;
			interpreter.runtime.ctx.tx.snd = Buffer.from(decodeAddress(elonAddr).publicKey);
			interpreter.runtime.ctx.tx.apat = [
				Buffer.from(decodeAddress(elonAddr).publicKey),
				Buffer.from(decodeAddress(johnAddr).publicKey),
			];
			interpreter.runtime.ctx.tx.apas = [3, 112];
		});

		it("should push correct account balance", function () {
			const op = new Balance([], 1, interpreter);

			stack.push(0n); // push sender id

			op.execute(stack);
			const top = stack.pop();

			assert.equal(top, 123n);
		});

		it("should throw account doesn't exist error", function () {
			const op = new Balance([], 1, interpreter);
			stack.push(2n);

			expectRuntimeError(
				() => op.execute(stack),
				RUNTIME_ERRORS.GENERAL.ACCOUNT_DOES_NOT_EXIST
			);
		});

		it("should throw index out of bound error", function () {
			const op = new Balance([], 1, interpreter);
			stack.push(8n);

			expectRuntimeError(() => op.execute(stack), RUNTIME_ERRORS.TEAL.INDEX_OUT_OF_BOUND);
		});

		it("should push correct Asset Balance", function () {
			const op = new GetAssetHolding(["AssetBalance"], 1, interpreter);

			stack.push(1n); // account index
			stack.push(3n); // asset id

			op.execute(stack);
			const last = stack.pop();
			const prev = stack.pop();

			assert.deepEqual(last.toString(), "1");
			assert.deepEqual(prev.toString(), "2");
		});

		it("should push correct Asset Freeze status", function () {
			const op = new GetAssetHolding(["AssetFrozen"], 1, interpreter);

			stack.push(1n); // account index
			stack.push(3n); // asset id

			op.execute(stack);
			const last = stack.pop();
			const prev = stack.pop();

			assert.deepEqual(last.toString(), "1");
			assert.deepEqual(prev, 0n);
		});

		it("should push 0 if not defined", function () {
			stack.push(1n); // account index
			stack.push(4n); // asset id

			const op = new GetAssetHolding(["1"], 1, interpreter);
			op.execute(stack);

			const top = stack.pop();
			const prev = stack.pop();
			assert.equal(top, 0n);
			assert.equal(prev, 0n);
		});

		it("should throw index out of bound error", function () {
			const op = new GetAssetHolding(["1"], 1, interpreter);

			stack.push(10n); // account index
			stack.push(4n); // asset id

			expectRuntimeError(() => op.execute(stack), RUNTIME_ERRORS.TEAL.INDEX_OUT_OF_BOUND);
		});

		it("should push correct Asset Total", function () {
			const op = new GetAssetDef(["AssetTotal"], 1, interpreter);

			stack.push(0n); // asset index

			op.execute(stack);
			const last = stack.pop();
			const prev = stack.pop();

			assert.deepEqual(last.toString(), "1");
			assert.deepEqual(prev.toString(), "10000");
		});

		it("should push correct Asset Decimals", function () {
			const op = new GetAssetDef(["AssetDecimals"], 1, interpreter);

			stack.push(0n); // asset index

			op.execute(stack);
			const last = stack.pop();
			const prev = stack.pop();

			assert.deepEqual(last.toString(), "1");
			assert.deepEqual(prev.toString(), "10");
		});

		it("should push correct Asset Default Frozen", function () {
			const op = new GetAssetDef(["AssetDefaultFrozen"], 1, interpreter);

			stack.push(0n); // asset index

			op.execute(stack);
			const last = stack.pop();
			const prev = stack.pop();

			assert.deepEqual(last.toString(), "1");
			assert.deepEqual(prev, 0n);
		});

		it("should push correct Asset Unit Name", function () {
			const op = new GetAssetDef(["AssetUnitName"], 1, interpreter);

			stack.push(0n); // asset index

			op.execute(stack);
			const last = stack.pop();
			const prev = stack.pop();

			assert.deepEqual(last.toString(), "1");
			assert.deepEqual(prev, convertToBuffer("AD"));
		});

		it("should push correct Asset Name", function () {
			const op = new GetAssetDef(["AssetName"], 1, interpreter);

			stack.push(0n); // asset index

			op.execute(stack);
			const last = stack.pop();
			const prev = stack.pop();

			assert.deepEqual(last.toString(), "1");
			assert.deepEqual(prev, convertToBuffer("ASSETAD"));
		});

		it("should push correct Asset URL", function () {
			const op = new GetAssetDef(["AssetURL"], 1, interpreter);

			stack.push(0n); // asset index

			op.execute(stack);
			const last = stack.pop();
			const prev = stack.pop();

			assert.deepEqual(last.toString(), "1");
			assert.deepEqual(prev, convertToBuffer("assetUrl"));
		});

		it("should push correct Asset MetaData Hash", function () {
			const op = new GetAssetDef(["AssetMetadataHash"], 1, interpreter);

			stack.push(0n); // asset index

			op.execute(stack);
			const last = stack.pop();
			const prev = stack.pop();

			assert.deepEqual(last.toString(), "1");
			assert.deepEqual(prev, convertToBuffer("hash", EncodingType.BASE64));
		});

		it("should push correct Asset Manager", function () {
			const op = new GetAssetDef(["AssetManager"], 1, interpreter);

			stack.push(0n); // asset index

			op.execute(stack);
			const last = stack.pop();
			const prev = stack.pop();

			assert.deepEqual(last.toString(), "1");
			assert.deepEqual(prev, convertToBuffer("addr-1"));
		});

		it("should push correct Asset Reserve", function () {
			const op = new GetAssetDef(["AssetReserve"], 1, interpreter);

			stack.push(0n); // asset index

			op.execute(stack);
			const last = stack.pop();
			const prev = stack.pop();

			assert.deepEqual(last.toString(), "1");
			assert.deepEqual(prev, convertToBuffer("addr-2"));
		});

		it("should push correct Asset Freeze", function () {
			const op = new GetAssetDef(["AssetFreeze"], 1, interpreter);

			stack.push(0n); // asset index

			op.execute(stack);
			const last = stack.pop();
			const prev = stack.pop();

			assert.deepEqual(last.toString(), "1");
			assert.deepEqual(prev, convertToBuffer("addr-3"));
		});

		it("should push correct Asset Clawback", function () {
			const op = new GetAssetDef(["AssetClawback"], 1, interpreter);

			stack.push(0n); // asset index

			op.execute(stack);
			const last = stack.pop();
			const prev = stack.pop();

			assert.deepEqual(last.toString(), "1");
			assert.deepEqual(prev, convertToBuffer("addr-4"));
		});

		it("TEALv5: should push correct Asset Creator", function () {
			interpreter.tealVersion = 5;
			const op = new GetAssetDef(["AssetCreator"], 1, interpreter);

			stack.push(0n); // asset index

			op.execute(stack);
			const isFound = stack.pop();
			const creator = stack.pop();

			assert.deepEqual(isFound.toString(), "1");
			assert.deepEqual(creator, convertToBuffer("addr-1"));
		});

		it("should push 0 if Asset not defined", function () {
			const op = new GetAssetDef(["AssetFreeze"], 1, interpreter);

			stack.push(1n); // account index

			op.execute(stack);

			const top = stack.pop();
			const prev = stack.pop();
			assert.equal(top, 0n);
			assert.equal(prev, 0n);
		});

		it("should throw index out of bound error for Asset Param", function () {
			interpreter.tealVersion = 1;
			const op = new GetAssetDef(["AssetFreeze"], 1, interpreter);

			stack.push(4n); // asset index

			expectRuntimeError(
				() => op.execute(stack),
				RUNTIME_ERRORS.TEAL.INDEX_OUT_OF_BOUND // for higher versions, reference not found error is thrown
			);
		});

		it("tealv4: should push correct value accepting offset to foreignAssets", function () {
			interpreter.tealVersion = 4;
			// interpreter.runtime.ctx.tx.apas = [1234, 3];
			const op = new GetAssetHolding(["AssetBalance"], 1, interpreter);

			stack.push(1n); // account index
			stack.push(0n); // this will push 1st value from Txn.ForeignAssets
			op.execute(stack);
			assert.deepEqual(stack.pop().toString(), "1");
			assert.deepEqual(stack.pop().toString(), "2");

			stack.push(1n); // account index
			stack.push(3n); // assetId can also be passed directly
			op.execute(stack);
			assert.deepEqual(stack.pop().toString(), "1");
			assert.deepEqual(stack.pop().toString(), "2");
		});

		it("tealv4: should return value as treating ref as offset, if it represents an index", function () {
			interpreter.tealVersion = 4;
			interpreter.runtime.ctx.tx.apas = [1234, 3, 34, 45, 67];
			const op = new GetAssetHolding(["AssetBalance"], 1, interpreter);

			/*
			 * We wanted to pass assetId directly (3n) here, but since length of
			 * foreignAssets array is 5 (line 3363), "3n" will be treated as an offset, and
			 * the value to pushed to stack is Txn.ForeignApps[3] (i.e 45 in this case).
			 * Since asset 45 does not exist, [did_exist flag, value] will be [0, 0]
			 */
			stack.push(1n); // account index
			stack.push(3n); // assetArr.len >= 3, so this is treated as an offset
			op.execute(stack);
			assert.deepEqual(stack.pop().toString(), "0");
			assert.deepEqual(stack.pop().toString(), "0");
		});
	});

	describe("PushInt", function () {
		let stack: Stack<StackElem>;
		this.beforeEach(function () {
			stack = new Stack<StackElem>();
		});

		it("should push uint64 to stack", function () {
			const op = new PushInt([MAX_UINT64.toString()], 0);
			op.execute(stack);

			assert.equal(1, stack.length());
			assert.equal(MAX_UINT64, stack.pop());
		});
	});

	describe("PushBytes", function () {
		let stack: Stack<StackElem>;
		this.beforeEach(function () {
			stack = new Stack<StackElem>();
		});

		it("should push bytes to stack", function () {
			const str = '"Algorand"';
			const expectedBytes = new Uint8Array(Buffer.from("Algorand"));

			const op = new PushBytes([str], 1);
			op.execute(stack);

			assert.equal(1, stack.length());
			assert.deepEqual(expectedBytes, stack.pop());
		});
	});

	describe("Assert", function () {
		let stack: Stack<StackElem>;
		this.beforeEach(function () {
			stack = new Stack<StackElem>();
		});

		it("should not panic if top of stack is non zero uint64", function () {
			const op = new Assert([], 0);
			stack.push(55n);
			assert.doesNotThrow(function () {
				op.execute(stack);
			});
		});

		it("should panic if top of stack is zero or bytes", function () {
			const op = new Assert([], 0);
			stack.push(0n);

			expectRuntimeError(() => op.execute(stack), RUNTIME_ERRORS.TEAL.TEAL_ENCOUNTERED_ERR);

			stack.push(parsing.stringToBytes("HelloWorld"));
			expectRuntimeError(() => op.execute(stack), RUNTIME_ERRORS.TEAL.INVALID_TYPE);
		});

		it("should throw error if stack is empty", function () {
			const op = new Assert([], 0);

			expectRuntimeError(() => op.execute(stack), RUNTIME_ERRORS.TEAL.ASSERT_STACK_LENGTH);
		});
	});

	describe("Swap", function () {
		let stack: Stack<StackElem>;
		this.beforeEach(function () {
			stack = new Stack<StackElem>();
		});

		it("should not panic if top of stack is non zero uint64", function () {
			let op = new Swap([], 0);
			stack.push(5n);
			stack.push(10n);

			op.execute(stack);
			assert.equal(stack.length(), 2);
			assert.equal(stack.pop(), 5n);
			assert.equal(stack.pop(), 10n);

			op = new Swap([], 0);
			stack.push(parsing.stringToBytes("hello"));
			stack.push(parsing.stringToBytes("world"));

			op.execute(stack);
			assert.equal(stack.length(), 2);
			assert.deepEqual(stack.pop(), parsing.stringToBytes("hello"));
			assert.deepEqual(stack.pop(), parsing.stringToBytes("world"));

			op = new Swap([], 0);
			stack.push(5n);
			stack.push(parsing.stringToBytes("a"));

			op.execute(stack);
			assert.equal(stack.length(), 2);
			assert.deepEqual(stack.pop(), 5n);
			assert.deepEqual(stack.pop(), parsing.stringToBytes("a"));
		});

		it("should throw error if length of stack < 2", function () {
			const op = new Swap([], 0);
			expectRuntimeError(() => op.execute(stack), RUNTIME_ERRORS.TEAL.ASSERT_STACK_LENGTH);

			stack.push(1n);
			expectRuntimeError(() => op.execute(stack), RUNTIME_ERRORS.TEAL.ASSERT_STACK_LENGTH);
		});
	});

	describe("SetBit", function () {
		let stack: Stack<StackElem>;
		this.beforeEach(function () {
			stack = new Stack<StackElem>();
		});

		it("should set bit for uint64", function () {
			const op = new SetBit([], 0);
			stack.push(0n); // target
			stack.push(4n); // index
			stack.push(1n); // bit

			op.execute(stack);

			assert.equal(stack.length(), 1);
			assert.equal(stack.pop(), 16n);

			stack.push(16n);
			stack.push(0n);
			stack.push(1n);

			op.execute(stack);

			assert.equal(stack.length(), 1);
			assert.equal(stack.pop(), 17n);

			stack.push(15n);
			stack.push(0n);
			stack.push(0n);

			op.execute(stack);

			assert.equal(stack.length(), 1);
			assert.equal(stack.pop(), 14n);

			stack.push(0n);
			stack.push(63n);
			stack.push(1n);

			op.execute(stack);

			assert.equal(stack.length(), 1);
			assert.equal(stack.pop(), 2n ** 63n);

			stack.push(MAX_UINT64);
			stack.push(1n);
			stack.push(0n);

			op.execute(stack);

			assert.equal(stack.length(), 1);
			assert.equal(stack.pop(), MAX_UINT64 - 2n);
		});

		it("should panic if index bit is not uint64", function () {
			const op = new SetBit([], 0);
			stack.push(0n); // target
			stack.push(new Uint8Array([1, 2])); // index
			stack.push(1n); // bit

			expectRuntimeError(() => op.execute(stack), RUNTIME_ERRORS.TEAL.INVALID_TYPE);
		});

		it("should panic if set bit is not uint64", function () {
			const op = new SetBit([], 0);
			stack.push(0n); // target
			stack.push(4n); // index
			stack.push(new Uint8Array([1, 2])); // bit

			expectRuntimeError(() => op.execute(stack), RUNTIME_ERRORS.TEAL.INVALID_TYPE);
		});

		it("should panic if stack length is less than 3", function () {
			const op = new SetBit([], 0);
			stack.push(0n);
			stack.push(4n);

			expectRuntimeError(() => op.execute(stack), RUNTIME_ERRORS.TEAL.ASSERT_STACK_LENGTH);
		});

		it("should panic if set bit is greater than 1", function () {
			const op = new SetBit([], 0);
			stack.push(0n);
			stack.push(4n);
			stack.push(20n);

			expectRuntimeError(() => op.execute(stack), RUNTIME_ERRORS.TEAL.SET_BIT_VALUE_ERROR);
		});

		it("should panic if set bit index is greater than 63 and target is uint64", function () {
			const op = new SetBit([], 0);
			stack.push(0n);
			stack.push(400n);
			stack.push(1n);

			expectRuntimeError(() => op.execute(stack), RUNTIME_ERRORS.TEAL.SET_BIT_INDEX_ERROR);
		});

		it("should set bit in bytes array", function () {
			const op = new SetBit([], 0);
			stack.push(new Uint8Array([0, 0, 0])); // target
			stack.push(8n); // index
			stack.push(1n); // bit

			// set 8 th bit of bytes to 1 i.e 8th bit will be highest order bit of second byte
			// so second byte will become 2 ** 7 = 128
			op.execute(stack);

			assert.equal(stack.length(), 1);
			assert.deepEqual(stack.pop(), new Uint8Array([0, 2 ** 7, 0]));

			// set bit again to 0
			stack.push(new Uint8Array([0, 2 ** 7, 0])); // target
			stack.push(8n); // index
			stack.push(0n); // bit

			op.execute(stack);

			assert.equal(stack.length(), 1);
			assert.deepEqual(stack.pop(), new Uint8Array([0, 0, 0]));

			stack.push(new Uint8Array([0, 2 ** 7, 0])); // target
			stack.push(0n); // index
			stack.push(1n); // bit

			op.execute(stack);

			assert.equal(stack.length(), 1);
			assert.deepEqual(stack.pop(), new Uint8Array([2 ** 7, 2 ** 7, 0]));

			stack.push(new Uint8Array([0, 2 ** 7, 0])); // target
			stack.push(7n); // index
			stack.push(1n); // bit

			op.execute(stack);

			assert.equal(stack.length(), 1);
			assert.deepEqual(stack.pop(), new Uint8Array([1, 2 ** 7, 0]));
		});

		it("should panic if index bit in out of bytes array", function () {
			const op = new SetBit([], 0);
			stack.push(new Uint8Array([0, 0, 0])); // target
			stack.push(80n); // index
			stack.push(1n); // bit

			expectRuntimeError(
				() => op.execute(stack),
				RUNTIME_ERRORS.TEAL.SET_BIT_INDEX_BYTES_ERROR
			);

			stack.push(new Uint8Array(8).fill(0)); // target
			stack.push(64n * 8n + 1n); // index
			stack.push(1n); // bit

			expectRuntimeError(
				() => op.execute(stack),
				RUNTIME_ERRORS.TEAL.SET_BIT_INDEX_BYTES_ERROR
			);
		});
	});

	describe("GetBit", function () {
		let stack: Stack<StackElem>;
		this.beforeEach(function () {
			stack = new Stack<StackElem>();
		});

		it("should push correct bit to stack(uint64)", function () {
			const op = new GetBit([], 0);
			stack.push(8n); // target
			stack.push(3n); // index

			op.execute(stack);
			assert.equal(stack.pop(), 1n);

			stack.push(8n); // target
			stack.push(0n); // index

			op.execute(stack);
			assert.equal(stack.pop(), 0n);
		});

		it("should push correct bit to stack(bytes array)", function () {
			const op = new GetBit([], 0);
			stack.push(new Uint8Array([0, 128, 1])); // target
			stack.push(8n); // index
			op.execute(stack);
			assert.equal(stack.pop(), 1n);

			stack.push(new Uint8Array([1, 4, 1])); // target
			stack.push(23n); // index
			op.execute(stack);
			assert.equal(stack.pop(), 1n);

			stack.push(new Uint8Array([4, 0, 1])); // target
			stack.push(6n); // index
			op.execute(stack);
			assert.equal(stack.pop(), 0n);
		});

		it("should panic if stack length is less than 2", function () {
			const op = new GetBit([], 0);
			stack.push(0n);

			expectRuntimeError(() => op.execute(stack), RUNTIME_ERRORS.TEAL.ASSERT_STACK_LENGTH);
		});

		it("should panic if index bit is not uint64", function () {
			const op = new GetBit([], 0);
			stack.push(8n); // target
			stack.push(new Uint8Array(0)); // index

			expectRuntimeError(() => op.execute(stack), RUNTIME_ERRORS.TEAL.INVALID_TYPE);
		});

		it("should panic if index bit in out of uint64 bits", function () {
			const op = new GetBit([], 0);
			stack.push(8n); // target
			stack.push(500n); // index

			expectRuntimeError(() => op.execute(stack), RUNTIME_ERRORS.TEAL.SET_BIT_INDEX_ERROR);
		});

		it("should panic if index bit in out of bytes array", function () {
			const op = new GetBit([], 0);
			stack.push(new Uint8Array(0)); // target
			stack.push(500n); // index

			expectRuntimeError(
				() => op.execute(stack),
				RUNTIME_ERRORS.TEAL.SET_BIT_INDEX_BYTES_ERROR
			);
		});
	});

	describe("GetByte", function () {
		let stack: Stack<StackElem>;
		this.beforeEach(function () {
			stack = new Stack<StackElem>();
		});

		it("should get correct bytes from stack", function () {
			const op = new GetByte([], 0);
			stack.push(new Uint8Array([8, 2, 1, 9])); // target
			stack.push(0n); // index

			op.execute(stack);
			assert.equal(stack.pop(), 8n);

			stack.push(new Uint8Array([8, 2, 1, 9])); // target
			stack.push(3n); // index

			op.execute(stack);
			assert.equal(stack.pop(), 9n);

			stack.push(new Uint8Array([1, 2, 3, 4, 5])); // target
			stack.push(2n); // index

			op.execute(stack);
			assert.equal(stack.pop(), 3n);
		});

		it("should panic if target is not bytes", function () {
			const op = new GetByte([], 0);
			stack.push(10n); // target
			stack.push(0n); // index

			expectRuntimeError(() => op.execute(stack), RUNTIME_ERRORS.TEAL.INVALID_TYPE);
		});

		it("should panic if index is not uint", function () {
			const op = new GetByte([], 0);
			stack.push(new Uint8Array(0)); // target
			stack.push(new Uint8Array(0)); // index

			expectRuntimeError(() => op.execute(stack), RUNTIME_ERRORS.TEAL.INVALID_TYPE);
		});

		it("should panic if index bit is out of bytes array", function () {
			const op = new GetByte([], 0);
			stack.push(new Uint8Array(0)); // target
			stack.push(500n); // index

			expectRuntimeError(
				() => op.execute(stack),
				RUNTIME_ERRORS.TEAL.SET_BIT_INDEX_BYTES_ERROR
			);

			stack.push(new Uint8Array(5).fill(0)); // target
			stack.push(64n * 5n + 1n); // index

			expectRuntimeError(
				() => op.execute(stack),
				RUNTIME_ERRORS.TEAL.SET_BIT_INDEX_BYTES_ERROR
			);
		});
	});

	describe("SetByte", function () {
		let stack: Stack<StackElem>;
		this.beforeEach(function () {
			stack = new Stack<StackElem>();
		});

		it("should set correct bytes and push to stack", function () {
			const op = new SetByte([], 0);
			stack.push(new Uint8Array([8, 2, 1, 9])); // target
			stack.push(0n); // index
			stack.push(5n); // small integer

			op.execute(stack);
			assert.deepEqual(stack.pop(), new Uint8Array([5, 2, 1, 9]));

			stack.push(new Uint8Array([8, 2, 1, 9])); // target
			stack.push(3n); // index
			stack.push(0n); // small integer

			op.execute(stack);
			assert.deepEqual(stack.pop(), new Uint8Array([8, 2, 1, 0]));
		});

		it("should panic if target is not bytes(Uint8Array)", function () {
			const op = new SetByte([], 0);
			stack.push(1n); // target
			stack.push(0n); // index
			stack.push(12n);

			expectRuntimeError(() => op.execute(stack), RUNTIME_ERRORS.TEAL.INVALID_TYPE);
		});

		it("should panic if index of small integer is not uint", function () {
			const op = new SetByte([], 0);
			stack.push(new Uint8Array(0)); // target
			stack.push(new Uint8Array(0)); // index
			stack.push(12n);

			expectRuntimeError(() => op.execute(stack), RUNTIME_ERRORS.TEAL.INVALID_TYPE);

			stack.push(new Uint8Array(0)); // target
			stack.push(1n); // index
			stack.push(new Uint8Array(0));

			expectRuntimeError(() => op.execute(stack), RUNTIME_ERRORS.TEAL.INVALID_TYPE);
		});

		it("should panic if index bit is out of bytes array", function () {
			const op = new SetByte([], 0);
			stack.push(new Uint8Array(0)); // target
			stack.push(500n); // index
			stack.push(12n);

			expectRuntimeError(
				() => op.execute(stack),
				RUNTIME_ERRORS.TEAL.SET_BIT_INDEX_BYTES_ERROR
			);

			stack.push(new Uint8Array(5).fill(0)); // target
			stack.push(64n * 5n + 1n); // index
			stack.push(1n);

			expectRuntimeError(
				() => op.execute(stack),
				RUNTIME_ERRORS.TEAL.SET_BIT_INDEX_BYTES_ERROR
			);
		});
	});

	describe("Dig", function () {
		let stack: Stack<StackElem>;
		this.beforeEach(function () {
			stack = new Stack<StackElem>();
		});

		it("should duplicate nth slot from top of stack (with uint64 and bytes)", function () {
			let op = new Dig(["1"], 0);
			stack.push(5n);
			stack.push(10n);

			op.execute(stack);
			assert.equal(stack.length(), 3);
			assert.equal(stack.pop(), 5n);
			assert.equal(stack.pop(), 10n);
			assert.equal(stack.pop(), 5n);

			op = new Dig(["1"], 0);
			stack.push(parsing.stringToBytes("hello"));
			stack.push(parsing.stringToBytes("world"));

			op.execute(stack);
			assert.equal(stack.length(), 3);
			assert.deepEqual(stack.pop(), parsing.stringToBytes("hello"));
		});

		it("should duplicate nth slot from top of stack (mixed cases)", function () {
			stack.push(5n);
			stack.push(10n);
			stack.push(parsing.stringToBytes("hello"));
			stack.push(parsing.stringToBytes("world"));
			stack.push(0n);
			stack.push(parsing.stringToBytes("Algorand"));
			stack.push(0n);

			// stack looks like: [...stack, 5n, 10n, "hello", "world", 0n, "Algorand", 0n]
			const len = stack.length();
			let op = new Dig(["4"], 0);
			op.execute(stack);
			assert.equal(stack.length(), len + 1);
			assert.deepEqual(stack.pop(), parsing.stringToBytes("hello"));

			op = new Dig(["6"], 0);
			op.execute(stack);
			assert.equal(stack.length(), len + 1);
			assert.deepEqual(stack.pop(), 5n);

			op = new Dig(["3"], 0);
			op.execute(stack);
			assert.equal(stack.length(), len + 1);
			assert.deepEqual(stack.pop(), parsing.stringToBytes("world"));

			op = new Dig(["1"], 0);
			op.execute(stack);
			assert.equal(stack.length(), len + 1);
			assert.deepEqual(stack.pop(), parsing.stringToBytes("Algorand"));
		});

		it("should panic if depth of stack is insufficient", function () {
			const op = new Dig(["4"], 0);
			stack.push(5n);
			stack.push(10n);

			expectRuntimeError(() => op.execute(stack), RUNTIME_ERRORS.TEAL.ASSERT_STACK_LENGTH);
		});
	});

	describe("Select", function () {
		let stack: Stack<StackElem>;
		this.beforeEach(function () {
			stack = new Stack<StackElem>();
		});

		it("should push '2nd element from top of stack' to stack if top is not zero", function () {
			let op = new Select([], 0);
			stack.push(parsing.stringToBytes("lionel"));
			stack.push(parsing.stringToBytes("messi"));
			stack.push(7n); // top is non-zero element

			op.execute(stack);
			assert.equal(stack.length(), 1);
			assert.deepEqual(stack.pop(), parsing.stringToBytes("messi"));

			op = new Select([], 0);
			stack.push(parsing.stringToBytes("lionel"));
			stack.push(100n);
			stack.push(7n);

			op.execute(stack);
			assert.equal(stack.length(), 1);
			assert.equal(stack.pop(), 100n);
		});

		it("should push '3rd element from top of stack' to stack if top is zero", function () {
			let op = new Select([], 0);
			stack.push(parsing.stringToBytes("lionel"));
			stack.push(parsing.stringToBytes("messi"));
			stack.push(0n); // top is zero

			op.execute(stack);
			assert.equal(stack.length(), 1);
			assert.deepEqual(stack.pop(), parsing.stringToBytes("lionel"));

			op = new Select([], 0);
			stack.push(100n);
			stack.push(parsing.stringToBytes("messi"));
			stack.push(0n);

			op.execute(stack);
			assert.equal(stack.length(), 1);
			assert.equal(stack.pop(), 100n);
		});

		it("should panic if length of stack is < 3", function () {
			const op = new Select([], 0);
			stack.push(parsing.stringToBytes("lionel"));
			stack.push(0n);

			expectRuntimeError(() => op.execute(stack), RUNTIME_ERRORS.TEAL.ASSERT_STACK_LENGTH);
		});

		it("should panic if top of stack is not uint64", function () {
			const op = new Select([], 0);
			stack.push(parsing.stringToBytes("lionel"));
			stack.push(parsing.stringToBytes("andres"));
			stack.push(parsing.stringToBytes("messi"));

			expectRuntimeError(() => op.execute(stack), RUNTIME_ERRORS.TEAL.INVALID_TYPE);
		});
	});

	describe("Gtxns and Gtxnsa", function () {
		let stack: Stack<StackElem>;
		let interpreter: Interpreter;
		let tx0: EncodedTx, tx1: EncodedTx;

		this.beforeAll(function () {
			interpreter = new Interpreter();
			interpreter.runtime = new Runtime([]);
			interpreter.tealVersion = MaxTEALVersion;
			tx0 = TXN_OBJ;
			tx1 = { ...tx0, fee: 1011, amt: 2300, apaa: ["argA", "argB", "argC"].map(Buffer.from) };
			interpreter.runtime.ctx.gtxs = [tx0, tx1];
		});

		this.beforeEach(function () {
			stack = new Stack<StackElem>();
		});

		it("Gtxns: should push value of txfield from tx in group", function () {
			stack.push(0n); // tx to fetch "fee" of (set as first)
			let op = new Gtxns(["Fee"], 1, interpreter);
			op.execute(stack);
			assert.equal(1, stack.length());
			assert.equal(BigInt(tx0.fee as number), stack.pop());

			stack.push(0n);
			op = new Gtxns(["Amount"], 1, interpreter);
			op.execute(stack);
			assert.equal(1, stack.length());
			assert.equal(BigInt(tx0.amt as bigint), stack.pop());

			stack.push(1n); // should fetch data from 2nd tx in group
			op = new Gtxns(["Fee"], 1, interpreter);
			op.execute(stack);
			assert.equal(1, stack.length());
			assert.equal(BigInt(tx1.fee as number), stack.pop());

			stack.push(1n);
			op = new Gtxns(["Amount"], 1, interpreter);
			op.execute(stack);
			assert.equal(1, stack.length());
			assert.equal(BigInt(tx1.amt as bigint), stack.pop());

			// gtxn, gtxns also accepts array fields
			stack.push(1n);
			op = new Gtxns(["ApplicationArgs", "2"], 1, interpreter);
			op.execute(stack);
			assert.equal(1, stack.length());
			assert.deepEqual(parsing.stringToBytes("argC"), stack.pop());
		});

		it("Gtxns: should panic if length of stack is < 1", function () {
			const op = new Gtxns(["Fee"], 1, interpreter);
			expectRuntimeError(() => op.execute(stack), RUNTIME_ERRORS.TEAL.ASSERT_STACK_LENGTH);
		});

		it("Gtxns: should panic if transaction index is out of bounds", function () {
			stack.push(5n); // we only have 2 transactions in group
			const op = new Gtxns(["Fee"], 1, interpreter);
			expectRuntimeError(() => op.execute(stack), RUNTIME_ERRORS.TEAL.INDEX_OUT_OF_BOUND);
		});

		it("Gtxnsa: should push value of txfieldArr[index] from tx in group", function () {
			TXN_OBJ.apaa = [Buffer.from("arg1"), Buffer.from("arg2")];
			stack.push(0n);
			let op = new Gtxnsa(["ApplicationArgs", "1"], 1, interpreter);
			op.execute(stack);
			assert.equal(1, stack.length());
			assert.deepEqual(parsing.stringToBytes("arg2"), stack.pop()); // args from tx0

			stack.push(1n);
			op = new Gtxnsa(["ApplicationArgs", "0"], 1, interpreter);
			op.execute(stack);
			assert.equal(1, stack.length());
			assert.deepEqual(parsing.stringToBytes("argA"), stack.pop()); // args from tx1
		});

		it("Gtxnsa: should panic if index is out of bounds for txFieldArr", function () {
			// should throw error as appArgs[10] is undefined
			stack.push(0n);
			let op = new Gtxnsa(["ApplicationArgs", "10"], 1, interpreter);
			expectRuntimeError(() => op.execute(stack), RUNTIME_ERRORS.TEAL.INDEX_OUT_OF_BOUND);

			stack.push(1n);
			op = new Gtxnsa(["ApplicationArgs", "10"], 1, interpreter);
			expectRuntimeError(() => op.execute(stack), RUNTIME_ERRORS.TEAL.INDEX_OUT_OF_BOUND);
		});

		it("Gtxns: should panic if transaction index is out of bounds", function () {
			stack.push(5n); // we only have 2 transactions in group
			const op = new Gtxnsa(["ApplicationArgs", "1"], 1, interpreter);
			expectRuntimeError(() => op.execute(stack), RUNTIME_ERRORS.TEAL.INDEX_OUT_OF_BOUND);
		});
	});

	describe("min_balance", function () {
		useFixture("asa-check");
		const stack = new Stack<StackElem>();

		// setup 1st account
		let elon: AccountStoreI = new AccountStore(5e6, { addr: elonAddr, sk: new Uint8Array(0) });
		setDummyAccInfo(elon);

		// setup 2nd account (to be used as Txn.Accounts[A])
		const john = new AccountStore(5e6, { addr: johnAddr, sk: new Uint8Array(0) });
		setDummyAccInfo(john);

		let interpreter: Interpreter;
		before(function () {
			interpreter = new Interpreter();
			interpreter.runtime = new Runtime([elon, john]);
			interpreter.runtime.ctx.tx.snd = Buffer.from(decodeAddress(elonAddr).publicKey);

			// 'apat': app accounts array
			interpreter.runtime.ctx.tx.apat = [
				decodeAddress(johnAddr).publicKey,
				decodeAddress(generateAccount().addr).publicKey, // random account
			].map(Buffer.from);
		});

		it("should push correct account minimum balance", function () {
			let op = new MinBalance([], 1, interpreter);
			stack.push(0n); // push sender id

			op.execute(stack);
			let top = stack.pop();
			assert.equal(top, BigInt(ALGORAND_ACCOUNT_MIN_BALANCE));

			op = new MinBalance([], 1, interpreter);
			stack.push(1n); // push sender id

			op.execute(stack);
			top = stack.pop();
			assert.equal(top, BigInt(ALGORAND_ACCOUNT_MIN_BALANCE));
		});

		it("should push raised min_balance to stack after creating asset", function () {
			interpreter.runtime.deployASA("gold", { creator: { ...elon.account, name: "elon" } }); // create asset
			elon = interpreter.runtime.getAccount(elon.address); // sync

			const op = new MinBalance([], 1, interpreter);
			stack.push(0n); // push sender index

			op.execute(stack);
			const top = stack.pop();
			assert.equal(top, BigInt(ALGORAND_ACCOUNT_MIN_BALANCE + ASSET_CREATION_FEE));
		});

		it("should panic if account does not exist", function () {
			interpreter.runtime.ctx.tx.apat = [
				decodeAddress(johnAddr).publicKey,
				decodeAddress(generateAccount().addr).publicKey, // random account
			].map(Buffer.from);

			const op = new MinBalance([], 1, interpreter);
			stack.push(2n);

			expectRuntimeError(
				() => op.execute(stack),
				RUNTIME_ERRORS.GENERAL.ACCOUNT_DOES_NOT_EXIST
			);
		});

		it("should throw index out of bound error", function () {
			const op = new Balance([], 1, interpreter);
			stack.push(8n);

			expectRuntimeError(() => op.execute(stack), RUNTIME_ERRORS.TEAL.INDEX_OUT_OF_BOUND);
		});
	});

	describe("Shared data between contracts opcode(gload, gloads, gloadss)", function () {
		let stack: Stack<StackElem>;
		let interpreter: Interpreter;

		this.beforeAll(function () {
			interpreter = new Interpreter();
			interpreter.runtime = new Runtime([]);
			interpreter.tealVersion = MaxTEALVersion;
			interpreter.runtime.ctx.tx = TXN_OBJ;
			interpreter.runtime.ctx.sharedScratchSpace = new Map<number, StackElem[]>();
			interpreter.runtime.ctx.sharedScratchSpace.set(0, [12n, 2n, 0n]);
			interpreter.runtime.ctx.sharedScratchSpace.set(2, [12n, 2n, 0n, 1n]);
		});

		this.beforeEach(function () {
			stack = new Stack<StackElem>();
		});

		describe("gload opcode", function () {
			it("should push value from ith tx in shared scratch space(gload)", function () {
				const op = new Gload(["0", "1"], 1, interpreter);

				op.execute(stack);
				const top = stack.pop();

				assert.equal(top, 2n);
			});

			it("should throw error if tx doesn't exist(gload)", function () {
				let op = new Gload(["1", "1"], 1, interpreter);

				expectRuntimeError(() => op.execute(stack), RUNTIME_ERRORS.TEAL.SCRATCH_EXIST_ERROR);

				op = new Gload(["1", "3"], 1, interpreter);

				expectRuntimeError(() => op.execute(stack), RUNTIME_ERRORS.TEAL.SCRATCH_EXIST_ERROR);
			});

			it("should throw error if value doesn't exist in stack elem array(gload)", function () {
				const op = new Gload(["2", "5"], 1, interpreter);

				expectRuntimeError(() => op.execute(stack), RUNTIME_ERRORS.TEAL.INDEX_OUT_OF_BOUND);
			});
		});

		describe("gloads opcode", function () {
			it("should push value from ith tx in shared scratch space(gloads)", function () {
				const op = new Gloads(["1"], 1, interpreter);
				stack.push(0n);

				op.execute(stack);
				const top = stack.pop();

				assert.equal(top, 2n);
			});

			it("should throw error if tx doesn't exist(gloads)", function () {
				let op = new Gloads(["1"], 1, interpreter);
				stack.push(1n);

				expectRuntimeError(() => op.execute(stack), RUNTIME_ERRORS.TEAL.SCRATCH_EXIST_ERROR);

				op = new Gloads(["3"], 1, interpreter);
				stack.push(1n);

				expectRuntimeError(() => op.execute(stack), RUNTIME_ERRORS.TEAL.SCRATCH_EXIST_ERROR);
			});

			it("should throw error if value doesn't exist in stack elem array(gloads)", function () {
				const op = new Gloads(["5"], 1, interpreter);
				stack.push(2n);

				expectRuntimeError(() => op.execute(stack), RUNTIME_ERRORS.TEAL.INDEX_OUT_OF_BOUND);
			});
		});

		describe("gloadss opcode(TEAL v6)", function () {
			it("should push value from ith tx in shared scratch space(gloadss)", function () {
				const op = new Gloadss([], 1, interpreter);
				stack.push(0n); // transaction 0th
				stack.push(1n); // scratch space 1st

				op.execute(stack);
				const top = stack.pop();

				assert.equal(top, 2n);
			});

			it("should throw error if tx doesn't exist(gloadss)", function () {
				let op = new Gloadss([], 1, interpreter);
				stack.push(1n);
				stack.push(1n);

				expectRuntimeError(() => op.execute(stack), RUNTIME_ERRORS.TEAL.SCRATCH_EXIST_ERROR);

				op = new Gloadss([], 1, interpreter);
				stack.push(3n);
				stack.push(1n);

				expectRuntimeError(() => op.execute(stack), RUNTIME_ERRORS.TEAL.SCRATCH_EXIST_ERROR);
			});

			it("should throw error if value doesn't exist in stack elem array(gloadss)", function () {
				const op = new Gloadss([], 1, interpreter);
				stack.push(2n); // transaction id
				stack.push(5n); // scratch id

				expectRuntimeError(() => op.execute(stack), RUNTIME_ERRORS.TEAL.INDEX_OUT_OF_BOUND);
			});
		});
	});

	describe("TEALv4: Byteslice Arithmetic Ops", function () {
		const hexToByte = (hex: string): Uint8Array => {
			const [string, encoding] = getEncoding([hex], 0);
			return Uint8Array.from(convertToBuffer(string, encoding));
		};

		describe("ByteAdd", function () {
			const stack = new Stack<StackElem>();

			// hex values are taken from go-algorand tests
			// https://github.com/algorand/go-algorand/blob/master/data/transactions/logic/eval_test.go
			it("should return correct addition of two unit64", function () {
				stack.push(hexToByte("0x01"));
				stack.push(hexToByte("0x01"));
				let op = new ByteAdd([], 0);
				op.execute(stack);
				assert.deepEqual(stack.pop(), hexToByte("0x02"));

				stack.push(hexToByte("0x01FF"));
				stack.push(hexToByte("0x01"));
				op = new ByteAdd([], 0);
				op.execute(stack);
				assert.deepEqual(stack.pop(), hexToByte("0x0200"));

				stack.push(hexToByte("0x01234576"));
				stack.push(hexToByte("0x01ffffffffffffff"));
				op = new ByteAdd([], 0);
				op.execute(stack);
				assert.deepEqual(stack.pop(), new Uint8Array([2, 0, 0, 0, 1, 35, 69, 117]));

				// u256 + u256
				stack.push(
					hexToByte("0x0123457601234576012345760123457601234576012345760123457601234576")
				);
				stack.push(
					hexToByte("0x01ffffffffffffff01ffffffffffffff01234576012345760123457601234576")
				);
				op = new ByteAdd([], 0);
				op.execute(stack);
				assert.deepEqual(
					stack.pop(),
					new Uint8Array([
						3, 35, 69, 118, 1, 35, 69, 117, 3, 35, 69, 118, 1, 35, 69, 117, 2, 70, 138, 236, 2,
						70, 138, 236, 2, 70, 138, 236, 2, 70, 138, 236,
					])
				);

				// "A" + "" == "A"
				stack.push(parsing.stringToBytes("A"));
				stack.push(parsing.stringToBytes(""));
				op = new ByteAdd([], 0);
				op.execute(stack);
				assert.deepEqual(stack.pop(), parsing.stringToBytes("A"));
			});

			it("should accept output of > 64 bytes", function () {
				let str = "";
				for (let i = 0; i < 64; i++) {
					str += "ff";
				} // ff repeated 64 times

				stack.push(hexToByte("0x" + str));
				stack.push(hexToByte("0x10"));
				const op = new ByteAdd([], 0);
				assert.doesNotThrow(() => op.execute(stack));
				const top = stack.pop() as Uint8Array;
				assert.isAbove(top.length, 64); // output array is of 65 bytes (because o/p length is limited to 128 bytes)
			});

			it("should throw error with ByteAdd if input > 64 bytes", function () {
				let str = "";
				for (let i = 0; i < 65; i++) {
					str += "ff";
				} // ff repeated "65" times

				stack.push(hexToByte("0x" + str));
				stack.push(hexToByte("0x10"));
				const op = new ByteAdd([], 0);
				expectRuntimeError(() => op.execute(stack), RUNTIME_ERRORS.TEAL.BYTES_LEN_EXCEEDED);
			});

			it(
				"should throw error with ByteAdd if stack is below min length",
				execExpectError(
					stack,
					[hexToByte("0x10")],
					new ByteAdd([], 0),
					RUNTIME_ERRORS.TEAL.ASSERT_STACK_LENGTH
				)
			);

			it(
				"should throw error if ByteAdd is used with int",
				execExpectError(stack, [1n, 2n], new ByteAdd([], 0), RUNTIME_ERRORS.TEAL.INVALID_TYPE)
			);

			it("Should calculate correct cost", function () {
				stack.push(hexToByte("0x01"));
				stack.push(hexToByte("0x01"));
				const op = new ByteAdd([], 0);
				assert.equal(10, op.execute(stack));
			});
		});

		describe("ByteSub", function () {
			const stack = new Stack<StackElem>();

			it("should return correct subtraction of two byte arrays", function () {
				stack.push(hexToByte("0x01"));
				stack.push(hexToByte("0x01"));
				let op = new ByteSub([], 0);
				op.execute(stack);
				assert.deepEqual(stack.pop(), parsing.stringToBytes("")); // Byte ""

				stack.push(hexToByte("0x0200"));
				stack.push(hexToByte("0x01"));
				op = new ByteSub([], 0);
				op.execute(stack);
				assert.deepEqual(stack.pop(), hexToByte("0x01FF"));

				// returns are smallest possible
				stack.push(hexToByte("0x0100"));
				stack.push(hexToByte("0x01"));
				op = new ByteSub([], 0);
				op.execute(stack);
				assert.deepEqual(stack.pop(), hexToByte("0xFF"));

				stack.push(hexToByte("0x0ffff1234576"));
				stack.push(hexToByte("0x1202"));
				op = new ByteSub([], 0);
				op.execute(stack);
				assert.deepEqual(stack.pop(), new Uint8Array([15, 255, 241, 35, 51, 116]));

				// big num
				stack.push(
					hexToByte("0x0123457601234576012345760123457601234576012345760123457601234576")
				);
				stack.push(hexToByte("0xffffff01ffffffffffffff01234576012345760123457601234576"));
				op = new ByteSub([], 0);
				op.execute(stack);
				assert.deepEqual(
					stack.pop(),
					new Uint8Array([
						1, 35, 69, 118, 0, 35, 69, 118, 255, 35, 69, 118, 1, 35, 69, 119, 0, 0, 0, 0, 0, 0,
						0, 0, 0, 0, 0, 0, 0, 0, 0, 0,
					])
				);
			});

			it("should panic on underflow", function () {
				stack.push(hexToByte("0x01"));
				stack.push(hexToByte("0x02"));
				const op = new ByteSub([], 0);
				expectRuntimeError(() => op.execute(stack), RUNTIME_ERRORS.TEAL.UINT64_UNDERFLOW);
			});

			it(
				"should throw error with ByteSub if stack is below min length",
				execExpectError(
					stack,
					[hexToByte("0x10")],
					new ByteAdd([], 0),
					RUNTIME_ERRORS.TEAL.ASSERT_STACK_LENGTH
				)
			);

			it(
				"should throw error if ByteSub is used with int",
				execExpectError(stack, [1n, 2n], new ByteSub([], 0), RUNTIME_ERRORS.TEAL.INVALID_TYPE)
			);

			it("Should calculate correct cost", function () {
				stack.push(hexToByte("0x01"));
				stack.push(hexToByte("0x01"));
				const op = new ByteSub([], 0);
				assert.equal(10, op.execute(stack));
			});
		});

		describe("ByteMul", function () {
			const stack = new Stack<StackElem>();

			it("should return correct multiplication of two byte arrays", function () {
				stack.push(hexToByte("0x10"));
				stack.push(hexToByte("0x10"));
				let op = new ByteMul([], 0);
				op.execute(stack);
				assert.deepEqual(stack.pop(), hexToByte("0x0100"));

				stack.push(hexToByte("0x100000000000"));
				stack.push(hexToByte("0x00"));
				op = new ByteMul([], 0);
				op.execute(stack);
				assert.deepEqual(stack.pop(), parsing.stringToBytes(""));

				// "A" * "" === ""
				stack.push(parsing.stringToBytes("A"));
				stack.push(parsing.stringToBytes(""));
				op = new ByteMul([], 0);
				op.execute(stack);
				assert.deepEqual(stack.pop(), parsing.stringToBytes(""));

				// u256*u256
				stack.push(
					hexToByte("0xa123457601234576012345760123457601234576012345760123457601234576")
				);
				stack.push(
					hexToByte("0xf123457601234576012345760123457601234576012345760123457601234576")
				);
				op = new ByteMul([], 0);
				op.execute(stack);
				assert.deepEqual(
					stack.pop(),
					new Uint8Array([
						151, 200, 103, 239, 94, 230, 133, 186, 92, 4, 163, 133, 89, 34, 193, 80, 86, 64,
						223, 27, 83, 94, 252, 230, 80, 125, 26, 177, 77, 155, 56, 124, 72, 239, 162, 240,
						235, 209, 133, 37, 238, 179, 103, 90, 241, 149, 73, 143, 244, 119, 43, 196, 247, 89,
						13, 249, 250, 58, 240, 46, 253, 28, 210, 100,
					])
				);
			});

			it("Should calculate correct cost", function () {
				stack.push(hexToByte("0x01"));
				stack.push(hexToByte("0x01"));
				const op = new ByteMul([], 0);
				assert.equal(20, op.execute(stack));
			});

			// rest of tests for all opcodes are common, which should be covered by b+, b-
		});

		describe("ByteDiv", function () {
			const stack = new Stack<StackElem>();

			it("should return correct division of two byte arrays", function () {
				stack.push(hexToByte("0x01"));
				stack.push(hexToByte("0x01"));
				let op = new ByteDiv([], 0);
				op.execute(stack);
				assert.deepEqual(stack.pop(), hexToByte("0x01"));

				// "A" / "A" === "1"
				stack.push(parsing.stringToBytes("A"));
				stack.push(parsing.stringToBytes("A"));
				op = new ByteDiv([], 0);
				op.execute(stack);
				assert.deepEqual(stack.pop(), hexToByte("0x01"));

				// u256 / u128
				stack.push(
					hexToByte("0xa123457601234576012345760123457601234576012345760123457601234576")
				);
				stack.push(hexToByte("0x34576012345760123457601234576312"));
				op = new ByteDiv([], 0);
				op.execute(stack);
				assert.deepEqual(
					stack.pop(),
					new Uint8Array([
						3, 20, 30, 232, 85, 184, 244, 125, 170, 92, 127, 59, 140, 137, 168, 211, 37,
					])
				);
			});

			it("should panic if B == 0", function () {
				stack.push(hexToByte("0x01"));
				stack.push(hexToByte("0x00"));
				const op = new ByteDiv([], 0);
				expectRuntimeError(() => op.execute(stack), RUNTIME_ERRORS.TEAL.ZERO_DIV);
			});

			it("Should calculate correct cost", function () {
				stack.push(hexToByte("0x01"));
				stack.push(hexToByte("0x01"));
				const op = new ByteDiv([], 0);
				assert.equal(20, op.execute(stack));
			});
		});

		describe("ByteMod", function () {
			const stack = new Stack<StackElem>();

			it("should return correct modulo of two byte arrays", function () {
				stack.push(hexToByte("0x10"));
				stack.push(hexToByte("0x07"));
				let op = new ByteMod([], 0);
				op.execute(stack);
				assert.deepEqual(stack.pop(), hexToByte("0x02"));

				// "A" % "A" === ""
				stack.push(parsing.stringToBytes("A"));
				stack.push(parsing.stringToBytes("A"));
				op = new ByteMod([], 0);
				op.execute(stack);
				assert.deepEqual(stack.pop(), parsing.stringToBytes(""));

				// u256 % u128
				stack.push(
					hexToByte("0xa123457601234576012345760123457601234576012345760123457601234576")
				);
				stack.push(hexToByte("0x34576012345760123457601234576312"));
				op = new ByteMod([], 0);
				op.execute(stack);
				assert.deepEqual(
					stack.pop(),
					new Uint8Array([
						1, 202, 148, 236, 225, 10, 151, 2, 64, 208, 240, 122, 196, 10, 29, 220,
					])
				);
			});

			it("should panic if B == 0", function () {
				stack.push(hexToByte("0x01"));
				stack.push(hexToByte("0x00"));
				const op = new ByteMod([], 0);
				expectRuntimeError(() => op.execute(stack), RUNTIME_ERRORS.TEAL.ZERO_DIV);
			});

			it("Should calculate correct cost", function () {
				stack.push(hexToByte("0x01"));
				stack.push(hexToByte("0x01"));
				const op = new ByteMod([], 0);
				assert.equal(20, op.execute(stack));
			});
		});

		describe("ByteLessThan", function () {
			const stack = new Stack<StackElem>();

			it("should push 0/1 depending on value of two byte arrays for bytelessthan", function () {
				// A < B
				stack.push(parsing.stringToBytes("A"));
				stack.push(parsing.stringToBytes("B"));
				let op = new ByteLessThan([], 0);
				op.execute(stack);
				assert.deepEqual(stack.pop(), 1n);

				// B is not less than A
				stack.push(parsing.stringToBytes("B"));
				stack.push(parsing.stringToBytes("A"));
				op = new ByteLessThan([], 0);
				op.execute(stack);
				assert.deepEqual(stack.pop(), 0n);

				// A is not less than A
				stack.push(parsing.stringToBytes("A"));
				stack.push(parsing.stringToBytes("A"));
				op = new ByteLessThan([], 0);
				op.execute(stack);
				assert.deepEqual(stack.pop(), 0n);
			});
		});

		describe("ByteGreaterThan", function () {
			const stack = new Stack<StackElem>();

			it("should push 0/1 depending on value of two byte arrays for ByteGreaterThan", function () {
				// A is not greator B
				stack.push(parsing.stringToBytes("A"));
				stack.push(parsing.stringToBytes("B"));
				let op = new ByteGreaterThan([], 0);
				op.execute(stack);
				assert.deepEqual(stack.pop(), 0n);

				// B > A
				stack.push(parsing.stringToBytes("B"));
				stack.push(parsing.stringToBytes("A"));
				op = new ByteGreaterThan([], 0);
				op.execute(stack);
				assert.deepEqual(stack.pop(), 1n);

				// A is not greator than A
				stack.push(parsing.stringToBytes("A"));
				stack.push(parsing.stringToBytes("A"));
				op = new ByteGreaterThan([], 0);
				op.execute(stack);
				assert.deepEqual(stack.pop(), 0n);
			});
		});

		describe("ByteLessThanEqualTo", function () {
			const stack = new Stack<StackElem>();

			it("should push 0/1 depending on value of two byte arrays for ByteLessThanEqualTo", function () {
				// A is <= B
				stack.push(parsing.stringToBytes("A"));
				stack.push(parsing.stringToBytes("B"));
				let op = new ByteLessThanEqualTo([], 0);
				op.execute(stack);
				assert.deepEqual(stack.pop(), 1n);

				// B is not lessthan or equal to A
				stack.push(parsing.stringToBytes("B"));
				stack.push(parsing.stringToBytes("A"));
				op = new ByteLessThanEqualTo([], 0);
				op.execute(stack);
				assert.deepEqual(stack.pop(), 0n);

				// A is <= A
				stack.push(parsing.stringToBytes("A"));
				stack.push(parsing.stringToBytes("A"));
				op = new ByteLessThanEqualTo([], 0);
				op.execute(stack);
				assert.deepEqual(stack.pop(), 1n);
			});
		});

		describe("ByteGreaterThanEqualTo", function () {
			const stack = new Stack<StackElem>();

			it("should push 0/1 depending on value of two byte arrays for ByteGreaterThanEqualTo", function () {
				// A is not >= B
				stack.push(parsing.stringToBytes("A"));
				stack.push(parsing.stringToBytes("B"));
				let op = new ByteGreaterThanEqualTo([], 0);
				op.execute(stack);
				assert.deepEqual(stack.pop(), 0n);

				// B is >= A
				stack.push(parsing.stringToBytes("B"));
				stack.push(parsing.stringToBytes("A"));
				op = new ByteGreaterThanEqualTo([], 0);
				op.execute(stack);
				assert.deepEqual(stack.pop(), 1n);

				// A is >= A
				stack.push(parsing.stringToBytes("A"));
				stack.push(parsing.stringToBytes("A"));
				op = new ByteGreaterThanEqualTo([], 0);
				op.execute(stack);
				assert.deepEqual(stack.pop(), 1n);
			});
		});

		describe("ByteEqualTo", function () {
			const stack = new Stack<StackElem>();

			it("should push 0/1 depending on value of two byte arrays for ByteEqualTo", function () {
				// A is not == B
				stack.push(parsing.stringToBytes("A"));
				stack.push(parsing.stringToBytes("B"));
				let op = new ByteEqualTo([], 0);
				op.execute(stack);
				assert.deepEqual(stack.pop(), 0n);

				// A == A
				stack.push(parsing.stringToBytes("A"));
				stack.push(parsing.stringToBytes("A"));
				op = new ByteEqualTo([], 0);
				op.execute(stack);
				assert.deepEqual(stack.pop(), 1n);

				// "" == ""
				stack.push(parsing.stringToBytes(""));
				stack.push(parsing.stringToBytes(""));
				op = new ByteEqualTo([], 0);
				op.execute(stack);
				assert.deepEqual(stack.pop(), 1n);
			});
		});

		describe("ByteNotEqualTo", function () {
			const stack = new Stack<StackElem>();

			it("should push 0/1 depending on value of two byte arrays for ByteNotEqualTo", function () {
				// A is not == B
				stack.push(parsing.stringToBytes("A"));
				stack.push(parsing.stringToBytes("B"));
				let op = new ByteNotEqualTo([], 0);
				op.execute(stack);
				assert.deepEqual(stack.pop(), 1n);

				// A == A
				stack.push(parsing.stringToBytes("A"));
				stack.push(parsing.stringToBytes("A"));
				op = new ByteNotEqualTo([], 0);
				op.execute(stack);
				assert.deepEqual(stack.pop(), 0n);

				// "" !== ""
				stack.push(parsing.stringToBytes(""));
				stack.push(parsing.stringToBytes(""));
				op = new ByteNotEqualTo([], 0);
				op.execute(stack);
				assert.deepEqual(stack.pop(), 0n);
			});
		});

		describe("ByteBitwiseOr", function () {
			const stack = new Stack<StackElem>();

			it("should push OR of two byte arrays for ByteBitwiseOr", function () {
				stack.push(hexToByte("0x11"));
				stack.push(hexToByte("0x10"));
				let op = new ByteBitwiseOr([], 0);
				op.execute(stack);
				assert.deepEqual(stack.pop(), hexToByte("0x11"));

				stack.push(hexToByte("0x01"));
				stack.push(hexToByte("0x10"));
				op = new ByteBitwiseOr([], 0);
				op.execute(stack);
				assert.deepEqual(stack.pop(), hexToByte("0x11"));

				stack.push(hexToByte("0x0201"));
				stack.push(hexToByte("0x10f1"));
				op = new ByteBitwiseOr([], 0);
				op.execute(stack);
				assert.deepEqual(stack.pop(), hexToByte("0x12f1"));

				stack.push(hexToByte("0x0001"));
				stack.push(hexToByte("0x00f1"));
				op = new ByteBitwiseOr([], 0);
				op.execute(stack);
				assert.deepEqual(stack.pop(), hexToByte("0x00f1"));
			});

			it("Should calculate correct cost", function () {
				stack.push(hexToByte("0x01"));
				stack.push(hexToByte("0x01"));
				const op = new ByteBitwiseOr([], 0);
				assert.equal(6, op.execute(stack));
			});
		});

		describe("ByteBitwiseAnd", function () {
			const stack = new Stack<StackElem>();

			it("should push AND of two byte arrays for ByteBitwiseAnd", function () {
				stack.push(hexToByte("0x11"));
				stack.push(hexToByte("0x10"));
				let op = new ByteBitwiseAnd([], 0);
				op.execute(stack);
				assert.deepEqual(stack.pop(), hexToByte("0x10"));

				stack.push(hexToByte("0x01"));
				stack.push(hexToByte("0x10"));
				op = new ByteBitwiseAnd([], 0);
				op.execute(stack);
				assert.deepEqual(stack.pop(), hexToByte("0x00"));

				stack.push(hexToByte("0x0201"));
				stack.push(hexToByte("0x10f1"));
				op = new ByteBitwiseAnd([], 0);
				op.execute(stack);
				assert.deepEqual(stack.pop(), hexToByte("0x0001"));

				stack.push(hexToByte("0x01"));
				stack.push(hexToByte("0x00f1"));
				op = new ByteBitwiseAnd([], 0);
				op.execute(stack);
				assert.deepEqual(stack.pop(), hexToByte("0x0001"));

				stack.push(
					hexToByte("0x0123457601234576012345760123457601234576012345760123457601234576")
				);
				stack.push(
					hexToByte("0x01ffffffffffffff01ffffffffffffff01234576012345760123457601234576")
				);
				op = new ByteBitwiseAnd([], 0);
				op.execute(stack);
				assert.deepEqual(
					stack.pop(),
					new Uint8Array([
						1, 35, 69, 118, 1, 35, 69, 118, 1, 35, 69, 118, 1, 35, 69, 118, 1, 35, 69, 118, 1,
						35, 69, 118, 1, 35, 69, 118, 1, 35, 69, 118,
					])
				);
			});

			it("Should calculate correct cost", function () {
				stack.push(hexToByte("0x01"));
				stack.push(hexToByte("0x01"));
				const op = new ByteBitwiseAnd([], 0);
				assert.equal(6, op.execute(stack));
			});
		});

		describe("ByteBitwiseXOR", function () {
			const stack = new Stack<StackElem>();

			it("should push XOR of two byte arrays for ByteBitwiseXOR", function () {
				stack.push(hexToByte("0x11"));
				stack.push(hexToByte("0x10"));
				let op = new ByteBitwiseXor([], 0);
				op.execute(stack);
				assert.deepEqual(stack.pop(), hexToByte("0x01"));

				stack.push(hexToByte("0x01"));
				stack.push(hexToByte("0x10"));
				op = new ByteBitwiseXor([], 0);
				op.execute(stack);
				assert.deepEqual(stack.pop(), hexToByte("0x11"));

				stack.push(hexToByte("0x0201"));
				stack.push(hexToByte("0x10f1"));
				op = new ByteBitwiseXor([], 0);
				op.execute(stack);
				assert.deepEqual(stack.pop(), hexToByte("0x12f0"));

				stack.push(hexToByte("0x0001"));
				stack.push(hexToByte("0xf1"));
				op = new ByteBitwiseXor([], 0);
				op.execute(stack);
				assert.deepEqual(stack.pop(), hexToByte("0x00f0"));

				stack.push(
					hexToByte("0x123457601234576012345760123457601234576012345760123457601234576a")
				);
				stack.push(
					hexToByte("0xf123457601234576012345760123457601234576012345760123457601234576")
				);
				op = new ByteBitwiseXor([], 0);
				op.execute(stack);
				assert.deepEqual(
					stack.pop(),
					new Uint8Array([
						227, 23, 18, 22, 19, 23, 18, 22, 19, 23, 18, 22, 19, 23, 18, 22, 19, 23, 18, 22, 19,
						23, 18, 22, 19, 23, 18, 22, 19, 23, 18, 28,
					])
				);
			});

			it("Should calculate correct cost", function () {
				stack.push(hexToByte("0x01"));
				stack.push(hexToByte("0x01"));
				const op = new ByteBitwiseXor([], 0);
				assert.equal(6, op.execute(stack));
			});
		});

		describe("ByteBitwiseInvert", function () {
			const stack = new Stack<StackElem>();

			it("should push bitwise invert of byte array", function () {
				stack.push(hexToByte("0x0001"));
				let op = new ByteBitwiseInvert([], 0);
				op.execute(stack);
				assert.deepEqual(stack.pop(), hexToByte("0xfffe"));

				stack.push(hexToByte("0x"));
				op = new ByteBitwiseInvert([], 0);
				op.execute(stack);
				assert.deepEqual(stack.pop(), hexToByte("0x"));

				stack.push(hexToByte("0xf001"));
				op = new ByteBitwiseInvert([], 0);
				op.execute(stack);
				assert.deepEqual(stack.pop(), hexToByte("0x0ffe"));

				stack.push(
					hexToByte("0xa123457601234576012345760123457601234576012345760123457601234576")
				);
				op = new ByteBitwiseInvert([], 0);
				op.execute(stack);
				assert.deepEqual(
					stack.pop(),
					new Uint8Array([
						94, 220, 186, 137, 254, 220, 186, 137, 254, 220, 186, 137, 254, 220, 186, 137, 254,
						220, 186, 137, 254, 220, 186, 137, 254, 220, 186, 137, 254, 220, 186, 137,
					])
				);
			});

			it("Should calculate correct cost", function () {
				stack.push(hexToByte("0x01"));
				stack.push(hexToByte("0x01"));
				const op = new ByteBitwiseInvert([], 0);
				assert.equal(4, op.execute(stack));
			});
		});

		describe("ByteZero", function () {
			const stack = new Stack<StackElem>();

			it("should push zero byte array to stack", function () {
				stack.push(3n);
				let op = new ByteZero([], 0);
				op.execute(stack);
				assert.deepEqual(stack.pop(), hexToByte("0x000000"));

				stack.push(33n);
				op = new ByteZero([], 0);
				op.execute(stack);
				assert.deepEqual(
					stack.pop(),
					hexToByte("0x000000000000000000000000000000000000000000000000000000000000000000")
				);
			});

			it("should fail if len > 4096", function () {
				stack.push(4097n);
				let op = new ByteZero([], 0);
				expectRuntimeError(() => op.execute(stack), RUNTIME_ERRORS.TEAL.BYTES_LEN_EXCEEDED);

				stack.push(4096n);
				op = new ByteZero([], 0);
				assert.doesNotThrow(() => op.execute(stack));
			});
		});
	});

	describe("Tealv4: Additional mathematical opcodes", function () {
		const stack = new Stack<StackElem>();

		it("divmodw", function () {
			stack.push(0n);
			stack.push(500n);
			stack.push(0n);
			stack.push(10n);

			const op = new DivModw([], 1);
			op.execute(stack);

			assert.equal(stack.pop(), 0n);
			assert.equal(stack.pop(), 0n);
			assert.equal(stack.pop(), 50n);
			assert.equal(stack.pop(), 0n);

			stack.push(MAX_UINT64);
			stack.push(MAX_UINT64);
			stack.push(0n);
			stack.push(1n);

			op.execute(stack);

			assert.equal(stack.pop(), 0n);
			assert.equal(stack.pop(), 0n);
			assert.equal(stack.pop(), MAX_UINT64);
			assert.equal(stack.pop(), MAX_UINT64);

			stack.push(MAX_UINT64);
			stack.push(5n);
			stack.push(MAX_UINT64);
			stack.push(0n);

			op.execute(stack);

			assert.equal(stack.pop(), 5n);
			assert.equal(stack.pop(), 0n);
			assert.equal(stack.pop(), 1n);
			assert.equal(stack.pop(), 0n);
		});

		it("exp", function () {
			stack.push(2n);
			stack.push(5n);
			const op = new Exp([], 1);

			op.execute(stack);
			assert.equal(stack.pop(), 32n);

			stack.push(5n);
			stack.push(0n);

			op.execute(stack);
			assert.equal(stack.pop(), 1n);

			stack.push(0n);
			stack.push(1n);

			op.execute(stack);
			assert.equal(stack.pop(), 0n);

			stack.push(2n);
			stack.push(63n);

			op.execute(stack);
			assert.equal(stack.pop(), 2n ** 63n);

			stack.push(2n);
			stack.push(64n);

			expectRuntimeError(() => op.execute(stack), RUNTIME_ERRORS.TEAL.UINT64_OVERFLOW);

			stack.push(0n);
			stack.push(0n);

			expectRuntimeError(() => op.execute(stack), RUNTIME_ERRORS.TEAL.EXP_ERROR);

			stack.push(2n);
			stack.push(66n);

			expectRuntimeError(() => op.execute(stack), RUNTIME_ERRORS.TEAL.UINT64_OVERFLOW);
		});

		it("expw", function () {
			stack.push(2n);
			stack.push(66n);
			const op = new Expw([], 1);

			op.execute(stack);
			const res = 2n ** 66n;
			const low = res & MAX_UINT64;
			const high = res >> BigInt("64");

			assert.equal(stack.pop(), low);
			assert.equal(stack.pop(), high);

			stack.push(5n);
			stack.push(0n);

			op.execute(stack);
			assert.equal(stack.pop(), 1n);

			stack.push(0n);
			stack.push(0n);

			expectRuntimeError(() => op.execute(stack), RUNTIME_ERRORS.TEAL.EXP_ERROR);

			stack.push(2n);
			stack.push(128n);

			expectRuntimeError(() => op.execute(stack), RUNTIME_ERRORS.TEAL.UINT128_OVERFLOW);
		});

		it("shl", function () {
			stack.push(0n);
			stack.push(20n);

			let exp = 0n << 20n;
			const op = new Shl([], 1);
			op.execute(stack);

			assert.equal(stack.pop(), exp);

			stack.push(5n);
			stack.push(21n);

			exp = 5n << 21n;
			op.execute(stack);

			assert.equal(stack.pop(), exp);
		});

		it("shr", function () {
			stack.push(0n);
			stack.push(20n);

			let exp = 0n >> 20n;
			const op = new Shr([], 1);
			op.execute(stack);
			assert.equal(stack.pop(), exp);

			stack.push(5n);
			stack.push(21n);
			exp = 5n >> 21n;
			op.execute(stack);
			assert.equal(stack.pop(), exp);
		});

		it("sqrt", function () {
			stack.push(5n);
			const op = new Sqrt([], 1);
			op.execute(stack);

			assert.equal(stack.pop(), 2n);

			stack.push(1024n);
			op.execute(stack);

			assert.equal(stack.pop(), 32n);

			stack.push(1023n);
			op.execute(stack);

			assert.equal(stack.pop(), 31n);
		});
	});

	describe("Tealv5: Extract opcodes", function () {
		const stack = new Stack<StackElem>();
		const longByte = parsing.stringToBytes("a".repeat(400));

		it("extract", function () {
			stack.push(new Uint8Array([12, 23, 3, 2, 23, 43, 43, 12]));
			let op = new Extract(["1", "3"], 1);
			op.execute(stack);

			assert.deepEqual(stack.pop(), new Uint8Array([23, 3, 2]));

			// If L is 0, then extract to the end of the string.
			stack.push(new Uint8Array([12, 23, 2, 4]));
			op = new Extract(["1", "0"], 1);
			op.execute(stack);

			assert.deepEqual(stack.pop(), new Uint8Array([23, 2, 4]));

			// big bytes(length = 400)
			stack.push(longByte);
			op = new Extract(["300", "10"], 1);
			op.execute(stack);

			assert.deepEqual(stack.pop(), parsing.stringToBytes("a".repeat(10)));

			stack.push(new Uint8Array([12, 23]));
			op = new Extract(["1", "10"], 1);

			// If S or S+L is larger than the array length, the program fails
			expectRuntimeError(() => op.execute(stack), RUNTIME_ERRORS.TEAL.EXTRACT_RANGE_ERROR);

			stack.push(new Uint8Array([12, 23]));
			op = new Extract(["111", "1"], 1);
			expectRuntimeError(() => op.execute(stack), RUNTIME_ERRORS.TEAL.EXTRACT_RANGE_ERROR);
		});

		it("extract3", function () {
			const op = new Extract3([], 1);

			stack.push(new Uint8Array([12, 23, 3, 2, 23, 43, 43, 12]));
			stack.push(1n);
			stack.push(3n);
			op.execute(stack);
			assert.deepEqual(stack.pop(), new Uint8Array([23, 3, 2]));

			stack.push(longByte);
			stack.push(300n);
			stack.push(10n);
			op.execute(stack);
			assert.deepEqual(stack.pop(), parsing.stringToBytes("a".repeat(10)));

			stack.push(new Uint8Array([12, 23]));
			stack.push(1n);
			stack.push(10n);
			expectRuntimeError(() => op.execute(stack), RUNTIME_ERRORS.TEAL.EXTRACT_RANGE_ERROR);
		});

		it("extract_uint16", function () {
			const op = new ExtractUint16([], 1);
			let expected: bigint;

			stack.push(new Uint8Array([1, 2, 3, 4, 5]));
			stack.push(2n);
			op.execute(stack);
			expected = bigEndianBytesToBigInt(new Uint8Array([3, 4]));
			assert.equal(stack.pop(), expected);

			// long byte
			stack.push(longByte);
			stack.push(300n);
			op.execute(stack);
			expected = bigEndianBytesToBigInt(new Uint8Array([97, 97]));
			assert.equal(stack.pop(), expected);

			// throw error
			stack.push(new Uint8Array([1, 2, 3, 4, 5]));
			stack.push(4n);
			expectRuntimeError(() => op.execute(stack), RUNTIME_ERRORS.TEAL.EXTRACT_RANGE_ERROR);
		});

		it("extract_uint32", function () {
			const op = new ExtractUint32([], 1);
			let expected: bigint;

			stack.push(new Uint8Array([1, 2, 3, 4, 5]));
			stack.push(1n);
			op.execute(stack);
			expected = bigEndianBytesToBigInt(new Uint8Array([2, 3, 4, 5]));
			assert.equal(stack.pop(), expected);

			// long bytes
			stack.push(longByte);
			stack.push(300n);
			op.execute(stack);
			expected = bigEndianBytesToBigInt(new Uint8Array([97, 97, 97, 97]));
			assert.equal(stack.pop(), expected);

			// throw error
			stack.push(new Uint8Array([1, 2, 3, 4, 5]));
			stack.push(4n);
			expectRuntimeError(() => op.execute(stack), RUNTIME_ERRORS.TEAL.EXTRACT_RANGE_ERROR);
		});

		it("extract_uint64", function () {
			const op = new ExtractUint64([], 1);
			let expected: bigint;

			stack.push(new Uint8Array([1, 2, 3, 4, 5, 6, 7, 8, 9, 10]));
			stack.push(2n);
			op.execute(stack);
			expected = bigEndianBytesToBigInt(new Uint8Array([3, 4, 5, 6, 7, 8, 9, 10]));
			assert.equal(stack.pop(), expected);

			stack.push(longByte);
			stack.push(300n);
			op.execute(stack);
			expected = bigEndianBytesToBigInt(new Uint8Array([97, 97, 97, 97, 97, 97, 97, 97]));
			assert.equal(stack.pop(), expected);

			stack.push(new Uint8Array([1, 2, 3, 4, 5]));
			stack.push(8n);
			expectRuntimeError(() => op.execute(stack), RUNTIME_ERRORS.TEAL.EXTRACT_RANGE_ERROR);
		});
	});

	describe("Tealv5: ECDSA", function () {
		const stack = new Stack<StackElem>();
		const ec = new EC("secp256k1");
		const key = ec.genKeyPair();
		const pkX = key.getPublic().getX().toBuffer();
		const pkY = key.getPublic().getY().toBuffer();
		const msgHash = new Uint8Array([0, 1, 2, 3, 4, 5]);
		const signature = key.sign(msgHash);

		it("ecdsa_verify, should verify correct signature", function () {
			// push message
			stack.push(msgHash);
			// push signature
			stack.push(signature.r.toBuffer());
			stack.push(signature.s.toBuffer());
			// push public key
			stack.push(pkX);
			stack.push(pkY);

			const op = new EcdsaVerify(["0"], 1);
			op.execute(stack);

			assert.equal(stack.pop(), 1n);

			const r = signature.r.toBuffer();
			r[0] = ~r[0];
			stack.push(msgHash);
			stack.push(r);
			stack.push(signature.s.toBuffer());
			stack.push(pkX);
			stack.push(pkY);
			op.execute(stack);

			assert.equal(stack.pop(), 0n);

			const s = signature.r.toBuffer();
			s[0] = ~s[0];
			stack.push(msgHash);
			stack.push(signature.r.toBuffer());
			stack.push(s);
			stack.push(pkX);
			stack.push(pkY);
			op.execute(stack);

			assert.equal(stack.pop(), 0n);
		});

		it("ecdsa_verify, should not verify wrong signature", function () {
			// push message
			stack.push(msgHash);
			// push signature (signed by key)
			stack.push(signature.r.toBuffer());
			stack.push(signature.s.toBuffer());
			const wrongKey = ec.genKeyPair();
			// push public key(public key is wrong)
			stack.push(wrongKey.getPublic().getX().toBuffer());
			stack.push(wrongKey.getPublic().getY().toBuffer());

			const op = new EcdsaVerify(["0"], 1);
			op.execute(stack);

			assert.equal(stack.pop(), 0n);
		});

		it("ecdsa_verify, should throw error if curve is not supported", function () {
			stack.push(msgHash);
			stack.push(signature.r.toBuffer());
			stack.push(signature.s.toBuffer());
			stack.push(pkX);
			stack.push(pkY);

			const op = new EcdsaVerify(["2"], 1);
			expectRuntimeError(() => op.execute(stack), RUNTIME_ERRORS.TEAL.CURVE_NOT_SUPPORTED);
		});

		it("ecdsa_pk_decompress", function () {
			// https://bitcoin.stackexchange.com/questions/69315/how-are-compressed-pubkeys-generated
			// example taken from above link
			const compressed = "0250863AD64A87AE8A2FE83C1AF1A8403CB53F53E486D8511DAD8A04887E5B2352";
			stack.push(Buffer.from(compressed, "hex"));

			let op = new EcdsaPkDecompress(["0"], 1);
			op.execute(stack);

			assert.deepEqual(
				stack.pop(),
				Buffer.from("2CD470243453A299FA9E77237716103ABC11A1DF38855ED6F2EE187E9C582BA6", "hex")
			);
			assert.deepEqual(
				stack.pop(),
				Buffer.from("50863AD64A87AE8A2FE83C1AF1A8403CB53F53E486D8511DAD8A04887E5B2352", "hex")
			);

			stack.push(Buffer.from(compressed, "hex"));
			op = new EcdsaPkDecompress(["2"], 1);

			expectRuntimeError(() => op.execute(stack), RUNTIME_ERRORS.TEAL.CURVE_NOT_SUPPORTED);
		});

		it("ecdsa_pk_recover", function () {
			// push message
			stack.push(msgHash);
			// push recovery id
			stack.push(BigInt(signature.recoveryParam ?? 0n));
			// push signature
			stack.push(signature.r.toBuffer());
			stack.push(signature.s.toBuffer());

			let op = new EcdsaPkRecover(["0"], 1);
			op.execute(stack);

			assert.deepEqual(stack.pop(), pkY);
			assert.deepEqual(stack.pop(), pkX);

			stack.push(msgHash);
			stack.push(2n);
			stack.push(signature.r.toBuffer());
			stack.push(signature.s.toBuffer());
			op = new EcdsaPkRecover(["2"], 1);

			expectRuntimeError(() => op.execute(stack), RUNTIME_ERRORS.TEAL.CURVE_NOT_SUPPORTED);
		});

		it("Should calculate correct cost", function () {
			//EdcsaVerify
			stack.push(msgHash);
			stack.push(signature.r.toBuffer());
			stack.push(signature.s.toBuffer());
			stack.push(pkX);
			stack.push(pkY);
			let op = new EcdsaVerify(["0"], 1);
			assert.equal(1700, op.execute(stack));
			//EcdsaPkDecompress
			const compressed = "0250863AD64A87AE8A2FE83C1AF1A8403CB53F53E486D8511DAD8A04887E5B2352";
			stack.push(Buffer.from(compressed, "hex"));
			op = new EcdsaPkDecompress(["0"], 1);
			assert.equal(650, op.execute(stack));

			//EcdsaPkRecover
			stack.push(msgHash);
			stack.push(BigInt(signature.recoveryParam ?? 0n));
			stack.push(signature.r.toBuffer());
			stack.push(signature.s.toBuffer());
			op = new EcdsaPkRecover(["0"], 1);
			assert.equal(2000, op.execute(stack));
		});
	});

	describe("Tealv5: cover, uncover", function () {
		let stack: Stack<StackElem>;
		beforeEach(function () {
			stack = new Stack<StackElem>();
		});

		const push = (stack: Stack<StackElem>, n: number): void => {
			for (let i = 1; i <= n; ++i) {
				stack.push(BigInt(i));
			}
		};

		it("cover: move top to below N elements", function () {
			push(stack, 4);

			const op = new Cover(["2"], 1);
			// move top below 2 elements
			op.execute(stack);

			assert.equal(stack.pop(), 3n);
			assert.equal(stack.pop(), 2n);
			assert.equal(stack.pop(), 4n);
			assert.equal(stack.pop(), 1n);
		});
		it("cover: should throw error is length of stack is not enough", function () {
			push(stack, 4);

			const op = new Cover(["5"], 1);

			expectRuntimeError(() => op.execute(stack), RUNTIME_ERRORS.TEAL.ASSERT_STACK_LENGTH);
		});

		it("cover: n == 0", function () {
			push(stack, 4);

			const op = new Cover(["0"], 1);
			op.execute(stack);

			assert.equal(stack.pop(), 4n);
			assert.equal(stack.pop(), 3n);
			assert.equal(stack.pop(), 2n);
			assert.equal(stack.pop(), 1n);
		});

		it("cover: n == stack.length", function () {
			push(stack, 4);

			const op = new Cover(["4"], 1);

			expectRuntimeError(() => op.execute(stack), RUNTIME_ERRORS.TEAL.ASSERT_STACK_LENGTH);
		});

		it("uncover: n = 1", function () {
			push(stack, 4); // stack state = [1, 2, 3, 4]
			const op = new Uncover(["1"], 1);

			// move top to below 1 element
			op.execute(stack);

			// stack state = [1, 2, 4, 3]
			assert.equal(stack.length(), 4);

			assert.equal(stack.pop(), 3n);
			assert.equal(stack.pop(), 4n);
			assert.equal(stack.pop(), 2n);
			assert.equal(stack.pop(), 1n);
		});

		it("uncover: n = 0 - stack state should not change", function () {
			push(stack, 4); // stack state = [1, 2, 3, 4]

			const op = new Uncover(["0"], 1);
			op.execute(stack);

			// stack state = [1, 2, 3, 4]
			assert.equal(stack.length(), 4);

			assert.equal(stack.pop(), 4n);
			assert.equal(stack.pop(), 3n);
			assert.equal(stack.pop(), 2n);
			assert.equal(stack.pop(), 1n);
		});

		it("uncover: push bytes and apply 'uncover 1'", function () {
			push(stack, 3); // stack state = [1, 2, 3]
			stack.push(parsing.stringToBytes("Hello world")); // stack state = [1, 2, 3, "Hello world"]

			const op = new Uncover(["1"], 1);

			// move top to below 1 element
			op.execute(stack);

			// stack state = [1, 2, "Hello world", 3]
			assert.equal(stack.length(), 4);

			assert.equal(stack.pop(), 3n);
			assert.deepEqual(stack.pop(), parsing.stringToBytes("Hello world"));
			assert.equal(stack.pop(), 2n);
			assert.equal(stack.pop(), 1n);
		});

		it("uncover: move Nth value to top", function () {
			push(stack, 4); // stack state = [1, 2, 3, 4]

			const op = new Uncover(["3"], 1);
			// move top below 2 elements
			op.execute(stack);

			// stack state = [2, 3, 4, 1]
			assert.equal(stack.length(), 4);

			assert.equal(stack.pop(), 1n);
			assert.equal(stack.pop(), 4n);
			assert.equal(stack.pop(), 3n);
			assert.equal(stack.pop(), 2n);
		});

		it("uncover: should throw error is length of stack is not enough", function () {
			push(stack, 4);

			const op = new Uncover(["5"], 1);

			expectRuntimeError(() => op.execute(stack), RUNTIME_ERRORS.TEAL.ASSERT_STACK_LENGTH);
		});
	});

	describe("Tealv5: txnas, Gtxnas, gtxnsas, args, log", function () {
		const stack = new Stack<StackElem>();
		let interpreter: Interpreter;
		before(function () {
			interpreter = new Interpreter();
			interpreter.runtime = new Runtime([]);
			interpreter.runtime.ctx.tx = TXN_OBJ;
			interpreter.tealVersion = MaxTEALVersion; // set tealversion to latest (to support all tx fields)
			// a) 'apas' represents 'foreignAssets', b) 'apfa' represents 'foreignApps' (id's of foreign apps)
			// https://developer.algorand.org/docs/reference/transactions/
			const tx2 = { ...TXN_OBJ, fee: 2222, apas: [3033, 4044], apfa: [5005, 6006, 7077] };
			interpreter.runtime.ctx.gtxs = [TXN_OBJ, tx2];
		});

		describe("Txnas", function () {
			before(function () {
				interpreter.runtime.ctx.tx.type = "pay";
			});

			it("push addr from txn.Accounts to stack according to index", function () {
				// index 0 should push sender's address to stack
				stack.push(0n);
				let op = new Txnas(["Accounts"], 1, interpreter);
				op.execute(stack);

				const senderPk = Uint8Array.from(interpreter.runtime.ctx.tx.snd);
				assert.equal(1, stack.length());
				assert.deepEqual(senderPk, stack.pop());

				// should push Accounts[0] to stack
				stack.push(1n);
				op = new Txnas(["Accounts"], 1, interpreter);
				op.execute(stack);

				assert.equal(1, stack.length());
				assert.deepEqual(TXN_OBJ.apat[0], stack.pop());

				// should push Accounts[1] to stack
				stack.push(2n);
				op = new Txnas(["Accounts"], 1, interpreter);
				op.execute(stack);

				assert.equal(1, stack.length());
				assert.deepEqual(TXN_OBJ.apat[1], stack.pop());
			});

			it("push addr from 1st AppArg to stack", function () {
				stack.push(0n);
				const op = new Txnas(["ApplicationArgs"], 0, interpreter);
				op.execute(stack);

				assert.equal(1, stack.length());
				assert.deepEqual(TXN_OBJ.apaa[0], stack.pop());
			});
		});

		describe("Gtxnas", function () {
			before(function () {
				interpreter.runtime.ctx.tx.type = "pay";
			});

			it("push addr from 1st account of 2nd Txn in txGrp to stack", function () {
				// index 0 should push sender's address to stack from 1st tx
				stack.push(0n);
				let op = new Gtxnas(["0", "Accounts"], 1, interpreter);
				op.execute(stack);

				const senderPk = Uint8Array.from(interpreter.runtime.ctx.gtxs[0].snd);
				assert.equal(1, stack.length());
				assert.deepEqual(senderPk, stack.pop());

				// should push Accounts[0] to stack
				stack.push(1n);
				op = new Gtxnas(["0", "Accounts"], 1, interpreter);
				op.execute(stack);

				assert.equal(1, stack.length());
				assert.deepEqual(TXN_OBJ.apat[0], stack.pop());

				// should push Accounts[1] to stack
				stack.push(2n);
				op = new Gtxnas(["0", "Accounts"], 1, interpreter);
				op.execute(stack);

				assert.equal(1, stack.length());
				assert.deepEqual(TXN_OBJ.apat[1], stack.pop());
			});

			it("should throw error if field is not an array", function () {
				stack.push(0n);
				execExpectError(
					stack,
					[],
					new Gtxnas(["1", "Accounts"], 1, interpreter),
					RUNTIME_ERRORS.TEAL.INVALID_OP_ARG
				);
			});
		});

		describe("Gtxnsas", function () {
			before(function () {
				interpreter.runtime.ctx.tx.type = "pay";
				while (stack.length()) {
					stack.pop();
				} // empty stack firstt
			});

			it("push addr from 1st account of 2nd Txn in txGrp to stack", function () {
				// index 0 should push sender's address to stack from 1st tx
				stack.push(0n);
				stack.push(0n);
				let op = new Gtxnsas(["Accounts"], 1, interpreter);
				op.execute(stack);

				const senderPk = Uint8Array.from(interpreter.runtime.ctx.gtxs[0].snd);
				assert.equal(1, stack.length());
				assert.deepEqual(senderPk, stack.pop());

				// should push Accounts[0] to stack
				stack.push(0n);
				stack.push(1n);
				op = new Gtxnsas(["Accounts"], 1, interpreter);
				op.execute(stack);

				assert.equal(1, stack.length());
				assert.deepEqual(TXN_OBJ.apat[0], stack.pop());

				// should push Accounts[1] to stack
				stack.push(0n);
				stack.push(2n);
				op = new Gtxnsas(["Accounts"], 1, interpreter);
				op.execute(stack);

				assert.equal(1, stack.length());
				assert.deepEqual(TXN_OBJ.apat[1], stack.pop());
			});

			it("should throw error if field is not an array", function () {
				stack.push(1n);
				stack.push(0n);
				execExpectError(
					stack,
					[],
					new Gtxnsas(["Accounts"], 1, interpreter),
					RUNTIME_ERRORS.TEAL.INVALID_OP_ARG
				);
			});
		});

		describe("Args[N]", function () {
			const args = ["Arg0", "Arg1", "Arg2", "Arg3"].map(parsing.stringToBytes);
			this.beforeAll(function () {
				interpreter.runtime.ctx.args = args;
			});

			it("should push arg_0 from argument array to stack", function () {
				stack.push(0n);
				const op = new Args([], 1, interpreter);
				op.execute(stack);

				const top = stack.pop();
				assert.deepEqual(top, args[0]);
			});

			it("should push arg_1 from argument array to stack", function () {
				stack.push(1n);
				const op = new Args([], 1, interpreter);
				op.execute(stack);

				const top = stack.pop();
				assert.deepEqual(top, args[1]);
			});

			it("should push arg_2 from argument array to stack", function () {
				stack.push(2n);
				const op = new Args([], 1, interpreter);
				op.execute(stack);

				const top = stack.pop();
				assert.deepEqual(top, args[2]);
			});

			it("should push arg_3 from argument array to stack", function () {
				stack.push(3n);
				const op = new Args([], 1, interpreter);
				op.execute(stack);

				const top = stack.pop();
				assert.deepEqual(top, args[3]);
			});

			it("should throw error if accessing arg is not defined", function () {
				stack.push(5n);
				const op = new Args([], 1, interpreter);
				expectRuntimeError(() => op.execute(stack), RUNTIME_ERRORS.TEAL.INDEX_OUT_OF_BOUND);
			});
		});

		describe("Log", function () {
			let txID: string;
			this.beforeAll(function () {
				txID = interpreter.runtime.ctx.tx.txID;
				interpreter.runtime.ctx.state.txReceipts.set(txID, {
					txn: interpreter.runtime.ctx.tx,
					txID: txID,
				});
			});

			it("should push arg_0 from argument array to stack", function () {
				let txInfo = interpreter.runtime.ctx.state.txReceipts.get(txID);
				assert.isUndefined(txInfo?.logs);
				const op = new Log([], 1, interpreter);

				stack.push(parsing.stringToBytes("Hello"));
				op.execute(stack);
				stack.push(parsing.stringToBytes("Friend?"));
				op.execute(stack);
				stack.push(parsing.stringToBytes("That's lame"));
				op.execute(stack);

				txInfo = interpreter.runtime.ctx.state.txReceipts.get(txID);
				assert.deepEqual(txInfo?.logs, [
					parsing.stringToBytes("Hello"),
					parsing.stringToBytes("Friend?"),
					parsing.stringToBytes("That's lame"),
				]);
			});

			it("should throw error with uint64", function () {
				stack.push(1n);
				const op = new Log([], 1, interpreter);

				expectRuntimeError(() => op.execute(stack), RUNTIME_ERRORS.TEAL.INVALID_TYPE);
			});
		});
	});

	describe("BitLen opcode", function () {
		let stack: Stack<StackElem>;
		this.beforeEach(function () {
			stack = new Stack();
		});

		it("should work with number", function () {
			const numbers = [0n, 1n, 2n, 4n, 5n, 8n];
			const expecteds = [0n, 1n, 2n, 3n, 3n, 4n];
			numbers.forEach((num, index) => {
				stack.push(num);
				const op = new BitLen([], 1);
				op.execute(stack);
				assert.equal(stack.pop(), expecteds[index]);
			});
		});

		it("shoud work with any short byte array", function () {
			const bytes = "abcd";
			const op = new BitLen([], 1);

			stack.push(parsing.stringToBytes(bytes));
			op.execute(stack);
			assert.equal(stack.pop(), 31n);
		});

		it("shoud work with a long byte array", function () {
			const bytes = "f".repeat(78);
			const op = new BitLen([], 1);

			stack.push(parsing.stringToBytes(bytes));
			op.execute(stack);
			assert.equal(stack.pop(), 623n);
		});
	});

	describe("TEALv5: app_params_get", function () {
		useFixture("stateful");
		let appInfo: SSCAttributesM;
		let appID: number;
		let alan: AccountStoreI;
		let runtime: Runtime;
		let interpreter: Interpreter;
		let stack: Stack<StackElem>;

		this.beforeEach(function () {
			alan = new AccountStore(1e9);
			runtime = new Runtime([alan]);
			appID = runtime.deployApp(
				alan.account,
				{
					appName: "app",
					metaType: types.MetaType.FILE,
					approvalProgramFilename: "counter-approval.teal",
					clearProgramFilename: "clear.teal",
					globalInts: 1,
					globalBytes: 2,
					localInts: 3,
					localBytes: 4,
				},
				{}
			).appID;

			appInfo = runtime.getApp(appID);

			// initial "context" for interpreter
			interpreter = new Interpreter();
			interpreter.tealVersion = 5;
			interpreter.runtime = runtime;

			stack = new Stack();
		});

		it("should return AppApprovalProgram", function () {
			stack.push(BigInt(appID));
			const op = new AppParamsGet(["AppApprovalProgram"], 1, interpreter);
			op.execute(stack);
			assert.equal(stack.pop(), 1n);
			assert.deepEqual(stack.pop(), parsing.stringToBytes(getProgram("counter-approval.teal")));
		});

		it("should return AppClearStateProgram", function () {
			stack.push(BigInt(appID));
			const op = new AppParamsGet(["AppClearStateProgram"], 1, interpreter);
			op.execute(stack);
			assert.equal(stack.pop(), 1n);
			assert.deepEqual(stack.pop(), parsing.stringToBytes(getProgram("clear.teal")));
		});

		it("should return AppGlobalNumUint", function () {
			stack.push(BigInt(appID));
			const op = new AppParamsGet(["AppGlobalNumUint"], 1, interpreter);
			op.execute(stack);
			assert.equal(stack.pop(), 1n);
			assert.equal(stack.pop(), BigInt(appInfo["global-state-schema"].numUint));
		});

		it("should return AppGlobalNumByteSlice", function () {
			stack.push(BigInt(appID));
			const op = new AppParamsGet(["AppGlobalNumByteSlice"], 1, interpreter);
			op.execute(stack);
			assert.equal(stack.pop(), 1n);
			assert.equal(stack.pop(), BigInt(appInfo["global-state-schema"].numByteSlice));
		});

		it("should return AppLocalNumUint", function () {
			stack.push(BigInt(appID));
			const op = new AppParamsGet(["AppLocalNumUint"], 1, interpreter);
			op.execute(stack);
			assert.equal(stack.pop(), 1n);
			assert.equal(stack.pop(), BigInt(appInfo["local-state-schema"].numUint));
		});

		it("should return AppLocalNumByteSlice", function () {
			stack.push(BigInt(appID));
			const op = new AppParamsGet(["AppLocalNumByteSlice"], 1, interpreter);
			op.execute(stack);
			assert.equal(stack.pop(), 1n);
			assert.equal(stack.pop(), BigInt(appInfo["local-state-schema"].numByteSlice));
		});

		it("should return AppExtraProgramPages", function () {
			stack.push(BigInt(appID));
			const op = new AppParamsGet(["AppExtraProgramPages"], 1, interpreter);
			op.execute(stack);
			assert.equal(stack.pop(), 1n);
			assert.equal(stack.pop(), 1n);
		});

		it("should return AppCreator", function () {
			stack.push(BigInt(appID));
			const op = new AppParamsGet(["AppCreator"], 1, interpreter);
			op.execute(stack);
			assert.equal(stack.pop(), 1n);
			assert.equal(encodeAddress(stack.pop() as Uint8Array), alan.address);
		});

		it("should return AppAddress", function () {
			const op = new AppParamsGet(["AppAddress"], 1, interpreter);
			stack.push(BigInt(appID));
			op.execute(stack);
			assert.equal(stack.pop(), 1n);
			assert.equal(encodeAddress(stack.pop() as Uint8Array), getApplicationAddress(appID));
		});

		it("return '0,0' when app is undefined", function () {
			stack.push(10n);
			const op = new AppParamsGet(["AppCreator"], 1, interpreter);
			op.execute(stack);
			assert.equal(stack.pop(), 0n);
			assert.equal(stack.pop(), 0n);
		});

		it("Should fail number element in stack less than 1", function () {
			assert.equal(stack.length(), 0);
			const op = new AppParamsGet(["AppCreator"], 1, interpreter);
			expectRuntimeError(() => op.execute(stack), RUNTIME_ERRORS.TEAL.ASSERT_STACK_LENGTH);
		});

		it("should fail when teal version is less than 5", function () {
			const versions = [1, 2, 3, 4];
			versions.forEach((version) => {
				interpreter.tealVersion = version;
				stack.push(BigInt(appID));
				expectRuntimeError(
					() => new AppParamsGet(["AppCreator"], 1, interpreter),
					RUNTIME_ERRORS.TEAL.UNKNOWN_APP_FIELD
				);
			});
		});

		it("should fail when arguments invalid", function () {
			stack.push(BigInt(appID));
			expectRuntimeError(
				() => new AppParamsGet(["AppCreatorInvalid"], 1, interpreter),
				RUNTIME_ERRORS.TEAL.UNKNOWN_APP_FIELD
			);
		});
	});

	describe("TEALv6: divw and bsqrt opcodes", function () {
		let stack: Stack<StackElem>;

		const initStack = (values: StackElem[]): Stack<StackElem> => {
			const st: Stack<StackElem> = new Stack();
			values.forEach((value) => {
				st.push(value);
			});
			return st;
		};

		it("Divw opcode happy cases", function () {
			const op = new Divw([], 0);

			// 1/ 1
			stack = initStack([0n, 1n, 1n]);
			op.execute(stack);
			assert.equal(stack.pop(), 1n);

			stack = initStack([0n, 9n, 4n]);
			op.execute(stack);
			assert.equal(stack.pop(), 2n);

			stack = initStack([1n, 0n, 2n]);
			op.execute(stack);
			assert.equal(stack.pop(), 9223372036854775808n);
		});

		it("Divw opcode unhappy cases", function () {
			const op = new Divw([], 0);

			// div by Zero
			stack = initStack([0n, 1n, 0n]);
			expectRuntimeError(() => op.execute(stack), RUNTIME_ERRORS.TEAL.ZERO_DIV);

			// overflow
			stack = initStack([2n, 1n, 1n]);
			expectRuntimeError(() => op.execute(stack), RUNTIME_ERRORS.TEAL.UINT64_OVERFLOW);

			stack = initStack([2n, 0n, 2n]);
			expectRuntimeError(() => op.execute(stack), RUNTIME_ERRORS.TEAL.UINT64_OVERFLOW);
		});

		it("Bsqrt opcode happy cases", function () {
			const op = new Bsqrt([], 0);
			// should run success for case 64 bytes.
			const inputs = [0n, 1n, 10n, 1n << 32n, BigInt("0x" + "ff".repeat(64))];
			const outputs = [0n, 1n, 3n, 1n << 16n, BigInt("0x" + "ff".repeat(32))];

			inputs.forEach((number, index) => {
				stack = initStack([bigintToBigEndianBytes(number)]);
				op.execute(stack);
				assert.deepEqual(stack.pop(), bigintToBigEndianBytes(outputs[index]));
			});
		});

		it("Bsqrt opcode unhappy cases", function () {
			const op = new Bsqrt([], 0);
			// length of input more than 64
			stack = initStack([bigintToBigEndianBytes(BigInt("0x" + "ff".repeat(100)))]);
			expectRuntimeError(() => op.execute(stack), RUNTIME_ERRORS.TEAL.BYTES_LEN_EXCEEDED);
		});

		it("Should calculate correct cost", function () {
			stack.push(bigintToBigEndianBytes(0n));
			const op = new Bsqrt([], 0);
			assert.equal(40, op.execute(stack));
		});
	});

	describe("Tealv6: acct_params_get opcode", function () {
		const stack = new Stack<StackElem>();
		let interpreter: Interpreter;
		let alice: AccountStoreI;
		let bob: AccountStoreI;
		let op: AcctParamsGet;
		const zeroBalanceAddr = "WWYNX3TKQYVEREVSW6QQP3SXSFOCE3SKUSEIVJ7YAGUPEACNI5UGI4DZCE";

		this.beforeEach(function () {
			interpreter = new Interpreter();
			interpreter.runtime = new Runtime([]);
			[alice, bob] = interpreter.runtime.defaultAccounts();
			// init tx
			interpreter.runtime.ctx.tx = {
				...TXN_OBJ,
				apat: [
					Buffer.from(decodeAddress(alice.address).publicKey),
					Buffer.from(decodeAddress(zeroBalanceAddr).publicKey),
				],
			};
			interpreter.tealVersion = MaxTEALVersion;
			interpreter.runtime.ctx.gtxs = [TXN_OBJ];
			interpreter.tealVersion = 6;
			stack.push(decodeAddress(alice.address).publicKey);
		});

		it("Should return balance", function () {
			op = new AcctParamsGet(["AcctBalance"], 1, interpreter);
			op.execute(stack);
			assert.equal(stack.pop(), 1n); // balance > 0
			assert.equal(stack.pop(), alice.balance());
		});

		it("Should return min balance", function () {
			op = new AcctParamsGet(["AcctMinBalance"], 1, interpreter);
			op.execute(stack);
			assert.equal(stack.pop(), 1n); // balance > 0
			assert.equal(stack.pop(), BigInt(alice.minBalance));
		});

		it("Should return Auth Address", function () {
			op = new AcctParamsGet(["AcctAuthAddr"], 1, interpreter);
			op.execute(stack);
			assert.equal(stack.pop(), 1n); // balance > 0
			assert.deepEqual(stack.pop(), ZERO_ADDRESS);
		});

		it("Shoud return Auth Address - rekey case", function () {
			// set spend key for alice is bob
			alice.rekeyTo(bob.address);
			interpreter.runtime.ctx.state.accounts.set(alice.address, alice);
			op = new AcctParamsGet(["AcctAuthAddr"], 1, interpreter);
			op.execute(stack);
			assert.equal(stack.pop(), 1n); // balance > 0
			assert.deepEqual(stack.pop(), decodeAddress(bob.address).publicKey);
		});

		it("Should return balance with account own zero balance", function () {
			op = new AcctParamsGet(["AcctBalance"], 1, interpreter);
			stack.push(decodeAddress(zeroBalanceAddr).publicKey);
			op.execute(stack);
			assert.equal(stack.pop(), 0n); // balance = 0
			assert.equal(stack.pop(), 0n);
		});

		it("Should return min balance with account own zero balance", function () {
			op = new AcctParamsGet(["AcctMinBalance"], 1, interpreter);
			stack.push(decodeAddress(zeroBalanceAddr).publicKey);
			op.execute(stack);
			assert.equal(stack.pop(), 0n); // balance = 0
			assert.equal(stack.pop(), BigInt(ALGORAND_ACCOUNT_MIN_BALANCE));
		});

		it("Should return Auth Address with account own zero balance", function () {
			op = new AcctParamsGet(["AcctAuthAddr"], 1, interpreter);
			stack.push(decodeAddress(zeroBalanceAddr).publicKey);
			op.execute(stack);
			assert.equal(stack.pop(), 0n); // balance = 0
			assert.deepEqual(stack.pop(), ZERO_ADDRESS);
		});

		it("Should throw error when query unknow field", function () {
			expectRuntimeError(
				() => new AcctParamsGet(["Miles"], 1, interpreter),
				RUNTIME_ERRORS.TEAL.UNKNOWN_ACCT_FIELD
			);
		});

		it("Should throw error if query account not in ref account list", function () {
			op = new AcctParamsGet(["AcctBalance"], 1, interpreter);
			stack.push(decodeAddress(bob.address).publicKey);

			expectRuntimeError(
				() => op.execute(stack),
				RUNTIME_ERRORS.TEAL.ADDR_NOT_FOUND_IN_TXN_ACCOUNT
			);

			// valid address but not in tx accounts list
			stack.push(parsing.stringToBytes("01234567890123456789012345678901"));
			expectRuntimeError(
				() => op.execute(stack),
				RUNTIME_ERRORS.TEAL.ADDR_NOT_FOUND_IN_TXN_ACCOUNT
			);
		});

		it("Should throw error if top element in stack is not an address", function () {
			op = new AcctParamsGet(["AcctBalance"], 1, interpreter);
			stack.push(parsing.stringToBytes("ABCDE"));

			expectRuntimeError(() => op.execute(stack), RUNTIME_ERRORS.TEAL.INVALID_ADDR);
		});
	});

	describe("Tealv6: itxnas opcode", function () {
		let stack: Stack<StackElem>;
		let interpreter: Interpreter;
		this.beforeEach(function () {
			stack = new Stack<StackElem>();
			interpreter = new Interpreter();
			interpreter.tealVersion = 6;
			interpreter.innerTxnGroups = [[TXN_OBJ, { ...TXN_OBJ, fee: 1000 }]];
		});

		it("Should succeed: query data use itxnas", function () {
			const op = new ITxnas(["Accounts"], 1, interpreter);
			stack.push(1n);
			op.execute(stack);

			assert.deepEqual(stack.pop(), TXN_OBJ.apat[0]);
		});

		it("Should fail: not any inner tx submited", function () {
			interpreter.innerTxnGroups = [];
			const op = new ITxnas(["Accounts"], 1, interpreter);
			stack.push(1n);
			expectRuntimeError(
				() => op.execute(stack),
				RUNTIME_ERRORS.TEAL.NO_INNER_TRANSACTION_AVAILABLE
			);
		});

		it("Should fail: stack empty", function () {
			const op = new ITxnas(["Accounts"], 1, interpreter);
			expectRuntimeError(() => op.execute(stack), RUNTIME_ERRORS.TEAL.ASSERT_STACK_LENGTH);
		});
	});

	describe("Tealv5: itxn opcode", function () {
		let stack: Stack<StackElem>;
		let interpreter: Interpreter;
		this.beforeEach(function () {
			stack = new Stack<StackElem>();
			interpreter = new Interpreter();
			interpreter.runtime = new Runtime([]);
			interpreter.runtime.ctx.tx = TXN_OBJ;
			interpreter.tealVersion = 5;
			interpreter.innerTxnGroups = [[TXN_OBJ, { ...TXN_OBJ, fee: 1000 }]];
			interpreter.runtime.ctx.state.txReceipts.set(TXN_OBJ.txID, {
				txn: interpreter.runtime.ctx.tx,
				txID: TXN_OBJ.txID,
				logs: [parsing.stringToBytes("Hello")],
			});
		});

		it("Should put on top of the stack logs from innerTx", function () {
			const op = new ITxn(["Logs", "0"], 1, interpreter);
			op.execute(stack);
			assert.deepEqual(stack.pop(), parsing.stringToBytes("Hello"));
		});

		it("Should throw an error, no inner transaction", function () {
			interpreter.innerTxnGroups = [];
			const op = new ITxn(["Logs", "0"], 1, interpreter);
			expectRuntimeError(
				() => op.execute(stack),
				RUNTIME_ERRORS.TEAL.NO_INNER_TRANSACTION_AVAILABLE
			);
		});

		it("Should throw an error, no inner transaction", function () {
			interpreter.innerTxnGroups = [];
			const op = new ITxn(["NumLogs"], 1, interpreter);
			expectRuntimeError(
				() => op.execute(stack),
				RUNTIME_ERRORS.TEAL.NO_INNER_TRANSACTION_AVAILABLE
			);
		});

		it("Should put the number of logs on top of the stack", function () {
			const op = new ITxn(["NumLogs"], 1, interpreter);
			op.execute(stack);
			assert.equal(1n, stack.pop());
		});
	});

	describe("Logs", function () {
		let stack: Stack<StackElem>;
		let interpreter: Interpreter;
		this.beforeEach(function () {
			stack = new Stack<StackElem>();
			interpreter = new Interpreter();
			interpreter.runtime = new Runtime([]);
			interpreter.runtime.ctx.tx = TXN_OBJ;
			interpreter.tealVersion = 6;
			interpreter.innerTxnGroups = [[TXN_OBJ, { ...TXN_OBJ, fee: 1000 }]];
			interpreter.runtime.ctx.state.txReceipts.set(TXN_OBJ.txID, {
				txn: interpreter.runtime.ctx.tx,
				txID: TXN_OBJ.txID,
				logs: [parsing.stringToBytes("Monty"), parsing.stringToBytes("Python")],
			});
		});

		it("Should put on top of the stack log from group transaction", function () {
			const op = new Gitxna(["1", "Logs", "0"], 1, interpreter);
			op.execute(stack);
			assert.deepEqual(stack.pop(), parsing.stringToBytes("Monty"));
		});

		it("Should throw an error index out of bound", function () {
			const op = new Gitxna(["1", "Logs", "2"], 1, interpreter);
			expectRuntimeError(() => op.execute(stack), RUNTIME_ERRORS.TEAL.INDEX_OUT_OF_BOUND);
		});

		it("Should put on top of stack log from group transaction", function () {
			stack.push(1n);
			const op = new Gitxnas(["1", "Logs"], 1, interpreter);
			op.execute(stack);
			assert.deepEqual(stack.pop(), parsing.stringToBytes("Python"));
		});
	});

	describe("Tealv7: base64Decode opcode", function () {
		let stack: Stack<StackElem>;
		const encoded64BaseStd = "YWJjMTIzIT8kKiYoKSctPUB+";
		const encoded64BaseUrl = "YWJjMTIzIT8kKiYoKSctPUB-";
		const decoded64Base = "abc123!?$*&()'-=@~";
		const toPushStd = Buffer.from(encoded64BaseStd, "utf-8");
		const toPushUrl = Buffer.from(encoded64BaseUrl, "utf-8");
		const expectedBytes = new Uint8Array(Buffer.from(decoded64Base, "utf-8"));

		this.beforeEach(function () {
			stack = new Stack<StackElem>();
		});

		it("Should decode base64 encoded data and push it to stack", function () {
			stack.push(toPushUrl);
			const opUrl = new Base64Decode(["URLEncoding"], 0);
			opUrl.execute(stack);
			assert.deepEqual(expectedBytes, stack.pop());
			stack.push(toPushStd);
			const opStd = new Base64Decode(["StdEncoding"], 0);
			opStd.execute(stack);
			assert.deepEqual(expectedBytes, stack.pop());
		});

		it("Should throw an error when last stack element is not base64 encoded", function () {
			stack.push(new Uint8Array(Buffer.from(encoded64BaseUrl, "utf-8")));
			const op = new Base64Decode(["StdEncoding"], 0);
			expectRuntimeError(() => op.execute(stack), RUNTIME_ERRORS.TEAL.INVALID_BASE64);
		});

		it("Should throw an error when last stack element is not base64Url encoded", function () {
			stack.push(new Uint8Array(Buffer.from(encoded64BaseStd, "utf-8")));
			const op = new Base64Decode(["URLEncoding"], 0);
			expectRuntimeError(() => op.execute(stack), RUNTIME_ERRORS.TEAL.INVALID_BASE64URL);
		});

		it("Should throw an error when the stack is empty", function () {
			const op = new Base64Decode(["StdEncoding"], 0);
			expectRuntimeError(() => op.execute(stack), RUNTIME_ERRORS.TEAL.ASSERT_STACK_LENGTH);
		});

		it("Should throw an error when argument not in bound", function () {
			stack.push(toPushStd);
			expectRuntimeError(
				() => new Base64Decode(["3"], 0),
				RUNTIME_ERRORS.TEAL.UNKNOWN_ENCODING
			);
		});

		it("Should calculate the correct cost", function () {
			let toPush = Buffer.from("", "utf-8");
			stack.push(toPush);
			let op = new Base64Decode(["URLEncoding"], 0);
			let cost = op.execute(stack);
			assert.deepEqual(1, cost); // base64_decode cost = 1

			toPush = Buffer.from(
				"ABCDEFGHIJKLMNOPQRSTUVWXYZabcdefghijklmnopqrstuvwxyz0123456789-_",
				"utf-8"
			);
			stack.push(toPush);
			op = new Base64Decode(["URLEncoding"], 0);
			cost = op.execute(stack);
			assert.deepEqual(5, cost); // base64_decode cost = 5 (64 bytes -> 1 + 64/16)

			toPush = Buffer.from(
				"ABCDEFGHIJKLMNOPQRSTUVWXYZabcdefghijklmnopqrstuvwxyz01234567",
				"utf-8"
			);
			stack.push(toPush);
			op = new Base64Decode(["URLEncoding"], 0);
			cost = op.execute(stack);
			assert.deepEqual(5, cost); // base64_decode cost = 5 (60 bytes -> 1 + ceil(60/16))

			toPush = Buffer.from(
				"ABCDEFGHIJKLMNOPQRSTUVWXYZabcdefghijklmnopqrstuvwxyz0123456789-_AA==",
				"utf-8"
			);
			stack.push(toPush);
			op = new Base64Decode(["URLEncoding"], 0);
			cost = op.execute(stack);
			assert.deepEqual(6, cost); // base64_decode cost = 6 (68 bytes -> 1 + ceil(68/16))
		});

		it("Should throw an error when argument not provided", function () {
			stack.push(toPushStd);
			expectRuntimeError(() => new Base64Decode([], 0), RUNTIME_ERRORS.TEAL.ASSERT_LENGTH);
		});
	});

	describe("Tealv7: replace2 opcode", function () {
		let stack: Stack<StackElem>;
		this.beforeEach(function () {
			stack = new Stack<StackElem>();
		});

		it("Should replace bytes correctly", function () {
			const original = "0x11111111";
			const replace = "0x2222";
			let hexStr = "0x22221111";
			let expectedBytes = strHexToBytes(hexStr);

			stack.push(strHexToBytes(original));
			stack.push(strHexToBytes(replace));
			let op = new Replace2(["0"], 0);
			op.execute(stack);
			assert.deepEqual(stack.pop(), expectedBytes);

			hexStr = "0x11222211";
			expectedBytes = strHexToBytes(hexStr);
			stack.push(strHexToBytes(original));
			stack.push(strHexToBytes(replace));
			op = new Replace2(["1"], 0);
			op.execute(stack);
			assert.deepEqual(stack.pop(), expectedBytes);

			//push a random bytes to stack for testing if the data in stack remain the same
			const remainBytes = "0x112233";
			const expectedRemain = strHexToBytes(remainBytes);
			stack.push(strHexToBytes(remainBytes));

			hexStr = "0x11112222";
			expectedBytes = strHexToBytes(hexStr);
			stack.push(strHexToBytes(original));
			stack.push(strHexToBytes(replace));
			op = new Replace2(["2"], 0);
			op.execute(stack);
			assert.deepEqual(stack.pop(), expectedBytes);

			assert.deepEqual(stack.pop(), expectedRemain); //check if the remaining data in the stack are stay the same
		});

		it("Should throw an error when argument not provided", function () {
			expectRuntimeError(() => new Replace2([], 0), RUNTIME_ERRORS.TEAL.ASSERT_LENGTH);
		});

		it("Should throw error for wrong index replace", function () {
			const original = "0x11111111";
			const replace = "0x2222";
			stack.push(strHexToBytes(original));
			stack.push(strHexToBytes(replace));
			const op = new Replace2(["3"], 0);
			expectRuntimeError(() => op.execute(stack), RUNTIME_ERRORS.TEAL.BYTES_REPLACE_ERROR);
		});
	});

	describe("Tealv7: replace3 opcode", function () {
		let stack: Stack<StackElem>;
		this.beforeEach(function () {
			stack = new Stack<StackElem>();
		});

		it("Should replace bytes correctly", function () {
			const original = "0x11111111";
			const replace = "0x2222";
			let hexStr = "0x22221111";
			let expectedBytes = strHexToBytes(hexStr);

			stack.push(strHexToBytes(original));
			stack.push(0n);
			stack.push(strHexToBytes(replace));
			let op = new Replace3([], 0);
			op.execute(stack);
			assert.deepEqual(stack.pop(), expectedBytes);

			hexStr = "0x11222211";
			expectedBytes = strHexToBytes(hexStr);
			stack.push(strHexToBytes(original));
			stack.push(1n);
			stack.push(strHexToBytes(replace));
			op = new Replace3([], 0);
			op.execute(stack);
			assert.deepEqual(stack.pop(), expectedBytes);

			//push a random bytes to stack for testing if the data in stack remain the same
			const remainBytes = "0x112233";
			const expectedRemain = strHexToBytes(remainBytes);
			stack.push(strHexToBytes(remainBytes));

			hexStr = "0x11112222";
			expectedBytes = strHexToBytes(hexStr);
			stack.push(strHexToBytes(original));
			stack.push(2n);
			stack.push(strHexToBytes(replace));
			op = new Replace3([], 0);
			op.execute(stack);
			assert.deepEqual(stack.pop(), expectedBytes);

			assert.deepEqual(stack.pop(), expectedRemain); //check if the remaining data in the stack are stay the same
		});

		it("Should throw error for wrong index replace", function () {
			const original = "0x11111111";
			const replace = "0x2222";
			stack.push(strHexToBytes(original));
			stack.push(3n);
			stack.push(strHexToBytes(replace));
			const op = new Replace3([], 0);
			expectRuntimeError(() => op.execute(stack), RUNTIME_ERRORS.TEAL.BYTES_REPLACE_ERROR);
		});
	});

	describe("sha3_256", function () {
		const stack = new Stack<StackElem>();

		it("should return correct hash for sha3_256", function () {
			stack.push(parsing.stringToBytes("ALGORAND"));
			const op = new Sha3_256([], 1);
			op.execute(stack);

			// http://emn178.github.io/online-tools/sha3_256.html
			const expected = Buffer.from(
				"ae39517df229f45df862c060e693c0e69691dac70fa65605a62fabad8029a4e7",
				"hex"
			);

			const top = stack.pop();
			assert.deepEqual(expected, top);
		});

		it(
			"should throw invalid type error Sha3_256(Expected bytes but got bigint at line 1)",
			execExpectError(stack, [1n], new Sha3_256([], 1), RUNTIME_ERRORS.TEAL.INVALID_TYPE)
		);

		it(
			"should throw error with sha3_256 if stack is below min length(at least 1 element in Stack)",
			execExpectError(stack, [], new Sha3_256([], 1), RUNTIME_ERRORS.TEAL.ASSERT_STACK_LENGTH)
		);

		it("Should return correct cost", function () {
			stack.push(parsing.stringToBytes("MESSAGE"));
			const op = new Sha3_256([], 1);
			assert.equal(130, op.execute(stack));
		});
	});

	describe("Ed25519verify_bare", function () {
		const stack = new Stack<StackElem>();

		it("Should push 1 to stack if signature is valid", function () {
			const account = generateAccount();
			const hexStr = "62fdfc072182654f163f5f0f9a621d729566c74d0aa413bf009c9800418c19cd";
			const data = Buffer.from(hexStr, "hex");
			const signature = signBytes(data, account.sk);

			stack.push(data);
			stack.push(signature);
			stack.push(decodeAddress(account.addr).publicKey);

			const op = new Ed25519verify_bare([], 1);
			op.execute(stack);
			const top = stack.pop();
			assert.equal(top, 1n);
		});

		it("Should push 0 to stack if signature is invalid", function () {
			const account = generateAccount();
			let hexStr = "62fdfc072182654f163f5f0f9a621d729566c74d0aa413bf009c9800418c19cd";
			let data = Buffer.from(hexStr, "hex");
			const signature = signBytes(data, account.sk);
			//flip a bit and it should not pass
			hexStr = "52fdfc072182654f163f5f0f9a621d729566c74d0aa413bf009c9800418c19cd";
			data = Buffer.from(hexStr, "hex");
			stack.push(data);
			stack.push(signature);
			stack.push(decodeAddress(account.addr).publicKey);

			const op = new Ed25519verify_bare([], 1);
			op.execute(stack);
			const top = stack.pop();
			assert.equal(top, 0n);
		});

		it(
			"Should throw an invalid type error",
			execExpectError(
				stack,
				["1", "1", "1"].map(BigInt),
				new Ed25519verify_bare([], 1),
				RUNTIME_ERRORS.TEAL.INVALID_TYPE
			)
		);

		it(
			"Should throw an error if stack is below min length",
			execExpectError(
				stack,
				[],
				new Ed25519verify_bare([], 1),
				RUNTIME_ERRORS.TEAL.ASSERT_STACK_LENGTH
			)
		);

		it("Should return correct cost", function () {
			const account = generateAccount();
			const data = new Uint8Array(Buffer.from([1, 9, 25, 49]));
			const signature = signBytes(data, account.sk);

			stack.push(data);
			stack.push(signature);
			stack.push(decodeAddress(account.addr).publicKey);

			const op = new Ed25519verify_bare([], 1);
			assert.equal(1900, op.execute(stack));
		});
	});

	describe("json_ref", function () {
		const stack = new Stack<StackElem>();
		const jsonByte =
			'{"key0": 0,"key1": "algo","key2":{"key3": "teal", "key4": {"key40": 10}}, "key5": 18446744073709551615 }';

		it("Should return correct JSONUint64", function () {
			stack.push(parsing.stringToBytes('{"maxUint64": 18446744073709551615}'));
			stack.push(parsing.stringToBytes("maxUint64"));
			const op = new Json_ref(["JSONUint64"], 1);
			op.execute(stack);

			const top = stack.pop();
			assert.deepEqual(18446744073709551615n, top);
		});

		it("Should throw when get wrong JSON type(expect byte but got uint64)", function () {
			stack.push(parsing.stringToBytes('{"maxUint64": 18446744073709551615}'));
			stack.push(parsing.stringToBytes("maxUint64"));
			const op = new Json_ref(["JSONString"], 1);
			expectRuntimeError(() => op.execute(stack), RUNTIME_ERRORS.TEAL.INVALID_TYPE);
		});

		it("Should return correct JSONString", function () {
			stack.push(parsing.stringToBytes(jsonByte));
			stack.push(parsing.stringToBytes("key1"));
			const op = new Json_ref(["JSONString"], 1);
			op.execute(stack);

			const top = stack.pop();
			const expected = parsing.stringToBytes("algo");
			assert.deepEqual(expected, top);
		});

		it("Should return correct JSONObject", function () {
			stack.push(parsing.stringToBytes(jsonByte));
			stack.push(parsing.stringToBytes("key2"));
			const op1 = new Json_ref(["JSONObject"], 1);
			op1.execute(stack);
			stack.push(parsing.stringToBytes("key4"));
			const op2 = new Json_ref(["JSONObject"], 1);
			op2.execute(stack);

			const top = stack.pop();
			const expected = parsing.stringToBytes('{"key40":10}');
			assert.deepEqual(top, expected);
		});

		it("Should throw error when parsing invalid JSON object(missing comma in JSON object)", function () {
			const jsonByte = '{"key0": 0 "key1": 2}';
			stack.push(parsing.stringToBytes(jsonByte));
			stack.push(parsing.stringToBytes("key1"));
			const op = new Json_ref(["JSONObject"], 1);
			expectRuntimeError(() => op.execute(stack), RUNTIME_ERRORS.TEAL.INVALID_JSON_PARSING);
		});

		it("Should throw error when parsing invalid JSON object(duplicate key is not allowed in JSON object)", function () {
			const jsonByte =
				'{"key0": 0,"key1": "algo","key2":{"key3": "teal", "key4": {"key40": 10, "key40": "should fail!"}}}';
			stack.push(parsing.stringToBytes(jsonByte));
			stack.push(parsing.stringToBytes("key1"));
			const op = new Json_ref(["JSONObject"], 1);
			expectRuntimeError(() => op.execute(stack), RUNTIME_ERRORS.TEAL.INVALID_JSON_PARSING);
		});
	});
	describe("Approval/ClearState Program", function () {
		const stack = new Stack<StackElem>();
		let interpreter: Interpreter;
		this.beforeEach(() => {
			const elonAcc = new AccountStore(0, elonMuskAccount); // setup test account
			setDummyAccInfo(elonAcc);
			const appAccAddr = getApplicationAddress(TXN_OBJ.apid);
			const applicationAccount = new AccountStore(1000000, {
				addr: appAccAddr,
				sk: new Uint8Array(0),
			});
			interpreter = new Interpreter();
			interpreter.runtime = new Runtime([applicationAccount, elonAcc]);
			interpreter.runtime.ctx.tx = {
				...TXN_OBJ,
				snd: Buffer.from(decodeAddress(elonAddr).publicKey),
			};
			interpreter.tealVersion = MaxTEALVersion; // set tealversion to latest (to support all tx fields)
			interpreter.runtime.ctx.state.txReceipts.set(TXN_OBJ.txID, {
				txn: TXN_OBJ,
				txID: TXN_OBJ.txID,
			});
		});
		it("Should throw an error when the max byte array size is exceeded(4096 bytes)", function () {
			interpreter.runtime.ctx.tx.apap = Buffer.alloc(4097).fill(0);
			const op = new Txn(["ApprovalProgram"], 1, interpreter);
			expectRuntimeError(() => op.execute(stack), RUNTIME_ERRORS.TEAL.MAX_BYTE_ARRAY_EXCEEDED);
		});
		it("Should throw an error when the max program is exceeded(2048 bytes)", function () {
			interpreter.runtime.ctx.tx.apap = Buffer.alloc(2049).fill(0);
			const op = new Txn(["ApprovalProgram"], 1, interpreter);
			expectRuntimeError(() => op.execute(stack), RUNTIME_ERRORS.TEAL.PROGRAM_LENGTH_EXCEEDED);
		});
		it("Should ApprovalProgram and ApprovalProgramPages return the same value If approvalProgram.length =< 2048 ", function () {
			interpreter.runtime.ctx.tx.apap = Buffer.alloc(2000).fill(0);
			const op1 = new Txn(["ApprovalProgramPages", "0"], 1, interpreter);
			const op2 = new Txn(["ApprovalProgram"], 1, interpreter);
			op1.execute(stack);
			const op1Result = stack.pop();
			op2.execute(stack);
			const op2Result = stack.pop();
			assert.deepEqual(op1Result, op2Result);
			assert.deepEqual(op2Result, Buffer.alloc(2000).fill(0));
		});
		it("Should return enitre ApprovalProgram in two steps with ApprovalProgramPages", function () {
			interpreter.runtime.ctx.tx.apap = Buffer.alloc(5000).fill(0);
			const op1 = new Txn(["ApprovalProgramPages", "0"], 1, interpreter);
			const op2 = new Txn(["ApprovalProgramPages", "1"], 1, interpreter);
			op1.execute(stack);
			const op1Result = stack.pop();
			op2.execute(stack);
			const op2Result = stack.pop();
			assert.deepEqual((op1Result as Buffer).length, 4096);
			assert.deepEqual((op2Result as Buffer).length, 5000 - 4096);
		});
		it("Should return entire ClearStateProgram in two steps", function () {
			interpreter.runtime.ctx.tx.apsu = Buffer.alloc(5000).fill(0);
			const op1 = new Txn(["ClearStateProgramPages", "0"], 1, interpreter);
			const op2 = new Txn(["ClearStateProgramPages", "1"], 1, interpreter);
			op1.execute(stack);
			const op1Result = stack.pop();
			op2.execute(stack);
			const op2Result = stack.pop();
			assert.deepEqual((op1Result as Buffer).length, 4096);
			assert.deepEqual((op2Result as Buffer).length, 5000 - 4096);
		});
		it("Should return correct number of ApprovalProgramPages", function () {
			interpreter.runtime.ctx.tx.apap = Buffer.alloc(5000).fill(0);
			const op = new Txn(["NumApprovalProgramPages"], 1, interpreter);
			op.execute(stack);
			assert.equal(2n, stack.pop());
		});
		it("Should return correct number of ClearStateProgramPages", function () {
			interpreter.runtime.ctx.tx.apsu = Buffer.alloc(5000).fill(0);
			const op = new Txn(["NumClearStateProgramPages"], 1, interpreter);
			op.execute(stack);
			assert.equal(2n, stack.pop());
		});
		it("Should set clearStateProgram", function () {
			//we are setting ClearState program to ApprovalProgram using new field
			//at the end we are popping the values from the stack and compare them
			interpreter.runtime.ctx.tx.apap = Buffer.alloc(3000).fill(0);
			const opArray = [new ITxnBegin([], 1, interpreter)];
			opArray.push(new Txn(["ApprovalProgramPages", "1"], 1, interpreter));
			opArray.push(new ITxnField(["ClearStateProgramPages"], 1, interpreter));
			opArray.push(new Txn(["ApprovalProgramPages", "1"], 1, interpreter));
			opArray.push(new ITxnField(["ClearStateProgramPages"], 2, interpreter));
			opArray.push(new Txn(["ClearStateProgramPages", "1"], 1, interpreter));
			opArray.push(new Txn(["ApprovalProgramPages", "1"], 1, interpreter));
			opArray.forEach(function (op) {
				op.execute(stack);
			});
			assert.deepEqual(stack.pop(), stack.pop());
		});
	});
	describe("Bn254", function () {
		const stack = new Stack<StackElem>();

		it("Should add two points on curve", function () {
			const pointA =
				"0000000000000000000000000000000000000000000000000000000000000001" +
				"0000000000000000000000000000000000000000000000000000000000000002";
			const pointB =
				"0000000000000000000000000000000000000000000000000000000000000001" +
				"0000000000000000000000000000000000000000000000000000000000000002";
			const expectedResult =
				"030644e72e131a029b85045b68181585d97816a916871ca8d3c208c1" +
				"6d87cfd315ed738c0e0a7c92e7845f96b2ae9c0a68a6a449e3538fc7ff3ebf7a5a18a2c4";
			const pointABytes = Buffer.from(pointA, "hex");
			const pointBBytes = Buffer.from(pointB, "hex");
			const op = new Bn254Add([], 1);
			stack.push(pointABytes);
			stack.push(pointBBytes);
			op.execute(stack);
			assert.deepEqual(Buffer.from(expectedResult, "hex"), stack.pop());
		});

		it("Should throw an error when the points not in G1 (64 bytes length)", function () {
			const pointA = "0000000000000000000000000000000";
			const pointB = "0000000000000000000000000111111";
			const pointABytes = Buffer.from(pointA, "hex");
			const pointBBytes = Buffer.from(pointB, "hex");
			const op = new Bn254Add([], 1);
			stack.push(pointABytes);
			stack.push(pointBBytes);
			assert.throws(() => op.execute(stack));
		});

		it("Should multiply point on curve by a scalar k", function () {
			const pointA =
				"0000000000000000000000000000000000000000000000000000000000000001" +
				"0000000000000000000000000000000000000000000000000000000000000002";
			const k = "0000000000000000000000000000000000000000000000000000000000000042";
			const pointABytes = Buffer.from(pointA, "hex");
			const kBytes = Buffer.from(k, "hex");
			const expectedResult =
				"12e017e752e718f7d1750138f3fd97d930073164499793d9b5405a9f" +
				"f30e765a11d73265f2f8035c1eb99695a20bc0e550afbc7d506f9f1a1ffcb9f0ade01454";
			const op = new Bn254ScalarMul([], 1);
			stack.push(kBytes);
			stack.push(pointABytes);
			op.execute(stack);
			assert.deepEqual(Buffer.from(expectedResult, "hex"), stack.pop());
		});

		it("Should push 1 to stack when pairing ", function () {
			const pointG1 =
				"00000000000000000000000000000000000000000000000000000000000000" +
				"000000000000000000000000000000000000000000000000000000000000000000";
			const pointG2 =
				"198e9393920d483a7260bfb731fb5d25f1aa493335a9e71297e485b7aef312" +
				"c21800deef121f1e76426a00665e5c4479674322d4f75edadd46debd5cd992f6ed090689" +
				"d0585ff075ec9e99ad690c3395bc4b313370b38ef355acdadcd122975b12c85ea5db8c6d" +
				"eb4aab71808dcb408fe3d1e7690c43d37b4ce6cc0166fa7daa";
			const pointG1Bytes = Buffer.from(pointG1, "hex");
			const pointG2Bytes = Buffer.from(pointG2, "hex");
			const expectedResult = 1n;
			const op = new Bn254Pairing([], 1);
			stack.push(pointG1Bytes);
			stack.push(pointG2Bytes);
			op.execute(stack);
			assert.equal(expectedResult, stack.pop());
		});

		it("Should push 0 to stack when pairing ", function () {
			const pointG1 =
				"1c76476f4def4bb94541d57ebba1193381ffa7aa76ada664dd31c16024c43f" +
				"593034dd2920f673e204fee2811c678745fc819b55d3e9d294e45c9b03a76aef41";
			const pointG2 =
				"209dd15ebff5d46c4bd888e51a93cf99a7329636c63514396b4a452003a35b" +
				"f704bf11ca01483bfa8b34b43561848d28905960114c8ac04049af4b6315a416782bb832" +
				"4af6cfc93537a2ad1a445cfd0ca2a71acd7ac41fadbf933c2a51be344d120a2a4cf30c1b" +
				"f9845f20c6fe39e07ea2cce61f0c9bb048165fe5e4de877550";
			const pointG1Bytes = Buffer.from(pointG1, "hex");
			const pointG2Bytes = Buffer.from(pointG2, "hex");
			const expectedResult = 0n;
			const op = new Bn254Pairing([], 1);
			stack.push(pointG1Bytes);
			stack.push(pointG2Bytes);
			op.execute(stack);
			assert.equal(expectedResult, stack.pop());
		});
	});
<<<<<<< HEAD
	describe("Block opcode", function () {
		const stack = new Stack<StackElem>();
		let interpreter: Interpreter;
		const FIRST_VALID = 2000n;
		this.beforeEach(function () {
			interpreter = new Interpreter();
			interpreter.runtime = new Runtime([]);
			interpreter.runtime.ctx.tx = cloneDeep(TXN_OBJ);
			interpreter.tealVersion = MaxTEALVersion; // set tealversion to latest (to support all tx fields)
		});

		it("Should fail when accesing two behind FirstVaild because LastValid is 1000 after", function () {
			stack.push(BigInt(FIRST_VALID - 2n));
			const op = new Block([blockFieldTypes.BlkTimestamp], 1, interpreter);
			assert.throws(() => op.execute(stack));
		});

		it("Should allow to acces two behind FirstValid if LastValid is 100 after", function () {
			interpreter.runtime.ctx.tx.lv = Number(FIRST_VALID) + 100;
			stack.push(BigInt(FIRST_VALID - 2n));
			const op = new Block([blockFieldTypes.BlkTimestamp], 1, interpreter);
			assert.doesNotThrow(() => op.execute(stack));
		});

		it("Should return two different seeds for to different rounds", function () {
			interpreter.runtime.ctx.tx.lv = Number(FIRST_VALID) + 100;
			const op = new Block([blockFieldTypes.BlkSeed], 1, interpreter);
			//first round
			stack.push(FIRST_VALID - 1n);
			op.execute(stack);
			const seedRound1 = stack.pop();
			//second round
			stack.push(FIRST_VALID - 2n);
			op.execute(stack);
			const seedRound2 = stack.pop();
			assert.notEqual(seedRound1, seedRound2);
		});

		it("Should fail when accesing block 0 even if last valid is low", function(){
			interpreter.runtime.ctx.tx.lv = 100;
			interpreter.runtime.ctx.tx.fv = 5;
			stack.push(0n);
			const op = new Block([blockFieldTypes.BlkTimestamp], 1, interpreter);
			assert.throws(() => op.execute(stack));
		});

		it("Should return seed for a block that is within boundries and exist", function(){
			stack.push(FIRST_VALID - 1n);
			const op = new Block([blockFieldTypes.BlkSeed], 1, interpreter);
			op.execute(stack);
			const result = stack.pop();
			assert.equal((result as Buffer).length, 32);
		});

		it("Should return correct cost", function(){
			stack.push(FIRST_VALID - 1n);
			const op = new Block([blockFieldTypes.BlkSeed], 1, interpreter);
			const cost = op.execute(stack);
			assert.equal(cost, 1);
		});
=======

	describe("vrf_verify", function () {
		let stack = new Stack<StackElem>();
		const publicKey = Buffer.from(
			"d75a980182b10ab7d54bfed3c964073a0ee172f3daa62325af021a68f707511a",
			"hex"
		);
		const proof = Buffer.from(
			"b6b4699f87d56126c9117a7da55bd0085246f4c56dbc95d20172612e9d38e8d7ca65e573a126ed88d4e30a46f80a666854d675cf3ba81de0de043c3774f061560f55edc256a787afe701677c0f602900",
			"hex"
		);
		const message = Buffer.from("");
		const expectedResult = Buffer.from(
			"5b8e2bf68c9d33ec1477cb3e9305135f96a796163fb63983587ae1e3a6bfd3b1b3cbdee0d0cd465c0de7d30522ee003a6757b3ff7a737cc4a8717919d8940038",
			"hex"
		);

		this.beforeEach(function(){
			stack = new Stack<StackElem>();
		})

		it("Should return 1 and hash of proof for valid proof and verification key", function () {
			const op = new VrfVerify(["VrfAlgorand"], 1);
			stack.push(publicKey);
			stack.push(proof);
			stack.push(message);
			op.execute(stack);
			assert.deepEqual(1n, stack.pop());
			assert.deepEqual(expectedResult, stack.pop());
		});
		it("Should throw error if pubKey size not equal 32", function(){
			const op = new VrfVerify(["VrfAlgorand"], 1);
			const wrongSizePubKey = Buffer.from("b6b4699f87d56126c9117");
			stack.push(wrongSizePubKey);
			stack.push(proof);
			stack.push(message);
			expectRuntimeError(() => op.execute(stack), RUNTIME_ERRORS.TEAL.INVALID_PUB_KEY_LENGTH);
		})
		it("Should throw error if proof size not equal 80", function(){
			const op = new VrfVerify(["VrfAlgorand"], 1);
			const wrongSizeProof = Buffer.from("b6b4699f87d56126c9117");
			stack.push(publicKey);
			stack.push(wrongSizeProof);
			stack.push(message);
			expectRuntimeError(() => op.execute(stack), RUNTIME_ERRORS.TEAL.INVALID_PROOF_LENGTH);
		})
		it("Should return correct cost", function(){
			const op = new VrfVerify(["VrfAlgorand"], 1);
			stack.push(publicKey);
			stack.push(proof);
			stack.push(message);
			const cost = op.execute(stack);
			assert.equal(cost, 5700);
		})
		it("Should throw error when field = VrfStandard", function(){
			const op = new VrfVerify(["VrfStandard"], 1);
			stack.push(publicKey);
			stack.push(proof);
			stack.push(message);
			expectRuntimeError(() => op.execute(stack), RUNTIME_ERRORS.TEAL.UNSUPPORTED_VRF_STANDARD);
		})
		it("Should throw error when field is unknown", function(){
			expectRuntimeError(()=> new VrfVerify(["wrongType"], 1), RUNTIME_ERRORS.TEAL.UNKNOWN_VRF_TYPE);
		})
>>>>>>> 5fbe39df
	});
});<|MERGE_RESOLUTION|>--- conflicted
+++ resolved
@@ -7568,7 +7568,6 @@
 			assert.equal(expectedResult, stack.pop());
 		});
 	});
-<<<<<<< HEAD
 	describe("Block opcode", function () {
 		const stack = new Stack<StackElem>();
 		let interpreter: Interpreter;
@@ -7629,7 +7628,7 @@
 			const cost = op.execute(stack);
 			assert.equal(cost, 1);
 		});
-=======
+	});
 
 	describe("vrf_verify", function () {
 		let stack = new Stack<StackElem>();
@@ -7694,6 +7693,5 @@
 		it("Should throw error when field is unknown", function(){
 			expectRuntimeError(()=> new VrfVerify(["wrongType"], 1), RUNTIME_ERRORS.TEAL.UNKNOWN_VRF_TYPE);
 		})
->>>>>>> 5fbe39df
 	});
 });