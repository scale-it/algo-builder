--- conflicted
+++ resolved
@@ -2071,9 +2071,6 @@
       });
 
       it("push addr from 1st account of 2nd Txn in txGrp to stack", function () {
-<<<<<<< HEAD
-        const op = new Gtxna(["1", "Accounts", "1"], 1, interpreter);
-=======
         // index 0 should push sender's address to stack from 1st tx
         let op = new Gtxna(["0", "Accounts", "1"], 1, interpreter);
         op.execute(stack);
@@ -2091,7 +2088,6 @@
 
         // should push Accounts[1] to stack
         op = new Gtxna(["0", "Accounts", "2"], 1, interpreter);
->>>>>>> 858ebe61
         op.execute(stack);
 
         assert.equal(1, stack.length());
