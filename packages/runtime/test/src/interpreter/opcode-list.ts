/* eslint sonarjs/no-identical-functions: 0 */
/* eslint sonarjs/no-duplicate-string: 0 */
import { parsing } from "@algo-builder/web";
import { decodeAddress, generateAccount, signBytes } from "algosdk";
import { assert } from "chai";

import { AccountStore } from "../../../src/account";
import { RUNTIME_ERRORS } from "../../../src/errors/errors-list";
import { Runtime } from "../../../src/index";
import { Interpreter } from "../../../src/interpreter/interpreter";
import {
  Add, Addr, Addw, And, AppGlobalDel, AppGlobalGet, AppGlobalGetEx,
  AppGlobalPut, AppLocalDel, AppLocalGet, AppLocalGetEx, AppLocalPut,
  AppOptedIn, Arg, Assert, Balance, BitwiseAnd, BitwiseNot, BitwiseOr,
  BitwiseXor, Branch, BranchIfNotZero, BranchIfZero, Btoi,
<<<<<<< HEAD
  Byte, ByteAdd, ByteBitwiseAnd,
  ByteBitwiseInvert, ByteBitwiseOr, ByteBitwiseXor, Bytec, Bytecblock, ByteDiv, ByteEqualTo,
  ByteGreaterThanEqualTo, ByteGreatorThan, ByteLessThan, ByteLessThanEqualTo, ByteMod, ByteMul,
  ByteNotEqualTo, ByteSub, ByteZero,
  Concat, Dig, Div, Dup, Dup2, Ed25519verify,
=======
  Byte, ByteAdd, Bytec, Bytecblock, Concat, Dig, Div, Dup, Dup2, Ed25519verify,
>>>>>>> a6670b1a
  EqualTo, Err, GetAssetDef, GetAssetHolding, GetBit, GetByte, Gload, Gloads, Global,
  GreaterThan, GreaterThanEqualTo, Gtxn, Gtxna, Gtxns, Gtxnsa, Int, Intc,
  Intcblock, Itob, Keccak256, Label, Len, LessThan, LessThanEqualTo,
  Load, MinBalance, Mod, Mul, Mulw, Not, NotEqualTo, Or, Pragma, PushBytes, PushInt, Return,
  Select, SetBit, SetByte, Sha256, Sha512_256, Store, Sub, Substring, Substring3, Swap, Txn, Txna
} from "../../../src/interpreter/opcode-list";
import { ALGORAND_ACCOUNT_MIN_BALANCE, ASSET_CREATION_FEE, DEFAULT_STACK_ELEM, MAX_UINT8, MAX_UINT64, MaxTEALVersion, MIN_UINT8 } from "../../../src/lib/constants";
import { convertToBuffer, getEncoding } from "../../../src/lib/parsing";
import { Stack } from "../../../src/lib/stack";
import { parseToStackElem } from "../../../src/lib/txn";
import { AccountStoreI, EncodingType, StackElem, Txn as EncodedTx } from "../../../src/types";
import { useFixture } from "../../helpers/integration";
import { execExpectError, expectRuntimeError } from "../../helpers/runtime-errors";
import { accInfo } from "../../mocks/stateful";
import { elonAddr, johnAddr, TXN_OBJ } from "../../mocks/txn";

function setDummyAccInfo (acc: AccountStoreI): void {
  acc.assets = accInfo[0].assets;
  acc.appsLocalState = accInfo[0].appsLocalState;
  acc.appsTotalSchema = accInfo[0].appsTotalSchema;
  acc.createdApps = accInfo[0].createdApps;
  acc.createdAssets = accInfo[0].createdAssets;
}

describe("Teal Opcodes", function () {
  const strArr = ["str1", "str2"].map(parsing.stringToBytes);

  describe("Len", function () {
    const stack = new Stack<StackElem>();

    it("should return correct length of string", function () {
      const str = "HelloWorld";
      stack.push(parsing.stringToBytes(str));
      const op = new Len([], 0);
      op.execute(stack);

      const len = stack.pop();
      assert.equal(len, BigInt(str.length.toString()));
    });

    it("should throw error with uint64", function () {
      stack.push(1000n);
      const op = new Len([], 0);
      expectRuntimeError(
        () => op.execute(stack),
        RUNTIME_ERRORS.TEAL.INVALID_TYPE
      );
    });
  });

  describe("Pragma", () => {
    const interpreter = new Interpreter();
    it("should store pragma version", () => {
      const op = new Pragma(["version", "2"], 1, interpreter);
      assert.equal(op.version, 2);
    });

    it("should store throw length error", () => {
      expectRuntimeError(
        () => new Pragma(["version", "2", "some-value"], 1, interpreter),
        RUNTIME_ERRORS.TEAL.ASSERT_LENGTH
      );
    });
  });

  describe("Add", function () {
    const stack = new Stack<StackElem>();

    it("should return correct addition of two unit64", function () {
      stack.push(10n);
      stack.push(20n);
      const op = new Add([], 0);
      op.execute(stack);

      const top = stack.pop();
      assert.equal(top, 30n);
    });

    it("should throw error with Add if stack is below min length",
      execExpectError(stack, [1000n], new Add([], 0), RUNTIME_ERRORS.TEAL.ASSERT_STACK_LENGTH)
    );

    it("should throw error if Add is used with strings",
      execExpectError(stack, strArr, new Add([], 0), RUNTIME_ERRORS.TEAL.INVALID_TYPE)
    );

    it("should throw overflow error with Add", function () {
      stack.push(MAX_UINT64 - 5n);
      stack.push(MAX_UINT64 - 6n);
      const op = new Add([], 0);
      expectRuntimeError(
        () => op.execute(stack),
        RUNTIME_ERRORS.TEAL.UINT64_OVERFLOW
      );
    });
  });

  describe("Sub", function () {
    const stack = new Stack<StackElem>();

    it("should return correct subtraction of two unit64", function () {
      stack.push(30n);
      stack.push(20n);
      const op = new Sub([], 0);
      op.execute(stack);

      const top = stack.pop();
      assert.equal(top, 10n);
    });

    it("should throw error with Sub if stack is below min length",
      execExpectError(stack, [1000n], new Sub([], 0), RUNTIME_ERRORS.TEAL.ASSERT_STACK_LENGTH)
    );

    it("should throw error if Sub is used with strings",
      execExpectError(stack, strArr, new Sub([], 0), RUNTIME_ERRORS.TEAL.INVALID_TYPE)
    );

    it("should throw underflow error with Sub if (A - B) < 0", function () {
      stack.push(10n);
      stack.push(20n);
      const op = new Sub([], 0);
      expectRuntimeError(
        () => op.execute(stack),
        RUNTIME_ERRORS.TEAL.UINT64_UNDERFLOW
      );
    });
  });

  describe("Mul", function () {
    const stack = new Stack<StackElem>();

    it("should return correct multiplication of two unit64", function () {
      stack.push(20n);
      stack.push(30n);
      const op = new Mul([], 0);
      op.execute(stack);

      const top = stack.pop();
      assert.equal(top, 600n);
    });

    it("should throw error with Mul if stack is below min length",
      execExpectError(stack, [1000n], new Mul([], 0), RUNTIME_ERRORS.TEAL.ASSERT_STACK_LENGTH)
    );

    it("should throw error if Mul is used with strings",
      execExpectError(stack, strArr, new Mul([], 0), RUNTIME_ERRORS.TEAL.INVALID_TYPE)
    );

    it("should throw overflow error with Mul if (A * B) > max_unit64", function () {
      stack.push(MAX_UINT64 - 5n);
      stack.push(2n);
      const op = new Mul([], 0);
      expectRuntimeError(
        () => op.execute(stack),
        RUNTIME_ERRORS.TEAL.UINT64_OVERFLOW
      );
    });
  });

  describe("Div", function () {
    const stack = new Stack<StackElem>();

    it("should return correct division of two unit64", function () {
      stack.push(40n);
      stack.push(20n);
      const op = new Div([], 0);
      op.execute(stack);

      const top = stack.pop();
      assert.equal(top, 2n);
    });

    it("should return 0 on division of two unit64 with A == 0", function () {
      stack.push(0n);
      stack.push(40n);
      const op = new Div([], 0);
      op.execute(stack);

      const top = stack.pop();
      assert.equal(top, 0n);
    });

    it("should throw error with Div if stack is below min length",
      execExpectError(stack, [1000n], new Div([], 0), RUNTIME_ERRORS.TEAL.ASSERT_STACK_LENGTH)
    );

    it("should throw error if Div is used with strings",
      execExpectError(stack, strArr, new Div([], 0), RUNTIME_ERRORS.TEAL.INVALID_TYPE)
    );

    it("should panic on A/B if B == 0", function () {
      stack.push(10n);
      stack.push(0n);
      const op = new Div([], 0);
      expectRuntimeError(
        () => op.execute(stack),
        RUNTIME_ERRORS.TEAL.ZERO_DIV
      );
    });
  });

  describe("Arg[N]", function () {
    const stack = new Stack<StackElem>();
    let interpreter: Interpreter;
    const args = ["Arg0", "Arg1", "Arg2", "Arg3"].map(parsing.stringToBytes);

    this.beforeAll(() => {
      interpreter = new Interpreter();
      interpreter.runtime = new Runtime([]);
      interpreter.runtime.ctx.args = args;
    });

    it("should push arg_0 from argument array to stack", function () {
      const op = new Arg(["0"], 1, interpreter);
      op.execute(stack);

      const top = stack.pop();
      assert.deepEqual(top, args[0]);
    });

    it("should push arg_1 from argument array to stack", function () {
      const op = new Arg(["1"], 1, interpreter);
      op.execute(stack);

      const top = stack.pop();
      assert.deepEqual(top, args[1]);
    });

    it("should push arg_2 from argument array to stack", function () {
      const op = new Arg(["2"], 1, interpreter);
      op.execute(stack);

      const top = stack.pop();
      assert.deepEqual(top, args[2]);
    });

    it("should push arg_3 from argument array to stack", function () {
      const op = new Arg(["3"], 1, interpreter);
      op.execute(stack);

      const top = stack.pop();
      assert.deepEqual(top, args[3]);
    });

    it("should throw error if accessing arg is not defined", function () {
      expectRuntimeError(
        () => new Arg(["5"], 1, interpreter),
        RUNTIME_ERRORS.TEAL.INDEX_OUT_OF_BOUND
      );
    });
  });

  describe("Bytecblock", function () {
    const stack = new Stack<StackElem>();

    it("should throw error if bytecblock length exceeds uint8", function () {
      const interpreter = new Interpreter();
      const bytecblock: string[] = [];
      for (let i = 0; i < MAX_UINT8 + 5; i++) {
        bytecblock.push("my_byte");
      }

      const op = new Bytecblock(bytecblock, 1, interpreter);
      expectRuntimeError(
        () => op.execute(stack),
        RUNTIME_ERRORS.TEAL.ASSERT_ARR_LENGTH
      );
    });

    it("should load byte block to interpreter bytecblock", function () {
      const interpreter = new Interpreter();
      const bytecblock = ["bytec_0", "bytec_1", "bytec_2", "bytec_3"];
      const op = new Bytecblock(bytecblock, 1, interpreter);
      op.execute(stack);

      const expected: Uint8Array[] = [];
      for (const val of bytecblock) {
        expected.push(parsing.stringToBytes(val));
      }
      assert.deepEqual(expected, interpreter.bytecblock);
    });
  });

  describe("Bytec[N]", function () {
    const stack = new Stack<StackElem>();
    const interpreter = new Interpreter();
    const bytecblock = ["bytec_0", "bytec_1", "bytec_2", "bytec_3"].map(parsing.stringToBytes);
    interpreter.bytecblock = bytecblock;

    it("should push bytec_0 from bytecblock to stack", function () {
      const op = new Bytec(["0"], 1, interpreter);
      op.execute(stack);

      const top = stack.pop();
      assert.deepEqual(top, bytecblock[0]);
    });

    it("should push bytec_1 from bytecblock to stack", function () {
      const op = new Bytec(["1"], 1, interpreter);
      op.execute(stack);

      const top = stack.pop();
      assert.deepEqual(top, bytecblock[1]);
    });

    it("should push bytec_2 from bytecblock to stack", function () {
      const op = new Bytec(["2"], 1, interpreter);
      op.execute(stack);

      const top = stack.pop();
      assert.deepEqual(top, bytecblock[2]);
    });

    it("should push bytec_3 from bytecblock to stack", function () {
      const op = new Bytec(["3"], 1, interpreter);
      op.execute(stack);

      const top = stack.pop();
      assert.deepEqual(top, bytecblock[3]);
    });

    it("should throw error on loading bytec[N] if index is out of bound", function () {
      const op = new Bytec(["5"], 1, interpreter);
      expectRuntimeError(
        () => op.execute(stack),
        RUNTIME_ERRORS.TEAL.INDEX_OUT_OF_BOUND
      );
    });
  });

  describe("Intcblock", function () {
    const stack = new Stack<StackElem>();

    it("should throw error if intcblock length exceeds uint8", function () {
      const interpreter = new Interpreter();
      const intcblock: string[] = [];
      for (let i = 0; i < MAX_UINT8 + 5; i++) {
        intcblock.push(i.toString());
      }

      const op = new Intcblock(intcblock, 1, interpreter);
      expectRuntimeError(
        () => op.execute(stack),
        RUNTIME_ERRORS.TEAL.ASSERT_ARR_LENGTH
      );
    });

    it("should load intcblock to interpreter intcblock", function () {
      const interpreter = new Interpreter();
      const intcblock = ["0", "1", "2", "3"];
      const op = new Intcblock(intcblock, 1, interpreter);
      op.execute(stack);

      assert.deepEqual(intcblock.map(BigInt), interpreter.intcblock);
    });
  });

  describe("Intc[N]", function () {
    const stack = new Stack<StackElem>();
    const interpreter = new Interpreter();
    const intcblock = ["0", "1", "2", "3"].map(BigInt);
    interpreter.intcblock = intcblock;

    it("should push intc_0 from intcblock to stack", function () {
      const op = new Intc(["0"], 1, interpreter);
      op.execute(stack);

      const top = stack.pop();
      assert.deepEqual(top, intcblock[0]);
    });

    it("should push intc_1 from intcblock to stack", function () {
      const op = new Intc(["1"], 1, interpreter);
      op.execute(stack);

      const top = stack.pop();
      assert.deepEqual(top, intcblock[1]);
    });

    it("should push intc_2 from intcblock to stack", function () {
      const op = new Intc(["2"], 1, interpreter);
      op.execute(stack);

      const top = stack.pop();
      assert.deepEqual(top, intcblock[2]);
    });

    it("should push intc_3 from intcblock to stack", function () {
      const op = new Intc(["3"], 1, interpreter);
      op.execute(stack);

      const top = stack.pop();
      assert.deepEqual(top, intcblock[3]);
    });

    it("should throw error on loading intc[N] if index is out of bound", function () {
      const op = new Intc(["5"], 1, interpreter);
      expectRuntimeError(
        () => op.execute(stack),
        RUNTIME_ERRORS.TEAL.INDEX_OUT_OF_BOUND
      );
    });
  });

  describe("Mod", function () {
    const stack = new Stack<StackElem>();

    it("should return correct modulo of two unit64", function () {
      stack.push(5n);
      stack.push(2n);
      let op = new Mod([], 1);
      op.execute(stack);

      let top = stack.pop();
      assert.equal(top, 1n);

      stack.push(7n);
      stack.push(7n);
      op = new Mod([], 1);
      op.execute(stack);
      top = stack.pop();
      assert.equal(top, 0n);
    });

    it("should return 0 on modulo of two unit64 with A == 0", function () {
      stack.push(0n);
      stack.push(4n);
      const op = new Mod([], 1);
      op.execute(stack);

      const top = stack.pop();
      assert.equal(top, 0n);
    });

    it("should throw error with Mod if stack is below min length",
      execExpectError(stack, [1000n], new Mod([], 1), RUNTIME_ERRORS.TEAL.ASSERT_STACK_LENGTH)
    );

    it("should throw error if Mod is used with strings",
      execExpectError(stack, strArr, new Mod([], 1), RUNTIME_ERRORS.TEAL.INVALID_TYPE)
    );

    it("should panic on A % B if B == 0", function () {
      stack.push(10n);
      stack.push(0n);
      const op = new Mod([], 1);
      expectRuntimeError(
        () => op.execute(stack),
        RUNTIME_ERRORS.TEAL.ZERO_DIV
      );
    });
  });

  describe("Store", function () {
    const stack = new Stack<StackElem>();

    it("should store uint64 to scratch", function () {
      const interpreter = new Interpreter();
      const val = 0n;
      stack.push(val);

      const op = new Store(["0"], 1, interpreter);
      op.execute(stack);
      assert.equal(stack.length(), 0); // verify stack is popped
      assert.equal(val, interpreter.scratch[0]);
    });

    it("should store byte[] to scratch", function () {
      const interpreter = new Interpreter();
      const val = parsing.stringToBytes("HelloWorld");
      stack.push(val);

      const op = new Store(["0"], 1, interpreter);
      op.execute(stack);
      assert.equal(stack.length(), 0); // verify stack is popped
      assert.equal(val, interpreter.scratch[0]);
    });

    it("should throw error on store if index is out of bound", function () {
      const interpreter = new Interpreter();
      stack.push(0n);

      const op = new Store([(MAX_UINT8 + 5).toString()], 1, interpreter);
      expectRuntimeError(
        () => op.execute(stack),
        RUNTIME_ERRORS.TEAL.INDEX_OUT_OF_BOUND
      );
    });

    it("should throw error on store if stack is empty", function () {
      const interpreter = new Interpreter();
      const stack = new Stack<StackElem>(); // empty stack
      const op = new Store(["0"], 1, interpreter);
      expectRuntimeError(
        () => op.execute(stack),
        RUNTIME_ERRORS.TEAL.ASSERT_STACK_LENGTH
      );
    });
  });

  describe("Bitwise OR", function () {
    const stack = new Stack<StackElem>();

    it("should return correct bitwise-or of two unit64", function () {
      stack.push(10n);
      stack.push(20n);
      const op = new BitwiseOr([], 1);
      op.execute(stack);

      const top = stack.pop();
      assert.equal(top, 30n);
    });

    it("should throw error with bitwise-or if stack is below min length",
      execExpectError(stack, [1000n], new BitwiseOr([], 1), RUNTIME_ERRORS.TEAL.ASSERT_STACK_LENGTH)
    );

    it("should throw error if bitwise-or is used with strings",
      execExpectError(stack, strArr, new BitwiseOr([], 1), RUNTIME_ERRORS.TEAL.INVALID_TYPE)
    );
  });

  describe("Bitwise AND", function () {
    const stack = new Stack<StackElem>();

    it("should return correct bitwise-and of two unit64", function () {
      stack.push(10n);
      stack.push(20n);
      const op = new BitwiseAnd([], 1);
      op.execute(stack);

      const top = stack.pop();
      assert.equal(top, 0n);
    });

    it("should throw error with bitwise-and if stack is below min length",
      execExpectError(stack, [1000n], new BitwiseAnd([], 1), RUNTIME_ERRORS.TEAL.ASSERT_STACK_LENGTH)
    );

    it("should throw error if bitwise-and is used with strings",
      execExpectError(stack, strArr, new BitwiseAnd([], 1), RUNTIME_ERRORS.TEAL.INVALID_TYPE)
    );
  });

  describe("Bitwise XOR", function () {
    const stack = new Stack<StackElem>();

    it("should return correct bitwise-xor of two unit64", function () {
      stack.push(10n);
      stack.push(20n);
      const op = new BitwiseXor([], 1);
      op.execute(stack);

      const top = stack.pop();
      assert.equal(top, 30n);
    });

    it("should throw error with bitwise-xor if stack is below min length",
      execExpectError(stack, [1000n], new BitwiseXor([], 1), RUNTIME_ERRORS.TEAL.ASSERT_STACK_LENGTH)
    );

    it("should throw error if bitwise-xor is used with strings",
      execExpectError(stack, strArr, new BitwiseXor([], 1), RUNTIME_ERRORS.TEAL.INVALID_TYPE)
    );
  });

  describe("Bitwise NOT", function () {
    const stack = new Stack<StackElem>();

    it("should return correct bitwise-not of unit64", function () {
      stack.push(10n);
      const op = new BitwiseNot([], 1);
      op.execute(stack);

      const top = stack.pop();
      assert.equal(top, ~10n);
    });

    it("should throw error with bitwise-not if stack is below min length",
      execExpectError(stack, [], new Add([], 0), RUNTIME_ERRORS.TEAL.ASSERT_STACK_LENGTH)
    );

    it("should throw error if bitwise-not is used with string",
      execExpectError(stack, strArr, new BitwiseNot([], 1), RUNTIME_ERRORS.TEAL.INVALID_TYPE)
    );
  });

  describe("Load", function () {
    const stack = new Stack<StackElem>();
    const interpreter = new Interpreter();
    const scratch = [0n, parsing.stringToBytes("HelloWorld")];
    interpreter.scratch = scratch;

    it("should load uint64 from scratch space to stack", function () {
      const op = new Load(["0"], 1, interpreter);
      const len = stack.length();

      op.execute(stack);
      assert.equal(len + 1, stack.length()); // verify stack is pushed
      assert.equal(interpreter.scratch[0], stack.pop());
    });

    it("should load byte[] from scratch space to stack", function () {
      const op = new Load(["1"], 1, interpreter);
      const len = stack.length();

      op.execute(stack);
      assert.equal(len + 1, stack.length()); // verify stack is pushed
      assert.equal(interpreter.scratch[1], stack.pop());
    });

    it("should throw error on load if index is out of bound", function () {
      const op = new Load([(MAX_UINT8 + 5).toString()], 1, interpreter);
      expectRuntimeError(
        () => op.execute(stack),
        RUNTIME_ERRORS.TEAL.INDEX_OUT_OF_BOUND
      );
    });

    it("should load default value to stack if value at a slot is not intialized", function () {
      const interpreter = new Interpreter();
      const op = new Load(["0"], 1, interpreter);
      op.execute(stack);
      assert.equal(DEFAULT_STACK_ELEM, stack.pop());
    });
  });

  describe("Err", function () {
    const stack = new Stack<StackElem>();

    it("should throw TEAL error", function () {
      const op = new Err([], 1);
      expectRuntimeError(
        () => op.execute(stack),
        RUNTIME_ERRORS.TEAL.TEAL_ENCOUNTERED_ERR
      );
    });
  });

  describe("Sha256", function () {
    const stack = new Stack<StackElem>();

    it("should return correct hash for Sha256", () => {
      stack.push(parsing.stringToBytes("MESSAGE"));
      const op = new Sha256([], 1);
      op.execute(stack);

      const expected = Buffer.from(
        "b194d92018d6074234280c5f5b88649c8db14ef4f2c3746d8a23896a0f6f3b66", 'hex');

      const top = stack.pop();
      assert.deepEqual(expected, top);
    });

    it("should throw invalid type error sha256",
      execExpectError(stack, [1n], new Sha256([], 1), RUNTIME_ERRORS.TEAL.INVALID_TYPE)
    );

    it("should throw error with Sha256 if stack is below min length",
      execExpectError(stack, [], new Sha256([], 1), RUNTIME_ERRORS.TEAL.ASSERT_STACK_LENGTH)
    );
  });

  describe("Sha512_256", function () {
    const stack = new Stack<StackElem>();

    it("should return correct hash for Sha512_256", function () {
      stack.push(parsing.stringToBytes("MESSAGE"));
      const op = new Sha512_256([], 1);
      op.execute(stack);

      const expected = Buffer.from(
        "f876dfdffd93791dc919586232116786362d434fe59d06097000fcf42bac228b", 'hex');

      const top = stack.pop();
      assert.deepEqual(expected, top);
    });

    it("should throw invalid type error sha512_256",
      execExpectError(stack, [1n], new Sha512_256([], 1), RUNTIME_ERRORS.TEAL.INVALID_TYPE)
    );

    it("should throw error with Sha512_256 if stack is below min length",
      execExpectError(stack, [], new Sha512_256([], 1), RUNTIME_ERRORS.TEAL.ASSERT_STACK_LENGTH)
    );
  });

  describe("keccak256", function () {
    const stack = new Stack<StackElem>();

    it("should return correct hash for keccak256", function () {
      stack.push(parsing.stringToBytes("ALGORAND"));
      const op = new Keccak256([], 1);
      op.execute(stack);

      // http://emn178.github.io/online-tools/keccak_256.html
      const expected = Buffer.from(
        "ab0d74c2852292002f95c4a64ebd411ecb5e8a599d4bc2cfc1170547c5f44807", 'hex');

      const top = stack.pop();
      assert.deepEqual(expected, top);
    });

    it("should throw invalid type error Keccak256",
      execExpectError(stack, [1n], new Keccak256([], 1), RUNTIME_ERRORS.TEAL.INVALID_TYPE)
    );

    it("should throw error with keccak256 if stack is below min length",
      execExpectError(stack, [], new Keccak256([], 1), RUNTIME_ERRORS.TEAL.ASSERT_STACK_LENGTH)
    );
  });

  describe("Ed25519verify", function () {
    const stack = new Stack<StackElem>();

    it("should push 1 to stack if signature is valid", function () {
      const account = generateAccount();
      const toSign = new Uint8Array(Buffer.from([1, 9, 25, 49]));
      const signed = signBytes(toSign, account.sk);

      stack.push(toSign); // data
      stack.push(signed); // signature
      stack.push(decodeAddress(account.addr).publicKey); // pk

      const op = new Ed25519verify([], 1);
      op.execute(stack);
      const top = stack.pop();
      assert.equal(top, 1n);
    });

    it("should push 0 to stack if signature is invalid", function () {
      const account = generateAccount();
      const toSign = new Uint8Array(Buffer.from([1, 9, 25, 49]));
      const signed = signBytes(toSign, account.sk);
      signed[0] = (Number(signed[0]) + 1) % 256;

      stack.push(toSign); // data
      stack.push(signed); // signature
      stack.push(decodeAddress(account.addr).publicKey); // pk

      const op = new Ed25519verify([], 1);
      op.execute(stack);
      const top = stack.pop();
      assert.equal(top, 0n);
    });

    it("should throw invalid type error Ed25519verify",
      execExpectError(stack, ['1', '1', '1'].map(BigInt), new Ed25519verify([], 1), RUNTIME_ERRORS.TEAL.INVALID_TYPE)
    );

    it("should throw error with Ed25519verify if stack is below min length",
      execExpectError(stack, [], new Ed25519verify([], 1), RUNTIME_ERRORS.TEAL.ASSERT_STACK_LENGTH)
    );
  });

  describe("LessThan", function () {
    const stack = new Stack<StackElem>();

    it("should push 1 to stack because 5 < 10", () => {
      stack.push(5n);
      stack.push(10n);

      const op = new LessThan([], 1);
      op.execute(stack);

      const top = stack.pop();
      assert.equal(top, 1n);
    });

    it("should push 0 to stack as 10 > 5", () => {
      stack.push(10n);
      stack.push(5n);

      const op = new LessThan([], 1);
      op.execute(stack);

      const top = stack.pop();
      assert.equal(top, 0n);
    });

    it("should throw invalid type error LessThan",
      execExpectError(stack,
        [new Uint8Array([1, 2, 3]), new Uint8Array([1, 2, 3])],
        new LessThan([], 1), RUNTIME_ERRORS.TEAL.INVALID_TYPE)
    );

    it("should throw stack length error LessThan", execExpectError(new Stack<StackElem>(),
      [1n], new LessThan([], 1), RUNTIME_ERRORS.TEAL.ASSERT_STACK_LENGTH)
    );
  });

  describe("GreaterThan", function () {
    const stack = new Stack<StackElem>();

    it("should push 1 to stack as 5 > 2", () => {
      stack.push(5n);
      stack.push(2n);

      const op = new GreaterThan([], 1);
      op.execute(stack);

      const top = stack.pop();
      assert.equal(top, 1n);
    });

    it("should push 0 to stack as 50 > 10", () => {
      stack.push(10n);
      stack.push(50n);

      const op = new GreaterThan([], 1);
      op.execute(stack);

      const top = stack.pop();
      assert.equal(top, 0n);
    });

    it("should throw invalid type error GreaterThan",
      execExpectError(stack,
        [new Uint8Array([1, 2, 3]), new Uint8Array([1, 2, 3])],
        new GreaterThan([], 1), RUNTIME_ERRORS.TEAL.INVALID_TYPE)
    );

    it("should throw stack length error GreaterThan", execExpectError(new Stack<StackElem>(),
      [1n], new LessThan([], 1), RUNTIME_ERRORS.TEAL.ASSERT_STACK_LENGTH)
    );
  });

  describe("LessThanEqualTo", function () {
    const stack = new Stack<StackElem>();

    it("should push 1 to stack", () => {
      const op = new LessThanEqualTo([], 1);
      stack.push(20n);
      stack.push(20n);

      op.execute(stack);

      const top = stack.pop();
      assert.equal(top, 1n);
    });

    it("should push 0 to stack", () => {
      const op = new LessThanEqualTo([], 1);
      stack.push(100n);
      stack.push(50n);

      op.execute(stack);

      const top = stack.pop();
      assert.equal(top, 0n);
    });

    it("should throw invalid type error LessThanEqualTo",
      execExpectError(stack,
        [new Uint8Array([1, 2, 3]), new Uint8Array([1, 2, 3])],
        new LessThanEqualTo([], 1), RUNTIME_ERRORS.TEAL.INVALID_TYPE)
    );

    it("should throw stack length error LessThanEqualTo", execExpectError(new Stack<StackElem>(),
      [1n], new LessThan([], 1), RUNTIME_ERRORS.TEAL.ASSERT_STACK_LENGTH)
    );
  });

  describe("GreaterThanEqualTo", function () {
    const stack = new Stack<StackElem>();

    it("should push 1 to stack", () => {
      const op = new GreaterThanEqualTo([], 1);
      stack.push(20n);
      stack.push(20n);

      op.execute(stack);

      const top = stack.pop();
      assert.equal(top, 1n);
    });

    it("should push 0 to stack", () => {
      const op = new GreaterThanEqualTo([], 1);
      stack.push(100n);
      stack.push(500n);

      op.execute(stack);

      const top = stack.pop();
      assert.equal(top, 0n);
    });

    it("should throw invalid type error GreaterThanEqualTo",
      execExpectError(stack,
        [new Uint8Array([1, 2, 3]), new Uint8Array([1, 2, 3])],
        new GreaterThanEqualTo([], 1), RUNTIME_ERRORS.TEAL.INVALID_TYPE)
    );

    it("should throw stack length error GreaterThanEqualTo", execExpectError(new Stack<StackElem>(),
      [1n], new LessThan([], 1), RUNTIME_ERRORS.TEAL.ASSERT_STACK_LENGTH)
    );
  });

  describe("And", () => {
    const stack = new Stack<StackElem>();

    it("should push true to stack as both values are 1", () => {
      stack.push(1n);
      stack.push(1n);

      const op = new And([], 1);
      op.execute(stack);

      const top = stack.pop();
      assert.equal(1n, top);
    });

    it("should push false to stack as one value is 0", () => {
      stack.push(0n);
      stack.push(1n);

      const op = new And([], 1);
      op.execute(stack);

      const top = stack.pop();
      assert.equal(0n, top);
    });

    it("should throw invalid type error (And)",
      execExpectError(stack,
        [new Uint8Array([1, 2, 3]), new Uint8Array([1, 2, 3])],
        new And([], 1), RUNTIME_ERRORS.TEAL.INVALID_TYPE)
    );

    it("should throw stack length error (And)", execExpectError(new Stack<StackElem>(),
      [1n], new LessThan([], 1), RUNTIME_ERRORS.TEAL.ASSERT_STACK_LENGTH)
    );
  });

  describe("Or", () => {
    const stack = new Stack<StackElem>();

    it("should push true to stack as one value is 1", () => {
      stack.push(0n);
      stack.push(1n);

      const op = new Or([], 1);
      op.execute(stack);

      const top = stack.pop();
      assert.equal(1n, top);
    });

    it("should push false to stack as both values are 0", () => {
      stack.push(0n);
      stack.push(0n);

      const op = new Or([], 1);
      op.execute(stack);

      const top = stack.pop();
      assert.equal(0n, top);
    });

    it("should throw invalid type error (Or)",
      execExpectError(stack,
        [new Uint8Array([1, 2, 3]), new Uint8Array([1, 2, 3])],
        new Or([], 1), RUNTIME_ERRORS.TEAL.INVALID_TYPE)
    );

    it("should throw stack length error (Or)", execExpectError(new Stack<StackElem>(),
      [1n], new LessThan([], 1), RUNTIME_ERRORS.TEAL.ASSERT_STACK_LENGTH)
    );
  });

  describe("EqualTo", () => {
    const stack = new Stack<StackElem>();

    it("should push true to stack", () => {
      stack.push(22n);
      stack.push(22n);

      const op = new EqualTo([], 1);
      op.execute(stack);

      let top = stack.pop();
      assert.equal(1n, top);

      stack.push(new Uint8Array([1, 2, 3]));
      stack.push(new Uint8Array([1, 2, 3]));

      op.execute(stack);
      top = stack.pop();
      assert.equal(1n, top);
    });

    it("should push false to stack", () => {
      stack.push(22n);
      stack.push(1n);

      const op = new EqualTo([], 1);
      op.execute(stack);

      let top = stack.pop();
      assert.equal(0n, top);

      stack.push(new Uint8Array([1, 2, 3]));
      stack.push(new Uint8Array([1, 1, 3]));

      op.execute(stack);
      top = stack.pop();
      assert.equal(0n, top);
    });

    it("should throw error", () => {
      stack.push(12n);
      stack.push(new Uint8Array([1, 2, 3]));
      const op = new EqualTo([], 1);

      expectRuntimeError(
        () => op.execute(stack),
        RUNTIME_ERRORS.TEAL.INVALID_TYPE
      );
    });
  });

  describe("NotEqualTo", () => {
    const stack = new Stack<StackElem>();

    it("should push true to stack", () => {
      stack.push(21n);
      stack.push(22n);

      const op = new NotEqualTo([], 1);
      op.execute(stack);

      let top = stack.pop();
      assert.equal(1n, top);

      stack.push(new Uint8Array([1, 2, 3]));
      stack.push(new Uint8Array([1, 1, 3]));

      op.execute(stack);
      top = stack.pop();
      assert.equal(1n, top);
    });

    it("should push false to stack", () => {
      stack.push(22n);
      stack.push(22n);

      const op = new NotEqualTo([], 1);
      op.execute(stack);

      let top = stack.pop();
      assert.equal(0n, top);

      stack.push(new Uint8Array([1, 2, 3]));
      stack.push(new Uint8Array([1, 2, 3]));

      op.execute(stack);
      top = stack.pop();
      assert.equal(0n, top);
    });

    it("should throw error", () => {
      stack.push(12n);
      stack.push(new Uint8Array([1, 2, 3]));
      const op = new EqualTo([], 1);

      expectRuntimeError(
        () => op.execute(stack),
        RUNTIME_ERRORS.TEAL.INVALID_TYPE
      );
    });
  });

  describe("Not", () => {
    const stack = new Stack<StackElem>();

    it("should push 1", () => {
      stack.push(0n);
      const op = new Not([], 1);
      op.execute(stack);

      const top = stack.pop();
      assert.equal(1n, top);
    });

    it("should push 0", () => {
      stack.push(122n);
      const op = new Not([], 1);
      op.execute(stack);

      const top = stack.pop();
      assert.equal(0n, top);
    });
  });

  describe("itob", () => {
    const stack = new Stack<StackElem>();

    it("should convert int to bytes", () => {
      stack.push(4n);
      const op = new Itob([], 1);
      op.execute(stack);

      const top = stack.pop();
      const expected = new Uint8Array([0, 0, 0, 0, 0, 0, 0, 4]);
      assert.deepEqual(top, expected);
    });

    it("should throw invalid type error",
      execExpectError(stack, [new Uint8Array([1, 2])], new Itob([], 1), RUNTIME_ERRORS.TEAL.INVALID_TYPE)
    );
  });

  describe("btoi", () => {
    const stack = new Stack<StackElem>();

    it("should convert bytes to int", () => {
      stack.push(new Uint8Array([0, 0, 0, 0, 0, 0, 0, 1]));
      const op = new Btoi([], 1);
      op.execute(stack);

      const top = stack.pop();
      assert.equal(top, 1n);
    });

    it("should throw invalid type error", () => {
      stack.push(new Uint8Array([0, 1, 1, 1, 1, 1, 1, 1, 0]));
      const op = new Btoi([], 1);
      assert.throws(
        () => op.execute(stack),
        'Data has unacceptable length. Expected length is between 1 and 8, got 9'
      );
    });
  });

  describe("Addw", () => {
    const stack = new Stack<StackElem>();

    it("should add carry", () => {
      stack.push(MAX_UINT64);
      stack.push(3n);
      const op = new Addw([], 1);
      op.execute(stack);

      const valueSUM = stack.pop();
      const valueCARRY = stack.pop();
      assert.equal(valueSUM, 2n);
      assert.equal(valueCARRY, 1n);
    });

    it("should not add carry", () => {
      stack.push(10n);
      stack.push(3n);
      const op = new Addw([], 1);
      op.execute(stack);

      const valueSUM = stack.pop();
      const valueCARRY = stack.pop();
      assert.equal(valueSUM, 13n);
      assert.equal(valueCARRY, 0n);
    });
  });

  describe("Mulw", () => {
    const stack = new Stack<StackElem>();

    it("should return correct low and high value", () => {
      stack.push(4581298449n);
      stack.push(9162596898n);
      const op = new Mulw([], 1);
      op.execute(stack);

      const low = stack.pop();
      const high = stack.pop();
      assert.equal(low, 5083102810200507970n);
      assert.equal(high, 2n);
    });

    it("should return correct low and high value on big numbers", () => {
      stack.push(MAX_UINT64 - 2n);
      stack.push(9162596898n);
      const op = new Mulw([], 1);
      op.execute(stack);

      const low = stack.pop();
      const high = stack.pop();
      assert.equal(low, 18446744046221760922n);
      assert.equal(high, 9162596897n);
    });

    it("high bits should be 0", () => {
      stack.push(10n);
      stack.push(3n);
      const op = new Mulw([], 1);
      op.execute(stack);

      const low = stack.pop();
      const high = stack.pop();
      assert.equal(low, 30n);
      assert.equal(high, 0n);
    });

    it("low and high should be 0 on a*b if a or b is 0", () => {
      stack.push(0n);
      stack.push(3n);
      const op = new Mulw([], 1);
      op.execute(stack);

      const low = stack.pop();
      const high = stack.pop();
      assert.equal(low, 0n);
      assert.equal(high, 0n);
    });

    it("should throw stack length error",
      execExpectError(
        stack,
        [3n],
        new Mulw([], 1),
        RUNTIME_ERRORS.TEAL.ASSERT_STACK_LENGTH
      )
    );

    it("should throw error if type is invalid",
      execExpectError(
        stack,
        ["str1", "str2"].map(parsing.stringToBytes),
        new Mulw([], 1),
        RUNTIME_ERRORS.TEAL.INVALID_TYPE
      )
    );
  });

  describe("Dup", () => {
    const stack = new Stack<StackElem>();

    it("should duplicate value", () => {
      stack.push(2n);
      const op = new Dup([], 1);
      op.execute(stack);

      const value = stack.pop();
      const dupValue = stack.pop();
      assert.equal(value, 2n);
      assert.equal(dupValue, 2n);
    });
  });

  describe("Dup2", () => {
    const stack = new Stack<StackElem>();

    it("should duplicate value(A, B -> A, B, A, B)", () => {
      stack.push(2n);
      stack.push(3n);
      const op = new Dup2([], 1);
      op.execute(stack);

      const arr = [];
      arr.push(stack.pop());
      arr.push(stack.pop());
      arr.push(stack.pop());
      arr.push(stack.pop());

      assert.deepEqual(arr, ['3', '2', '3', '2'].map(BigInt));
    });

    it("should throw stack length error",
      execExpectError(
        stack, [new Uint8Array([1, 2])], new Dup2([], 1), RUNTIME_ERRORS.TEAL.ASSERT_STACK_LENGTH
      )
    );
  });

  describe("Concat", () => {
    const stack = new Stack<StackElem>();

    it("should concat two byte strings", () => {
      stack.push(new Uint8Array([3, 2, 1]));
      stack.push(new Uint8Array([1, 2, 3]));
      let op = new Concat([], 1);
      op.execute(stack);

      let top = stack.pop();
      assert.deepEqual(top, new Uint8Array([3, 2, 1, 1, 2, 3]));

      stack.push(parsing.stringToBytes("Hello"));
      stack.push(parsing.stringToBytes("Friend"));
      op = new Concat([], 1);
      op.execute(stack);

      top = stack.pop();
      assert.deepEqual(top, parsing.stringToBytes("HelloFriend"));
    });

    it("should throw error as byte strings too long", () => {
      stack.push(new Uint8Array(4000));
      stack.push(new Uint8Array(1000));
      const op = new Concat([], 1);

      expectRuntimeError(
        () => op.execute(stack),
        RUNTIME_ERRORS.TEAL.CONCAT_ERROR
      );
    });
  });

  describe("Substring", function () {
    const stack = new Stack<StackElem>();
    const start = "0";
    const end = "4";

    it("should return correct substring", function () {
      stack.push(parsing.stringToBytes("Algorand"));
      const op = new Substring([start, end], 1);
      op.execute(stack);

      const top = stack.pop();
      assert.deepEqual(Buffer.from("Algo"), top);
    });

    it("should throw Invalid type error",
      execExpectError(
        stack,
        [1n],
        new Substring([start, end], 1),
        RUNTIME_ERRORS.TEAL.INVALID_TYPE
      )
    );

    it("should throw error if start is not uint8", function () {
      stack.push(parsing.stringToBytes("Algorand"));

      expectRuntimeError(
        () => new Substring([(MIN_UINT8 - 5).toString(), end], 1),
        RUNTIME_ERRORS.TEAL.INVALID_TYPE
      );

      const op = new Substring([(MAX_UINT8 + 5).toString(), end], 1);
      expectRuntimeError(
        () => op.execute(stack),
        RUNTIME_ERRORS.TEAL.INVALID_UINT8
      );
    });

    it("should throw error if end is not uint8", function () {
      stack.push(parsing.stringToBytes("Algorand"));

      expectRuntimeError(
        () => new Substring([start, (MIN_UINT8 - 5).toString()], 1),
        RUNTIME_ERRORS.TEAL.INVALID_TYPE
      );

      const op = new Substring([start, (MAX_UINT8 + 5).toString()], 1);
      expectRuntimeError(
        () => op.execute(stack),
        RUNTIME_ERRORS.TEAL.INVALID_UINT8
      );
    });

    it("should throw error because start > end",
      execExpectError(
        stack,
        [parsing.stringToBytes("Algorand")],
        new Substring(["9", end], 1),
        RUNTIME_ERRORS.TEAL.SUBSTRING_END_BEFORE_START
      )
    );

    it("should throw error because range beyong string",
      execExpectError(
        stack,
        [parsing.stringToBytes("Algorand")],
        new Substring([start, "40"], 1),
        RUNTIME_ERRORS.TEAL.SUBSTRING_RANGE_BEYOND
      )
    );
  });

  describe("Substring3", function () {
    const stack = new Stack<StackElem>();

    it("should return correct substring", function () {
      stack.push(0n);
      stack.push(4n);
      stack.push(parsing.stringToBytes("Algorand"));

      const op = new Substring3([], 1);
      op.execute(stack);

      const top = stack.pop();
      assert.deepEqual(Buffer.from("Algo"), top);
    });

    it("should throw Invalid type error",
      execExpectError(
        stack,
        ['4', '0', '1234'].map(BigInt),
        new Substring3([], 1),
        RUNTIME_ERRORS.TEAL.INVALID_TYPE
      )
    );

    it("should throw error because start > end", function () {
      const end = 4n;
      const start = end + 1n;
      execExpectError(
        stack,
        [start, end, parsing.stringToBytes("Algorand")],
        new Substring3([], 1),
        RUNTIME_ERRORS.TEAL.SUBSTRING_END_BEFORE_START
      );
    });

    it("should throw error because range beyong string",
      execExpectError(
        stack,
        [0n, 40n, parsing.stringToBytes("Algorand")],
        new Substring3([], 1),
        RUNTIME_ERRORS.TEAL.SUBSTRING_RANGE_BEYOND
      )
    );
  });

  describe("Branch Ops", function () {
    const stack = new Stack<StackElem>();
    const interpreter = new Interpreter();
    const logic = [
      new Int(['1'], 0),
      new Int(['2'], 1),
      new Branch(["dumb"], 2, interpreter),
      new Int(['3'], 3),
      new Label(["dumb:"], 4),
      new Int(['3'], 5)
    ];
    interpreter.instructions = logic;

    describe("Branch: unconditional", function () {
      it("should jump unconditionally to branch dump", function () {
        const op = new Branch(["dumb"], 2, interpreter);
        op.execute(stack);
        assert.equal(4, interpreter.instructionIndex);
      });

      it("should throw error if label is not defined",
        execExpectError(
          stack,
          [],
          new Branch(["some-branch-1"], 0, interpreter),
          RUNTIME_ERRORS.TEAL.LABEL_NOT_FOUND
        )
      );

      it("should jump to last label if multiple labels have same teal code", function () {
        const stack = new Stack<StackElem>();
        const interpreter = new Interpreter();
        interpreter.instructions = [
          new Int(['1'], 0),
          new Int(['2'], 1),
          new Branch(["label1"], 2, interpreter),
          new Int(['3'], 3),
          new Label(["label1:"], 4),
          new Label(["label2:"], 5),
          new Label(["label3:"], 6),
          new Int(['3'], 7)
        ];
        const op = new Branch(["label1"], 2, interpreter);
        op.execute(stack);
        assert.equal(interpreter.instructionIndex, 6);

        // checking for label2, label3 as well
        interpreter.instructionIndex = 0;
        interpreter.instructions[2] = new Branch(["label2"], 2, interpreter);
        op.execute(stack);
        assert.equal(interpreter.instructionIndex, 6);

        interpreter.instructionIndex = 0;
        interpreter.instructions[2] = new Branch(["label3"], 2, interpreter);
        op.execute(stack);
        assert.equal(interpreter.instructionIndex, 6);
      });
    });

    describe("BranchIfZero", function () {
      it("should jump to branch if top of stack is zero", function () {
        interpreter.instructionIndex = 0;

        stack.push(0n);
        const op = new BranchIfZero(["dumb"], 2, interpreter);
        op.execute(stack);
        assert.equal(4, interpreter.instructionIndex);
      });

      it("should not jump to branch if top of stack is not zero", function () {
        interpreter.instructionIndex = 0;

        stack.push(5n);
        const op = new BranchIfZero(["dumb"], 2, interpreter);
        op.execute(stack);
        assert.equal(0, interpreter.instructionIndex);
      });

      it("should throw error if label is not defined for bz",
        execExpectError(
          stack,
          [0n],
          new BranchIfZero(["some-branch-2"], 0, interpreter),
          RUNTIME_ERRORS.TEAL.LABEL_NOT_FOUND
        )
      );
    });

    describe("BranchIfNotZero", function () {
      it("should not jump to branch if top of stack is zero", function () {
        interpreter.instructionIndex = 0;

        stack.push(0n);
        const op = new BranchIfNotZero(["dumb"], 2, interpreter);
        op.execute(stack);
        assert.equal(0, interpreter.instructionIndex);
      });

      it("should jump to branch if top of stack is not zero", function () {
        interpreter.instructionIndex = 0;

        stack.push(5n);
        const op = new BranchIfNotZero(["dumb"], 2, interpreter);
        op.execute(stack);
        assert.equal(4, interpreter.instructionIndex);
      });

      it("should throw error if label is not defined for bnz",
        execExpectError(
          stack,
          [5n],
          new BranchIfNotZero(["some-branch-3"], 0, interpreter),
          RUNTIME_ERRORS.TEAL.LABEL_NOT_FOUND
        )
      );
    });
  });

  describe("Return", function () {
    const stack = new Stack<StackElem>();
    const interpreter = new Interpreter();

    it("should return by taking last value from stack as success", function () {
      stack.push(1n);
      stack.push(2n);

      const op = new Return([], 0, interpreter);
      op.execute(stack);
      assert.equal(1, stack.length());
      assert.equal(2n, stack.pop());
    });
  });

  describe("Transaction opcodes", function () {
    const stack = new Stack<StackElem>();
    let interpreter: Interpreter;
    before(() => {
      interpreter = new Interpreter();
      interpreter.runtime = new Runtime([]);
      interpreter.runtime.ctx.tx = TXN_OBJ;
      interpreter.tealVersion = MaxTEALVersion; // set tealversion to latest (to support all tx fields)
    });

    describe("Txn: Common Fields", function () {
      it("should push txn fee to stack", function () {
        const op = new Txn(["Fee"], 1, interpreter);
        op.execute(stack);

        assert.equal(1, stack.length());
        assert.deepEqual(parseToStackElem(TXN_OBJ.fee, 'Fee'), stack.pop());
      });

      it("should push txn firstRound to stack", function () {
        const op = new Txn(["FirstValid"], 1, interpreter);
        op.execute(stack);

        assert.equal(1, stack.length());
        assert.deepEqual(parseToStackElem(TXN_OBJ.fv, 'FirstValid'), stack.pop());
      });

      it("should push txn lastRound to stack", function () {
        const op = new Txn(["LastValid"], 1, interpreter);
        op.execute(stack);

        assert.equal(1, stack.length());
        assert.deepEqual(parseToStackElem(TXN_OBJ.lv, 'LastValid'), stack.pop());
      });

      it("should push txn sender to stack", function () {
        const op = new Txn(["Sender"], 1, interpreter);
        op.execute(stack);

        assert.equal(1, stack.length());
        assert.deepEqual(TXN_OBJ.snd, stack.pop());
      });

      it("should push txn type to stack", function () {
        const op = new Txn(["Type"], 1, interpreter);
        op.execute(stack);

        assert.equal(1, stack.length());
        assert.deepEqual(parsing.stringToBytes(TXN_OBJ.type), stack.pop());
      });

      it("should push txn typeEnum to stack", function () {
        const op = new Txn(["TypeEnum"], 1, interpreter);
        op.execute(stack);

        assert.equal(1, stack.length());
        assert.deepEqual(1n, stack.pop());
      });

      it("should push txn lease to stack", function () {
        const op = new Txn(["Lease"], 1, interpreter);
        op.execute(stack);

        assert.equal(1, stack.length());
        assert.deepEqual(TXN_OBJ.lx, stack.pop());
      });

      it("should push txn note to stack", function () {
        const op = new Txn(["Note"], 1, interpreter);
        op.execute(stack);

        assert.equal(1, stack.length());
        assert.deepEqual(TXN_OBJ.note, stack.pop());
      });

      it("should push txn rekeyTo addr to stack", function () {
        const op = new Txn(["RekeyTo"], 1, interpreter);
        op.execute(stack);

        assert.equal(1, stack.length());
        assert.deepEqual(TXN_OBJ.rekey, stack.pop());
      });

      it("should throw error on FirstValidTime", () => {
        execExpectError(
          stack,
          [],
          new Txn(["FirstValidTime"], 1, interpreter),
          RUNTIME_ERRORS.TEAL.REJECTED_BY_LOGIC
        );
      });

      it("should push txn NumAppArgs to stack", function () {
        const op = new Txn(["NumAppArgs"], 1, interpreter);
        op.execute(stack);

        assert.equal(1, stack.length());
        assert.equal(BigInt(TXN_OBJ.apaa.length), stack.pop());
      });

      it("should push txn NumAccounts to stack", function () {
        const op = new Txn(["NumAccounts"], 1, interpreter);
        op.execute(stack);

        assert.equal(1, stack.length());
        assert.equal(BigInt(TXN_OBJ.apat.length), stack.pop());
      });
    });

    describe("Txn: Payment", function () {
      before(function () {
        interpreter.runtime.ctx.tx.type = 'pay';
      });

      it("should push txn Receiver to stack", function () {
        const op = new Txn(["Receiver"], 1, interpreter);
        op.execute(stack);

        assert.equal(1, stack.length());
        assert.deepEqual(TXN_OBJ.rcv, stack.pop());
      });

      it("should push txn Amount to stack", function () {
        const op = new Txn(["Amount"], 1, interpreter);
        op.execute(stack);

        assert.equal(1, stack.length());
        assert.equal(BigInt(TXN_OBJ.amt), stack.pop());
      });

      it("should push txn CloseRemainderTo to stack", function () {
        const op = new Txn(["CloseRemainderTo"], 1, interpreter);
        op.execute(stack);

        assert.equal(1, stack.length());
        assert.deepEqual(TXN_OBJ.close, stack.pop());
      });
    });

    describe("Txn: Key Registration", function () {
      before(function () {
        interpreter.runtime.ctx.tx.type = 'keyreg';
      });

      it("should push txn VotePK to stack", function () {
        const op = new Txn(["VotePK"], 1, interpreter);
        op.execute(stack);

        assert.equal(1, stack.length());
        assert.deepEqual(TXN_OBJ.votekey, stack.pop());
      });

      it("should push txn SelectionPK to stack", function () {
        const op = new Txn(["SelectionPK"], 1, interpreter);
        op.execute(stack);

        assert.equal(1, stack.length());
        assert.deepEqual(TXN_OBJ.selkey, stack.pop());
      });

      it("should push txn VoteFirst to stack", function () {
        const op = new Txn(["VoteFirst"], 1, interpreter);
        op.execute(stack);

        assert.equal(1, stack.length());
        assert.equal(BigInt(TXN_OBJ.votefst), stack.pop());
      });

      it("should push txn VoteLast to stack", function () {
        const op = new Txn(["VoteLast"], 1, interpreter);
        op.execute(stack);

        assert.equal(1, stack.length());
        assert.equal(BigInt(TXN_OBJ.votelst), stack.pop());
      });

      it("should push txn VoteKeyDilution to stack", function () {
        const op = new Txn(["VoteKeyDilution"], 1, interpreter);
        op.execute(stack);

        assert.equal(1, stack.length());
        assert.equal(BigInt(TXN_OBJ.votekd), stack.pop());
      });
    });

    describe("Txn: Asset Configuration Transaction", function () {
      before(function () {
        interpreter.runtime.ctx.tx.type = 'acfg';
      });

      it("should push txn ConfigAsset to stack", function () {
        const op = new Txn(["ConfigAsset"], 1, interpreter); // ConfigAsset
        op.execute(stack);

        assert.equal(1, stack.length());
        assert.equal(BigInt(TXN_OBJ.caid), stack.pop());
      });

      it("should push txn ConfigAssetTotal to stack", function () {
        const op = new Txn(["ConfigAssetTotal"], 1, interpreter);
        op.execute(stack);

        assert.equal(1, stack.length());
        assert.equal(BigInt(TXN_OBJ.apar.t), stack.pop());
      });

      it("should push txn ConfigAssetDecimals to stack", function () {
        const op = new Txn(["ConfigAssetDecimals"], 1, interpreter);
        op.execute(stack);

        assert.equal(1, stack.length());
        assert.equal(BigInt(TXN_OBJ.apar.dc), stack.pop());
      });

      it("should push txn ConfigAssetDefaultFrozen to stack", function () {
        const op = new Txn(["ConfigAssetDefaultFrozen"], 1, interpreter);
        op.execute(stack);

        assert.equal(1, stack.length());
        assert.equal(BigInt(TXN_OBJ.apar.df), stack.pop());
      });

      it("should push txn ConfigAssetUnitName to stack", function () {
        const op = new Txn(["ConfigAssetUnitName"], 1, interpreter);
        op.execute(stack);

        assert.equal(1, stack.length());
        assert.deepEqual(parsing.stringToBytes(TXN_OBJ.apar.un), stack.pop());
      });

      it("should push txn ConfigAssetName to stack", function () {
        const op = new Txn(["ConfigAssetName"], 1, interpreter);
        op.execute(stack);

        assert.equal(1, stack.length());
        assert.deepEqual(parsing.stringToBytes(TXN_OBJ.apar.an), stack.pop());
      });

      it("should push txn ConfigAssetURL to stack", function () {
        const op = new Txn(["ConfigAssetURL"], 1, interpreter);
        op.execute(stack);

        assert.equal(1, stack.length());
        assert.deepEqual(parsing.stringToBytes(TXN_OBJ.apar.au), stack.pop());
      });

      it("should push txn ConfigAssetMetadataHash to stack", function () {
        const op = new Txn(["ConfigAssetMetadataHash"], 1, interpreter);
        op.execute(stack);

        assert.equal(1, stack.length());
        assert.deepEqual(TXN_OBJ.apar.am, stack.pop());
      });

      it("should push txn ConfigAssetManager to stack", function () {
        const op = new Txn(["ConfigAssetManager"], 1, interpreter);
        op.execute(stack);

        assert.equal(1, stack.length());
        assert.deepEqual(TXN_OBJ.apar.m, stack.pop());
      });

      it("should push txn ConfigAssetReserve to stack", function () {
        const op = new Txn(["ConfigAssetReserve"], 1, interpreter);
        op.execute(stack);

        assert.equal(1, stack.length());
        assert.deepEqual(TXN_OBJ.apar.r, stack.pop());
      });

      it("should push txn ConfigAssetFreeze to stack", function () {
        const op = new Txn(["ConfigAssetFreeze"], 1, interpreter);
        op.execute(stack);

        assert.equal(1, stack.length());
        assert.deepEqual(TXN_OBJ.apar.f, stack.pop());
      });

      it("should push txn ConfigAssetClawback to stack", function () {
        const op = new Txn(["ConfigAssetClawback"], 1, interpreter);
        op.execute(stack);

        assert.equal(1, stack.length());
        assert.deepEqual(TXN_OBJ.apar.c, stack.pop());
      });
    });

    describe("Txn: Asset Transfer Transaction", function () {
      before(function () {
        interpreter.runtime.ctx.tx.type = 'axfer';
      });

      it("should push txn XferAsset to stack", function () {
        const op = new Txn(["XferAsset"], 1, interpreter);
        op.execute(stack);

        assert.equal(1, stack.length());
        assert.equal(BigInt(TXN_OBJ.xaid), stack.pop());
      });

      it("should push txn AssetAmount to stack", function () {
        const op = new Txn(["AssetAmount"], 1, interpreter);
        op.execute(stack);

        assert.equal(1, stack.length());
        assert.equal(BigInt(TXN_OBJ.aamt), stack.pop());
      });

      it("should push txn AssetSender to stack", function () {
        const op = new Txn(["AssetSender"], 1, interpreter);
        op.execute(stack);

        assert.equal(1, stack.length());
        assert.deepEqual(TXN_OBJ.asnd, stack.pop());
      });

      it("should push txn AssetReceiver to stack", function () {
        const op = new Txn(["AssetReceiver"], 1, interpreter);
        op.execute(stack);

        assert.equal(1, stack.length());
        assert.deepEqual(TXN_OBJ.arcv, stack.pop());
      });

      it("should push txn AssetCloseTo to stack", function () {
        const op = new Txn(["AssetCloseTo"], 1, interpreter);
        op.execute(stack);

        assert.equal(1, stack.length());
        assert.deepEqual(TXN_OBJ.aclose, stack.pop());
      });
    });

    describe("Txn: Asset Freeze Transaction", function () {
      before(function () {
        interpreter.runtime.ctx.tx.type = 'afrz';
      });

      it("should push txn FreezeAsset to stack", function () {
        const op = new Txn(["FreezeAsset"], 1, interpreter);
        op.execute(stack);

        assert.equal(1, stack.length());
        assert.equal(BigInt(TXN_OBJ.faid), stack.pop());
      });

      it("should push txn FreezeAssetAccount to stack", function () {
        const op = new Txn(["FreezeAssetAccount"], 1, interpreter);
        op.execute(stack);

        assert.equal(1, stack.length());
        assert.deepEqual(TXN_OBJ.fadd, stack.pop());
      });

      it("should push txn FreezeAssetFrozen to stack", function () {
        const op = new Txn(["FreezeAssetFrozen"], 1, interpreter);
        op.execute(stack);

        assert.equal(1, stack.length());
        assert.equal(BigInt(TXN_OBJ.afrz), stack.pop());
      });
    });

    describe("Txn: Application Call Transaction", function () {
      before(function () {
        interpreter.runtime.ctx.tx.type = 'appl';
        interpreter.runtime.ctx.tx.apid = 1847;
      });

      it("should push txn ApplicationID to stack", function () {
        const op = new Txn(["ApplicationID"], 1, interpreter);
        op.execute(stack);

        assert.equal(1, stack.length());
        assert.equal(BigInt(TXN_OBJ.apid), stack.pop());
      });

      it("should push txn OnCompletion to stack", function () {
        const op = new Txn(["OnCompletion"], 1, interpreter);
        op.execute(stack);

        assert.equal(1, stack.length());
        assert.equal(BigInt(TXN_OBJ.apan), stack.pop());
      });

      it("should push txn ApprovalProgram to stack", function () {
        const op = new Txn(["ApprovalProgram"], 1, interpreter);
        op.execute(stack);

        assert.equal(1, stack.length());
        assert.deepEqual(TXN_OBJ.apap, stack.pop());
      });

      it("should push txn ClearStateProgram to stack", function () {
        const op = new Txn(["ClearStateProgram"], 1, interpreter);
        op.execute(stack);

        assert.equal(1, stack.length());
        assert.deepEqual(TXN_OBJ.apsu, stack.pop());
      });

      it("should push value from accounts or args array by index", function () {
        let op = new Txn(["Accounts", "0"], 1, interpreter);
        op.execute(stack);

        const senderPk = Uint8Array.from(interpreter.runtime.ctx.tx.snd);
        assert.equal(1, stack.length());
        assert.deepEqual(senderPk, stack.pop());

        // should push Accounts[0] to stack
        op = new Txn(["Accounts", "1"], 1, interpreter);
        op.execute(stack);

        assert.equal(1, stack.length());
        assert.deepEqual(TXN_OBJ.apat[0], stack.pop());

        // should push Accounts[1] to stack
        op = new Txn(["Accounts", "2"], 1, interpreter);
        op.execute(stack);

        assert.equal(1, stack.length());
        assert.deepEqual(TXN_OBJ.apat[1], stack.pop());

        op = new Txn(["ApplicationArgs", "0"], 0, interpreter);
        op.execute(stack);

        assert.equal(1, stack.length());
        assert.deepEqual(TXN_OBJ.apaa[0], stack.pop());
      });

      // introduced in TEALv3
      it("should push value from foreign assets array and push NumAssets", function () {
        // should push Accounts[0] to stack
        let op = new Txn(["Assets", "0"], 1, interpreter);
        op.execute(stack);
        assert.equal(1, stack.length());
        assert.equal(BigInt(TXN_OBJ.apas[0]), stack.pop());

        // should push Accounts[1] to stack
        op = new Txn(["Assets", "1"], 1, interpreter);
        op.execute(stack);
        assert.equal(1, stack.length());
        assert.equal(BigInt(TXN_OBJ.apas[1]), stack.pop());

        // index 10 should be out_of_bound
        op = new Txn(["Assets", "10"], 1, interpreter);
        expectRuntimeError(
          () => op.execute(stack),
          RUNTIME_ERRORS.TEAL.INDEX_OUT_OF_BOUND
        );

        op = new Txn(["NumAssets"], 1, interpreter);
        op.execute(stack);
        assert.equal(BigInt(TXN_OBJ.apas.length), stack.pop());
      });

      it("should push value from foreign applications array and push NumApplications", function () {
        // special case: Txn.Applications[0] represents current_applications_id
        let op = new Txn(["Applications", "0"], 1, interpreter);
        op.execute(stack);

        assert.equal(1, stack.length());
        assert.equal(BigInt(TXN_OBJ.apid), stack.pop());

        // Txn.Applications[1] should push "1st" app_id from foreign Apps (Txn.ForeignApps[0])
        op = new Txn(["Applications", "1"], 1, interpreter);
        op.execute(stack);

        assert.equal(1, stack.length());
        assert.equal(BigInt(TXN_OBJ.apfa[0]), stack.pop());

        // index 10 should be out_of_bound
        op = new Txn(["Applications", "10"], 1, interpreter);
        expectRuntimeError(
          () => op.execute(stack),
          RUNTIME_ERRORS.TEAL.INDEX_OUT_OF_BOUND
        );

        op = new Txn(["NumApplications"], 1, interpreter);
        op.execute(stack);
        assert.equal(BigInt(TXN_OBJ.apfa.length), stack.pop());
      });

      it("should push local, global uint and byte slices from state schema to stack", function () {
        let op = new Txn(["GlobalNumUint"], 1, interpreter);
        op.execute(stack);
        assert.equal(1, stack.length());
        assert.equal(BigInt(TXN_OBJ.apgs.nui), stack.pop());

        op = new Txn(["GlobalNumByteSlice"], 1, interpreter);
        op.execute(stack);
        assert.equal(1, stack.length());
        assert.equal(BigInt(TXN_OBJ.apgs.nbs), stack.pop());

        op = new Txn(["LocalNumUint"], 1, interpreter);
        op.execute(stack);
        assert.equal(1, stack.length());
        assert.equal(BigInt(TXN_OBJ.apls.nui), stack.pop());

        op = new Txn(["LocalNumByteSlice"], 1, interpreter);
        op.execute(stack);
        assert.equal(1, stack.length());
        assert.equal(BigInt(TXN_OBJ.apls.nbs), stack.pop());
      });
    });

    describe("Gtxn", function () {
      before(function () {
        const tx = interpreter.runtime.ctx.tx;
        // a) 'apas' represents 'foreignAssets', b) 'apfa' represents 'foreignApps' (id's of foreign apps)
        // https://developer.algorand.org/docs/reference/transactions/
        const tx2 = { ...tx, fee: 2222, apas: [3033, 4044], apfa: [5005, 6006, 7077] };
        interpreter.runtime.ctx.gtxs = [tx, tx2];
      });

      it("push fee from 2nd transaction in group", function () {
        const op = new Gtxn(["1", "Fee"], 1, interpreter);
        op.execute(stack);

        assert.equal(1, stack.length());
        assert.equal(2222n, stack.pop());
      });

      it("should push value from accounts or args array by index from tx group", function () {
        let op = new Gtxn(["1", "Accounts", "0"], 1, interpreter);
        op.execute(stack);

        const senderPk = Uint8Array.from(interpreter.runtime.ctx.tx.snd);
        assert.equal(1, stack.length());
        assert.deepEqual(senderPk, stack.pop());

        // should push Accounts[0] to stack
        op = new Gtxn(["1", "Accounts", "1"], 1, interpreter);
        op.execute(stack);

        assert.equal(1, stack.length());
        assert.deepEqual(TXN_OBJ.apat[0], stack.pop());

        // should push Accounts[1] to stack
        op = new Gtxn(["1", "Accounts", "2"], 1, interpreter);
        op.execute(stack);

        assert.equal(1, stack.length());
        assert.deepEqual(TXN_OBJ.apat[1], stack.pop());

        op = new Gtxn(["1", "ApplicationArgs", "0"], 0, interpreter);
        op.execute(stack);

        assert.equal(1, stack.length());
        assert.deepEqual(TXN_OBJ.apaa[0], stack.pop());
      });

      it("should push value from assets or applications array by index from tx group", function () {
        let op = new Gtxn(["1", "Assets", "0"], 1, interpreter);
        op.execute(stack);
        assert.equal(1, stack.length());
        assert.deepEqual(3033n, stack.pop()); // first asset from 2nd tx in group

        op = new Gtxn(["0", "Assets", "0"], 1, interpreter);
        op.execute(stack);
        assert.equal(1, stack.length());
        assert.deepEqual(BigInt(TXN_OBJ.apas[0]), stack.pop()); // first asset from 1st tx

        op = new Gtxn(["1", "NumAssets"], 1, interpreter);
        op.execute(stack);
        assert.equal(1, stack.length());
        assert.deepEqual(2n, stack.pop());

        op = new Gtxn(["1", "NumApplications"], 1, interpreter);
        op.execute(stack);
        assert.equal(1, stack.length());
        assert.deepEqual(3n, stack.pop());

        // index 0 represent tx.apid (current application id)
        op = new Gtxn(["1", "Applications", "0"], 1, interpreter);
        op.execute(stack);
        assert.equal(1, stack.length());
        assert.deepEqual(BigInt(interpreter.runtime.ctx.tx.apid as number), stack.pop());

        op = new Gtxn(["0", "Applications", "2"], 1, interpreter);
        op.execute(stack);
        assert.equal(1, stack.length());
        assert.deepEqual(BigInt(TXN_OBJ.apfa[1]), stack.pop());
      });
    });

    describe("Txna", function () {
      before(function () {
        interpreter.runtime.ctx.tx.type = 'pay';
      });

      it("push addr from txn.Accounts to stack according to index", function () {
        // index 0 should push sender's address to stack
        let op = new Txna(["Accounts", "0"], 1, interpreter);
        op.execute(stack);

        const senderPk = Uint8Array.from(interpreter.runtime.ctx.tx.snd);
        assert.equal(1, stack.length());
        assert.deepEqual(senderPk, stack.pop());

        // should push Accounts[0] to stack
        op = new Txna(["Accounts", "1"], 1, interpreter);
        op.execute(stack);

        assert.equal(1, stack.length());
        assert.deepEqual(TXN_OBJ.apat[0], stack.pop());

        // should push Accounts[1] to stack
        op = new Txna(["Accounts", "2"], 1, interpreter);
        op.execute(stack);

        assert.equal(1, stack.length());
        assert.deepEqual(TXN_OBJ.apat[1], stack.pop());
      });

      it("push addr from 1st AppArg to stack", function () {
        const op = new Txna(["ApplicationArgs", "0"], 0, interpreter);
        op.execute(stack);

        assert.equal(1, stack.length());
        assert.deepEqual(TXN_OBJ.apaa[0], stack.pop());
      });
    });

    describe("Gtxna", function () {
      before(function () {
        interpreter.runtime.ctx.tx.type = 'pay';
      });

      it("push addr from 1st account of 2nd Txn in txGrp to stack", function () {
        // index 0 should push sender's address to stack from 1st tx
        let op = new Gtxna(["0", "Accounts", "1"], 1, interpreter);
        op.execute(stack);

        const senderPk = Uint8Array.from(interpreter.runtime.ctx.gtxs[0].snd);
        assert.equal(1, stack.length());
        assert.deepEqual(senderPk, stack.pop());

        // should push Accounts[0] to stack
        op = new Gtxna(["0", "Accounts", "1"], 1, interpreter);
        op.execute(stack);

        assert.equal(1, stack.length());
        assert.deepEqual(TXN_OBJ.apat[0], stack.pop());

        // should push Accounts[1] to stack
        op = new Gtxna(["0", "Accounts", "2"], 1, interpreter);
        op.execute(stack);

        assert.equal(1, stack.length());
        assert.deepEqual(TXN_OBJ.apat[1], stack.pop());
      });

      it("should throw error if field is not an array", function () {
        execExpectError(
          stack,
          [],
          new Gtxna(["1", "Accounts", "0"], 1, interpreter),
          RUNTIME_ERRORS.TEAL.INVALID_OP_ARG
        );
      });
    });

    describe("Tx fields for specific version", function () {
      it("should throw error if transaction field is not present in teal version", function () {
        interpreter.tealVersion = 1;

        // for txn
        expectRuntimeError(
          () => new Txn(['ApplicationID'], 1, interpreter),
          RUNTIME_ERRORS.TEAL.UNKNOWN_TRANSACTION_FIELD
        );

        expectRuntimeError(
          () => new Txn(['ApprovalProgram'], 1, interpreter),
          RUNTIME_ERRORS.TEAL.UNKNOWN_TRANSACTION_FIELD
        );

        expectRuntimeError(
          () => new Txn(['ConfigAssetDecimals'], 1, interpreter),
          RUNTIME_ERRORS.TEAL.UNKNOWN_TRANSACTION_FIELD
        );

        expectRuntimeError(
          () => new Txn(['FreezeAssetAccount'], 1, interpreter),
          RUNTIME_ERRORS.TEAL.UNKNOWN_TRANSACTION_FIELD
        );

        expectRuntimeError(
          () => new Txn(['FreezeAssetAccount'], 1, interpreter),
          RUNTIME_ERRORS.TEAL.UNKNOWN_TRANSACTION_FIELD
        );

        // for gtxn
        expectRuntimeError(
          () => new Gtxn(['0', 'OnCompletion'], 1, interpreter),
          RUNTIME_ERRORS.TEAL.UNKNOWN_TRANSACTION_FIELD
        );

        expectRuntimeError(
          () => new Gtxn(['0', 'RekeyTo'], 1, interpreter),
          RUNTIME_ERRORS.TEAL.UNKNOWN_TRANSACTION_FIELD
        );

        expectRuntimeError(
          () => new Gtxn(['0', 'ConfigAssetClawback'], 1, interpreter),
          RUNTIME_ERRORS.TEAL.UNKNOWN_TRANSACTION_FIELD
        );
      });
    });
  });

  describe("Global Opcode", function () {
    const stack = new Stack<StackElem>();
    let interpreter: Interpreter;

    // setup 1st account (to be used as sender)
    const acc1: AccountStoreI = new AccountStore(123, { addr: elonAddr, sk: new Uint8Array(0) }); // setup test account
    setDummyAccInfo(acc1);

    before(() => {
      interpreter = new Interpreter();
      interpreter.runtime = new Runtime([acc1]);
      interpreter.runtime.ctx.tx = TXN_OBJ;
      interpreter.runtime.ctx.gtxs = [TXN_OBJ];
      interpreter.runtime.ctx.tx.apid = 1828;
      interpreter.tealVersion = MaxTEALVersion; // set tealversion to latest (to support all global fields)
    });

    it("should push MinTxnFee to stack", function () {
      const op = new Global(['MinTxnFee'], 1, interpreter);
      op.execute(stack);

      const top = stack.pop();
      assert.equal(1000n, top);
    });

    it("should push MinBalance to stack", function () {
      const op = new Global(['MinBalance'], 1, interpreter);
      op.execute(stack);

      const top = stack.pop();
      assert.equal(10000n, top);
    });

    it("should push MaxTxnLife to stack", function () {
      const op = new Global(['MaxTxnLife'], 1, interpreter);
      op.execute(stack);

      const top = stack.pop();
      assert.equal(1000n, top);
    });

    it("should push ZeroAddress to stack", function () {
      const op = new Global(['ZeroAddress'], 1, interpreter);
      op.execute(stack);

      const top = stack.pop();
      assert.deepEqual(new Uint8Array(32), top);
    });

    it("should push GroupSize to stack", function () {
      const op = new Global(['GroupSize'], 1, interpreter);
      op.execute(stack);

      const top = stack.pop();
      assert.equal(BigInt(interpreter.runtime.ctx.gtxs.length), top);
    });

    it("should push LogicSigVersion to stack", function () {
      const op = new Global(['LogicSigVersion'], 1, interpreter);
      op.execute(stack);

      const top = stack.pop();
      assert.equal(BigInt(MaxTEALVersion), top);
    });

    it("should push Round to stack", function () {
      interpreter.runtime.setRoundAndTimestamp(500, 1);
      const op = new Global(['Round'], 1, interpreter);
      op.execute(stack);

      const top = stack.pop();
      assert.equal(500n, top);
    });

    it("should push LatestTimestamp to stack", function () {
      interpreter.runtime.setRoundAndTimestamp(500, 100);
      const op = new Global(['LatestTimestamp'], 1, interpreter);
      op.execute(stack);

      const top = stack.pop();
      assert.equal(100n, top);
    });

    it("should push CurrentApplicationID to stack", function () {
      const op = new Global(['CurrentApplicationID'], 1, interpreter);
      op.execute(stack);

      const top = stack.pop();
      assert.equal(1828n, top);
    });

    it("should push CreatorAddress to stack", function () {
      const op = new Global(['CreatorAddress'], 1, interpreter);
      op.execute(stack);

      // creator of app (id = 1848) is set as elonAddr in ../mock/stateful
      assert.deepEqual(decodeAddress(elonAddr).publicKey, stack.pop());
    });

    it("should throw error if global field is not present in teal version", function () {
      interpreter.tealVersion = 1;

      expectRuntimeError(
        () => new Global(['LogicSigVersion'], 1, interpreter),
        RUNTIME_ERRORS.TEAL.UNKNOWN_GLOBAL_FIELD
      );

      expectRuntimeError(
        () => new Global(['Round'], 1, interpreter),
        RUNTIME_ERRORS.TEAL.UNKNOWN_GLOBAL_FIELD
      );

      expectRuntimeError(
        () => new Global(['LatestTimestamp'], 1, interpreter),
        RUNTIME_ERRORS.TEAL.UNKNOWN_GLOBAL_FIELD
      );

      expectRuntimeError(
        () => new Global(['CurrentApplicationID'], 1, interpreter),
        RUNTIME_ERRORS.TEAL.UNKNOWN_GLOBAL_FIELD
      );

      interpreter.tealVersion = 2;
      expectRuntimeError(
        () => new Global(['CreatorAddress'], 1, interpreter),
        RUNTIME_ERRORS.TEAL.UNKNOWN_GLOBAL_FIELD
      );
    });
  });

  describe("StateFul Opcodes", function () {
    const stack = new Stack<StackElem>();
    const lineNumber = 0;
    const elonPk = decodeAddress(elonAddr).publicKey;

    // setup 1st account (to be used as sender)
    const acc1: AccountStoreI = new AccountStore(123, { addr: elonAddr, sk: new Uint8Array(0) }); // setup test account
    setDummyAccInfo(acc1);

    // setup 2nd account (to be used as Txn.Accounts[A])
    const acc2 = new AccountStore(123, { addr: johnAddr, sk: new Uint8Array(0) });
    setDummyAccInfo(acc2);

    let interpreter: Interpreter;
    this.beforeAll(() => {
      interpreter = new Interpreter();
      interpreter.runtime = new Runtime([acc1, acc2]);

      // setting txn object and sender's addr
      interpreter.runtime.ctx.tx = {
        ...TXN_OBJ,
        snd: Buffer.from(elonPk)
      };
    });

    describe("AppOptedIn", function () {
      it("should push 1 to stack if app is opted in", function () {
        // for Sender
        stack.push(0n);
        stack.push(1847n);

        let op = new AppOptedIn([], 1, interpreter);
        op.execute(stack);

        let top = stack.pop();
        assert.equal(1n, top);

        // for Txn.Accounts[A]
        stack.push(1n);
        stack.push(1847n);

        op = new AppOptedIn([], 1, interpreter);
        op.execute(stack);

        top = stack.pop();
        assert.equal(1n, top);
      });

      it("should push 0 to stack if app is not opted in", function () {
        // for Sender
        stack.push(0n);
        stack.push(1111n);

        let op = new AppOptedIn([], 1, interpreter);
        op.execute(stack);

        let top = stack.pop();
        assert.equal(0n, top);

        // for Txn.Accounts[A]
        stack.push(1n);
        stack.push(1111n);

        op = new AppOptedIn([], 1, interpreter);
        op.execute(stack);

        top = stack.pop();
        assert.equal(0n, top);
      });

      it("should throw error if address is passed directly with teal version < 4", function () {
        execExpectError(
          stack,
          [elonPk, 1111n], // passing elonPk directly should throw error
          new AppOptedIn([], 1, interpreter),
          RUNTIME_ERRORS.TEAL.PRAGMA_VERSION_ERROR
        );
      });

      it("should push 0 to stack if offset to foreign apps is passed with teal version < 4", function () {
        stack.push(0n);
        stack.push(2n); // offset (but in prior version, this is treated as appIndex directly)

        const op = new AppOptedIn([], 1, interpreter);
        op.execute(stack);
        assert.equal(0n, stack.pop());
      });

      it("tealv4: should push expected value to stack if address is passed directly", function () {
        interpreter.tealVersion = 4;
        interpreter.runtime.ctx.tx.apid = 1847; // set txn.ApplicationID

        // elonPk is the Txn.Sender
        stack.push(elonPk);
        stack.push(1847n);

        let op = new AppOptedIn([], 1, interpreter);
        op.execute(stack);
        assert.equal(1n, stack.pop());

        // johnAddr is present in Txn.Accounts, so we can pass it directly
        stack.push(decodeAddress(johnAddr).publicKey);
        stack.push(1847n);
        op = new AppOptedIn([], 1, interpreter);
        assert.doesNotThrow(() => op.execute(stack));
      });

      it("tealv4: should push expected value to stack if app offset is passed directly", function () {
        stack.push(0n);
        stack.push(0n); // 0 offset means current_app_id
        let op = new AppOptedIn([], 1, interpreter);
        op.execute(stack);
        assert.equal(1n, stack.pop());

        interpreter.runtime.ctx.tx.apfa = [11, 1847];
        stack.push(0n);
        stack.push(2n); // should push 2nd app_id from Txn.ForeignApps (with TEALv4)
        op = new AppOptedIn([], 1, interpreter);
        op.execute(stack);
        assert.equal(1n, stack.pop());
      });

      it("tealv4: should throw error if address is passed directly but not present in Txn.Accounts[]", function () {
        // should throw error as this address is not present in Txn.Accounts[]
        stack.push(decodeAddress(generateAccount().addr).publicKey); // randomPk
        stack.push(1847n);

        const op = new AppOptedIn([], 1, interpreter);
        expectRuntimeError(
          () => op.execute(stack),
          RUNTIME_ERRORS.TEAL.ADDR_NOT_FOUND_IN_TXN_ACCOUNT
        );
      });
    });

    describe("AppLocalGet", function () {
      before(function () {
        interpreter.tealVersion = 3;
        interpreter.runtime.ctx.tx.apid = 1847;
      });

      it("should push the value to stack if key is present in local state", function () {
        // for Sender
        stack.push(0n);
        stack.push(parsing.stringToBytes("Local-key"));

        let op = new AppLocalGet([], 1, interpreter);
        op.execute(stack);

        let top = stack.pop();
        assert.deepEqual(parsing.stringToBytes('Local-val'), top);

        // for Txn.Accounts[A]
        stack.push(1n);
        stack.push(parsing.stringToBytes('Local-key'));

        op = new AppLocalGet([], 1, interpreter);
        op.execute(stack);

        top = stack.pop();
        assert.deepEqual(parsing.stringToBytes('Local-val'), top);
      });

      it("should push uint 0 to stack if key is not present in local state", function () {
        // for Sender
        stack.push(0n);
        stack.push(parsing.stringToBytes("random-key"));

        let op = new AppLocalGet([], 1, interpreter);
        op.execute(stack);

        let top = stack.pop();
        assert.equal(0n, top);

        // for Txn.Accounts[A]
        stack.push(1n);
        stack.push(parsing.stringToBytes('random-key'));

        op = new AppLocalGet([], 1, interpreter);
        op.execute(stack);

        top = stack.pop();
        assert.equal(0n, top);
      });

      it("tealv4: should accept address directly for app_local_get", function () {
        interpreter.tealVersion = 4;

        // for Sender
        stack.push(elonPk);
        stack.push(parsing.stringToBytes("random-key"));
        let op = new AppLocalGet([], 1, interpreter);
        op.execute(stack);
        assert.equal(0n, stack.pop());

        // for Txn.Accounts[A]
        stack.push(decodeAddress(johnAddr).publicKey);
        stack.push(parsing.stringToBytes('random-key'));
        op = new AppLocalGet([], 1, interpreter);
        op.execute(stack);
        assert.equal(0n, stack.pop());

        // random address (not present in accounts should throw error)
        stack.push(decodeAddress(generateAccount().addr).publicKey); // randomPk
        stack.push(1847n);
        op = new AppOptedIn([], 1, interpreter);
        expectRuntimeError(
          () => op.execute(stack),
          RUNTIME_ERRORS.TEAL.ADDR_NOT_FOUND_IN_TXN_ACCOUNT
        );
      });
    });

    describe("AppLocalGetEx", function () {
      before(function () {
        interpreter.runtime.ctx.tx.apid = 1847;
      });

      it("should push the value to stack if key is present in local state from given appID", function () {
        // for Sender
        stack.push(0n);
        stack.push(1847n);
        stack.push(parsing.stringToBytes('Local-key'));

        let op = new AppLocalGetEx([], 1, interpreter);
        op.execute(stack);

        let flag = stack.pop();
        let value = stack.pop();
        assert.equal(1n, flag);
        assert.deepEqual(parsing.stringToBytes('Local-val'), value);

        // for Txn.Accounts[A]
        stack.push(1n);
        stack.push(1847n);
        stack.push(parsing.stringToBytes('Local-key'));

        op = new AppLocalGetEx([], 1, interpreter);
        op.execute(stack);

        flag = stack.pop();
        value = stack.pop();
        assert.equal(1n, flag);
        assert.deepEqual(parsing.stringToBytes('Local-val'), value);
      });

      it("should push uint 0 to stack if key is not present in local state from given appID", function () {
        // for Sender
        stack.push(0n);
        stack.push(1847n);
        stack.push(parsing.stringToBytes('random-key'));

        let op = new AppLocalGetEx([], 1, interpreter);
        op.execute(stack);

        let didExistFlag = stack.pop();
        let val = stack.pop();
        assert.equal(0n, didExistFlag);
        assert.equal(0n, val);

        // for Txn.Accounts[A]
        stack.push(1n);
        stack.push(1847n);
        stack.push(parsing.stringToBytes('random-key'));

        op = new AppLocalGetEx([], 1, interpreter);
        op.execute(stack);

        didExistFlag = stack.pop();
        val = stack.pop();
        assert.equal(0n, didExistFlag);
        assert.equal(0n, val);
      });
    });

    describe("AppGlobalGet", function () {
      before(function () {
        interpreter.runtime.ctx.tx.apid = 1828;
        interpreter.runtime.ctx.tx.apfa = TXN_OBJ.apfa;
      });

      it("should push the value to stack if key is present in global state", function () {
        stack.push(parsing.stringToBytes('global-key'));

        const op = new AppGlobalGet([], 1, interpreter);
        op.execute(stack);

        const top = stack.pop();
        assert.deepEqual(parsing.stringToBytes('global-val'), top);
      });

      it("should push uint 0 to stack if key is not present in global state", function () {
        stack.push(parsing.stringToBytes('random-key'));

        const op = new AppGlobalGet([], 1, interpreter);
        op.execute(stack);

        const top = stack.pop();
        assert.equal(0n, top);
      });
    });

    describe("AppGlobalGetEx", function () {
      before(function () {
        interpreter.runtime.ctx.tx.apid = 1828;
      });

      it("should push the value to stack if key is present externally in global state", function () {
        // zero index means current app
        stack.push(0n);
        stack.push(parsing.stringToBytes('Hello'));

        let op = new AppGlobalGetEx([], 1, interpreter);
        op.execute(stack);

        let flag = stack.pop();
        let value = stack.pop();
        assert.equal(1n, flag);
        assert.deepEqual(parsing.stringToBytes('World'), value);

        // for Txn.ForeignApps[A]
        stack.push(1n);
        stack.push(parsing.stringToBytes('global-key'));

        op = new AppGlobalGetEx([], 1, interpreter);
        op.execute(stack);

        flag = stack.pop();
        value = stack.pop();
        assert.equal(1n, flag);
        assert.deepEqual(parsing.stringToBytes('global-val'), value);
      });

      it("should push uint 0 to stack if key is not present externally in global state", function () {
        // zero index means current app
        stack.push(0n);
        stack.push(parsing.stringToBytes('random-key'));

        let op = new AppGlobalGetEx([], 1, interpreter);
        op.execute(stack);

        let didExistFlag = stack.pop();
        let val = stack.pop();
        assert.equal(0n, didExistFlag);
        assert.equal(0n, val);

        // for Txn.ForeignApps[A]
        stack.push(1n);
        stack.push(parsing.stringToBytes('random-key'));

        op = new AppGlobalGetEx([], 1, interpreter);
        op.execute(stack);

        didExistFlag = stack.pop();
        val = stack.pop();
        assert.equal(0n, didExistFlag);
        assert.equal(0n, val);
      });
    });

    describe("AppLocalPut", function () {
      before(function () {
        interpreter.runtime.ctx.tx.apid = 1847;
      });

      it("should put the value in account's local storage", function () {
        let value;
        // for Sender, check for byte
        stack.push(0n);
        stack.push(parsing.stringToBytes('New-Key'));
        stack.push(parsing.stringToBytes('New-Val'));

        let op = new AppLocalPut([], 1, interpreter);
        op.execute(stack);

        const appID = interpreter.runtime.ctx.tx.apid;
        const acc = interpreter.runtime.ctx.state.accounts.get(elonAddr) as AccountStoreI;

        value = acc.getLocalState(appID as number, 'New-Key');
        assert.isDefined(value);
        assert.deepEqual(value, parsing.stringToBytes('New-Val'));

        // for Txn.Accounts[A], uint
        stack.push(1n);
        stack.push(parsing.stringToBytes('New-Key-1'));
        stack.push(2222n);

        op = new AppLocalPut([], 1, interpreter);
        op.execute(stack);

        value = acc.getLocalState(appID as number, 'New-Key-1');
        assert.isDefined(value);
        assert.deepEqual(value, 2222n);
      });

      it("should throw error if resulting schema is invalid", function () {
        // max byte slices are 2 (which we filled in prev test)
        // so this should throw error
        execExpectError(
          stack,
          [0n, parsing.stringToBytes("New-Key-1"), parsing.stringToBytes("New-Val-2")],
          new AppLocalPut([], 1, interpreter),
          RUNTIME_ERRORS.TEAL.INVALID_SCHEMA
        );
      });

      it("should throw error if app is not found", function () {
        interpreter.runtime.ctx.tx.apid = 9999;
        execExpectError(
          stack,
          [0n, parsing.stringToBytes("New-Key-1"), parsing.stringToBytes("New-Val-2")],
          new AppLocalPut([], 1, interpreter),
          RUNTIME_ERRORS.TEAL.APP_NOT_FOUND
        );
      });
    });

    describe("AppGlobalPut", function () {
      before(function () {
        interpreter.runtime.ctx.tx.apid = 1828;
      });
      const appID = 1828;

      it("should put the value in global storage", function () {
        // value as byte
        stack.push(parsing.stringToBytes('New-Global-Key'));
        stack.push(parsing.stringToBytes('New-Global-Val'));

        let op = new AppGlobalPut([], 1, interpreter);
        op.execute(stack);

        let value = interpreter.getGlobalState(appID, 'New-Global-Key', lineNumber);
        assert.isDefined(value); // idx should not be -1
        assert.deepEqual(value, parsing.stringToBytes('New-Global-Val'));

        // for uint
        stack.push(parsing.stringToBytes('Key'));
        stack.push(1000n);

        op = new AppGlobalPut([], 1, interpreter);
        op.execute(stack);

        value = interpreter.getGlobalState(appID, 'Key', lineNumber);
        assert.isDefined(value); // idx should not be -1
        assert.deepEqual(value, 1000n);
      });

      it("should throw error if resulting schema is invalid for global", function () {
        execExpectError(
          stack,
          [parsing.stringToBytes("New-GlobalKey-1"), parsing.stringToBytes("New-GlobalVal-2")],
          new AppGlobalPut([], 1, interpreter),
          RUNTIME_ERRORS.TEAL.INVALID_SCHEMA
        );
      });

      it("should throw error if app is not found in global state", function () {
        interpreter.runtime.ctx.tx.apid = 9999;
        execExpectError(
          stack,
          [parsing.stringToBytes("New-Key-1"), parsing.stringToBytes("New-Val-2")],
          new AppGlobalPut([], 1, interpreter),
          RUNTIME_ERRORS.TEAL.APP_NOT_FOUND
        );
      });
    });

    describe("AppLocalDel", function () {
      before(function () {
        interpreter.runtime.ctx.tx.apid = 1847;
      });

      it("should remove the key-value pair from account's local storage", function () {
        // for Sender
        stack.push(0n);
        stack.push(parsing.stringToBytes('Local-key'));

        let op = new AppLocalDel([], 1, interpreter);
        op.execute(stack);

        const appID = interpreter.runtime.ctx.tx.apid;
        let acc = interpreter.runtime.ctx.state.accounts.get(elonAddr) as AccountStoreI;
        let value = acc.getLocalState(appID as number, 'Local-Key');
        assert.isUndefined(value); // value should be undefined

        // for Txn.Accounts[A]
        stack.push(1n);
        stack.push(parsing.stringToBytes('Local-key'));

        op = new AppLocalDel([], 1, interpreter);
        op.execute(stack);

        acc = interpreter.runtime.ctx.state.accounts.get(johnAddr) as AccountStoreI;
        value = acc.getLocalState(appID as number, 'Local-Key');
        assert.isUndefined(value); // value should be undefined
      });
    });

    describe("AppGlobalDel", function () {
      before(function () {
        interpreter.runtime.ctx.tx.apid = 1828;
      });

      it("should remove the key-value pair from global storage", function () {
        stack.push(0n);
        stack.push(parsing.stringToBytes('global-key'));

        const op = new AppGlobalDel([], 1, interpreter);
        op.execute(stack);

        const value = interpreter.getGlobalState(1828, 'global-key', lineNumber);
        assert.isUndefined(value); // value should be undefined
      });
    });
  });

  describe("Pseudo-Ops", function () {
    const stack = new Stack<StackElem>();

    it("Int: should push uint64 to stack", function () {
      const op = new Int([MAX_UINT64.toString()], 0);
      op.execute(stack);

      assert.equal(1, stack.length());
      assert.equal(MAX_UINT64, stack.pop());
    });

    it("Int: should push correct TxnOnComplete enum value to stack", function () {
      let op = new Int(['NoOp'], 0);
      op.execute(stack);
      assert.equal(1, stack.length());
      assert.equal(0n, stack.pop());

      op = new Int(['OptIn'], 0);
      op.execute(stack);
      assert.equal(1, stack.length());
      assert.equal(1n, stack.pop());

      op = new Int(['CloseOut'], 0);
      op.execute(stack);
      assert.equal(1, stack.length());
      assert.equal(2n, stack.pop());

      op = new Int(['ClearState'], 0);
      op.execute(stack);
      assert.equal(1, stack.length());
      assert.equal(3n, stack.pop());

      op = new Int(['UpdateApplication'], 0);
      op.execute(stack);
      assert.equal(1, stack.length());
      assert.equal(4n, stack.pop());

      op = new Int(['DeleteApplication'], 0);
      op.execute(stack);
      assert.equal(1, stack.length());
      assert.equal(5n, stack.pop());
    });

    it("Int: should push correct TypeEnumConstants enum value to stack", function () {
      let op = new Int(['unknown'], 0);
      op.execute(stack);
      assert.equal(1, stack.length());
      assert.equal(0n, stack.pop());

      op = new Int(['pay'], 0);
      op.execute(stack);
      assert.equal(1, stack.length());
      assert.equal(1n, stack.pop());

      op = new Int(['keyreg'], 0);
      op.execute(stack);
      assert.equal(1, stack.length());
      assert.equal(2n, stack.pop());

      op = new Int(['acfg'], 0);
      op.execute(stack);
      assert.equal(1, stack.length());
      assert.equal(3n, stack.pop());

      op = new Int(['axfer'], 0);
      op.execute(stack);
      assert.equal(1, stack.length());
      assert.equal(4n, stack.pop());

      op = new Int(['afrz'], 0);
      op.execute(stack);
      assert.equal(1, stack.length());
      assert.equal(5n, stack.pop());

      op = new Int(['appl'], 0);
      op.execute(stack);
      assert.equal(1, stack.length());
      assert.equal(6n, stack.pop());
    });

    it("Addr: should push addr to stack", function () {
      const addr = "SOEI4UA72A7ZL5P25GNISSVWW724YABSGZ7GHW5ERV4QKK2XSXLXGXPG5Y";
      const op = new Addr([addr], 0);
      op.execute(stack);
      assert.equal(1, stack.length());
      assert.deepEqual(decodeAddress(addr).publicKey, stack.pop());
    });

    it("Byte: should push parsed base64 string as bytes to stack", function () {
      const base64Str = "QzYhq9JlYbn2QdOMrhyxVlNtNjeyvyJc/I8d8VAGfGc=";
      const expectedBytes = new Uint8Array(Buffer.from(base64Str, 'base64'));

      const op = new Byte(["base64", base64Str], 1);
      op.execute(stack);

      assert.equal(1, stack.length());
      assert.deepEqual(expectedBytes, stack.pop());
    });

    it("Byte: should push parsed base32 string as bytes to stack", function () {
      const base32Str = "MFRGGZDFMY======";
      const expectedBytes = new Uint8Array(convertToBuffer(base32Str, EncodingType.BASE32));

      const op = new Byte(["base32", base32Str], 1);
      op.execute(stack);

      assert.equal(1, stack.length());
      assert.deepEqual(expectedBytes, stack.pop());
    });

    it("Byte: should push parsed hex string as bytes to stack", function () {
      const hexStr = "0x250001000192CD0000002F6D6E742F72";
      const expectedBytes = new Uint8Array(Buffer.from(hexStr.slice(2), 'hex'));

      const op = new Byte([hexStr], 1);
      op.execute(stack);

      assert.equal(1, stack.length());
      assert.deepEqual(expectedBytes, stack.pop());
    });

    it("Byte: should push string literal as bytes to stack", function () {
      const str = "\"Algorand\"";
      const expectedBytes = new Uint8Array(Buffer.from("Algorand"));

      const op = new Byte([str], 1);
      op.execute(stack);

      assert.equal(1, stack.length());
      assert.deepEqual(expectedBytes, stack.pop());
    });
  });

  describe("Balance, GetAssetHolding, GetAssetDef", () => {
    useFixture('asa-check');
    const stack = new Stack<StackElem>();
    let interpreter: Interpreter;

    // setup 1st account
    const acc1: AccountStoreI = new AccountStore(123, { addr: elonAddr, sk: new Uint8Array(0) }); // setup test account
    setDummyAccInfo(acc1);

    this.beforeAll(() => {
      interpreter = new Interpreter();
      const runtime = new Runtime([acc1]);
      interpreter.runtime = runtime; // setup runtime

      // setting txn object
      interpreter.runtime.ctx.tx = TXN_OBJ;
      interpreter.runtime.ctx.tx.snd = Buffer.from(decodeAddress(elonAddr).publicKey);
      interpreter.runtime.ctx.tx.apat = [
        Buffer.from(decodeAddress(elonAddr).publicKey),
        Buffer.from(decodeAddress(johnAddr).publicKey)
      ];
      interpreter.runtime.ctx.tx.apas = [3, 112];
    });

    it("should push correct account balance", () => {
      const op = new Balance([], 1, interpreter);

      stack.push(0n); // push sender id

      op.execute(stack);
      const top = stack.pop();

      assert.equal(top, 123n);
    });

    it("should throw account doesn't exist error", () => {
      const op = new Balance([], 1, interpreter);
      stack.push(2n);

      expectRuntimeError(
        () => op.execute(stack),
        RUNTIME_ERRORS.GENERAL.ACCOUNT_DOES_NOT_EXIST
      );
    });

    it("should throw index out of bound error", () => {
      const op = new Balance([], 1, interpreter);
      stack.push(8n);

      expectRuntimeError(
        () => op.execute(stack),
        RUNTIME_ERRORS.TEAL.INDEX_OUT_OF_BOUND
      );
    });

    it("should push correct Asset Balance", () => {
      const op = new GetAssetHolding(["AssetBalance"], 1, interpreter);

      stack.push(1n); // account index
      stack.push(3n); // asset id

      op.execute(stack);
      const last = stack.pop();
      const prev = stack.pop();

      assert.deepEqual(last.toString(), "1");
      assert.deepEqual(prev.toString(), "2");
    });

    it("should push correct Asset Freeze status", () => {
      const op = new GetAssetHolding(["AssetFrozen"], 1, interpreter);

      stack.push(1n); // account index
      stack.push(3n); // asset id

      op.execute(stack);
      const last = stack.pop();
      const prev = stack.pop();

      assert.deepEqual(last.toString(), "1");
      assert.deepEqual(prev, 0n);
    });

    it("should push 0 if not defined", () => {
      stack.push(1n); // account index
      stack.push(4n); // asset id

      const op = new GetAssetHolding(["1"], 1, interpreter);
      op.execute(stack);

      const top = stack.pop();
      const prev = stack.pop();
      assert.equal(top, 0n);
      assert.equal(prev, 0n);
    });

    it("should throw index out of bound error", () => {
      const op = new GetAssetHolding(["1"], 1, interpreter);

      stack.push(10n); // account index
      stack.push(4n); // asset id

      expectRuntimeError(
        () => op.execute(stack),
        RUNTIME_ERRORS.TEAL.INDEX_OUT_OF_BOUND
      );
    });

    it("should push correct Asset Total", () => {
      const op = new GetAssetDef(["AssetTotal"], 1, interpreter);

      stack.push(0n); // asset index

      op.execute(stack);
      const last = stack.pop();
      const prev = stack.pop();

      assert.deepEqual(last.toString(), "1");
      assert.deepEqual(prev.toString(), "10000");
    });

    it("should push correct Asset Decimals", () => {
      const op = new GetAssetDef(["AssetDecimals"], 1, interpreter);

      stack.push(0n); // asset index

      op.execute(stack);
      const last = stack.pop();
      const prev = stack.pop();

      assert.deepEqual(last.toString(), "1");
      assert.deepEqual(prev.toString(), "10");
    });

    it("should push correct Asset Default Frozen", () => {
      const op = new GetAssetDef(["AssetDefaultFrozen"], 1, interpreter);

      stack.push(0n); // asset index

      op.execute(stack);
      const last = stack.pop();
      const prev = stack.pop();

      assert.deepEqual(last.toString(), "1");
      assert.deepEqual(prev, 0n);
    });

    it("should push correct Asset Unit Name", () => {
      const op = new GetAssetDef(["AssetUnitName"], 1, interpreter);

      stack.push(0n); // asset index

      op.execute(stack);
      const last = stack.pop();
      const prev = stack.pop();

      assert.deepEqual(last.toString(), "1");
      assert.deepEqual(prev, convertToBuffer("AD"));
    });

    it("should push correct Asset Name", () => {
      const op = new GetAssetDef(["AssetName"], 1, interpreter);

      stack.push(0n); // asset index

      op.execute(stack);
      const last = stack.pop();
      const prev = stack.pop();

      assert.deepEqual(last.toString(), "1");
      assert.deepEqual(prev, convertToBuffer("ASSETAD"));
    });

    it("should push correct Asset URL", () => {
      const op = new GetAssetDef(["AssetURL"], 1, interpreter);

      stack.push(0n); // asset index

      op.execute(stack);
      const last = stack.pop();
      const prev = stack.pop();

      assert.deepEqual(last.toString(), "1");
      assert.deepEqual(prev, convertToBuffer("assetUrl"));
    });

    it("should push correct Asset MetaData Hash", () => {
      const op = new GetAssetDef(["AssetMetadataHash"], 1, interpreter);

      stack.push(0n); // asset index

      op.execute(stack);
      const last = stack.pop();
      const prev = stack.pop();

      assert.deepEqual(last.toString(), "1");
      assert.deepEqual(prev, convertToBuffer("hash"));
    });

    it("should push correct Asset Manager", () => {
      const op = new GetAssetDef(["AssetManager"], 1, interpreter);

      stack.push(0n); // asset index

      op.execute(stack);
      const last = stack.pop();
      const prev = stack.pop();

      assert.deepEqual(last.toString(), "1");
      assert.deepEqual(prev, convertToBuffer("addr-1"));
    });

    it("should push correct Asset Reserve", () => {
      const op = new GetAssetDef(["AssetReserve"], 1, interpreter);

      stack.push(0n); // asset index

      op.execute(stack);
      const last = stack.pop();
      const prev = stack.pop();

      assert.deepEqual(last.toString(), "1");
      assert.deepEqual(prev, convertToBuffer("addr-2"));
    });

    it("should push correct Asset Freeze", () => {
      const op = new GetAssetDef(["AssetFreeze"], 1, interpreter);

      stack.push(0n); // asset index

      op.execute(stack);
      const last = stack.pop();
      const prev = stack.pop();

      assert.deepEqual(last.toString(), "1");
      assert.deepEqual(prev, convertToBuffer("addr-3"));
    });

    it("should push correct Asset Clawback", () => {
      const op = new GetAssetDef(["AssetClawback"], 1, interpreter);

      stack.push(0n); // asset index

      op.execute(stack);
      const last = stack.pop();
      const prev = stack.pop();

      assert.deepEqual(last.toString(), "1");
      assert.deepEqual(prev, convertToBuffer("addr-4"));
    });

    it("should push 0 if Asset not defined", () => {
      const op = new GetAssetDef(["AssetFreeze"], 1, interpreter);

      stack.push(1n); // account index

      op.execute(stack);

      const top = stack.pop();
      const prev = stack.pop();
      assert.equal(top, 0n);
      assert.equal(prev, 0n);
    });

    it("should throw index out of bound error for Asset Param", () => {
      const op = new GetAssetDef(["AssetFreeze"], 1, interpreter);

      stack.push(4n); // asset index

      expectRuntimeError(
        () => op.execute(stack),
        RUNTIME_ERRORS.TEAL.INDEX_OUT_OF_BOUND
      );
    });

    it("tealv4: should push correct value accepting offset to foreignAssets", () => {
      interpreter.tealVersion = 4;
      // interpreter.runtime.ctx.tx.apas = [1234, 3];
      const op = new GetAssetHolding(["AssetBalance"], 1, interpreter);

      stack.push(1n); // account index
      stack.push(0n); // this will push 1st value from Txn.ForeignAssets
      op.execute(stack);
      assert.deepEqual(stack.pop().toString(), "1");
      assert.deepEqual(stack.pop().toString(), "2");

      stack.push(1n); // account index
      stack.push(3n); // assetId can also be passed directly
      op.execute(stack);
      assert.deepEqual(stack.pop().toString(), "1");
      assert.deepEqual(stack.pop().toString(), "2");
    });

    it("tealv4: should return value as treating ref as offset, if it represents an index", () => {
      interpreter.tealVersion = 4;
      interpreter.runtime.ctx.tx.apas = [1234, 3, 34, 45, 67];
      const op = new GetAssetHolding(["AssetBalance"], 1, interpreter);

      /*
       * We wanted to pass assetId directly (3n) here, but since length of
       * foreignAssets array is 5 (line 3363), "3n" will be treated as an offset, and
       * the value to pushed to stack is Txn.ForeignApps[3] (i.e 45 in this case).
       * Since asset 45 does not exist, [did_exist flag, value] will be [0, 0]
       */
      stack.push(1n); // account index
      stack.push(3n); // assetArr.len >= 3, so this is treated as an offset
      op.execute(stack);
      assert.deepEqual(stack.pop().toString(), "0");
      assert.deepEqual(stack.pop().toString(), "0");
    });
  });

  describe("PushInt", () => {
    let stack: Stack<StackElem>;
    this.beforeEach(() => { stack = new Stack<StackElem>(); });

    it("should push uint64 to stack", () => {
      const op = new PushInt([MAX_UINT64.toString()], 0);
      op.execute(stack);

      assert.equal(1, stack.length());
      assert.equal(MAX_UINT64, stack.pop());
    });
  });

  describe("PushBytes", () => {
    let stack: Stack<StackElem>;
    this.beforeEach(() => { stack = new Stack<StackElem>(); });

    it("should push bytes to stack", () => {
      const str = "\"Algorand\"";
      const expectedBytes = new Uint8Array(Buffer.from("Algorand"));

      const op = new PushBytes([str], 1);
      op.execute(stack);

      assert.equal(1, stack.length());
      assert.deepEqual(expectedBytes, stack.pop());
    });
  });

  describe("Assert", () => {
    let stack: Stack<StackElem>;
    this.beforeEach(() => { stack = new Stack<StackElem>(); });

    it("should not panic if top of stack is non zero uint64", () => {
      const op = new Assert([], 0);
      stack.push(55n);
      assert.doesNotThrow(() => { op.execute(stack); });
    });

    it("should panic if top of stack is zero or bytes", () => {
      const op = new Assert([], 0);
      stack.push(0n);

      expectRuntimeError(
        () => op.execute(stack),
        RUNTIME_ERRORS.TEAL.TEAL_ENCOUNTERED_ERR
      );

      stack.push(parsing.stringToBytes("HelloWorld"));
      expectRuntimeError(
        () => op.execute(stack),
        RUNTIME_ERRORS.TEAL.INVALID_TYPE
      );
    });

    it("should throw error if stack is empty", () => {
      const op = new Assert([], 0);

      expectRuntimeError(
        () => op.execute(stack),
        RUNTIME_ERRORS.TEAL.ASSERT_STACK_LENGTH
      );
    });
  });

  describe("Swap", () => {
    let stack: Stack<StackElem>;
    this.beforeEach(() => { stack = new Stack<StackElem>(); });

    it("should not panic if top of stack is non zero uint64", () => {
      let op = new Swap([], 0);
      stack.push(5n);
      stack.push(10n);

      op.execute(stack);
      assert.equal(stack.length(), 2);
      assert.equal(stack.pop(), 5n);
      assert.equal(stack.pop(), 10n);

      op = new Swap([], 0);
      stack.push(parsing.stringToBytes("hello"));
      stack.push(parsing.stringToBytes("world"));

      op.execute(stack);
      assert.equal(stack.length(), 2);
      assert.deepEqual(stack.pop(), parsing.stringToBytes("hello"));
      assert.deepEqual(stack.pop(), parsing.stringToBytes("world"));

      op = new Swap([], 0);
      stack.push(5n);
      stack.push(parsing.stringToBytes("a"));

      op.execute(stack);
      assert.equal(stack.length(), 2);
      assert.deepEqual(stack.pop(), 5n);
      assert.deepEqual(stack.pop(), parsing.stringToBytes("a"));
    });

    it("should throw error if length of stack < 2", () => {
      const op = new Swap([], 0);
      expectRuntimeError(
        () => op.execute(stack),
        RUNTIME_ERRORS.TEAL.ASSERT_STACK_LENGTH
      );

      stack.push(1n);
      expectRuntimeError(
        () => op.execute(stack),
        RUNTIME_ERRORS.TEAL.ASSERT_STACK_LENGTH
      );
    });
  });

  describe("SetBit", () => {
    let stack: Stack<StackElem>;
    this.beforeEach(() => { stack = new Stack<StackElem>(); });

    it("should set bit for uint64", () => {
      const op = new SetBit([], 0);
      stack.push(0n); // target
      stack.push(4n); // index
      stack.push(1n); // bit

      op.execute(stack);

      assert.equal(stack.length(), 1);
      assert.equal(stack.pop(), 16n);

      stack.push(16n);
      stack.push(0n);
      stack.push(1n);

      op.execute(stack);

      assert.equal(stack.length(), 1);
      assert.equal(stack.pop(), 17n);

      stack.push(15n);
      stack.push(0n);
      stack.push(0n);

      op.execute(stack);

      assert.equal(stack.length(), 1);
      assert.equal(stack.pop(), 14n);

      stack.push(0n);
      stack.push(63n);
      stack.push(1n);

      op.execute(stack);

      assert.equal(stack.length(), 1);
      assert.equal(stack.pop(), 2n ** 63n);

      stack.push(MAX_UINT64);
      stack.push(1n);
      stack.push(0n);

      op.execute(stack);

      assert.equal(stack.length(), 1);
      assert.equal(stack.pop(), MAX_UINT64 - 2n);
    });

    it("should panic if index bit is not uint64", () => {
      const op = new SetBit([], 0);
      stack.push(0n); // target
      stack.push(new Uint8Array([1, 2])); // index
      stack.push(1n); // bit

      expectRuntimeError(
        () => op.execute(stack),
        RUNTIME_ERRORS.TEAL.INVALID_TYPE
      );
    });

    it("should panic if set bit is not uint64", () => {
      const op = new SetBit([], 0);
      stack.push(0n); // target
      stack.push(4n); // index
      stack.push(new Uint8Array([1, 2])); // bit

      expectRuntimeError(
        () => op.execute(stack),
        RUNTIME_ERRORS.TEAL.INVALID_TYPE
      );
    });

    it("should panic if stack length is less than 3", () => {
      const op = new SetBit([], 0);
      stack.push(0n);
      stack.push(4n);

      expectRuntimeError(
        () => op.execute(stack),
        RUNTIME_ERRORS.TEAL.ASSERT_STACK_LENGTH
      );
    });

    it("should panic if set bit is greater than 1", () => {
      const op = new SetBit([], 0);
      stack.push(0n);
      stack.push(4n);
      stack.push(20n);

      expectRuntimeError(
        () => op.execute(stack),
        RUNTIME_ERRORS.TEAL.SET_BIT_VALUE_ERROR
      );
    });

    it("should panic if set bit index is greater than 63 and target is uint64", () => {
      const op = new SetBit([], 0);
      stack.push(0n);
      stack.push(400n);
      stack.push(1n);

      expectRuntimeError(
        () => op.execute(stack),
        RUNTIME_ERRORS.TEAL.SET_BIT_INDEX_ERROR
      );
    });

    it("should set bit in bytes array", () => {
      const op = new SetBit([], 0);
      stack.push(new Uint8Array([0, 0, 0])); // target
      stack.push(8n); // index
      stack.push(1n); // bit

      // set 8 th bit of bytes to 1 i.e 8th bit will be highest order bit of second byte
      // so second byte will become 2 ** 7 = 128
      op.execute(stack);

      assert.equal(stack.length(), 1);
      assert.deepEqual(stack.pop(), new Uint8Array([0, 2 ** 7, 0]));

      // set bit again to 0
      stack.push(new Uint8Array([0, 2 ** 7, 0])); // target
      stack.push(8n); // index
      stack.push(0n); // bit

      op.execute(stack);

      assert.equal(stack.length(), 1);
      assert.deepEqual(stack.pop(), new Uint8Array([0, 0, 0]));

      stack.push(new Uint8Array([0, 2 ** 7, 0])); // target
      stack.push(0n); // index
      stack.push(1n); // bit

      op.execute(stack);

      assert.equal(stack.length(), 1);
      assert.deepEqual(stack.pop(), new Uint8Array([2 ** 7, 2 ** 7, 0]));

      stack.push(new Uint8Array([0, 2 ** 7, 0])); // target
      stack.push(7n); // index
      stack.push(1n); // bit

      op.execute(stack);

      assert.equal(stack.length(), 1);
      assert.deepEqual(stack.pop(), new Uint8Array([1, 2 ** 7, 0]));
    });

    it("should panic if index bit in out of bytes array", () => {
      const op = new SetBit([], 0);
      stack.push(new Uint8Array([0, 0, 0])); // target
      stack.push(80n); // index
      stack.push(1n); // bit

      expectRuntimeError(
        () => op.execute(stack),
        RUNTIME_ERRORS.TEAL.SET_BIT_INDEX_BYTES_ERROR
      );

      stack.push(new Uint8Array(8).fill(0)); // target
      stack.push(64n * 8n + 1n); // index
      stack.push(1n); // bit

      expectRuntimeError(
        () => op.execute(stack),
        RUNTIME_ERRORS.TEAL.SET_BIT_INDEX_BYTES_ERROR
      );
    });
  });

  describe("GetBit", () => {
    let stack: Stack<StackElem>;
    this.beforeEach(() => { stack = new Stack<StackElem>(); });

    it("should push correct bit to stack(uint64)", () => {
      const op = new GetBit([], 0);
      stack.push(8n); // target
      stack.push(3n); // index

      op.execute(stack);
      assert.equal(stack.pop(), 1n);

      stack.push(8n); // target
      stack.push(0n); // index

      op.execute(stack);
      assert.equal(stack.pop(), 0n);
    });

    it("should push correct bit to stack(bytes array)", () => {
      const op = new GetBit([], 0);
      stack.push(new Uint8Array([0, 128, 1])); // target
      stack.push(8n); // index
      op.execute(stack);
      assert.equal(stack.pop(), 1n);

      stack.push(new Uint8Array([1, 4, 1])); // target
      stack.push(23n); // index
      op.execute(stack);
      assert.equal(stack.pop(), 1n);

      stack.push(new Uint8Array([4, 0, 1])); // target
      stack.push(6n); // index
      op.execute(stack);
      assert.equal(stack.pop(), 0n);
    });

    it("should panic if stack length is less than 2", () => {
      const op = new GetBit([], 0);
      stack.push(0n);

      expectRuntimeError(
        () => op.execute(stack),
        RUNTIME_ERRORS.TEAL.ASSERT_STACK_LENGTH
      );
    });

    it("should panic if index bit is not uint64", () => {
      const op = new GetBit([], 0);
      stack.push(8n); // target
      stack.push(new Uint8Array(0)); // index

      expectRuntimeError(
        () => op.execute(stack),
        RUNTIME_ERRORS.TEAL.INVALID_TYPE
      );
    });

    it("should panic if index bit in out of uint64 bits", () => {
      const op = new GetBit([], 0);
      stack.push(8n); // target
      stack.push(500n); // index

      expectRuntimeError(
        () => op.execute(stack),
        RUNTIME_ERRORS.TEAL.SET_BIT_INDEX_ERROR
      );
    });

    it("should panic if index bit in out of bytes array", () => {
      const op = new GetBit([], 0);
      stack.push(new Uint8Array(0)); // target
      stack.push(500n); // index

      expectRuntimeError(
        () => op.execute(stack),
        RUNTIME_ERRORS.TEAL.SET_BIT_INDEX_BYTES_ERROR
      );
    });
  });

  describe("GetByte", () => {
    let stack: Stack<StackElem>;
    this.beforeEach(() => { stack = new Stack<StackElem>(); });

    it("should get correct bytes from stack", () => {
      const op = new GetByte([], 0);
      stack.push(new Uint8Array([8, 2, 1, 9])); // target
      stack.push(0n); // index

      op.execute(stack);
      assert.equal(stack.pop(), 8n);

      stack.push(new Uint8Array([8, 2, 1, 9])); // target
      stack.push(3n); // index

      op.execute(stack);
      assert.equal(stack.pop(), 9n);

      stack.push(new Uint8Array([1, 2, 3, 4, 5])); // target
      stack.push(2n); // index

      op.execute(stack);
      assert.equal(stack.pop(), 3n);
    });

    it("should panic if target is not bytes", () => {
      const op = new GetByte([], 0);
      stack.push(10n); // target
      stack.push(0n); // index

      expectRuntimeError(
        () => op.execute(stack),
        RUNTIME_ERRORS.TEAL.INVALID_TYPE
      );
    });

    it("should panic if index is not uint", () => {
      const op = new GetByte([], 0);
      stack.push(new Uint8Array(0)); // target
      stack.push(new Uint8Array(0)); // index

      expectRuntimeError(
        () => op.execute(stack),
        RUNTIME_ERRORS.TEAL.INVALID_TYPE
      );
    });

    it("should panic if index bit is out of bytes array", () => {
      const op = new GetByte([], 0);
      stack.push(new Uint8Array(0)); // target
      stack.push(500n); // index

      expectRuntimeError(
        () => op.execute(stack),
        RUNTIME_ERRORS.TEAL.SET_BIT_INDEX_BYTES_ERROR
      );

      stack.push(new Uint8Array(5).fill(0)); // target
      stack.push(64n * 5n + 1n); // index

      expectRuntimeError(
        () => op.execute(stack),
        RUNTIME_ERRORS.TEAL.SET_BIT_INDEX_BYTES_ERROR
      );
    });
  });

  describe("SetByte", () => {
    let stack: Stack<StackElem>;
    this.beforeEach(() => { stack = new Stack<StackElem>(); });

    it("should set correct bytes and push to stack", () => {
      const op = new SetByte([], 0);
      stack.push(new Uint8Array([8, 2, 1, 9])); // target
      stack.push(0n); // index
      stack.push(5n); // small integer

      op.execute(stack);
      assert.deepEqual(stack.pop(), new Uint8Array([5, 2, 1, 9]));

      stack.push(new Uint8Array([8, 2, 1, 9])); // target
      stack.push(3n); // index
      stack.push(0n); // small integer

      op.execute(stack);
      assert.deepEqual(stack.pop(), new Uint8Array([8, 2, 1, 0]));
    });

    it("should panic if target is not bytes(Uint8Array)", () => {
      const op = new SetByte([], 0);
      stack.push(1n); // target
      stack.push(0n); // index
      stack.push(12n);

      expectRuntimeError(
        () => op.execute(stack),
        RUNTIME_ERRORS.TEAL.INVALID_TYPE
      );
    });

    it("should panic if index of small integer is not uint", () => {
      const op = new SetByte([], 0);
      stack.push(new Uint8Array(0)); // target
      stack.push(new Uint8Array(0)); // index
      stack.push(12n);

      expectRuntimeError(
        () => op.execute(stack),
        RUNTIME_ERRORS.TEAL.INVALID_TYPE
      );

      stack.push(new Uint8Array(0)); // target
      stack.push(1n); // index
      stack.push(new Uint8Array(0));

      expectRuntimeError(
        () => op.execute(stack),
        RUNTIME_ERRORS.TEAL.INVALID_TYPE
      );
    });

    it("should panic if index bit is out of bytes array", () => {
      const op = new SetByte([], 0);
      stack.push(new Uint8Array(0)); // target
      stack.push(500n); // index
      stack.push(12n);

      expectRuntimeError(
        () => op.execute(stack),
        RUNTIME_ERRORS.TEAL.SET_BIT_INDEX_BYTES_ERROR
      );

      stack.push(new Uint8Array(5).fill(0)); // target
      stack.push(64n * 5n + 1n); // index
      stack.push(1n);

      expectRuntimeError(
        () => op.execute(stack),
        RUNTIME_ERRORS.TEAL.SET_BIT_INDEX_BYTES_ERROR
      );
    });
  });

  describe("Dig", () => {
    let stack: Stack<StackElem>;
    this.beforeEach(() => { stack = new Stack<StackElem>(); });

    it("should duplicate nth slot from top of stack (with uint64 and bytes)", () => {
      let op = new Dig(["1"], 0);
      stack.push(5n);
      stack.push(10n);

      op.execute(stack);
      assert.equal(stack.length(), 3);
      assert.equal(stack.pop(), 5n);
      assert.equal(stack.pop(), 10n);
      assert.equal(stack.pop(), 5n);

      op = new Dig(["1"], 0);
      stack.push(parsing.stringToBytes("hello"));
      stack.push(parsing.stringToBytes("world"));

      op.execute(stack);
      assert.equal(stack.length(), 3);
      assert.deepEqual(stack.pop(), parsing.stringToBytes("hello"));
    });

    it("should duplicate nth slot from top of stack (mixed cases)", () => {
      stack.push(5n);
      stack.push(10n);
      stack.push(parsing.stringToBytes("hello"));
      stack.push(parsing.stringToBytes("world"));
      stack.push(0n);
      stack.push(parsing.stringToBytes("Algorand"));
      stack.push(0n);

      // stack looks like: [...stack, 5n, 10n, "hello", "world", 0n, "Algorand", 0n]
      const len = stack.length();
      let op = new Dig(["4"], 0);
      op.execute(stack);
      assert.equal(stack.length(), len + 1);
      assert.deepEqual(stack.pop(), parsing.stringToBytes("hello"));

      op = new Dig(["6"], 0);
      op.execute(stack);
      assert.equal(stack.length(), len + 1);
      assert.deepEqual(stack.pop(), 5n);

      op = new Dig(["3"], 0);
      op.execute(stack);
      assert.equal(stack.length(), len + 1);
      assert.deepEqual(stack.pop(), parsing.stringToBytes("world"));

      op = new Dig(["1"], 0);
      op.execute(stack);
      assert.equal(stack.length(), len + 1);
      assert.deepEqual(stack.pop(), parsing.stringToBytes("Algorand"));
    });

    it("should panic if depth of stack is insufficient", () => {
      const op = new Dig(["4"], 0);
      stack.push(5n);
      stack.push(10n);

      expectRuntimeError(
        () => op.execute(stack),
        RUNTIME_ERRORS.TEAL.ASSERT_STACK_LENGTH
      );
    });
  });

  describe("Select", () => {
    let stack: Stack<StackElem>;
    this.beforeEach(() => { stack = new Stack<StackElem>(); });

    it("should push '2nd element from top of stack' to stack if top is not zero", () => {
      let op = new Select([], 0);
      stack.push(parsing.stringToBytes("lionel"));
      stack.push(parsing.stringToBytes("messi"));
      stack.push(7n); // top is non-zero element

      op.execute(stack);
      assert.equal(stack.length(), 1);
      assert.deepEqual(stack.pop(), parsing.stringToBytes("messi"));

      op = new Select([], 0);
      stack.push(parsing.stringToBytes("lionel"));
      stack.push(100n);
      stack.push(7n);

      op.execute(stack);
      assert.equal(stack.length(), 1);
      assert.equal(stack.pop(), 100n);
    });

    it("should push '3rd element from top of stack' to stack if top is zero", () => {
      let op = new Select([], 0);
      stack.push(parsing.stringToBytes("lionel"));
      stack.push(parsing.stringToBytes("messi"));
      stack.push(0n); // top is zero

      op.execute(stack);
      assert.equal(stack.length(), 1);
      assert.deepEqual(stack.pop(), parsing.stringToBytes("lionel"));

      op = new Select([], 0);
      stack.push(100n);
      stack.push(parsing.stringToBytes("messi"));
      stack.push(0n);

      op.execute(stack);
      assert.equal(stack.length(), 1);
      assert.equal(stack.pop(), 100n);
    });

    it("should panic if length of stack is < 3", () => {
      const op = new Select([], 0);
      stack.push(parsing.stringToBytes("lionel"));
      stack.push(0n);

      expectRuntimeError(
        () => op.execute(stack),
        RUNTIME_ERRORS.TEAL.ASSERT_STACK_LENGTH
      );
    });

    it("should panic if top of stack is not uint64", () => {
      const op = new Select([], 0);
      stack.push(parsing.stringToBytes("lionel"));
      stack.push(parsing.stringToBytes("andres"));
      stack.push(parsing.stringToBytes("messi"));

      expectRuntimeError(
        () => op.execute(stack),
        RUNTIME_ERRORS.TEAL.INVALID_TYPE
      );
    });
  });

  describe("Gtxns and Gtxnsa", () => {
    let stack: Stack<StackElem>;
    let interpreter: Interpreter;
    let tx0: EncodedTx, tx1: EncodedTx;

    this.beforeAll(() => {
      interpreter = new Interpreter();
      interpreter.runtime = new Runtime([]);
      interpreter.tealVersion = MaxTEALVersion;
      tx0 = TXN_OBJ;
      tx1 = { ...tx0, fee: 1011, amt: 2300, apaa: ["argA", "argB", "argC"].map(Buffer.from) };
      interpreter.runtime.ctx.gtxs = [tx0, tx1];
    });

    this.beforeEach(() => { stack = new Stack<StackElem>(); });

    it("Gtxns: should push value of txfield from tx in group", () => {
      stack.push(0n); // tx to fetch "fee" of (set as first)
      let op = new Gtxns(["Fee"], 1, interpreter);
      op.execute(stack);
      assert.equal(1, stack.length());
      assert.equal(BigInt(tx0.fee as number), stack.pop());

      stack.push(0n);
      op = new Gtxns(["Amount"], 1, interpreter);
      op.execute(stack);
      assert.equal(1, stack.length());
      assert.equal(BigInt(tx0.amt as bigint), stack.pop());

      stack.push(1n); // should fetch data from 2nd tx in group
      op = new Gtxns(["Fee"], 1, interpreter);
      op.execute(stack);
      assert.equal(1, stack.length());
      assert.equal(BigInt(tx1.fee as number), stack.pop());

      stack.push(1n);
      op = new Gtxns(["Amount"], 1, interpreter);
      op.execute(stack);
      assert.equal(1, stack.length());
      assert.equal(BigInt(tx1.amt as bigint), stack.pop());

      // gtxn, gtxns also accepts array fields
      stack.push(1n);
      op = new Gtxns(["ApplicationArgs", "2"], 1, interpreter);
      op.execute(stack);
      assert.equal(1, stack.length());
      assert.deepEqual(parsing.stringToBytes("argC"), stack.pop());
    });

    it("Gtxns: should panic if length of stack is < 1", () => {
      const op = new Gtxns(["Fee"], 1, interpreter);
      expectRuntimeError(
        () => op.execute(stack),
        RUNTIME_ERRORS.TEAL.ASSERT_STACK_LENGTH
      );
    });

    it("Gtxns: should panic if transaction index is out of bounds", () => {
      stack.push(5n); // we only have 2 transactions in group
      const op = new Gtxns(["Fee"], 1, interpreter);
      expectRuntimeError(
        () => op.execute(stack),
        RUNTIME_ERRORS.TEAL.INDEX_OUT_OF_BOUND
      );
    });

    it("Gtxnsa: should push value of txfieldArr[index] from tx in group", () => {
      stack.push(0n);
      let op = new Gtxnsa(["ApplicationArgs", "1"], 1, interpreter);
      op.execute(stack);
      assert.equal(1, stack.length());
      assert.deepEqual(parsing.stringToBytes("arg2"), stack.pop()); // args from tx0

      stack.push(1n);
      op = new Gtxnsa(["ApplicationArgs", "0"], 1, interpreter);
      op.execute(stack);
      assert.equal(1, stack.length());
      assert.deepEqual(parsing.stringToBytes("argA"), stack.pop()); // args from tx1
    });

    it("Gtxnsa: should panic if index is out of bounds for txFieldArr", () => {
      // should throw error as appArgs[10] is undefined
      stack.push(0n);
      let op = new Gtxnsa(["ApplicationArgs", "10"], 1, interpreter);
      expectRuntimeError(
        () => op.execute(stack),
        RUNTIME_ERRORS.TEAL.INDEX_OUT_OF_BOUND
      );

      stack.push(1n);
      op = new Gtxnsa(["ApplicationArgs", "10"], 1, interpreter);
      expectRuntimeError(
        () => op.execute(stack),
        RUNTIME_ERRORS.TEAL.INDEX_OUT_OF_BOUND
      );
    });

    it("Gtxns: should panic if transaction index is out of bounds", () => {
      stack.push(5n); // we only have 2 transactions in group
      const op = new Gtxnsa(["ApplicationArgs", "1"], 1, interpreter);
      expectRuntimeError(
        () => op.execute(stack),
        RUNTIME_ERRORS.TEAL.INDEX_OUT_OF_BOUND
      );
    });
  });

  describe("min_balance", () => {
    useFixture('asa-check');
    const stack = new Stack<StackElem>();

    // setup 1st account
    let elon: AccountStoreI = new AccountStore(5e6, { addr: elonAddr, sk: new Uint8Array(0) });
    setDummyAccInfo(elon);

    // setup 2nd account (to be used as Txn.Accounts[A])
    const john = new AccountStore(5e6, { addr: johnAddr, sk: new Uint8Array(0) });
    setDummyAccInfo(john);

    let interpreter: Interpreter;
    before(() => {
      interpreter = new Interpreter();
      interpreter.runtime = new Runtime([elon, john]);
      interpreter.runtime.ctx.tx.snd = Buffer.from(decodeAddress(elonAddr).publicKey);

      // 'apat': app accounts array
      interpreter.runtime.ctx.tx.apat = [
        decodeAddress(johnAddr).publicKey,
        decodeAddress(generateAccount().addr).publicKey // random account
      ].map(Buffer.from);
    });

    it("should push correct account minimum balance", () => {
      let op = new MinBalance([], 1, interpreter);
      stack.push(0n); // push sender id

      op.execute(stack);
      let top = stack.pop();
      assert.equal(top, BigInt(ALGORAND_ACCOUNT_MIN_BALANCE));

      op = new MinBalance([], 1, interpreter);
      stack.push(1n); // push sender id

      op.execute(stack);
      top = stack.pop();
      assert.equal(top, BigInt(ALGORAND_ACCOUNT_MIN_BALANCE));
    });

    it("should push raised min_balance to stack after creating asset", () => {
      interpreter.runtime.addAsset('gold',
        { creator: { ...elon.account, name: "elon" } }); // create asset
      elon = interpreter.runtime.getAccount(elon.address); // sync

      const op = new MinBalance([], 1, interpreter);
      stack.push(0n); // push sender index

      op.execute(stack);
      const top = stack.pop();
      assert.equal(top, BigInt(ALGORAND_ACCOUNT_MIN_BALANCE + ASSET_CREATION_FEE));
    });

    it("should panic if account does not exist", () => {
      const op = new MinBalance([], 1, interpreter);
      stack.push(2n);

      expectRuntimeError(
        () => op.execute(stack),
        RUNTIME_ERRORS.GENERAL.ACCOUNT_DOES_NOT_EXIST
      );
    });

    it("should throw index out of bound error", () => {
      const op = new Balance([], 1, interpreter);
      stack.push(8n);

      expectRuntimeError(
        () => op.execute(stack),
        RUNTIME_ERRORS.TEAL.INDEX_OUT_OF_BOUND
      );
    });
  });

  describe("TEALv4: shared data between contracts", () => {
    let stack: Stack<StackElem>;
    let interpreter: Interpreter;

    this.beforeAll(() => {
      interpreter = new Interpreter();
      interpreter.runtime = new Runtime([]);
      interpreter.tealVersion = MaxTEALVersion;
      interpreter.runtime.ctx.tx = TXN_OBJ;
      interpreter.runtime.ctx.sharedScratchSpace = new Map<number, StackElem[]>();
      interpreter.runtime.ctx.sharedScratchSpace.set(0, [12n, 2n, 0n]);
      interpreter.runtime.ctx.sharedScratchSpace.set(2, [12n, 2n, 0n, 1n]);
    });

    this.beforeEach(() => { stack = new Stack<StackElem>(); });

    it("should push value from ith tx in shared scratch space(gload)", () => {
      const op = new Gload(["0", "1"], 1, interpreter);

      op.execute(stack);
      const top = stack.pop();

      assert.equal(top, 2n);
    });

    it("should throw error if tx doesn't exist(gload)", () => {
      let op = new Gload(["1", "1"], 1, interpreter);

      expectRuntimeError(
        () => op.execute(stack),
        RUNTIME_ERRORS.TEAL.SCRATCH_EXIST_ERROR
      );

      op = new Gload(["1", "3"], 1, interpreter);

      expectRuntimeError(
        () => op.execute(stack),
        RUNTIME_ERRORS.TEAL.SCRATCH_EXIST_ERROR
      );
    });

    it("should throw error if value doesn't exist in stack elem array(gload)", () => {
      const op = new Gload(["2", "5"], 1, interpreter);

      expectRuntimeError(
        () => op.execute(stack),
        RUNTIME_ERRORS.TEAL.INDEX_OUT_OF_BOUND
      );
    });

    it("should push value from ith tx in shared scratch space(gloads)", () => {
      const op = new Gloads(["1"], 1, interpreter);
      stack.push(0n);

      op.execute(stack);
      const top = stack.pop();

      assert.equal(top, 2n);
    });

    it("should throw error if tx doesn't exist(gloads)", () => {
      let op = new Gloads(["1"], 1, interpreter);
      stack.push(1n);

      expectRuntimeError(
        () => op.execute(stack),
        RUNTIME_ERRORS.TEAL.SCRATCH_EXIST_ERROR
      );

      op = new Gloads(["3"], 1, interpreter);
      stack.push(1n);

      expectRuntimeError(
        () => op.execute(stack),
        RUNTIME_ERRORS.TEAL.SCRATCH_EXIST_ERROR
      );
    });

    it("should throw error if value doesn't exist in stack elem array(gloads)", () => {
      const op = new Gloads(["5"], 1, interpreter);
      stack.push(2n);

      expectRuntimeError(
        () => op.execute(stack),
        RUNTIME_ERRORS.TEAL.INDEX_OUT_OF_BOUND
      );
    });
  });

  describe("TEALv4: Byteslice Arithmetic Ops", () => {
    const hexToByte = (hex: string): Uint8Array => {
      const [string, encoding] = getEncoding([hex], 0);
      return Uint8Array.from(convertToBuffer(string, encoding));
    };

    describe("ByteAdd", () => {
      const stack = new Stack<StackElem>();

      // hex values are taken from go-algorand tests
      // https://github.com/algorand/go-algorand/blob/master/data/transactions/logic/eval_test.go
      it("should return correct addition of two unit64", function () {
        stack.push(hexToByte('0x01'));
        stack.push(hexToByte('0x01'));
        let op = new ByteAdd([], 0);
        op.execute(stack);
        assert.deepEqual(stack.pop(), hexToByte('0x02'));

        stack.push(hexToByte('0x01FF'));
        stack.push(hexToByte('0x01'));
        op = new ByteAdd([], 0);
        op.execute(stack);
        assert.deepEqual(stack.pop(), hexToByte('0x0200'));

        stack.push(hexToByte('0x01234576'));
        stack.push(hexToByte('0x01ffffffffffffff'));
        op = new ByteAdd([], 0);
        op.execute(stack);
        assert.deepEqual(stack.pop(), new Uint8Array([2, 0, 0, 0, 1, 35, 69, 117]));

        // u256 + u256
        stack.push(hexToByte('0x0123457601234576012345760123457601234576012345760123457601234576'));
        stack.push(hexToByte('0x01ffffffffffffff01ffffffffffffff01234576012345760123457601234576'));
        op = new ByteAdd([], 0);
        op.execute(stack);
        assert.deepEqual(stack.pop(), new Uint8Array([
          3, 35, 69, 118, 1, 35, 69, 117, 3,
          35, 69, 118, 1, 35, 69, 117, 2, 70,
          138, 236, 2, 70, 138, 236, 2, 70, 138,
          236, 2, 70, 138, 236
        ]));
<<<<<<< HEAD

        // "A" + "" == "A"
        stack.push(parsing.stringToBytes('A'));
        stack.push(parsing.stringToBytes(''));
        op = new ByteAdd([], 0);
        op.execute(stack);
        assert.deepEqual(stack.pop(), parsing.stringToBytes('A'));
=======
>>>>>>> a6670b1a
      });

      it("should accept output of > 64 bytes", function () {
        let str = '';
        for (let i = 0; i < 64; i++) { str += 'ff'; } // ff repeated 64 times

        stack.push(hexToByte('0x' + str));
        stack.push(hexToByte('0x10'));
        const op = new ByteAdd([], 0);
        assert.doesNotThrow(() => op.execute(stack));
        const top = stack.pop() as Uint8Array;
        assert.isAbove(top.length, 64); // output array is of 65 bytes (because o/p length is limited to 128 bytes)
      });

      it("should throw error with ByteAdd if input > 64 bytes", () => {
        let str = '';
        for (let i = 0; i < 65; i++) { str += 'ff'; } // ff repeated "65" times

        stack.push(hexToByte('0x' + str));
        stack.push(hexToByte('0x10'));
        const op = new ByteAdd([], 0);
        expectRuntimeError(
          () => op.execute(stack),
          RUNTIME_ERRORS.TEAL.BYTES_LEN_EXCEEDED
        );
      });

      it("should throw error with ByteAdd if stack is below min length",
        execExpectError(
          stack,
          [hexToByte('0x10')],
          new ByteAdd([], 0),
          RUNTIME_ERRORS.TEAL.ASSERT_STACK_LENGTH
        )
      );

      it("should throw error if ByteAdd is used with int",
        execExpectError(stack, [1n, 2n], new ByteAdd([], 0), RUNTIME_ERRORS.TEAL.INVALID_TYPE)
      );
    });
<<<<<<< HEAD

    describe("ByteSub", () => {
      const stack = new Stack<StackElem>();

      it("should return correct subtraction of two byte arrays", function () {
        stack.push(hexToByte('0x01'));
        stack.push(hexToByte('0x01'));
        let op = new ByteSub([], 0);
        op.execute(stack);
        assert.deepEqual(stack.pop(), parsing.stringToBytes("")); // Byte ""

        stack.push(hexToByte('0x0200'));
        stack.push(hexToByte('0x01'));
        op = new ByteSub([], 0);
        op.execute(stack);
        assert.deepEqual(stack.pop(), hexToByte('0x01FF'));

        // returns are smallest possible
        stack.push(hexToByte('0x0100'));
        stack.push(hexToByte('0x01'));
        op = new ByteSub([], 0);
        op.execute(stack);
        assert.deepEqual(stack.pop(), hexToByte('0xFF'));

        stack.push(hexToByte('0x0ffff1234576'));
        stack.push(hexToByte('0x1202'));
        op = new ByteSub([], 0);
        op.execute(stack);
        assert.deepEqual(stack.pop(), new Uint8Array([15, 255, 241, 35, 51, 116]));

        // big num
        stack.push(hexToByte('0x0123457601234576012345760123457601234576012345760123457601234576'));
        stack.push(hexToByte('0xffffff01ffffffffffffff01234576012345760123457601234576'));
        op = new ByteSub([], 0);
        op.execute(stack);
        assert.deepEqual(stack.pop(), new Uint8Array([
          1, 35, 69, 118, 0, 35, 69, 118, 255,
          35, 69, 118, 1, 35, 69, 119, 0, 0,
          0, 0, 0, 0, 0, 0, 0, 0, 0,
          0, 0, 0, 0, 0
        ]));
      });

      it("should panic on underflow", function () {
        stack.push(hexToByte('0x01'));
        stack.push(hexToByte('0x02'));
        const op = new ByteSub([], 0);
        expectRuntimeError(
          () => op.execute(stack),
          RUNTIME_ERRORS.TEAL.UINT64_UNDERFLOW
        );
      });

      it("should throw error with ByteSub if stack is below min length",
        execExpectError(
          stack,
          [hexToByte('0x10')],
          new ByteAdd([], 0),
          RUNTIME_ERRORS.TEAL.ASSERT_STACK_LENGTH
        )
      );

      it("should throw error if ByteSub is used with int",
        execExpectError(stack, [1n, 2n], new ByteSub([], 0), RUNTIME_ERRORS.TEAL.INVALID_TYPE)
      );
    });

    describe("ByteMul", () => {
      const stack = new Stack<StackElem>();

      it("should return correct multiplication of two byte arrays", function () {
        stack.push(hexToByte('0x10'));
        stack.push(hexToByte('0x10'));
        let op = new ByteMul([], 0);
        op.execute(stack);
        assert.deepEqual(stack.pop(), hexToByte('0x0100'));

        stack.push(hexToByte('0x100000000000'));
        stack.push(hexToByte('0x00'));
        op = new ByteMul([], 0);
        op.execute(stack);
        assert.deepEqual(stack.pop(), parsing.stringToBytes(''));

        // "A" * "" === ""
        stack.push(parsing.stringToBytes('A'));
        stack.push(parsing.stringToBytes(''));
        op = new ByteMul([], 0);
        op.execute(stack);
        assert.deepEqual(stack.pop(), parsing.stringToBytes(''));

        // u256*u256
        stack.push(hexToByte('0xa123457601234576012345760123457601234576012345760123457601234576'));
        stack.push(hexToByte('0xf123457601234576012345760123457601234576012345760123457601234576'));
        op = new ByteMul([], 0);
        op.execute(stack);
        assert.deepEqual(stack.pop(), new Uint8Array([
          151, 200, 103, 239, 94, 230, 133, 186, 92, 4, 163,
          133, 89, 34, 193, 80, 86, 64, 223, 27, 83, 94,
          252, 230, 80, 125, 26, 177, 77, 155, 56, 124, 72,
          239, 162, 240, 235, 209, 133, 37, 238, 179, 103, 90,
          241, 149, 73, 143, 244, 119, 43, 196, 247, 89, 13,
          249, 250, 58, 240, 46, 253, 28, 210, 100
        ]));
      });

      // rest of tests for all opcodes are common, which should be covered by b+, b-
    });

    describe("ByteDiv", () => {
      const stack = new Stack<StackElem>();

      it("should return correct division of two byte arrays", function () {
        stack.push(hexToByte('0x01'));
        stack.push(hexToByte('0x01'));
        let op = new ByteDiv([], 0);
        op.execute(stack);
        assert.deepEqual(stack.pop(), hexToByte('0x01'));

        // "A" / "A" === "1"
        stack.push(parsing.stringToBytes('A'));
        stack.push(parsing.stringToBytes('A'));
        op = new ByteDiv([], 0);
        op.execute(stack);
        assert.deepEqual(stack.pop(), hexToByte('0x01'));

        // u256 / u128
        stack.push(hexToByte('0xa123457601234576012345760123457601234576012345760123457601234576'));
        stack.push(hexToByte('0x34576012345760123457601234576312'));
        op = new ByteDiv([], 0);
        op.execute(stack);
        assert.deepEqual(stack.pop(), new Uint8Array([
          3, 20, 30, 232, 85, 184,
          244, 125, 170, 92, 127, 59,
          140, 137, 168, 211, 37
        ]));
      });

      it("should panic if B == 0", function () {
        stack.push(hexToByte('0x01'));
        stack.push(hexToByte('0x00'));
        const op = new ByteDiv([], 0);
        expectRuntimeError(
          () => op.execute(stack),
          RUNTIME_ERRORS.TEAL.ZERO_DIV
        );
      });
    });

    describe("ByteMod", () => {
      const stack = new Stack<StackElem>();

      it("should return correct modulo of two byte arrays", function () {
        stack.push(hexToByte('0x10'));
        stack.push(hexToByte('0x07'));
        let op = new ByteMod([], 0);
        op.execute(stack);
        assert.deepEqual(stack.pop(), hexToByte('0x02'));

        // "A" % "A" === ""
        stack.push(parsing.stringToBytes('A'));
        stack.push(parsing.stringToBytes('A'));
        op = new ByteMod([], 0);
        op.execute(stack);
        assert.deepEqual(stack.pop(), parsing.stringToBytes(''));

        // u256 % u128
        stack.push(hexToByte('0xa123457601234576012345760123457601234576012345760123457601234576'));
        stack.push(hexToByte('0x34576012345760123457601234576312'));
        op = new ByteMod([], 0);
        op.execute(stack);
        assert.deepEqual(stack.pop(), new Uint8Array([
          1, 202, 148, 236, 225, 10,
          151, 2, 64, 208, 240, 122,
          196, 10, 29, 220
        ]));
      });

      it("should panic if B == 0", function () {
        stack.push(hexToByte('0x01'));
        stack.push(hexToByte('0x00'));
        const op = new ByteMod([], 0);
        expectRuntimeError(
          () => op.execute(stack),
          RUNTIME_ERRORS.TEAL.ZERO_DIV
        );
      });
    });

    describe("ByteLessThan", () => {
      const stack = new Stack<StackElem>();

      it("should push 0/1 depending on value of two byte arrays for bytelessthan", function () {
        // A < B
        stack.push(parsing.stringToBytes("A"));
        stack.push(parsing.stringToBytes("B"));
        let op = new ByteLessThan([], 0);
        op.execute(stack);
        assert.deepEqual(stack.pop(), 1n);

        // B is not less than A
        stack.push(parsing.stringToBytes("B"));
        stack.push(parsing.stringToBytes("A"));
        op = new ByteLessThan([], 0);
        op.execute(stack);
        assert.deepEqual(stack.pop(), 0n);

        // A is not less than A
        stack.push(parsing.stringToBytes("A"));
        stack.push(parsing.stringToBytes("A"));
        op = new ByteLessThan([], 0);
        op.execute(stack);
        assert.deepEqual(stack.pop(), 0n);
      });
    });

    describe("ByteGreatorThan", () => {
      const stack = new Stack<StackElem>();

      it("should push 0/1 depending on value of two byte arrays for ByteGreatorThan", function () {
        // A is not greator B
        stack.push(parsing.stringToBytes("A"));
        stack.push(parsing.stringToBytes("B"));
        let op = new ByteGreatorThan([], 0);
        op.execute(stack);
        assert.deepEqual(stack.pop(), 0n);

        // B > A
        stack.push(parsing.stringToBytes("B"));
        stack.push(parsing.stringToBytes("A"));
        op = new ByteGreatorThan([], 0);
        op.execute(stack);
        assert.deepEqual(stack.pop(), 1n);

        // A is not greator than A
        stack.push(parsing.stringToBytes("A"));
        stack.push(parsing.stringToBytes("A"));
        op = new ByteGreatorThan([], 0);
        op.execute(stack);
        assert.deepEqual(stack.pop(), 0n);
      });
    });

    describe("ByteLessThanEqualTo", () => {
      const stack = new Stack<StackElem>();

      it("should push 0/1 depending on value of two byte arrays for ByteLessThanEqualTo", function () {
        // A is <= B
        stack.push(parsing.stringToBytes("A"));
        stack.push(parsing.stringToBytes("B"));
        let op = new ByteLessThanEqualTo([], 0);
        op.execute(stack);
        assert.deepEqual(stack.pop(), 1n);

        // B is not lessthan or equal to A
        stack.push(parsing.stringToBytes("B"));
        stack.push(parsing.stringToBytes("A"));
        op = new ByteLessThanEqualTo([], 0);
        op.execute(stack);
        assert.deepEqual(stack.pop(), 0n);

        // A is <= A
        stack.push(parsing.stringToBytes("A"));
        stack.push(parsing.stringToBytes("A"));
        op = new ByteLessThanEqualTo([], 0);
        op.execute(stack);
        assert.deepEqual(stack.pop(), 1n);
      });
    });

    describe("ByteGreaterThanEqualTo", () => {
      const stack = new Stack<StackElem>();

      it("should push 0/1 depending on value of two byte arrays for ByteGreaterThanEqualTo", function () {
        // A is not >= B
        stack.push(parsing.stringToBytes("A"));
        stack.push(parsing.stringToBytes("B"));
        let op = new ByteGreaterThanEqualTo([], 0);
        op.execute(stack);
        assert.deepEqual(stack.pop(), 0n);

        // B is >= A
        stack.push(parsing.stringToBytes("B"));
        stack.push(parsing.stringToBytes("A"));
        op = new ByteGreaterThanEqualTo([], 0);
        op.execute(stack);
        assert.deepEqual(stack.pop(), 1n);

        // A is >= A
        stack.push(parsing.stringToBytes("A"));
        stack.push(parsing.stringToBytes("A"));
        op = new ByteGreaterThanEqualTo([], 0);
        op.execute(stack);
        assert.deepEqual(stack.pop(), 1n);
      });
    });

    describe("ByteEqualTo", () => {
      const stack = new Stack<StackElem>();

      it("should push 0/1 depending on value of two byte arrays for ByteEqualTo", function () {
        // A is not == B
        stack.push(parsing.stringToBytes("A"));
        stack.push(parsing.stringToBytes("B"));
        let op = new ByteEqualTo([], 0);
        op.execute(stack);
        assert.deepEqual(stack.pop(), 0n);

        // A == A
        stack.push(parsing.stringToBytes("A"));
        stack.push(parsing.stringToBytes("A"));
        op = new ByteEqualTo([], 0);
        op.execute(stack);
        assert.deepEqual(stack.pop(), 1n);

        // "" == ""
        stack.push(parsing.stringToBytes(""));
        stack.push(parsing.stringToBytes(""));
        op = new ByteEqualTo([], 0);
        op.execute(stack);
        assert.deepEqual(stack.pop(), 1n);
      });
    });

    describe("ByteNotEqualTo", () => {
      const stack = new Stack<StackElem>();

      it("should push 0/1 depending on value of two byte arrays for ByteNotEqualTo", function () {
        // A is not == B
        stack.push(parsing.stringToBytes("A"));
        stack.push(parsing.stringToBytes("B"));
        let op = new ByteNotEqualTo([], 0);
        op.execute(stack);
        assert.deepEqual(stack.pop(), 1n);

        // A == A
        stack.push(parsing.stringToBytes("A"));
        stack.push(parsing.stringToBytes("A"));
        op = new ByteNotEqualTo([], 0);
        op.execute(stack);
        assert.deepEqual(stack.pop(), 0n);

        // "" !== ""
        stack.push(parsing.stringToBytes(""));
        stack.push(parsing.stringToBytes(""));
        op = new ByteNotEqualTo([], 0);
        op.execute(stack);
        assert.deepEqual(stack.pop(), 0n);
      });
    });

    describe("ByteBitwiseOr", () => {
      const stack = new Stack<StackElem>();

      it("should push OR of two byte arrays for ByteBitwiseOr", function () {
        stack.push(hexToByte('0x11'));
        stack.push(hexToByte('0x10'));
        let op = new ByteBitwiseOr([], 0);
        op.execute(stack);
        assert.deepEqual(stack.pop(), hexToByte('0x11'));

        stack.push(hexToByte('0x01'));
        stack.push(hexToByte('0x10'));
        op = new ByteBitwiseOr([], 0);
        op.execute(stack);
        assert.deepEqual(stack.pop(), hexToByte('0x11'));

        stack.push(hexToByte('0x0201'));
        stack.push(hexToByte('0x10f1'));
        op = new ByteBitwiseOr([], 0);
        op.execute(stack);
        assert.deepEqual(stack.pop(), hexToByte('0x12f1'));

        stack.push(hexToByte('0x0001'));
        stack.push(hexToByte('0x00f1'));
        op = new ByteBitwiseOr([], 0);
        op.execute(stack);
        assert.deepEqual(stack.pop(), hexToByte('0x00f1'));
      });
    });

    describe("ByteBitwiseAnd", () => {
      const stack = new Stack<StackElem>();

      it("should push AND of two byte arrays for ByteBitwiseAnd", function () {
        stack.push(hexToByte('0x11'));
        stack.push(hexToByte('0x10'));
        let op = new ByteBitwiseAnd([], 0);
        op.execute(stack);
        assert.deepEqual(stack.pop(), hexToByte('0x10'));

        stack.push(hexToByte('0x01'));
        stack.push(hexToByte('0x10'));
        op = new ByteBitwiseAnd([], 0);
        op.execute(stack);
        assert.deepEqual(stack.pop(), hexToByte('0x00'));

        stack.push(hexToByte('0x0201'));
        stack.push(hexToByte('0x10f1'));
        op = new ByteBitwiseAnd([], 0);
        op.execute(stack);
        assert.deepEqual(stack.pop(), hexToByte('0x0001'));

        stack.push(hexToByte('0x01'));
        stack.push(hexToByte('0x00f1'));
        op = new ByteBitwiseAnd([], 0);
        op.execute(stack);
        assert.deepEqual(stack.pop(), hexToByte('0x0001'));

        stack.push(hexToByte('0x0123457601234576012345760123457601234576012345760123457601234576'));
        stack.push(hexToByte('0x01ffffffffffffff01ffffffffffffff01234576012345760123457601234576'));
        op = new ByteBitwiseAnd([], 0);
        op.execute(stack);
        assert.deepEqual(stack.pop(), new Uint8Array([
          1, 35, 69, 118, 1, 35, 69, 118, 1,
          35, 69, 118, 1, 35, 69, 118, 1, 35,
          69, 118, 1, 35, 69, 118, 1, 35, 69,
          118, 1, 35, 69, 118
        ]));
      });
    });

    describe("ByteBitwiseXOR", () => {
      const stack = new Stack<StackElem>();

      it("should push XOR of two byte arrays for ByteBitwiseXOR", function () {
        stack.push(hexToByte('0x11'));
        stack.push(hexToByte('0x10'));
        let op = new ByteBitwiseXor([], 0);
        op.execute(stack);
        assert.deepEqual(stack.pop(), hexToByte('0x01'));

        stack.push(hexToByte('0x01'));
        stack.push(hexToByte('0x10'));
        op = new ByteBitwiseXor([], 0);
        op.execute(stack);
        assert.deepEqual(stack.pop(), hexToByte('0x11'));

        stack.push(hexToByte('0x0201'));
        stack.push(hexToByte('0x10f1'));
        op = new ByteBitwiseXor([], 0);
        op.execute(stack);
        assert.deepEqual(stack.pop(), hexToByte('0x12f0'));

        stack.push(hexToByte('0x0001'));
        stack.push(hexToByte('0xf1'));
        op = new ByteBitwiseXor([], 0);
        op.execute(stack);
        assert.deepEqual(stack.pop(), hexToByte('0x00f0'));

        stack.push(hexToByte('0x123457601234576012345760123457601234576012345760123457601234576a'));
        stack.push(hexToByte('0xf123457601234576012345760123457601234576012345760123457601234576'));
        op = new ByteBitwiseXor([], 0);
        op.execute(stack);
        assert.deepEqual(stack.pop(), new Uint8Array([
          227, 23, 18, 22, 19, 23, 18, 22, 19,
          23, 18, 22, 19, 23, 18, 22, 19, 23,
          18, 22, 19, 23, 18, 22, 19, 23, 18,
          22, 19, 23, 18, 28
        ]));
      });
    });

    describe("ByteBitwiseInvert", () => {
      const stack = new Stack<StackElem>();

      it("should push bitwise invert of byte array", function () {
        stack.push(hexToByte('0x0001'));
        let op = new ByteBitwiseInvert([], 0);
        op.execute(stack);
        assert.deepEqual(stack.pop(), hexToByte('0xfffe'));

        stack.push(hexToByte('0x'));
        op = new ByteBitwiseInvert([], 0);
        op.execute(stack);
        assert.deepEqual(stack.pop(), hexToByte('0x'));

        stack.push(hexToByte('0xf001'));
        op = new ByteBitwiseInvert([], 0);
        op.execute(stack);
        assert.deepEqual(stack.pop(), hexToByte('0x0ffe'));

        // stack.push(hexToByte('0x0001'));
        // op = new ByteBitwiseInvert([], 0);
        // op.execute(stack);
        // assert.deepEqual(stack.pop(), hexToByte('0x00f0'));

        stack.push(hexToByte('0xa123457601234576012345760123457601234576012345760123457601234576'));
        op = new ByteBitwiseInvert([], 0);
        op.execute(stack);
        assert.deepEqual(stack.pop(), new Uint8Array([
          94, 220, 186, 137, 254, 220, 186,
          137, 254, 220, 186, 137, 254, 220,
          186, 137, 254, 220, 186, 137, 254,
          220, 186, 137, 254, 220, 186, 137,
          254, 220, 186, 137
        ]));
      });
    });

    describe("ByteZero", () => {
      const stack = new Stack<StackElem>();

      it("should push zero byte array to stack", function () {
        stack.push(3n);
        let op = new ByteZero([], 0);
        op.execute(stack);
        assert.deepEqual(stack.pop(), hexToByte('0x000000'));

        stack.push(33n);
        op = new ByteZero([], 0);
        op.execute(stack);
        assert.deepEqual(stack.pop(), hexToByte('0x000000000000000000000000000000000000000000000000000000000000000000'));
      });

      it("should fail if len > 4096", function () {
        stack.push(4097n);
        let op = new ByteZero([], 0);
        expectRuntimeError(
          () => op.execute(stack),
          RUNTIME_ERRORS.TEAL.BYTES_LEN_EXCEEDED
        );

        stack.push(4096n);
        op = new ByteZero([], 0);
        assert.doesNotThrow(() => op.execute(stack));
      });
    });
=======
>>>>>>> a6670b1a
  });
});<|MERGE_RESOLUTION|>--- conflicted
+++ resolved
@@ -13,15 +13,11 @@
   AppGlobalPut, AppLocalDel, AppLocalGet, AppLocalGetEx, AppLocalPut,
   AppOptedIn, Arg, Assert, Balance, BitwiseAnd, BitwiseNot, BitwiseOr,
   BitwiseXor, Branch, BranchIfNotZero, BranchIfZero, Btoi,
-<<<<<<< HEAD
   Byte, ByteAdd, ByteBitwiseAnd,
   ByteBitwiseInvert, ByteBitwiseOr, ByteBitwiseXor, Bytec, Bytecblock, ByteDiv, ByteEqualTo,
   ByteGreaterThanEqualTo, ByteGreatorThan, ByteLessThan, ByteLessThanEqualTo, ByteMod, ByteMul,
   ByteNotEqualTo, ByteSub, ByteZero,
   Concat, Dig, Div, Dup, Dup2, Ed25519verify,
-=======
-  Byte, ByteAdd, Bytec, Bytecblock, Concat, Dig, Div, Dup, Dup2, Ed25519verify,
->>>>>>> a6670b1a
   EqualTo, Err, GetAssetDef, GetAssetHolding, GetBit, GetByte, Gload, Gloads, Global,
   GreaterThan, GreaterThanEqualTo, Gtxn, Gtxna, Gtxns, Gtxnsa, Int, Intc,
   Intcblock, Itob, Keccak256, Label, Len, LessThan, LessThanEqualTo,
@@ -4343,7 +4339,6 @@
           138, 236, 2, 70, 138, 236, 2, 70, 138,
           236, 2, 70, 138, 236
         ]));
-<<<<<<< HEAD
 
         // "A" + "" == "A"
         stack.push(parsing.stringToBytes('A'));
@@ -4351,8 +4346,6 @@
         op = new ByteAdd([], 0);
         op.execute(stack);
         assert.deepEqual(stack.pop(), parsing.stringToBytes('A'));
-=======
->>>>>>> a6670b1a
       });
 
       it("should accept output of > 64 bytes", function () {
@@ -4393,7 +4386,6 @@
         execExpectError(stack, [1n, 2n], new ByteAdd([], 0), RUNTIME_ERRORS.TEAL.INVALID_TYPE)
       );
     });
-<<<<<<< HEAD
 
     describe("ByteSub", () => {
       const stack = new Stack<StackElem>();
@@ -4921,7 +4913,5 @@
         assert.doesNotThrow(() => op.execute(stack));
       });
     });
-=======
->>>>>>> a6670b1a
   });
 });