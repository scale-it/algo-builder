/* eslint-disable sonarjs/no-identical-functions */
/* eslint-disable sonarjs/no-duplicate-string */
import { parsing, types } from "@algo-builder/web";
import algosdk, {
	decodeAddress,
	encodeAddress,
	generateAccount,
	getApplicationAddress,
	signBytes,
} from "algosdk";
import { assert } from "chai";
import { ec as EC } from "elliptic";
import { sha512_256 } from "js-sha512";
import { describe } from "mocha";
import nacl from "tweetnacl";

import { ExecutionMode } from "../../../build/types";
import { AccountStore } from "../../../src/account";
import { RUNTIME_ERRORS } from "../../../src/errors/errors-list";
import { getProgram, Runtime } from "../../../src/index";
import { Interpreter } from "../../../src/interpreter/interpreter";
import {
	AcctParamsGet,
	Add,
	Addr,
	Addw,
	And,
	AppGlobalDel,
	AppGlobalGet,
	AppGlobalGetEx,
	AppGlobalPut,
	AppLocalDel,
	AppLocalGet,
	AppLocalGetEx,
	AppLocalPut,
	AppOptedIn,
	AppParamsGet,
	Arg,
	Args,
	Assert,
	Balance,
	Base64Decode,
	BitLen,
	BitwiseAnd,
	BitwiseNot,
	BitwiseOr,
	BitwiseXor,
	Branch,
	BranchIfNotZero,
	BranchIfZero,
	Bsqrt,
	Btoi,
	Byte,
	ByteAdd,
	ByteBitwiseAnd,
	ByteBitwiseInvert,
	ByteBitwiseOr,
	ByteBitwiseXor,
	Bytec,
	Bytecblock,
	ByteDiv,
	ByteEqualTo,
	ByteGreaterThan,
	ByteGreaterThanEqualTo,
	ByteLessThan,
	ByteLessThanEqualTo,
	ByteMod,
	ByteMul,
	ByteNotEqualTo,
	ByteSub,
	ByteZero,
	Concat,
	Cover,
	Dig,
	Div,
	DivModw,
	Divw,
	Dup,
	Dup2,
	EcdsaPkDecompress,
	EcdsaPkRecover,
	EcdsaVerify,
	Ed25519verify,
	Ed25519verify_bare,
	EqualTo,
	Err,
	Exp,
	Expw,
	Extract,
	Extract3,
	ExtractUint16,
	ExtractUint32,
	ExtractUint64,
	GetAssetDef,
	GetAssetHolding,
	GetBit,
	GetByte,
	Gitxn,
	Gitxna,
	Gitxnas,
	Gload,
	Gloads,
	Gloadss,
	Global,
	GreaterThan,
	GreaterThanEqualTo,
	Gtxn,
	Gtxna,
	Gtxnas,
	Gtxns,
	Gtxnsa,
	Gtxnsas,
	Int,
	Intc,
	Intcblock,
	Itob,
	ITxn,
	ITxnas,
	ITxnBegin,
	ITxnField,
	Json_ref,
	Keccak256,
	Label,
	Len,
	LessThan,
	LessThanEqualTo,
	Load,
	Loads,
	Log,
	MinBalance,
	Mod,
	Mul,
	Mulw,
	Not,
	NotEqualTo,
	Or,
	Pragma,
	PushBytes,
	PushInt,
	Replace2,
	Replace3,
	Return,
	Select,
	SetBit,
	SetByte,
	Sha3_256,
	Sha256,
	Sha512_256,
	Shl,
	Shr,
	Sqrt,
	Store,
	Stores,
	Sub,
	Substring,
	Substring3,
	Swap,
	Txn,
	Txna,
	Txnas,
	Uncover,
} from "../../../src/interpreter/opcode-list";
import {
	ALGORAND_ACCOUNT_MIN_BALANCE,
	ASSET_CREATION_FEE,
	DEFAULT_STACK_ELEM,
	MAX_UINT8,
	MAX_UINT64,
	MaxTEALVersion,
	MIN_UINT8,
	ZERO_ADDRESS,
} from "../../../src/lib/constants";
import {
	bigEndianBytesToBigInt,
	bigintToBigEndianBytes,
	concatArrays,
	convertToBuffer,
	getEncoding,
	strHexToBytes,
} from "../../../src/lib/parsing";
import { Stack } from "../../../src/lib/stack";
import { parseToStackElem } from "../../../src/lib/txn";
import {
	AccountStoreI,
	EncodingType,
	EncTx as EncodedTx,
	SSCAttributesM,
	StackElem,
} from "../../../src/types";
import { useFixture } from "../../helpers/integration";
import { execExpectError, expectRuntimeError } from "../../helpers/runtime-errors";
import { elonMuskAccount } from "../../mocks/account";
import { accInfo } from "../../mocks/stateful";
import { elonAddr, johnAddr, TXN_OBJ } from "../../mocks/txn";

function setDummyAccInfo(acc: AccountStoreI): void {
	acc.assets = accInfo[0].assets;
	acc.appsLocalState = accInfo[0].appsLocalState;
	acc.appsTotalSchema = accInfo[0].appsTotalSchema;
	acc.createdApps = accInfo[0].createdApps;
	acc.createdAssets = accInfo[0].createdAssets;
}

describe("Teal Opcodes", function () {
	const strArr = ["str1", "str2"].map(parsing.stringToBytes);

	describe("Len", function () {
		const stack = new Stack<StackElem>();

		it("should return correct length of string", function () {
			const str = "HelloWorld";
			stack.push(parsing.stringToBytes(str));
			const op = new Len([], 0);
			op.execute(stack);

			const len = stack.pop();
			assert.equal(len, BigInt(str.length.toString()));
		});

		it("should throw error with uint64", function () {
			stack.push(1000n);
			const op = new Len([], 0);
			expectRuntimeError(() => op.execute(stack), RUNTIME_ERRORS.TEAL.INVALID_TYPE);
		});
	});

	describe("Pragma", function () {
		const interpreter = new Interpreter();
		const stack = new Stack<StackElem>();
		it("should store pragma version", function () {
			const op = new Pragma(["version", "2"], 1, interpreter);
			assert.equal(op.version, 2);
		});

		it("should store throw length error", function () {
			expectRuntimeError(
				() => new Pragma(["version", "2", "some-value"], 1, interpreter),
				RUNTIME_ERRORS.TEAL.ASSERT_LENGTH
			);
		});
		it("Should return correct cost", function () {
			const op = new Pragma(["version", "3"], 1, interpreter);
			assert.equal(0, op.execute(stack));
		});
	});

	describe("Add", function () {
		const stack = new Stack<StackElem>();

		it("should return correct addition of two unit64", function () {
			stack.push(10n);
			stack.push(20n);
			const op = new Add([], 0);
			op.execute(stack);

			const top = stack.pop();
			assert.equal(top, 30n);
		});

		it(
			"should throw error with Add if stack is below min length",
			execExpectError(stack, [1000n], new Add([], 0), RUNTIME_ERRORS.TEAL.ASSERT_STACK_LENGTH)
		);

		it(
			"should throw error if Add is used with strings",
			execExpectError(stack, strArr, new Add([], 0), RUNTIME_ERRORS.TEAL.INVALID_TYPE)
		);

		it("should throw overflow error with Add", function () {
			stack.push(MAX_UINT64 - 5n);
			stack.push(MAX_UINT64 - 6n);
			const op = new Add([], 0);
			expectRuntimeError(() => op.execute(stack), RUNTIME_ERRORS.TEAL.UINT64_OVERFLOW);
		});
	});

	describe("Sub", function () {
		const stack = new Stack<StackElem>();

		it("should return correct subtraction of two unit64", function () {
			stack.push(30n);
			stack.push(20n);
			const op = new Sub([], 0);
			op.execute(stack);

			const top = stack.pop();
			assert.equal(top, 10n);
		});

		it(
			"should throw error with Sub if stack is below min length",
			execExpectError(stack, [1000n], new Sub([], 0), RUNTIME_ERRORS.TEAL.ASSERT_STACK_LENGTH)
		);

		it(
			"should throw error if Sub is used with strings",
			execExpectError(stack, strArr, new Sub([], 0), RUNTIME_ERRORS.TEAL.INVALID_TYPE)
		);

		it("should throw underflow error with Sub if (A - B) < 0", function () {
			stack.push(10n);
			stack.push(20n);
			const op = new Sub([], 0);
			expectRuntimeError(() => op.execute(stack), RUNTIME_ERRORS.TEAL.UINT64_UNDERFLOW);
		});
	});

	describe("Mul", function () {
		const stack = new Stack<StackElem>();

		it("should return correct multiplication of two unit64", function () {
			stack.push(20n);
			stack.push(30n);
			const op = new Mul([], 0);
			op.execute(stack);

			const top = stack.pop();
			assert.equal(top, 600n);
		});

		it(
			"should throw error with Mul if stack is below min length",
			execExpectError(stack, [1000n], new Mul([], 0), RUNTIME_ERRORS.TEAL.ASSERT_STACK_LENGTH)
		);

		it(
			"should throw error if Mul is used with strings",
			execExpectError(stack, strArr, new Mul([], 0), RUNTIME_ERRORS.TEAL.INVALID_TYPE)
		);

		it("should throw overflow error with Mul if (A * B) > max_unit64", function () {
			stack.push(MAX_UINT64 - 5n);
			stack.push(2n);
			const op = new Mul([], 0);
			expectRuntimeError(() => op.execute(stack), RUNTIME_ERRORS.TEAL.UINT64_OVERFLOW);
		});
	});

	describe("Div", function () {
		const stack = new Stack<StackElem>();

		it("should return correct division of two unit64", function () {
			stack.push(40n);
			stack.push(20n);
			const op = new Div([], 0);
			op.execute(stack);

			const top = stack.pop();
			assert.equal(top, 2n);
		});

		it("should return 0 on division of two unit64 with A == 0", function () {
			stack.push(0n);
			stack.push(40n);
			const op = new Div([], 0);
			op.execute(stack);

			const top = stack.pop();
			assert.equal(top, 0n);
		});

		it(
			"should throw error with Div if stack is below min length",
			execExpectError(stack, [1000n], new Div([], 0), RUNTIME_ERRORS.TEAL.ASSERT_STACK_LENGTH)
		);

		it(
			"should throw error if Div is used with strings",
			execExpectError(stack, strArr, new Div([], 0), RUNTIME_ERRORS.TEAL.INVALID_TYPE)
		);

		it("should panic on A/B if B == 0", function () {
			stack.push(10n);
			stack.push(0n);
			const op = new Div([], 0);
			expectRuntimeError(() => op.execute(stack), RUNTIME_ERRORS.TEAL.ZERO_DIV);
		});
	});

	describe("Arg[N]", function () {
		const stack = new Stack<StackElem>();
		let interpreter: Interpreter;
		const args = ["Arg0", "Arg1", "Arg2", "Arg3"].map(parsing.stringToBytes);

		this.beforeAll(function () {
			interpreter = new Interpreter();
			interpreter.runtime = new Runtime([]);
			interpreter.runtime.ctx.args = args;
		});

		it("should push arg_0 from argument array to stack", function () {
			const op = new Arg(["0"], 1, interpreter);
			op.execute(stack);

			const top = stack.pop();
			assert.deepEqual(top, args[0]);
		});

		it("should push arg_1 from argument array to stack", function () {
			const op = new Arg(["1"], 1, interpreter);
			op.execute(stack);

			const top = stack.pop();
			assert.deepEqual(top, args[1]);
		});

		it("should push arg_2 from argument array to stack", function () {
			const op = new Arg(["2"], 1, interpreter);
			op.execute(stack);

			const top = stack.pop();
			assert.deepEqual(top, args[2]);
		});

		it("should push arg_3 from argument array to stack", function () {
			const op = new Arg(["3"], 1, interpreter);
			op.execute(stack);

			const top = stack.pop();
			assert.deepEqual(top, args[3]);
		});

		it("should throw error if accessing arg is not defined", function () {
			const op = new Arg(["5"], 1, interpreter);
			expectRuntimeError(() => op.execute(stack), RUNTIME_ERRORS.TEAL.INDEX_OUT_OF_BOUND);
		});
	});

	describe("Bytecblock", function () {
		const stack = new Stack<StackElem>();

		it("should throw error if bytecblock length exceeds uint8", function () {
			const interpreter = new Interpreter();
			const bytecblock: string[] = [];
			for (let i = 0; i < MAX_UINT8 + 5; i++) {
				bytecblock.push("my_byte");
			}

			const op = new Bytecblock(bytecblock, 1, interpreter);
			expectRuntimeError(() => op.execute(stack), RUNTIME_ERRORS.TEAL.ASSERT_ARR_LENGTH);
		});

		it("should load byte block to interpreter bytecblock", function () {
			const interpreter = new Interpreter();
			const bytecblock = ["bytec_0", "bytec_1", "bytec_2", "bytec_3"];
			const op = new Bytecblock(bytecblock, 1, interpreter);
			op.execute(stack);

			const expected: Uint8Array[] = [];
			for (const val of bytecblock) {
				expected.push(parsing.stringToBytes(val));
			}
			assert.deepEqual(expected, interpreter.bytecblock);
		});
	});

	describe("Bytec[N]", function () {
		const stack = new Stack<StackElem>();
		const interpreter = new Interpreter();
		const bytecblock = ["bytec_0", "bytec_1", "bytec_2", "bytec_3"].map(parsing.stringToBytes);
		interpreter.bytecblock = bytecblock;

		it("should push bytec_0 from bytecblock to stack", function () {
			const op = new Bytec(["0"], 1, interpreter);
			op.execute(stack);

			const top = stack.pop();
			assert.deepEqual(top, bytecblock[0]);
		});

		it("should push bytec_1 from bytecblock to stack", function () {
			const op = new Bytec(["1"], 1, interpreter);
			op.execute(stack);

			const top = stack.pop();
			assert.deepEqual(top, bytecblock[1]);
		});

		it("should push bytec_2 from bytecblock to stack", function () {
			const op = new Bytec(["2"], 1, interpreter);
			op.execute(stack);

			const top = stack.pop();
			assert.deepEqual(top, bytecblock[2]);
		});

		it("should push bytec_3 from bytecblock to stack", function () {
			const op = new Bytec(["3"], 1, interpreter);
			op.execute(stack);

			const top = stack.pop();
			assert.deepEqual(top, bytecblock[3]);
		});

		it("should throw error on loading bytec[N] if index is out of bound", function () {
			const op = new Bytec(["5"], 1, interpreter);
			expectRuntimeError(() => op.execute(stack), RUNTIME_ERRORS.TEAL.INDEX_OUT_OF_BOUND);
		});
	});

	describe("Intcblock", function () {
		const stack = new Stack<StackElem>();

		it("should throw error if intcblock length exceeds uint8", function () {
			const interpreter = new Interpreter();
			const intcblock: string[] = [];
			for (let i = 0; i < MAX_UINT8 + 5; i++) {
				intcblock.push(i.toString());
			}

			const op = new Intcblock(intcblock, 1, interpreter);
			expectRuntimeError(() => op.execute(stack), RUNTIME_ERRORS.TEAL.ASSERT_ARR_LENGTH);
		});

		it("should load intcblock to interpreter intcblock", function () {
			const interpreter = new Interpreter();
			const intcblock = ["0", "1", "2", "3"];
			const op = new Intcblock(intcblock, 1, interpreter);
			op.execute(stack);

			assert.deepEqual(intcblock.map(BigInt), interpreter.intcblock);
		});
	});

	describe("Intc[N]", function () {
		const stack = new Stack<StackElem>();
		const interpreter = new Interpreter();
		const intcblock = ["0", "1", "2", "3"].map(BigInt);
		interpreter.intcblock = intcblock;

		it("should push intc_0 from intcblock to stack", function () {
			const op = new Intc(["0"], 1, interpreter);
			op.execute(stack);

			const top = stack.pop();
			assert.deepEqual(top, intcblock[0]);
		});

		it("should push intc_1 from intcblock to stack", function () {
			const op = new Intc(["1"], 1, interpreter);
			op.execute(stack);

			const top = stack.pop();
			assert.deepEqual(top, intcblock[1]);
		});

		it("should push intc_2 from intcblock to stack", function () {
			const op = new Intc(["2"], 1, interpreter);
			op.execute(stack);

			const top = stack.pop();
			assert.deepEqual(top, intcblock[2]);
		});

		it("should push intc_3 from intcblock to stack", function () {
			const op = new Intc(["3"], 1, interpreter);
			op.execute(stack);

			const top = stack.pop();
			assert.deepEqual(top, intcblock[3]);
		});

		it("should throw error on loading intc[N] if index is out of bound", function () {
			const op = new Intc(["5"], 1, interpreter);
			expectRuntimeError(() => op.execute(stack), RUNTIME_ERRORS.TEAL.INDEX_OUT_OF_BOUND);
		});
	});

	describe("Mod", function () {
		const stack = new Stack<StackElem>();

		it("should return correct modulo of two unit64", function () {
			stack.push(5n);
			stack.push(2n);
			let op = new Mod([], 1);
			op.execute(stack);

			let top = stack.pop();
			assert.equal(top, 1n);

			stack.push(7n);
			stack.push(7n);
			op = new Mod([], 1);
			op.execute(stack);
			top = stack.pop();
			assert.equal(top, 0n);
		});

		it("should return 0 on modulo of two unit64 with A == 0", function () {
			stack.push(0n);
			stack.push(4n);
			const op = new Mod([], 1);
			op.execute(stack);

			const top = stack.pop();
			assert.equal(top, 0n);
		});

		it(
			"should throw error with Mod if stack is below min length",
			execExpectError(stack, [1000n], new Mod([], 1), RUNTIME_ERRORS.TEAL.ASSERT_STACK_LENGTH)
		);

		it(
			"should throw error if Mod is used with strings",
			execExpectError(stack, strArr, new Mod([], 1), RUNTIME_ERRORS.TEAL.INVALID_TYPE)
		);

		it("should panic on A % B if B == 0", function () {
			stack.push(10n);
			stack.push(0n);
			const op = new Mod([], 1);
			expectRuntimeError(() => op.execute(stack), RUNTIME_ERRORS.TEAL.ZERO_DIV);
		});
	});

	describe("Store", function () {
		let stack: Stack<StackElem>;
		beforeEach(function () {
			stack = new Stack<StackElem>();
		});

		it("should store uint64 to scratch", function () {
			const interpreter = new Interpreter();
			const val = 0n;
			stack.push(val);

			const op = new Store(["0"], 1, interpreter);
			op.execute(stack);
			assert.equal(stack.length(), 0); // verify stack is popped
			assert.equal(val, interpreter.scratch[0]);
		});

		it("should store byte[] to scratch", function () {
			const interpreter = new Interpreter();
			const val = parsing.stringToBytes("HelloWorld");
			stack.push(val);

			const op = new Store(["0"], 1, interpreter);
			op.execute(stack);
			assert.equal(stack.length(), 0); // verify stack is popped
			assert.equal(val, interpreter.scratch[0]);
		});

		it("should throw error on store if index is out of bound", function () {
			const interpreter = new Interpreter();
			stack.push(0n);

			const op = new Store([(MAX_UINT8 + 5).toString()], 1, interpreter);
			expectRuntimeError(() => op.execute(stack), RUNTIME_ERRORS.TEAL.INDEX_OUT_OF_BOUND);
		});

		it("should throw error on store if stack is empty", function () {
			const interpreter = new Interpreter();
			const stack = new Stack<StackElem>(); // empty stack
			const op = new Store(["0"], 1, interpreter);
			expectRuntimeError(() => op.execute(stack), RUNTIME_ERRORS.TEAL.ASSERT_STACK_LENGTH);
		});

		it("should store uint64 to scratch using `stores`", function () {
			const interpreter = new Interpreter();
			const val = 0n;
			stack.push(0n);
			stack.push(val);

			const op = new Stores([], 1, interpreter);
			op.execute(stack);
			assert.equal(stack.length(), 0); // verify stack is popped
			assert.equal(val, interpreter.scratch[0]);
		});

		it("should store byte[] to scratch using `stores`", function () {
			const interpreter = new Interpreter();
			const val = parsing.stringToBytes("HelloWorld");
			stack.push(0n);
			stack.push(val);

			const op = new Stores([], 1, interpreter);
			op.execute(stack);
			assert.equal(stack.length(), 0); // verify stack is popped
			assert.equal(val, interpreter.scratch[0]);
		});

		it("should throw error on store if index is out of bound using `stores`", function () {
			const interpreter = new Interpreter();
			stack.push(BigInt(MAX_UINT8 + 5));
			stack.push(0n);

			const op = new Stores([], 1, interpreter);
			expectRuntimeError(() => op.execute(stack), RUNTIME_ERRORS.TEAL.INDEX_OUT_OF_BOUND);
		});

		it("should throw error on store if stack is empty using `stores`", function () {
			const interpreter = new Interpreter();
			const stack = new Stack<StackElem>(); // empty stack
			const op = new Stores([], 1, interpreter);
			expectRuntimeError(() => op.execute(stack), RUNTIME_ERRORS.TEAL.ASSERT_STACK_LENGTH);
		});
	});

	describe("Bitwise OR", function () {
		const stack = new Stack<StackElem>();

		it("should return correct bitwise-or of two unit64", function () {
			stack.push(10n);
			stack.push(20n);
			const op = new BitwiseOr([], 1);
			op.execute(stack);

			const top = stack.pop();
			assert.equal(top, 30n);
		});

		it(
			"should throw error with bitwise-or if stack is below min length",
			execExpectError(
				stack,
				[1000n],
				new BitwiseOr([], 1),
				RUNTIME_ERRORS.TEAL.ASSERT_STACK_LENGTH
			)
		);

		it(
			"should throw error if bitwise-or is used with strings",
			execExpectError(stack, strArr, new BitwiseOr([], 1), RUNTIME_ERRORS.TEAL.INVALID_TYPE)
		);
	});

	describe("Bitwise AND", function () {
		const stack = new Stack<StackElem>();

		it("should return correct bitwise-and of two unit64", function () {
			stack.push(10n);
			stack.push(20n);
			const op = new BitwiseAnd([], 1);
			op.execute(stack);

			const top = stack.pop();
			assert.equal(top, 0n);
		});

		it(
			"should throw error with bitwise-and if stack is below min length",
			execExpectError(
				stack,
				[1000n],
				new BitwiseAnd([], 1),
				RUNTIME_ERRORS.TEAL.ASSERT_STACK_LENGTH
			)
		);

		it(
			"should throw error if bitwise-and is used with strings",
			execExpectError(stack, strArr, new BitwiseAnd([], 1), RUNTIME_ERRORS.TEAL.INVALID_TYPE)
		);
	});

	describe("Bitwise XOR", function () {
		const stack = new Stack<StackElem>();

		it("should return correct bitwise-xor of two unit64", function () {
			stack.push(10n);
			stack.push(20n);
			const op = new BitwiseXor([], 1);
			op.execute(stack);

			const top = stack.pop();
			assert.equal(top, 30n);
		});

		it(
			"should throw error with bitwise-xor if stack is below min length",
			execExpectError(
				stack,
				[1000n],
				new BitwiseXor([], 1),
				RUNTIME_ERRORS.TEAL.ASSERT_STACK_LENGTH
			)
		);

		it(
			"should throw error if bitwise-xor is used with strings",
			execExpectError(stack, strArr, new BitwiseXor([], 1), RUNTIME_ERRORS.TEAL.INVALID_TYPE)
		);
	});

	describe("Bitwise NOT", function () {
		const stack = new Stack<StackElem>();

		it("should return correct bitwise-not of unit64", function () {
			stack.push(10n);
			const op = new BitwiseNot([], 1);
			op.execute(stack);

			const top = stack.pop();
			assert.equal(top, ~10n);
		});

		it(
			"should throw error with bitwise-not if stack is below min length",
			execExpectError(stack, [], new Add([], 0), RUNTIME_ERRORS.TEAL.ASSERT_STACK_LENGTH)
		);

		it(
			"should throw error if bitwise-not is used with string",
			execExpectError(stack, strArr, new BitwiseNot([], 1), RUNTIME_ERRORS.TEAL.INVALID_TYPE)
		);
	});

	describe("Load, Loads(Tealv5)", function () {
		const interpreter = new Interpreter();
		const scratch = [0n, parsing.stringToBytes("HelloWorld")];
		interpreter.scratch = scratch;
		let stack: Stack<StackElem>;

		beforeEach(function () {
			stack = new Stack<StackElem>();
		});

		it("should load uint64 from scratch space to stack", function () {
			const op = new Load(["0"], 1, interpreter);
			const len = stack.length();

			op.execute(stack);
			assert.equal(len + 1, stack.length()); // verify stack is pushed
			assert.equal(interpreter.scratch[0], stack.pop());
		});

		it("should load byte[] from scratch space to stack", function () {
			const op = new Load(["1"], 1, interpreter);
			const len = stack.length();

			op.execute(stack);
			assert.equal(len + 1, stack.length()); // verify stack is pushed
			assert.equal(interpreter.scratch[1], stack.pop());
		});

		it("should throw error on load if index is out of bound", function () {
			const op = new Load([(MAX_UINT8 + 5).toString()], 1, interpreter);
			expectRuntimeError(() => op.execute(stack), RUNTIME_ERRORS.TEAL.INDEX_OUT_OF_BOUND);
		});

		it("should load default value to stack if value at a slot is not intialized", function () {
			const interpreter = new Interpreter();
			const op = new Load(["0"], 1, interpreter);
			op.execute(stack);
			assert.equal(DEFAULT_STACK_ELEM, stack.pop());
		});

		it("should load uint64 from scratch space to stack using `loads`", function () {
			stack.push(0n);
			const op = new Loads([], 1, interpreter);

			op.execute(stack);
			assert.equal(interpreter.scratch[0], stack.pop());
		});

		it("should load byte[] from scratch space to stack using `loads`", function () {
			stack.push(1n);
			const op = new Loads([], 1, interpreter);

			op.execute(stack);
			assert.equal(interpreter.scratch[1], stack.pop());
		});

		it("should throw error on load if index is out of bound using `loads`", function () {
			stack.push(BigInt(MAX_UINT8 + 5));
			const op = new Loads([], 1, interpreter);
			expectRuntimeError(() => op.execute(stack), RUNTIME_ERRORS.TEAL.INDEX_OUT_OF_BOUND);
		});

		it("should load default value to stack if value at a slot is not intialized using `loads`", function () {
			const interpreter = new Interpreter();
			stack.push(0n);
			const op = new Loads([], 1, interpreter);
			op.execute(stack);
			assert.equal(DEFAULT_STACK_ELEM, stack.pop());
		});
	});

	describe("Err", function () {
		const stack = new Stack<StackElem>();

		it("should throw TEAL error", function () {
			const op = new Err([], 1);
			expectRuntimeError(() => op.execute(stack), RUNTIME_ERRORS.TEAL.TEAL_ENCOUNTERED_ERR);
		});
	});

	describe("Sha256", function () {
		const stack = new Stack<StackElem>();
		const interpreter = new Interpreter();

		it("should return correct hash for Sha256", function () {
			stack.push(parsing.stringToBytes("MESSAGE"));
			const op = new Sha256([], 1, interpreter);
			op.execute(stack);

			const expected = Buffer.from(
				"b194d92018d6074234280c5f5b88649c8db14ef4f2c3746d8a23896a0f6f3b66",
				"hex"
			);

			const top = stack.pop();
			assert.deepEqual(expected, top);
		});

		it(
			"should throw invalid type error sha256",
			execExpectError(
				stack,
				[1n],
				new Sha256([], 1, interpreter),
				RUNTIME_ERRORS.TEAL.INVALID_TYPE
			)
		);

		it(
			"should throw error with Sha256 if stack is below min length",
			execExpectError(
				stack,
				[],
				new Sha256([], 1, interpreter),
				RUNTIME_ERRORS.TEAL.ASSERT_STACK_LENGTH
			)
		);

		it("Should return correct cost", function () {
			stack.push(parsing.stringToBytes("MESSAGE"));
			interpreter.tealVersion = 1;
			let op = new Sha256([], 1, interpreter);
			assert.equal(7, op.execute(stack));
			stack.push(parsing.stringToBytes("MESSAGE"));
			interpreter.tealVersion = 2;
			op = new Sha256([], 1, interpreter);
			assert.equal(35, op.execute(stack));
		});
	});

	describe("Sha512_256", function () {
		const stack = new Stack<StackElem>();
		const interpreter = new Interpreter();

		it("should return correct hash for Sha512_256", function () {
			stack.push(parsing.stringToBytes("MESSAGE"));
			const op = new Sha512_256([], 1, interpreter);
			op.execute(stack);

			const expected = Buffer.from(
				"f876dfdffd93791dc919586232116786362d434fe59d06097000fcf42bac228b",
				"hex"
			);

			const top = stack.pop();
			assert.deepEqual(expected, top);
		});

		it(
			"should throw invalid type error sha512_256",
			execExpectError(
				stack,
				[1n],
				new Sha512_256([], 1, interpreter),
				RUNTIME_ERRORS.TEAL.INVALID_TYPE
			)
		);

		it(
			"should throw error with Sha512_256 if stack is below min length",
			execExpectError(
				stack,
				[],
				new Sha512_256([], 1, interpreter),
				RUNTIME_ERRORS.TEAL.ASSERT_STACK_LENGTH
			)
		);

		it("Should return correct cost", function () {
			stack.push(parsing.stringToBytes("MESSAGE"));
			interpreter.tealVersion = 1;
			let op = new Sha512_256([], 1, interpreter);
			assert.equal(9, op.execute(stack));
			stack.push(parsing.stringToBytes("MESSAGE"));
			interpreter.tealVersion = 2;
			op = new Sha512_256([], 1, interpreter);
			assert.equal(45, op.execute(stack));
		});
	});

	describe("keccak256", function () {
		const stack = new Stack<StackElem>();
		const interpreter = new Interpreter();

		it("should return correct hash for keccak256", function () {
			stack.push(parsing.stringToBytes("ALGORAND"));
			const op = new Keccak256([], 1, interpreter);
			op.execute(stack);

			// http://emn178.github.io/online-tools/keccak_256.html
			const expected = Buffer.from(
				"ab0d74c2852292002f95c4a64ebd411ecb5e8a599d4bc2cfc1170547c5f44807",
				"hex"
			);

			const top = stack.pop();
			assert.deepEqual(expected, top);
		});

		it(
			"should throw invalid type error Keccak256",
			execExpectError(
				stack,
				[1n],
				new Keccak256([], 1, interpreter),
				RUNTIME_ERRORS.TEAL.INVALID_TYPE
			)
		);

		it(
			"should throw error with keccak256 if stack is below min length",
			execExpectError(
				stack,
				[],
				new Keccak256([], 1, interpreter),
				RUNTIME_ERRORS.TEAL.ASSERT_STACK_LENGTH
			)
		);

		it("Should return correct cost", function () {
			stack.push(parsing.stringToBytes("MESSAGE"));
			interpreter.tealVersion = 1;
			let op = new Keccak256([], 1, interpreter);
			assert.equal(26, op.execute(stack));
			stack.push(parsing.stringToBytes("MESSAGE"));
			interpreter.tealVersion = 2;
			op = new Keccak256([], 1, interpreter);
			assert.equal(130, op.execute(stack));
		});
	});

	describe("Ed25519verify", function () {
		const stack = new Stack<StackElem>();
		let interpreter = new Interpreter();
		let elonAcc: AccountStoreI;
		const elonPk = decodeAddress(elonAddr).publicKey;

		const setUpInterpreter = (tealVersion: number): void => {
			elonAcc = new AccountStore(0, elonMuskAccount); // setup test account
			setDummyAccInfo(elonAcc);
			interpreter = new Interpreter();
			interpreter.runtime = new Runtime([elonAcc]);
			interpreter.tealVersion = tealVersion;
			interpreter.runtime.ctx.tx = { ...TXN_OBJ, snd: Buffer.from(elonPk) };
			interpreter.runtime.ctx.state.txReceipts.set(TXN_OBJ.txID, {
				txn: TXN_OBJ,
				txID: TXN_OBJ.txID,
			});
		};
		this.beforeAll(function () {
			setUpInterpreter(6); //setup interpreter for execute
		});

		describe("Verification", function () {
			this.beforeEach(function () {
				interpreter.instructionIndex = 0;
			});

			const account = algosdk.generateAccount();
			let tealCode = `
				arg 0
				arg 1
				addr ${account.addr}
				ed25519verify`;
			let msg = "62fdfc072182654f163f5f0f9a621d729566c74d0aa413bf009c9800418c19cd";
			let msgUint8Array = new Uint8Array(Buffer.from(msg));
			const toBeHashed = "ProgData".concat(tealCode);
			const programHash = Buffer.from(sha512_256(toBeHashed));
			const toBeSigned = Buffer.from(concatArrays(programHash, msgUint8Array));
			const signature = nacl.sign.detached(toBeSigned, account.sk);

			it("Should not throw an exception when executing a correct teal file", function () {
				interpreter.runtime.ctx.args = [msgUint8Array, signature];
				assert.doesNotThrow(() =>
					interpreter.execute(tealCode, ExecutionMode.SIGNATURE, interpreter.runtime)
				);
			});

			it("Should throw an exeption when the message is different", function () {
				// flip a bit in the message and the test does not pass
				msg = "52fdfc072182654f163f5f0f9a621d729566c74d0aa413bf009c9800418c19cd";
				msgUint8Array = new Uint8Array(Buffer.from(msg));
				interpreter.runtime.ctx.args = [msgUint8Array, signature];
				assert.throws(
					() => interpreter.execute(tealCode, ExecutionMode.SIGNATURE, interpreter.runtime),
					"RUNTIME_ERR1007: Teal code rejected by logic"
				);
			});

			it("Should throw an exeption when the program is different", function () {
				//change the program code and the test does not pass
				tealCode = `
					int 1
					arg 0
					arg 1
					addr ${account.addr}
					ed25519verify`;
				interpreter.runtime.ctx.args = [msgUint8Array, signature];
				assert.throws(
					() => interpreter.execute(tealCode, ExecutionMode.SIGNATURE, interpreter.runtime),
					"RUNTIME_ERR1007: Teal code rejected by logic"
				);
			});
		});

		it(
			"should throw invalid type error Ed25519verify",
			execExpectError(
				stack,
				["1", "1", "1"].map(BigInt),
				new Ed25519verify([], 1, interpreter),
				RUNTIME_ERRORS.TEAL.INVALID_TYPE
			)
		);

		it(
			"should throw error with Ed25519verify if stack is below min length",
			execExpectError(
				stack,
				[],
				new Ed25519verify([], 1, interpreter),
				RUNTIME_ERRORS.TEAL.ASSERT_STACK_LENGTH
			)
		);

		it("Should return correct cost", function () {
			const account = generateAccount();
			const toSign = new Uint8Array(Buffer.from([1, 9, 25, 49]));
			const signed = signBytes(toSign, account.sk);

			stack.push(toSign); // data
			stack.push(signed); // signature
			stack.push(decodeAddress(account.addr).publicKey); // pk

			const op = new Ed25519verify([], 1, interpreter);
			assert.equal(1900, op.execute(stack));
		});
	});

	describe("LessThan", function () {
		const stack = new Stack<StackElem>();

		it("should push 1 to stack because 5 < 10", function () {
			stack.push(5n);
			stack.push(10n);

			const op = new LessThan([], 1);
			op.execute(stack);

			const top = stack.pop();
			assert.equal(top, 1n);
		});

		it("should push 0 to stack as 10 > 5", function () {
			stack.push(10n);
			stack.push(5n);

			const op = new LessThan([], 1);
			op.execute(stack);

			const top = stack.pop();
			assert.equal(top, 0n);
		});

		it(
			"should throw invalid type error LessThan",
			execExpectError(
				stack,
				[new Uint8Array([1, 2, 3]), new Uint8Array([1, 2, 3])],
				new LessThan([], 1),
				RUNTIME_ERRORS.TEAL.INVALID_TYPE
			)
		);

		it(
			"should throw stack length error LessThan",
			execExpectError(
				new Stack<StackElem>(),
				[1n],
				new LessThan([], 1),
				RUNTIME_ERRORS.TEAL.ASSERT_STACK_LENGTH
			)
		);
	});

	describe("GreaterThan", function () {
		const stack = new Stack<StackElem>();

		it("should push 1 to stack as 5 > 2", function () {
			stack.push(5n);
			stack.push(2n);

			const op = new GreaterThan([], 1);
			op.execute(stack);

			const top = stack.pop();
			assert.equal(top, 1n);
		});

		it("should push 0 to stack as 50 > 10", function () {
			stack.push(10n);
			stack.push(50n);

			const op = new GreaterThan([], 1);
			op.execute(stack);

			const top = stack.pop();
			assert.equal(top, 0n);
		});

		it(
			"should throw invalid type error GreaterThan",
			execExpectError(
				stack,
				[new Uint8Array([1, 2, 3]), new Uint8Array([1, 2, 3])],
				new GreaterThan([], 1),
				RUNTIME_ERRORS.TEAL.INVALID_TYPE
			)
		);

		it(
			"should throw stack length error GreaterThan",
			execExpectError(
				new Stack<StackElem>(),
				[1n],
				new LessThan([], 1),
				RUNTIME_ERRORS.TEAL.ASSERT_STACK_LENGTH
			)
		);
	});

	describe("LessThanEqualTo", function () {
		const stack = new Stack<StackElem>();

		it("should push 1 to stack", function () {
			const op = new LessThanEqualTo([], 1);
			stack.push(20n);
			stack.push(20n);

			op.execute(stack);

			const top = stack.pop();
			assert.equal(top, 1n);
		});

		it("should push 0 to stack", function () {
			const op = new LessThanEqualTo([], 1);
			stack.push(100n);
			stack.push(50n);

			op.execute(stack);

			const top = stack.pop();
			assert.equal(top, 0n);
		});

		it(
			"should throw invalid type error LessThanEqualTo",
			execExpectError(
				stack,
				[new Uint8Array([1, 2, 3]), new Uint8Array([1, 2, 3])],
				new LessThanEqualTo([], 1),
				RUNTIME_ERRORS.TEAL.INVALID_TYPE
			)
		);

		it(
			"should throw stack length error LessThanEqualTo",
			execExpectError(
				new Stack<StackElem>(),
				[1n],
				new LessThan([], 1),
				RUNTIME_ERRORS.TEAL.ASSERT_STACK_LENGTH
			)
		);
	});

	describe("GreaterThanEqualTo", function () {
		const stack = new Stack<StackElem>();

		it("should push 1 to stack", function () {
			const op = new GreaterThanEqualTo([], 1);
			stack.push(20n);
			stack.push(20n);

			op.execute(stack);

			const top = stack.pop();
			assert.equal(top, 1n);
		});

		it("should push 0 to stack", function () {
			const op = new GreaterThanEqualTo([], 1);
			stack.push(100n);
			stack.push(500n);

			op.execute(stack);

			const top = stack.pop();
			assert.equal(top, 0n);
		});

		it(
			"should throw invalid type error GreaterThanEqualTo",
			execExpectError(
				stack,
				[new Uint8Array([1, 2, 3]), new Uint8Array([1, 2, 3])],
				new GreaterThanEqualTo([], 1),
				RUNTIME_ERRORS.TEAL.INVALID_TYPE
			)
		);

		it(
			"should throw stack length error GreaterThanEqualTo",
			execExpectError(
				new Stack<StackElem>(),
				[1n],
				new LessThan([], 1),
				RUNTIME_ERRORS.TEAL.ASSERT_STACK_LENGTH
			)
		);
	});

	describe("And", function () {
		const stack = new Stack<StackElem>();

		it("should push true to stack as both values are 1", function () {
			stack.push(1n);
			stack.push(1n);

			const op = new And([], 1);
			op.execute(stack);

			const top = stack.pop();
			assert.equal(1n, top);
		});

		it("should push false to stack as one value is 0", function () {
			stack.push(0n);
			stack.push(1n);

			const op = new And([], 1);
			op.execute(stack);

			const top = stack.pop();
			assert.equal(0n, top);
		});

		it(
			"should throw invalid type error (And)",
			execExpectError(
				stack,
				[new Uint8Array([1, 2, 3]), new Uint8Array([1, 2, 3])],
				new And([], 1),
				RUNTIME_ERRORS.TEAL.INVALID_TYPE
			)
		);

		it(
			"should throw stack length error (And)",
			execExpectError(
				new Stack<StackElem>(),
				[1n],
				new LessThan([], 1),
				RUNTIME_ERRORS.TEAL.ASSERT_STACK_LENGTH
			)
		);
	});

	describe("Or", function () {
		const stack = new Stack<StackElem>();

		it("should push true to stack as one value is 1", function () {
			stack.push(0n);
			stack.push(1n);

			const op = new Or([], 1);
			op.execute(stack);

			const top = stack.pop();
			assert.equal(1n, top);
		});

		it("should push false to stack as both values are 0", function () {
			stack.push(0n);
			stack.push(0n);

			const op = new Or([], 1);
			op.execute(stack);

			const top = stack.pop();
			assert.equal(0n, top);
		});

		it(
			"should throw invalid type error (Or)",
			execExpectError(
				stack,
				[new Uint8Array([1, 2, 3]), new Uint8Array([1, 2, 3])],
				new Or([], 1),
				RUNTIME_ERRORS.TEAL.INVALID_TYPE
			)
		);

		it(
			"should throw stack length error (Or)",
			execExpectError(
				new Stack<StackElem>(),
				[1n],
				new LessThan([], 1),
				RUNTIME_ERRORS.TEAL.ASSERT_STACK_LENGTH
			)
		);
	});

	describe("EqualTo", function () {
		const stack = new Stack<StackElem>();

		it("should push true to stack", function () {
			stack.push(22n);
			stack.push(22n);

			const op = new EqualTo([], 1);
			op.execute(stack);

			let top = stack.pop();
			assert.equal(1n, top);

			stack.push(new Uint8Array([1, 2, 3]));
			stack.push(new Uint8Array([1, 2, 3]));

			op.execute(stack);
			top = stack.pop();
			assert.equal(1n, top);
		});

		it("should push false to stack", function () {
			stack.push(22n);
			stack.push(1n);

			const op = new EqualTo([], 1);
			op.execute(stack);

			let top = stack.pop();
			assert.equal(0n, top);

			stack.push(new Uint8Array([1, 2, 3]));
			stack.push(new Uint8Array([1, 1, 3]));

			op.execute(stack);
			top = stack.pop();
			assert.equal(0n, top);
		});

		it("should throw error", function () {
			stack.push(12n);
			stack.push(new Uint8Array([1, 2, 3]));
			const op = new EqualTo([], 1);

			expectRuntimeError(() => op.execute(stack), RUNTIME_ERRORS.TEAL.INVALID_TYPE);
		});
	});

	describe("NotEqualTo", function () {
		const stack = new Stack<StackElem>();

		it("should push true to stack", function () {
			stack.push(21n);
			stack.push(22n);

			const op = new NotEqualTo([], 1);
			op.execute(stack);

			let top = stack.pop();
			assert.equal(1n, top);

			stack.push(new Uint8Array([1, 2, 3]));
			stack.push(new Uint8Array([1, 1, 3]));

			op.execute(stack);
			top = stack.pop();
			assert.equal(1n, top);
		});

		it("should push false to stack", function () {
			stack.push(22n);
			stack.push(22n);

			const op = new NotEqualTo([], 1);
			op.execute(stack);

			let top = stack.pop();
			assert.equal(0n, top);

			stack.push(new Uint8Array([1, 2, 3]));
			stack.push(new Uint8Array([1, 2, 3]));

			op.execute(stack);
			top = stack.pop();
			assert.equal(0n, top);
		});

		it("should throw error", function () {
			stack.push(12n);
			stack.push(new Uint8Array([1, 2, 3]));
			const op = new EqualTo([], 1);

			expectRuntimeError(() => op.execute(stack), RUNTIME_ERRORS.TEAL.INVALID_TYPE);
		});
	});

	describe("Not", function () {
		const stack = new Stack<StackElem>();

		it("should push 1", function () {
			stack.push(0n);
			const op = new Not([], 1);
			op.execute(stack);

			const top = stack.pop();
			assert.equal(1n, top);
		});

		it("should push 0", function () {
			stack.push(122n);
			const op = new Not([], 1);
			op.execute(stack);

			const top = stack.pop();
			assert.equal(0n, top);
		});
	});

	describe("itob", function () {
		const stack = new Stack<StackElem>();

		it("should convert int to bytes", function () {
			stack.push(4n);
			const op = new Itob([], 1);
			op.execute(stack);

			const top = stack.pop();
			const expected = new Uint8Array([0, 0, 0, 0, 0, 0, 0, 4]);
			assert.deepEqual(top, expected);
		});

		it(
			"should throw invalid type error",
			execExpectError(
				stack,
				[new Uint8Array([1, 2])],
				new Itob([], 1),
				RUNTIME_ERRORS.TEAL.INVALID_TYPE
			)
		);
	});

	describe("btoi", function () {
		const stack = new Stack<StackElem>();

		it("should convert bytes to int", function () {
			stack.push(new Uint8Array([0, 0, 0, 0, 0, 0, 0, 1]));
			const op = new Btoi([], 1);
			op.execute(stack);

			const top = stack.pop();
			assert.equal(top, 1n);
		});

		it("should throw invalid type error", function () {
			stack.push(new Uint8Array([0, 1, 1, 1, 1, 1, 1, 1, 0]));
			const op = new Btoi([], 1);
			assert.throws(
				() => op.execute(stack),
				"Data has unacceptable length. Expected length is between 1 and 8, got 9"
			);
		});
	});

	describe("Addw", function () {
		const stack = new Stack<StackElem>();

		it("should add carry", function () {
			stack.push(MAX_UINT64);
			stack.push(3n);
			const op = new Addw([], 1);
			op.execute(stack);

			const valueSUM = stack.pop();
			const valueCARRY = stack.pop();
			assert.equal(valueSUM, 2n);
			assert.equal(valueCARRY, 1n);
		});

		it("should not add carry", function () {
			stack.push(10n);
			stack.push(3n);
			const op = new Addw([], 1);
			op.execute(stack);

			const valueSUM = stack.pop();
			const valueCARRY = stack.pop();
			assert.equal(valueSUM, 13n);
			assert.equal(valueCARRY, 0n);
		});
	});

	describe("Mulw", function () {
		const stack = new Stack<StackElem>();

		it("should return correct low and high value", function () {
			stack.push(4581298449n);
			stack.push(9162596898n);
			const op = new Mulw([], 1);
			op.execute(stack);

			const low = stack.pop();
			const high = stack.pop();
			assert.equal(low, 5083102810200507970n);
			assert.equal(high, 2n);
		});

		it("should return correct low and high value on big numbers", function () {
			stack.push(MAX_UINT64 - 2n);
			stack.push(9162596898n);
			const op = new Mulw([], 1);
			op.execute(stack);

			const low = stack.pop();
			const high = stack.pop();
			assert.equal(low, 18446744046221760922n);
			assert.equal(high, 9162596897n);
		});

		it("high bits should be 0", function () {
			stack.push(10n);
			stack.push(3n);
			const op = new Mulw([], 1);
			op.execute(stack);

			const low = stack.pop();
			const high = stack.pop();
			assert.equal(low, 30n);
			assert.equal(high, 0n);
		});

		it("low and high should be 0 on a*b if a or b is 0", function () {
			stack.push(0n);
			stack.push(3n);
			const op = new Mulw([], 1);
			op.execute(stack);

			const low = stack.pop();
			const high = stack.pop();
			assert.equal(low, 0n);
			assert.equal(high, 0n);
		});

		it(
			"should throw stack length error",
			execExpectError(stack, [3n], new Mulw([], 1), RUNTIME_ERRORS.TEAL.ASSERT_STACK_LENGTH)
		);

		it(
			"should throw error if type is invalid",
			execExpectError(
				stack,
				["str1", "str2"].map(parsing.stringToBytes),
				new Mulw([], 1),
				RUNTIME_ERRORS.TEAL.INVALID_TYPE
			)
		);
	});

	describe("Dup", function () {
		const stack = new Stack<StackElem>();

		it("should duplicate value", function () {
			stack.push(2n);
			const op = new Dup([], 1);
			op.execute(stack);

			const value = stack.pop();
			const dupValue = stack.pop();
			assert.equal(value, 2n);
			assert.equal(dupValue, 2n);
		});
	});

	describe("Dup2", function () {
		const stack = new Stack<StackElem>();

		it("should duplicate value(A, B -> A, B, A, B)", function () {
			stack.push(2n);
			stack.push(3n);
			const op = new Dup2([], 1);
			op.execute(stack);

			const arr = [];
			arr.push(stack.pop());
			arr.push(stack.pop());
			arr.push(stack.pop());
			arr.push(stack.pop());

			assert.deepEqual(arr, ["3", "2", "3", "2"].map(BigInt));
		});

		it(
			"should throw stack length error",
			execExpectError(
				stack,
				[new Uint8Array([1, 2])],
				new Dup2([], 1),
				RUNTIME_ERRORS.TEAL.ASSERT_STACK_LENGTH
			)
		);
	});

	describe("Concat", function () {
		const stack = new Stack<StackElem>();

		it("should concat two byte strings", function () {
			stack.push(new Uint8Array([3, 2, 1]));
			stack.push(new Uint8Array([1, 2, 3]));
			let op = new Concat([], 1);
			op.execute(stack);

			let top = stack.pop();
			assert.deepEqual(top, new Uint8Array([3, 2, 1, 1, 2, 3]));

			stack.push(parsing.stringToBytes("Hello"));
			stack.push(parsing.stringToBytes("Friend"));
			op = new Concat([], 1);
			op.execute(stack);

			top = stack.pop();
			assert.deepEqual(top, parsing.stringToBytes("HelloFriend"));
		});

		it("should throw error as byte strings too long", function () {
			stack.push(new Uint8Array(4000));
			stack.push(new Uint8Array(1000));
			const op = new Concat([], 1);

			expectRuntimeError(() => op.execute(stack), RUNTIME_ERRORS.TEAL.CONCAT_ERROR);
		});
	});

	describe("Substring", function () {
		const stack = new Stack<StackElem>();
		const start = "0";
		const end = "4";

		it("should return correct substring", function () {
			stack.push(parsing.stringToBytes("Algorand"));
			const op = new Substring([start, end], 1);
			op.execute(stack);

			const top = stack.pop();
			assert.deepEqual(Buffer.from("Algo"), top);
		});

		it(
			"should throw Invalid type error",
			execExpectError(
				stack,
				[1n],
				new Substring([start, end], 1),
				RUNTIME_ERRORS.TEAL.INVALID_TYPE
			)
		);

		it("should throw error if start is not uint8", function () {
			stack.push(parsing.stringToBytes("Algorand"));

			expectRuntimeError(
				() => new Substring([(MIN_UINT8 - 5).toString(), end], 1),
				RUNTIME_ERRORS.TEAL.INVALID_TYPE
			);

			const op = new Substring([(MAX_UINT8 + 5).toString(), end], 1);
			expectRuntimeError(() => op.execute(stack), RUNTIME_ERRORS.TEAL.INVALID_UINT8);
		});

		it("should throw error if end is not uint8", function () {
			stack.push(parsing.stringToBytes("Algorand"));

			expectRuntimeError(
				() => new Substring([start, (MIN_UINT8 - 5).toString()], 1),
				RUNTIME_ERRORS.TEAL.INVALID_TYPE
			);

			const op = new Substring([start, (MAX_UINT8 + 5).toString()], 1);
			expectRuntimeError(() => op.execute(stack), RUNTIME_ERRORS.TEAL.INVALID_UINT8);
		});

		it(
			"should throw error because start > end",
			execExpectError(
				stack,
				[parsing.stringToBytes("Algorand")],
				new Substring(["9", end], 1),
				RUNTIME_ERRORS.TEAL.SUBSTRING_END_BEFORE_START
			)
		);

		it(
			"should throw error because range beyong string",
			execExpectError(
				stack,
				[parsing.stringToBytes("Algorand")],
				new Substring([start, "40"], 1),
				RUNTIME_ERRORS.TEAL.SUBSTRING_RANGE_BEYOND
			)
		);
	});

	describe("Substring3", function () {
		const stack = new Stack<StackElem>();

		it("should return correct substring", function () {
			stack.push(parsing.stringToBytes("Algorand"));
			stack.push(0n);
			stack.push(4n);

			const op = new Substring3([], 1);
			op.execute(stack);

			const top = stack.pop();
			assert.deepEqual(Buffer.from("Algo"), top);
		});

		it(
			"should throw Invalid type error",
			execExpectError(
				stack,
				["4", "0", "1234"].map(BigInt),
				new Substring3([], 1),
				RUNTIME_ERRORS.TEAL.INVALID_TYPE
			)
		);

		it("should throw error because start > end", function () {
			const end = 4n;
			const start = end + 1n;
			execExpectError(
				stack,
				[parsing.stringToBytes("Algorand"), start, end],
				new Substring3([], 1),
				RUNTIME_ERRORS.TEAL.SUBSTRING_END_BEFORE_START
			);
		});

		it(
			"should throw error because range beyong string",
			execExpectError(
				stack,
				[parsing.stringToBytes("Algorand"), 0n, 40n],
				new Substring3([], 1),
				RUNTIME_ERRORS.TEAL.SUBSTRING_RANGE_BEYOND
			)
		);
	});

	describe("Branch Ops", function () {
		const stack = new Stack<StackElem>();
		const interpreter = new Interpreter();
		const logic = [
			new Int(["1"], 0),
			new Int(["2"], 1),
			new Branch(["dumb"], 2, interpreter),
			new Int(["3"], 3),
			new Label(["dumb:"], 4),
			new Int(["3"], 5),
		];
		interpreter.instructions = logic;

		describe("Branch: unconditional", function () {
			it("should jump unconditionally to branch dump", function () {
				const op = new Branch(["dumb"], 2, interpreter);
				op.execute(stack);
				assert.equal(4, interpreter.instructionIndex);
			});

			it(
				"should throw error if label is not defined",
				execExpectError(
					stack,
					[],
					new Branch(["some-branch-1"], 0, interpreter),
					RUNTIME_ERRORS.TEAL.LABEL_NOT_FOUND
				)
			);

			it("should jump to last label if multiple labels have same teal code", function () {
				const stack = new Stack<StackElem>();
				const interpreter = new Interpreter();
				interpreter.instructions = [
					new Int(["1"], 0),
					new Int(["2"], 1),
					new Branch(["label1"], 2, interpreter),
					new Int(["3"], 3),
					new Label(["label1:"], 4),
					new Label(["label2:"], 5),
					new Label(["label3:"], 6),
					new Int(["3"], 7),
				];
				const op = new Branch(["label1"], 2, interpreter);
				op.execute(stack);
				assert.equal(interpreter.instructionIndex, 6);

				// checking for label2, label3 as well
				interpreter.instructionIndex = 0;
				interpreter.instructions[2] = new Branch(["label2"], 2, interpreter);
				op.execute(stack);
				assert.equal(interpreter.instructionIndex, 6);

				interpreter.instructionIndex = 0;
				interpreter.instructions[2] = new Branch(["label3"], 2, interpreter);
				op.execute(stack);
				assert.equal(interpreter.instructionIndex, 6);
			});
		});

		describe("BranchIfZero", function () {
			it("should jump to branch if top of stack is zero", function () {
				interpreter.instructionIndex = 0;

				stack.push(0n);
				const op = new BranchIfZero(["dumb"], 2, interpreter);
				op.execute(stack);
				assert.equal(4, interpreter.instructionIndex);
			});

			it("should not jump to branch if top of stack is not zero", function () {
				interpreter.instructionIndex = 0;

				stack.push(5n);
				const op = new BranchIfZero(["dumb"], 2, interpreter);
				op.execute(stack);
				assert.equal(0, interpreter.instructionIndex);
			});

			it(
				"should throw error if label is not defined for bz",
				execExpectError(
					stack,
					[0n],
					new BranchIfZero(["some-branch-2"], 0, interpreter),
					RUNTIME_ERRORS.TEAL.LABEL_NOT_FOUND
				)
			);
		});

		describe("BranchIfNotZero", function () {
			it("should not jump to branch if top of stack is zero", function () {
				interpreter.instructionIndex = 0;

				stack.push(0n);
				const op = new BranchIfNotZero(["dumb"], 2, interpreter);
				op.execute(stack);
				assert.equal(0, interpreter.instructionIndex);
			});

			it("should jump to branch if top of stack is not zero", function () {
				interpreter.instructionIndex = 0;

				stack.push(5n);
				const op = new BranchIfNotZero(["dumb"], 2, interpreter);
				op.execute(stack);
				assert.equal(4, interpreter.instructionIndex);
			});

			it(
				"should throw error if label is not defined for bnz",
				execExpectError(
					stack,
					[5n],
					new BranchIfNotZero(["some-branch-3"], 0, interpreter),
					RUNTIME_ERRORS.TEAL.LABEL_NOT_FOUND
				)
			);
		});
	});

	describe("Return", function () {
		const stack = new Stack<StackElem>();
		const interpreter = new Interpreter();

		it("should return by taking last value from stack as success", function () {
			stack.push(1n);
			stack.push(2n);

			const op = new Return([], 0, interpreter);
			op.execute(stack);
			assert.equal(1, stack.length());
			assert.equal(2n, stack.pop());
		});
	});

	describe("Transaction opcodes", function () {
		const stack = new Stack<StackElem>();
		let interpreter: Interpreter;
		before(function () {
			interpreter = new Interpreter();
			interpreter.runtime = new Runtime([]);
			interpreter.runtime.ctx.tx = TXN_OBJ;
			interpreter.tealVersion = MaxTEALVersion; // set tealversion to latest (to support all tx fields)
		});

		describe("Txn: Common Fields", function () {
			it("should push txn fee to stack", function () {
				const op = new Txn(["Fee"], 1, interpreter);
				op.execute(stack);

				assert.equal(1, stack.length());
				assert.deepEqual(parseToStackElem(TXN_OBJ.fee, "Fee"), stack.pop());
			});

			it("should push txn firstRound to stack", function () {
				const op = new Txn(["FirstValid"], 1, interpreter);
				op.execute(stack);

				assert.equal(1, stack.length());
				assert.deepEqual(parseToStackElem(TXN_OBJ.fv, "FirstValid"), stack.pop());
			});

			it("should push txn lastRound to stack", function () {
				const op = new Txn(["LastValid"], 1, interpreter);
				op.execute(stack);

				assert.equal(1, stack.length());
				assert.deepEqual(parseToStackElem(TXN_OBJ.lv, "LastValid"), stack.pop());
			});

			it("should push txn sender to stack", function () {
				const op = new Txn(["Sender"], 1, interpreter);
				op.execute(stack);

				assert.equal(1, stack.length());
				assert.deepEqual(TXN_OBJ.snd, stack.pop());
			});

			it("should push txn type to stack", function () {
				const op = new Txn(["Type"], 1, interpreter);
				op.execute(stack);

				assert.equal(1, stack.length());
				assert.deepEqual(parsing.stringToBytes(TXN_OBJ.type), stack.pop());
			});

			it("should push txn typeEnum to stack", function () {
				const op = new Txn(["TypeEnum"], 1, interpreter);
				op.execute(stack);

				assert.equal(1, stack.length());
				assert.deepEqual(1n, stack.pop());
			});

			it("should push txn lease to stack", function () {
				const op = new Txn(["Lease"], 1, interpreter);
				op.execute(stack);

				assert.equal(1, stack.length());
				assert.deepEqual(TXN_OBJ.lx, stack.pop());
			});

			it("should push txn note to stack", function () {
				const op = new Txn(["Note"], 1, interpreter);
				op.execute(stack);

				assert.equal(1, stack.length());
				assert.deepEqual(TXN_OBJ.note, stack.pop());
			});

			it("should push txn rekeyTo addr to stack", function () {
				const op = new Txn(["RekeyTo"], 1, interpreter);
				op.execute(stack);

				assert.equal(1, stack.length());
				assert.deepEqual(TXN_OBJ.rekey, stack.pop());
			});

			it("should throw error on FirstValidTime", function () {
				execExpectError(
					stack,
					[],
					new Txn(["FirstValidTime"], 1, interpreter),
					RUNTIME_ERRORS.TEAL.REJECTED_BY_LOGIC
				);
			});

			it("should push txn NumAppArgs to stack", function () {
				const op = new Txn(["NumAppArgs"], 1, interpreter);
				op.execute(stack);

				assert.equal(1, stack.length());
				assert.equal(BigInt(TXN_OBJ.apaa.length), stack.pop());
			});

			it("should push txn NumAccounts to stack", function () {
				const op = new Txn(["NumAccounts"], 1, interpreter);
				op.execute(stack);

				assert.equal(1, stack.length());
				assert.equal(BigInt(TXN_OBJ.apat.length), stack.pop());
			});
		});

		describe("Txn: Payment", function () {
			before(function () {
				interpreter.runtime.ctx.tx.type = "pay";
			});

			it("should push txn Receiver to stack", function () {
				const op = new Txn(["Receiver"], 1, interpreter);
				op.execute(stack);

				assert.equal(1, stack.length());
				assert.deepEqual(TXN_OBJ.rcv, stack.pop());
			});

			it("should push txn Amount to stack", function () {
				const op = new Txn(["Amount"], 1, interpreter);
				op.execute(stack);

				assert.equal(1, stack.length());
				assert.equal(BigInt(TXN_OBJ.amt), stack.pop());
			});

			it("should push txn CloseRemainderTo to stack", function () {
				const op = new Txn(["CloseRemainderTo"], 1, interpreter);
				op.execute(stack);

				assert.equal(1, stack.length());
				assert.deepEqual(TXN_OBJ.close, stack.pop());
			});
		});

		describe("Txn: Key Registration", function () {
			before(function () {
				interpreter.runtime.ctx.tx.type = "keyreg";
			});

			it("should push txn VotePK to stack", function () {
				const op = new Txn(["VotePK"], 1, interpreter);
				op.execute(stack);

				assert.equal(1, stack.length());
				assert.deepEqual(TXN_OBJ.votekey, stack.pop());
			});

			it("should push txn SelectionPK to stack", function () {
				const op = new Txn(["SelectionPK"], 1, interpreter);
				op.execute(stack);

				assert.equal(1, stack.length());
				assert.deepEqual(TXN_OBJ.selkey, stack.pop());
			});

			it("should push txn VoteFirst to stack", function () {
				const op = new Txn(["VoteFirst"], 1, interpreter);
				op.execute(stack);

				assert.equal(1, stack.length());
				assert.equal(BigInt(TXN_OBJ.votefst), stack.pop());
			});

			it("should push txn VoteLast to stack", function () {
				const op = new Txn(["VoteLast"], 1, interpreter);
				op.execute(stack);

				assert.equal(1, stack.length());
				assert.equal(BigInt(TXN_OBJ.votelst), stack.pop());
			});

			it("should push txn VoteKeyDilution to stack", function () {
				const op = new Txn(["VoteKeyDilution"], 1, interpreter);
				op.execute(stack);

				assert.equal(1, stack.length());
				assert.equal(BigInt(TXN_OBJ.votekd), stack.pop());
			});
		});

		describe("Txn: Asset Configuration Transaction", function () {
			before(function () {
				interpreter.runtime.ctx.tx.type = "acfg";
			});

			it("should push txn ConfigAsset to stack", function () {
				const op = new Txn(["ConfigAsset"], 1, interpreter); // ConfigAsset
				op.execute(stack);

				assert.equal(1, stack.length());
				assert.equal(BigInt(TXN_OBJ.caid), stack.pop());
			});

			it("should push txn ConfigAssetTotal to stack", function () {
				const op = new Txn(["ConfigAssetTotal"], 1, interpreter);
				op.execute(stack);

				assert.equal(1, stack.length());
				assert.equal(BigInt(TXN_OBJ.apar.t), stack.pop());
			});

			it("should push txn ConfigAssetDecimals to stack", function () {
				const op = new Txn(["ConfigAssetDecimals"], 1, interpreter);
				op.execute(stack);

				assert.equal(1, stack.length());
				assert.equal(BigInt(TXN_OBJ.apar.dc), stack.pop());
			});

			it("should push txn ConfigAssetDefaultFrozen to stack", function () {
				const op = new Txn(["ConfigAssetDefaultFrozen"], 1, interpreter);
				op.execute(stack);

				assert.equal(1, stack.length());
				assert.equal(BigInt(TXN_OBJ.apar.df), stack.pop());
			});

			it("should push txn ConfigAssetUnitName to stack", function () {
				const op = new Txn(["ConfigAssetUnitName"], 1, interpreter);
				op.execute(stack);

				assert.equal(1, stack.length());
				assert.deepEqual(parsing.stringToBytes(TXN_OBJ.apar.un), stack.pop());
			});

			it("should push txn ConfigAssetName to stack", function () {
				const op = new Txn(["ConfigAssetName"], 1, interpreter);
				op.execute(stack);

				assert.equal(1, stack.length());
				assert.deepEqual(parsing.stringToBytes(TXN_OBJ.apar.an), stack.pop());
			});

			it("should push txn ConfigAssetURL to stack", function () {
				const op = new Txn(["ConfigAssetURL"], 1, interpreter);
				op.execute(stack);

				assert.equal(1, stack.length());
				assert.deepEqual(parsing.stringToBytes(TXN_OBJ.apar.au), stack.pop());
			});

			it("should push txn ConfigAssetMetadataHash to stack", function () {
				const op = new Txn(["ConfigAssetMetadataHash"], 1, interpreter);
				op.execute(stack);

				assert.equal(1, stack.length());
				assert.deepEqual(TXN_OBJ.apar.am, stack.pop());
			});

			it("should push txn ConfigAssetManager to stack", function () {
				const op = new Txn(["ConfigAssetManager"], 1, interpreter);
				op.execute(stack);

				assert.equal(1, stack.length());
				assert.deepEqual(TXN_OBJ.apar.m, stack.pop());
			});

			it("should push txn ConfigAssetReserve to stack", function () {
				const op = new Txn(["ConfigAssetReserve"], 1, interpreter);
				op.execute(stack);

				assert.equal(1, stack.length());
				assert.deepEqual(TXN_OBJ.apar.r, stack.pop());
			});

			it("should push txn ConfigAssetFreeze to stack", function () {
				const op = new Txn(["ConfigAssetFreeze"], 1, interpreter);
				op.execute(stack);

				assert.equal(1, stack.length());
				assert.deepEqual(TXN_OBJ.apar.f, stack.pop());
			});

			it("should push txn ConfigAssetClawback to stack", function () {
				const op = new Txn(["ConfigAssetClawback"], 1, interpreter);
				op.execute(stack);

				assert.equal(1, stack.length());
				assert.deepEqual(TXN_OBJ.apar.c, stack.pop());
			});
		});

		describe("Txn: Asset Transfer Transaction", function () {
			before(function () {
				interpreter.runtime.ctx.tx.type = "axfer";
			});

			it("should push txn XferAsset to stack", function () {
				const op = new Txn(["XferAsset"], 1, interpreter);
				op.execute(stack);

				assert.equal(1, stack.length());
				assert.equal(BigInt(TXN_OBJ.xaid), stack.pop());
			});

			it("should push txn AssetAmount to stack", function () {
				const op = new Txn(["AssetAmount"], 1, interpreter);
				op.execute(stack);

				assert.equal(1, stack.length());
				assert.equal(BigInt(TXN_OBJ.aamt), stack.pop());
			});

			it("should push txn AssetSender to stack", function () {
				const op = new Txn(["AssetSender"], 1, interpreter);
				op.execute(stack);

				assert.equal(1, stack.length());
				assert.deepEqual(ZERO_ADDRESS, stack.pop());
			});

			it("should push txn AssetReceiver to stack", function () {
				const op = new Txn(["AssetReceiver"], 1, interpreter);
				op.execute(stack);

				assert.equal(1, stack.length());
				assert.deepEqual(TXN_OBJ.arcv, stack.pop());
			});

			it("should push txn AssetCloseTo to stack", function () {
				const op = new Txn(["AssetCloseTo"], 1, interpreter);
				op.execute(stack);

				assert.equal(1, stack.length());
				assert.deepEqual(TXN_OBJ.aclose, stack.pop());
			});
		});

		describe("Txn: Asset Freeze Transaction", function () {
			before(function () {
				interpreter.runtime.ctx.tx.type = "afrz";
			});

			it("should push txn FreezeAsset to stack", function () {
				const op = new Txn(["FreezeAsset"], 1, interpreter);
				op.execute(stack);

				assert.equal(1, stack.length());
				assert.equal(BigInt(TXN_OBJ.faid), stack.pop());
			});

			it("should push txn FreezeAssetAccount to stack", function () {
				const op = new Txn(["FreezeAssetAccount"], 1, interpreter);
				op.execute(stack);

				assert.equal(1, stack.length());
				assert.deepEqual(TXN_OBJ.fadd, stack.pop());
			});

			it("should push txn FreezeAssetFrozen to stack", function () {
				const op = new Txn(["FreezeAssetFrozen"], 1, interpreter);
				op.execute(stack);

				assert.equal(1, stack.length());
				assert.equal(BigInt(TXN_OBJ.afrz), stack.pop());
			});
		});

		describe("Txn: Application Call Transaction", function () {
			before(function () {
				interpreter.runtime.ctx.tx.type = "appl";
				interpreter.runtime.ctx.tx.apid = 1847;
			});

			it("should push txn ApplicationID to stack", function () {
				const op = new Txn(["ApplicationID"], 1, interpreter);
				op.execute(stack);

				assert.equal(1, stack.length());
				assert.equal(BigInt(TXN_OBJ.apid), stack.pop());
			});

			it("should push txn OnCompletion to stack", function () {
				const op = new Txn(["OnCompletion"], 1, interpreter);
				op.execute(stack);

				assert.equal(1, stack.length());
				assert.equal(BigInt(TXN_OBJ.apan), stack.pop());
			});

			it("should push txn ApprovalProgram to stack", function () {
				const op = new Txn(["ApprovalProgram"], 1, interpreter);
				op.execute(stack);

				assert.equal(1, stack.length());
				assert.deepEqual(TXN_OBJ.apap, stack.pop());
			});

			it("should push txn ClearStateProgram to stack", function () {
				const op = new Txn(["ClearStateProgram"], 1, interpreter);
				op.execute(stack);

				assert.equal(1, stack.length());
				assert.deepEqual(TXN_OBJ.apsu, stack.pop());
			});

			it("should push value from accounts or args array by index", function () {
				let op = new Txn(["Accounts", "0"], 1, interpreter);
				op.execute(stack);

				const senderPk = Uint8Array.from(interpreter.runtime.ctx.tx.snd);
				assert.equal(1, stack.length());
				assert.deepEqual(senderPk, stack.pop());

				// should push Accounts[0] to stack
				op = new Txn(["Accounts", "1"], 1, interpreter);
				op.execute(stack);

				assert.equal(1, stack.length());
				assert.deepEqual(TXN_OBJ.apat[0], stack.pop());

				// should push Accounts[1] to stack
				op = new Txn(["Accounts", "2"], 1, interpreter);
				op.execute(stack);

				assert.equal(1, stack.length());
				assert.deepEqual(TXN_OBJ.apat[1], stack.pop());

				op = new Txn(["ApplicationArgs", "0"], 0, interpreter);
				op.execute(stack);

				assert.equal(1, stack.length());
				assert.deepEqual(TXN_OBJ.apaa[0], stack.pop());
			});

			// introduced in TEALv3
			it("should push value from foreign assets array and push NumAssets", function () {
				// should push Accounts[0] to stack
				let op = new Txn(["Assets", "0"], 1, interpreter);
				op.execute(stack);
				assert.equal(1, stack.length());
				assert.equal(BigInt(TXN_OBJ.apas[0]), stack.pop());

				// should push Accounts[1] to stack
				op = new Txn(["Assets", "1"], 1, interpreter);
				op.execute(stack);
				assert.equal(1, stack.length());
				assert.equal(BigInt(TXN_OBJ.apas[1]), stack.pop());

				// index 10 should be out_of_bound
				op = new Txn(["Assets", "10"], 1, interpreter);
				expectRuntimeError(() => op.execute(stack), RUNTIME_ERRORS.TEAL.INDEX_OUT_OF_BOUND);

				op = new Txn(["NumAssets"], 1, interpreter);
				op.execute(stack);
				assert.equal(BigInt(TXN_OBJ.apas.length), stack.pop());
			});

			it("should push value from foreign applications array and push NumApplications", function () {
				// special case: Txn.Applications[0] represents current_applications_id
				let op = new Txn(["Applications", "0"], 1, interpreter);
				op.execute(stack);

				assert.equal(1, stack.length());
				assert.equal(BigInt(TXN_OBJ.apid), stack.pop());

				// Txn.Applications[1] should push "1st" app_id from foreign Apps (Txn.ForeignApps[0])
				op = new Txn(["Applications", "1"], 1, interpreter);
				op.execute(stack);

				assert.equal(1, stack.length());
				assert.equal(BigInt(TXN_OBJ.apfa[0]), stack.pop());

				// index 10 should be out_of_bound
				op = new Txn(["Applications", "10"], 1, interpreter);
				expectRuntimeError(() => op.execute(stack), RUNTIME_ERRORS.TEAL.INDEX_OUT_OF_BOUND);

				op = new Txn(["NumApplications"], 1, interpreter);
				op.execute(stack);
				assert.equal(BigInt(TXN_OBJ.apfa.length), stack.pop());
			});

			it("should push local, global uint and byte slices from state schema to stack", function () {
				let op = new Txn(["GlobalNumUint"], 1, interpreter);
				op.execute(stack);
				assert.equal(1, stack.length());
				assert.equal(BigInt(TXN_OBJ.apgs.nui), stack.pop());

				op = new Txn(["GlobalNumByteSlice"], 1, interpreter);
				op.execute(stack);
				assert.equal(1, stack.length());
				assert.equal(BigInt(TXN_OBJ.apgs.nbs), stack.pop());

				op = new Txn(["LocalNumUint"], 1, interpreter);
				op.execute(stack);
				assert.equal(1, stack.length());
				assert.equal(BigInt(TXN_OBJ.apls.nui), stack.pop());

				op = new Txn(["LocalNumByteSlice"], 1, interpreter);
				op.execute(stack);
				assert.equal(1, stack.length());
				assert.equal(BigInt(TXN_OBJ.apls.nbs), stack.pop());
			});

			// introduced in TEALv4
			it("should push extra program pages to stack", function () {
				const op = new Txn(["ExtraProgramPages"], 1, interpreter);
				op.execute(stack);
				assert.equal(1, stack.length());
				assert.equal(BigInt(TXN_OBJ.apep), stack.pop());
			});

			// introduced in TEALv5
			it("should push txn.nonparticipation key to stack", function () {
				const op = new Txn(["Nonparticipation"], 1, interpreter);
				op.execute(stack);
				assert.equal(1, stack.length());
				assert.equal(BigInt(TXN_OBJ.nonpart), stack.pop());
			});
		});

		describe("Txn: teal v6", function () {
			it("should return empty log if no log emit before", function () {
				const op = new Txn(["LastLog"], 1, interpreter);
				op.execute(stack);
				assert.deepEqual(stack.pop(), new Uint8Array(0));
			});
			it("should return last log", function () {
				interpreter.runtime.ctx.lastLog = new Uint8Array([42, 32]);
				const op = new Txn(["LastLog"], 1, interpreter);
				op.execute(stack);
				assert.deepEqual(stack.pop(), new Uint8Array([42, 32]));
			});

			it("should return StateProofPK", function () {
				const op = new Txn(["StateProofPK"], 1, interpreter);
				op.execute(stack);
				assert.deepEqual(stack.pop(), new Uint8Array(64).fill(0));
			});
		});

		describe("Gtxn", function () {
			before(function () {
				const tx = interpreter.runtime.ctx.tx;
				// a) 'apas' represents 'foreignAssets', b)
				// 'apfa' represents 'foreignApps' (id's of foreign apps)
				// https://developer.algorand.org/docs/reference/transactions/
				const tx2 = { ...tx, fee: 2222, apas: [3033, 4044], apfa: [5005, 6006, 7077] };
				interpreter.runtime.ctx.gtxs = [tx, tx2];
			});

			it("push fee from 2nd transaction in group", function () {
				const op = new Gtxn(["1", "Fee"], 1, interpreter);
				op.execute(stack);

				assert.equal(1, stack.length());
				assert.equal(2222n, stack.pop());
			});

			it("should push value from accounts or args array by index from tx group", function () {
				let op = new Gtxn(["1", "Accounts", "0"], 1, interpreter);
				op.execute(stack);

				const senderPk = Uint8Array.from(interpreter.runtime.ctx.tx.snd);
				assert.equal(1, stack.length());
				assert.deepEqual(senderPk, stack.pop());

				// should push Accounts[0] to stack
				op = new Gtxn(["1", "Accounts", "1"], 1, interpreter);
				op.execute(stack);

				assert.equal(1, stack.length());
				assert.deepEqual(TXN_OBJ.apat[0], stack.pop());

				// should push Accounts[1] to stack
				op = new Gtxn(["1", "Accounts", "2"], 1, interpreter);
				op.execute(stack);

				assert.equal(1, stack.length());
				assert.deepEqual(TXN_OBJ.apat[1], stack.pop());

				op = new Gtxn(["1", "ApplicationArgs", "0"], 0, interpreter);
				op.execute(stack);

				assert.equal(1, stack.length());
				assert.deepEqual(TXN_OBJ.apaa[0], stack.pop());
			});

			it("should push value from assets or applications array by index from tx group", function () {
				let op = new Gtxn(["1", "Assets", "0"], 1, interpreter);
				op.execute(stack);
				assert.equal(1, stack.length());
				assert.deepEqual(3033n, stack.pop()); // first asset from 2nd tx in group

				op = new Gtxn(["0", "Assets", "0"], 1, interpreter);
				op.execute(stack);
				assert.equal(1, stack.length());
				assert.deepEqual(BigInt(TXN_OBJ.apas[0]), stack.pop()); // first asset from 1st tx

				op = new Gtxn(["1", "NumAssets"], 1, interpreter);
				op.execute(stack);
				assert.equal(1, stack.length());
				assert.deepEqual(2n, stack.pop());

				op = new Gtxn(["1", "NumApplications"], 1, interpreter);
				op.execute(stack);
				assert.equal(1, stack.length());
				assert.deepEqual(3n, stack.pop());

				// index 0 represent tx.apid (current application id)
				op = new Gtxn(["1", "Applications", "0"], 1, interpreter);
				op.execute(stack);
				assert.equal(1, stack.length());
				assert.deepEqual(BigInt(interpreter.runtime.ctx.tx.apid as number), stack.pop());

				op = new Gtxn(["0", "Applications", "2"], 1, interpreter);
				op.execute(stack);
				assert.equal(1, stack.length());
				assert.deepEqual(BigInt(TXN_OBJ.apfa[1]), stack.pop());
			});
		});

		describe("Gitxn", function () {
			before(function () {
				const tx = interpreter.runtime.ctx.tx;
				// a) 'apas' represents 'foreignAssets', b)
				// 'apfa' represents 'foreignApps' (id's of foreign apps)
				// https://developer.algorand.org/docs/reference/transactions/
				const tx2 = { ...tx, fee: 2222, apas: [3033, 4044], apfa: [5005, 6006, 7077] };
				interpreter.innerTxnGroups = [[tx, tx2]];
			});

			it("Should push fee from 2nd transaction in group", function () {
				const op = new Gitxn(["1", "Fee"], 1, interpreter);
				op.execute(stack);

				assert.equal(1, stack.length());
				assert.equal(2222n, stack.pop());
			});

			it("Should push value from accounts or args array by index from tx group", function () {
				let op = new Gitxn(["1", "Accounts", "0"], 1, interpreter);
				op.execute(stack);

				const senderPk = Uint8Array.from(interpreter.runtime.ctx.tx.snd);
				assert.equal(1, stack.length());
				assert.deepEqual(senderPk, stack.pop());

				// should push Accounts[0] to stack
				op = new Gitxn(["1", "Accounts", "1"], 1, interpreter);
				op.execute(stack);

				assert.equal(1, stack.length());
				assert.deepEqual(TXN_OBJ.apat[0], stack.pop());

				// should push Accounts[1] to stack
				op = new Gitxn(["1", "Accounts", "2"], 1, interpreter);
				op.execute(stack);

				assert.equal(1, stack.length());
				assert.deepEqual(TXN_OBJ.apat[1], stack.pop());

				op = new Gitxn(["1", "ApplicationArgs", "0"], 0, interpreter);
				op.execute(stack);

				assert.equal(1, stack.length());
				assert.deepEqual(TXN_OBJ.apaa[0], stack.pop());
			});

			it("Should push value from assets or applications array by index from tx group", function () {
				let op = new Gitxn(["1", "Assets", "0"], 1, interpreter);
				op.execute(stack);
				assert.equal(1, stack.length());
				assert.deepEqual(3033n, stack.pop()); // first asset from 2nd tx in group

				op = new Gitxn(["0", "Assets", "0"], 1, interpreter);
				op.execute(stack);
				assert.equal(1, stack.length());
				assert.deepEqual(BigInt(TXN_OBJ.apas[0]), stack.pop()); // first asset from 1st tx

				op = new Gitxn(["1", "NumAssets"], 1, interpreter);
				op.execute(stack);
				assert.equal(1, stack.length());
				assert.deepEqual(2n, stack.pop());

				op = new Gitxn(["1", "NumApplications"], 1, interpreter);
				op.execute(stack);
				assert.equal(1, stack.length());
				assert.deepEqual(3n, stack.pop());

				// index 0 represent tx.apid (current application id)
				op = new Gitxn(["1", "Applications", "0"], 1, interpreter);
				op.execute(stack);
				assert.equal(1, stack.length());
				assert.deepEqual(BigInt(interpreter.runtime.ctx.tx.apid as number), stack.pop());

				op = new Gitxn(["0", "Applications", "2"], 1, interpreter);
				op.execute(stack);
				assert.equal(1, stack.length());
				assert.deepEqual(BigInt(TXN_OBJ.apfa[1]), stack.pop());
			});
		});

		describe("Txna", function () {
			before(function () {
				interpreter.runtime.ctx.tx.type = "pay";
			});

			it("push addr from txn.Accounts to stack according to index", function () {
				// index 0 should push sender's address to stack
				let op = new Txna(["Accounts", "0"], 1, interpreter);
				op.execute(stack);

				const senderPk = Uint8Array.from(interpreter.runtime.ctx.tx.snd);
				assert.equal(1, stack.length());
				assert.deepEqual(senderPk, stack.pop());

				// should push Accounts[0] to stack
				op = new Txna(["Accounts", "1"], 1, interpreter);
				op.execute(stack);

				assert.equal(1, stack.length());
				assert.deepEqual(TXN_OBJ.apat[0], stack.pop());

				// should push Accounts[1] to stack
				op = new Txna(["Accounts", "2"], 1, interpreter);
				op.execute(stack);

				assert.equal(1, stack.length());
				assert.deepEqual(TXN_OBJ.apat[1], stack.pop());
			});

			it("push addr from 1st AppArg to stack", function () {
				const op = new Txna(["ApplicationArgs", "0"], 0, interpreter);
				op.execute(stack);

				assert.equal(1, stack.length());
				assert.deepEqual(TXN_OBJ.apaa[0], stack.pop());
			});
		});

		describe("Gtxna", function () {
			before(function () {
				interpreter.runtime.ctx.tx.type = "pay";
			});

			it("push addr from 1st account of 2nd Txn in txGrp to stack", function () {
				// index 0 should push sender's address to stack from 1st tx
				let op = new Gtxna(["0", "Accounts", "1"], 1, interpreter);
				op.execute(stack);

				const senderPk = Uint8Array.from(interpreter.runtime.ctx.gtxs[0].snd);
				assert.equal(1, stack.length());
				assert.deepEqual(senderPk, stack.pop());

				// should push Accounts[0] to stack
				op = new Gtxna(["0", "Accounts", "1"], 1, interpreter);
				op.execute(stack);

				assert.equal(1, stack.length());
				assert.deepEqual(TXN_OBJ.apat[0], stack.pop());

				// should push Accounts[1] to stack
				op = new Gtxna(["0", "Accounts", "2"], 1, interpreter);
				op.execute(stack);

				assert.equal(1, stack.length());
				assert.deepEqual(TXN_OBJ.apat[1], stack.pop());
			});

			it("should throw error if field is not an array", function () {
				execExpectError(
					stack,
					[],
					new Gtxna(["1", "Accounts", "0"], 1, interpreter),
					RUNTIME_ERRORS.TEAL.INVALID_OP_ARG
				);
			});
		});

		describe("Tx fields for specific version", function () {
			it("should throw error if transaction field is not present in teal version", function () {
				interpreter.tealVersion = 1;

				// for txn
				expectRuntimeError(
					() => new Txn(["ApplicationID"], 1, interpreter),
					RUNTIME_ERRORS.TEAL.UNKNOWN_TRANSACTION_FIELD
				);

				expectRuntimeError(
					() => new Txn(["ApprovalProgram"], 1, interpreter),
					RUNTIME_ERRORS.TEAL.UNKNOWN_TRANSACTION_FIELD
				);

				expectRuntimeError(
					() => new Txn(["ConfigAssetDecimals"], 1, interpreter),
					RUNTIME_ERRORS.TEAL.UNKNOWN_TRANSACTION_FIELD
				);

				expectRuntimeError(
					() => new Txn(["FreezeAssetAccount"], 1, interpreter),
					RUNTIME_ERRORS.TEAL.UNKNOWN_TRANSACTION_FIELD
				);

				expectRuntimeError(
					() => new Txn(["FreezeAssetAccount"], 1, interpreter),
					RUNTIME_ERRORS.TEAL.UNKNOWN_TRANSACTION_FIELD
				);

				// for gtxn
				expectRuntimeError(
					() => new Gtxn(["0", "OnCompletion"], 1, interpreter),
					RUNTIME_ERRORS.TEAL.UNKNOWN_TRANSACTION_FIELD
				);

				expectRuntimeError(
					() => new Gtxn(["0", "RekeyTo"], 1, interpreter),
					RUNTIME_ERRORS.TEAL.UNKNOWN_TRANSACTION_FIELD
				);

				expectRuntimeError(
					() => new Gtxn(["0", "ConfigAssetClawback"], 1, interpreter),
					RUNTIME_ERRORS.TEAL.UNKNOWN_TRANSACTION_FIELD
				);
			});
		});

		describe("Gitxna", function () {
			this.beforeEach(function () {
				interpreter.tealVersion = 6;
				const tx = interpreter.runtime.ctx.tx;
				// a) 'apas' represents 'foreignAssets', b)
				// 'apfa' represents 'foreignApps' (id's of foreign apps)
				// https://developer.algorand.org/docs/reference/transactions/
				const tx2 = { ...tx, fee: 2222, apas: [3033, 4044], apfa: [5005, 6006, 7077] };
				interpreter.innerTxnGroups = [[tx, tx2]];
			});

			it("Should push addr from 1st account of 2nd Txn in txGrp to stack", function () {
				// index 0 should push sender's address to stack from 1st tx
				let op = new Gitxna(["0", "Accounts", "1"], 1, interpreter);
				op.execute(stack);

				const senderPk = Uint8Array.from(interpreter.runtime.ctx.gtxs[0].snd);
				assert.equal(1, stack.length());
				assert.deepEqual(senderPk, stack.pop());

				// should push Accounts[0] to stack
				op = new Gitxna(["0", "Accounts", "1"], 1, interpreter);
				op.execute(stack);

				assert.equal(1, stack.length());
				assert.deepEqual(TXN_OBJ.apat[0], stack.pop());

				// should push Accounts[1] to stack
				op = new Gitxna(["0", "Accounts", "2"], 1, interpreter);
				op.execute(stack);

				assert.equal(1, stack.length());
				assert.deepEqual(TXN_OBJ.apat[1], stack.pop());
			});

			it("Should throw an error if field is not an array", function () {
				execExpectError(
					stack,
					[],
					new Gitxna(["1", "Accounts", "0"], 1, interpreter),
					RUNTIME_ERRORS.TEAL.INVALID_OP_ARG
				);
			});
		});

		describe("Gtxnas", function () {
			it("Should push addr from 1st account of 2nd Txn in txGrp to stack", function () {
				// index 0 should push sender's address to stack from 1st tx
				stack.push(0n);
				let op = new Gitxnas(["0", "Accounts"], 1, interpreter);
				op.execute(stack);

				const senderPk = Uint8Array.from(interpreter.runtime.ctx.gtxs[0].snd);
				assert.equal(1, stack.length());
				assert.deepEqual(senderPk, stack.pop());

				// should push Accounts[0] to stack
				stack.push(1n);
				op = new Gitxnas(["0", "Accounts"], 1, interpreter);
				op.execute(stack);

				assert.equal(1, stack.length());
				assert.deepEqual(TXN_OBJ.apat[0], stack.pop());

				// should push Accounts[1] to stack
				stack.push(2n);
				op = new Gitxnas(["0", "Accounts"], 1, interpreter);
				op.execute(stack);

				assert.equal(1, stack.length());
				assert.deepEqual(TXN_OBJ.apat[1], stack.pop());
			});

			it("should throw error if field is not an array", function () {
				stack.push(0n);
				execExpectError(
					stack,
					[],
					new Gitxnas(["1", "Accounts"], 1, interpreter),
					RUNTIME_ERRORS.TEAL.INVALID_OP_ARG
				);
			});
		});
	});

	describe("Global Opcode", function () {
		const stack = new Stack<StackElem>();
		let interpreter: Interpreter;

		// setup 1st account (to be used as sender)
		const acc1: AccountStoreI = new AccountStore(123, {
			addr: elonAddr,
			sk: new Uint8Array(0),
		}); // setup test account
		setDummyAccInfo(acc1);

		before(function () {
			interpreter = new Interpreter();
			interpreter.runtime = new Runtime([acc1]);
			interpreter.runtime.ctx.tx = TXN_OBJ;
			interpreter.runtime.ctx.gtxs = [TXN_OBJ];
			interpreter.runtime.ctx.tx.apid = 1828;
			interpreter.tealVersion = MaxTEALVersion; // set tealversion to latest (to support all global fields)
		});

		it("should push MinTxnFee to stack", function () {
			const op = new Global(["MinTxnFee"], 1, interpreter);
			op.execute(stack);

			const top = stack.pop();
			assert.equal(1000n, top);
		});

		it("should push MinBalance to stack", function () {
			const op = new Global(["MinBalance"], 1, interpreter);
			op.execute(stack);

			const top = stack.pop();
			assert.equal(10000n, top);
		});

		it("should push MaxTxnLife to stack", function () {
			const op = new Global(["MaxTxnLife"], 1, interpreter);
			op.execute(stack);

			const top = stack.pop();
			assert.equal(1000n, top);
		});

		it("should push ZeroAddress to stack", function () {
			const op = new Global(["ZeroAddress"], 1, interpreter);
			op.execute(stack);

			const top = stack.pop();
			assert.deepEqual(new Uint8Array(32), top);
		});

		it("should push GroupSize to stack", function () {
			const op = new Global(["GroupSize"], 1, interpreter);
			op.execute(stack);

			const top = stack.pop();
			assert.equal(BigInt(interpreter.runtime.ctx.gtxs.length), top);
		});

		it("should push LogicSigVersion to stack", function () {
			const op = new Global(["LogicSigVersion"], 1, interpreter);
			op.execute(stack);

			const top = stack.pop();
			assert.equal(BigInt(MaxTEALVersion), top);
		});

		it("should push Round to stack", function () {
			interpreter.runtime.setRoundAndTimestamp(500, 1);
			const op = new Global(["Round"], 1, interpreter);
			op.execute(stack);

			const top = stack.pop();
			assert.equal(500n, top);
		});

		it("should push LatestTimestamp to stack", function () {
			interpreter.runtime.setRoundAndTimestamp(500, 100);
			const op = new Global(["LatestTimestamp"], 1, interpreter);
			op.execute(stack);

			const top = stack.pop();
			assert.equal(100n, top);
		});

		it("should push CurrentApplicationID to stack", function () {
			const op = new Global(["CurrentApplicationID"], 1, interpreter);
			op.execute(stack);

			const top = stack.pop();
			assert.equal(1828n, top);
		});

		it("should push CreatorAddress to stack", function () {
			const op = new Global(["CreatorAddress"], 1, interpreter);
			op.execute(stack);

			// creator of app (id = 1848) is set as elonAddr in ../mock/stateful
			assert.deepEqual(decodeAddress(elonAddr).publicKey, stack.pop());
		});

		it("TEALv5: should push GroupID to stack", function () {
			const op = new Global(["GroupID"], 1, interpreter);
			op.execute(stack);

			assert.deepEqual(Uint8Array.from(TXN_OBJ.grp), stack.pop());
		});

		it("TEALv5: should push zero 32 bytes to stack if global.groupID not found", function () {
			(TXN_OBJ.grp as any) = undefined;
			const op = new Global(["GroupID"], 1, interpreter);
			op.execute(stack);

			assert.deepEqual(ZERO_ADDRESS, stack.pop());
		});

		describe("Tealv6 fields", function () {
			this.beforeEach(function () {
				interpreter.tealVersion = 6;
				interpreter.runtime.ctx.innerTxAppIDCallStack = [1, 2];
			});
			it("Tealv6: CalllerApplicationAddress", function () {
				// caller app id = 2
				const op = new Global(["CallerApplicationAddress"], 1, interpreter);
				op.execute(stack);
				assert.deepEqual(decodeAddress(getApplicationAddress(2n)).publicKey, stack.pop());

				// no caller
				interpreter.runtime.ctx.innerTxAppIDCallStack = [];
				op.execute(stack);
				assert.deepEqual(ZERO_ADDRESS, stack.pop());
			});

			it("Tealv6: CallerApplicationID", function () {
				// caller app id = 2
				const op = new Global(["CallerApplicationID"], 1, interpreter);
				op.execute(stack);
				assert.equal(2n, stack.pop());

				// no caller
				interpreter.runtime.ctx.innerTxAppIDCallStack = [];
				op.execute(stack);
				assert.equal(0n, stack.pop());
			});
		});

		it("should throw error if global field is not present in teal version", function () {
			interpreter.tealVersion = 1;

			expectRuntimeError(
				() => new Global(["LogicSigVersion"], 1, interpreter),
				RUNTIME_ERRORS.TEAL.UNKNOWN_GLOBAL_FIELD
			);

			expectRuntimeError(
				() => new Global(["Round"], 1, interpreter),
				RUNTIME_ERRORS.TEAL.UNKNOWN_GLOBAL_FIELD
			);

			expectRuntimeError(
				() => new Global(["LatestTimestamp"], 1, interpreter),
				RUNTIME_ERRORS.TEAL.UNKNOWN_GLOBAL_FIELD
			);

			expectRuntimeError(
				() => new Global(["CurrentApplicationID"], 1, interpreter),
				RUNTIME_ERRORS.TEAL.UNKNOWN_GLOBAL_FIELD
			);

			interpreter.tealVersion = 2;
			expectRuntimeError(
				() => new Global(["CreatorAddress"], 1, interpreter),
				RUNTIME_ERRORS.TEAL.UNKNOWN_GLOBAL_FIELD
			);

			interpreter.tealVersion = 4;
			expectRuntimeError(
				() => new Global(["GroupID"], 1, interpreter),
				RUNTIME_ERRORS.TEAL.UNKNOWN_GLOBAL_FIELD
			);

			interpreter.tealVersion = 5;
			expectRuntimeError(
				() => new Global(["CallerApplicationID"], 1, interpreter),
				RUNTIME_ERRORS.TEAL.UNKNOWN_GLOBAL_FIELD
			);
			expectRuntimeError(
				() => new Global(["CallerApplicationAddress"], 1, interpreter),
				RUNTIME_ERRORS.TEAL.UNKNOWN_GLOBAL_FIELD
			);
		});
	});

	describe("StateFul Opcodes", function () {
		const stack = new Stack<StackElem>();
		const lineNumber = 0;
		const elonPk = decodeAddress(elonAddr).publicKey;

		// setup 1st account (to be used as sender)
		const acc1: AccountStoreI = new AccountStore(123, {
			addr: elonAddr,
			sk: new Uint8Array(0),
		}); // setup test account
		setDummyAccInfo(acc1);

		// setup 2nd account (to be used as Txn.Accounts[A])
		const acc2 = new AccountStore(123, { addr: johnAddr, sk: new Uint8Array(0) });
		setDummyAccInfo(acc2);

		let interpreter: Interpreter;
		this.beforeAll(function () {
			interpreter = new Interpreter();
			interpreter.runtime = new Runtime([acc1, acc2]);

			// setting txn object and sender's addr
			interpreter.runtime.ctx.tx = {
				...TXN_OBJ,
				snd: Buffer.from(elonPk),
			};
		});

		describe("AppOptedIn", function () {
			it("should push 1 to stack if app is opted in", function () {
				// for Sender
				stack.push(0n);
				stack.push(1847n);

				let op = new AppOptedIn([], 1, interpreter);
				op.execute(stack);

				let top = stack.pop();
				assert.equal(1n, top);

				// for Txn.Accounts[A]
				stack.push(1n);
				stack.push(1847n);

				op = new AppOptedIn([], 1, interpreter);
				op.execute(stack);

				top = stack.pop();
				assert.equal(1n, top);
			});

			it("should push 0 to stack if app is not opted in", function () {
				// for Sender
				stack.push(0n);
				stack.push(1111n);

				let op = new AppOptedIn([], 1, interpreter);
				op.execute(stack);

				let top = stack.pop();
				assert.equal(0n, top);

				// for Txn.Accounts[A]
				stack.push(1n);
				stack.push(1111n);

				op = new AppOptedIn([], 1, interpreter);
				op.execute(stack);

				top = stack.pop();
				assert.equal(0n, top);
			});

			it("should throw error if address is passed directly with teal version < 4", function () {
				execExpectError(
					stack,
					[elonPk, 1111n], // passing elonPk directly should throw error
					new AppOptedIn([], 1, interpreter),
					RUNTIME_ERRORS.TEAL.PRAGMA_VERSION_ERROR
				);
			});

			it("should push 0 to stack if offset to foreign apps is passed with teal version < 4", function () {
				stack.push(0n);
				stack.push(2n); // offset (but in prior version, this is treated as appIndex directly)

				const op = new AppOptedIn([], 1, interpreter);
				op.execute(stack);
				assert.equal(0n, stack.pop());
			});

			it("tealv4: should push expected value to stack if address is passed directly", function () {
				interpreter.tealVersion = 4;
				interpreter.runtime.ctx.tx.apid = 1847; // set txn.ApplicationID

				// elonPk is the Txn.Sender
				stack.push(elonPk);
				stack.push(1847n);

				let op = new AppOptedIn([], 1, interpreter);
				op.execute(stack);
				assert.equal(1n, stack.pop());

				// johnAddr is present in Txn.Accounts, so we can pass it directly
				stack.push(decodeAddress(johnAddr).publicKey);
				stack.push(1847n);
				op = new AppOptedIn([], 1, interpreter);
				assert.doesNotThrow(() => op.execute(stack));
			});

			it("tealv4: should push expected value to stack if app offset is passed directly", function () {
				stack.push(0n);
				stack.push(0n); // 0 offset means current_app_id
				let op = new AppOptedIn([], 1, interpreter);
				op.execute(stack);
				assert.equal(1n, stack.pop());

				interpreter.runtime.ctx.tx.apfa = [11, 1847];
				stack.push(0n);
				stack.push(2n); // should push 2nd app_id from Txn.ForeignApps (with TEALv4)
				op = new AppOptedIn([], 1, interpreter);
				op.execute(stack);
				assert.equal(1n, stack.pop());
			});

			it("tealv4: should throw error if address is passed directly but not present in Txn.Accounts[]", function () {
				// should throw error as this address is not present in Txn.Accounts[]
				stack.push(decodeAddress(generateAccount().addr).publicKey); // randomPk
				stack.push(1847n);

				const op = new AppOptedIn([], 1, interpreter);
				expectRuntimeError(
					() => op.execute(stack),
					RUNTIME_ERRORS.TEAL.ADDR_NOT_FOUND_IN_TXN_ACCOUNT
				);
			});
		});

		describe("AppLocalGet", function () {
			before(function () {
				interpreter.tealVersion = 3;
				interpreter.runtime.ctx.tx.apid = 1847;
			});

			it("should push the value to stack if key is present in local state", function () {
				// for Sender
				stack.push(0n);
				stack.push(parsing.stringToBytes("Local-key"));

				let op = new AppLocalGet([], 1, interpreter);
				op.execute(stack);

				let top = stack.pop();
				assert.deepEqual(parsing.stringToBytes("Local-val"), top);

				// for Txn.Accounts[A]
				stack.push(1n);
				stack.push(parsing.stringToBytes("Local-key"));

				op = new AppLocalGet([], 1, interpreter);
				op.execute(stack);

				top = stack.pop();
				assert.deepEqual(parsing.stringToBytes("Local-val"), top);
			});

			it("should push uint 0 to stack if key is not present in local state", function () {
				// for Sender
				stack.push(0n);
				stack.push(parsing.stringToBytes("random-key"));

				let op = new AppLocalGet([], 1, interpreter);
				op.execute(stack);

				let top = stack.pop();
				assert.equal(0n, top);

				// for Txn.Accounts[A]
				stack.push(1n);
				stack.push(parsing.stringToBytes("random-key"));

				op = new AppLocalGet([], 1, interpreter);
				op.execute(stack);

				top = stack.pop();
				assert.equal(0n, top);
			});

			it("tealv4: should accept address directly for app_local_get", function () {
				interpreter.tealVersion = 4;

				// for Sender
				stack.push(elonPk);
				stack.push(parsing.stringToBytes("random-key"));
				let op = new AppLocalGet([], 1, interpreter);
				op.execute(stack);
				assert.equal(0n, stack.pop());

				// for Txn.Accounts[A]
				stack.push(decodeAddress(johnAddr).publicKey);
				stack.push(parsing.stringToBytes("random-key"));
				op = new AppLocalGet([], 1, interpreter);
				op.execute(stack);
				assert.equal(0n, stack.pop());

				// random address (not present in accounts should throw error)
				stack.push(decodeAddress(generateAccount().addr).publicKey); // randomPk
				stack.push(1847n);
				op = new AppOptedIn([], 1, interpreter);
				expectRuntimeError(
					() => op.execute(stack),
					RUNTIME_ERRORS.TEAL.ADDR_NOT_FOUND_IN_TXN_ACCOUNT
				);
			});
		});

		describe("AppLocalGetEx", function () {
			before(function () {
				interpreter.runtime.ctx.tx.apid = 1847;
			});

			it("should push the value to stack if key is present in local state from given appID", function () {
				// for Sender
				stack.push(0n);
				stack.push(1847n);
				stack.push(parsing.stringToBytes("Local-key"));

				let op = new AppLocalGetEx([], 1, interpreter);
				op.execute(stack);

				let flag = stack.pop();
				let value = stack.pop();
				assert.equal(1n, flag);
				assert.deepEqual(parsing.stringToBytes("Local-val"), value);

				// for Txn.Accounts[A]
				stack.push(1n);
				stack.push(1847n);
				stack.push(parsing.stringToBytes("Local-key"));

				op = new AppLocalGetEx([], 1, interpreter);
				op.execute(stack);

				flag = stack.pop();
				value = stack.pop();
				assert.equal(1n, flag);
				assert.deepEqual(parsing.stringToBytes("Local-val"), value);
			});

			it("should push uint 0 to stack if key is not present in local state from given appID", function () {
				// for Sender
				stack.push(0n);
				stack.push(1847n);
				stack.push(parsing.stringToBytes("random-key"));

				let op = new AppLocalGetEx([], 1, interpreter);
				op.execute(stack);

				let didExistFlag = stack.pop();
				let val = stack.pop();
				assert.equal(0n, didExistFlag);
				assert.equal(0n, val);

				// for Txn.Accounts[A]
				stack.push(1n);
				stack.push(1847n);
				stack.push(parsing.stringToBytes("random-key"));

				op = new AppLocalGetEx([], 1, interpreter);
				op.execute(stack);

				didExistFlag = stack.pop();
				val = stack.pop();
				assert.equal(0n, didExistFlag);
				assert.equal(0n, val);
			});
		});

		describe("AppGlobalGet", function () {
			before(function () {
				interpreter.runtime.ctx.tx.apid = 1828;
				interpreter.runtime.ctx.tx.apfa = TXN_OBJ.apfa;
			});

			it("should push the value to stack if key is present in global state", function () {
				stack.push(parsing.stringToBytes("global-key"));

				const op = new AppGlobalGet([], 1, interpreter);
				op.execute(stack);

				const top = stack.pop();
				assert.deepEqual(parsing.stringToBytes("global-val"), top);
			});

			it("should push uint 0 to stack if key is not present in global state", function () {
				stack.push(parsing.stringToBytes("random-key"));

				const op = new AppGlobalGet([], 1, interpreter);
				op.execute(stack);

				const top = stack.pop();
				assert.equal(0n, top);
			});
		});

		describe("AppGlobalGetEx", function () {
			before(function () {
				interpreter.runtime.ctx.tx.apid = 1828;
			});

			it("should push the value to stack if key is present externally in global state", function () {
				// zero index means current app
				stack.push(0n);
				stack.push(parsing.stringToBytes("Hello"));

				let op = new AppGlobalGetEx([], 1, interpreter);
				op.execute(stack);

				let flag = stack.pop();
				let value = stack.pop();
				assert.equal(1n, flag);
				assert.deepEqual(parsing.stringToBytes("World"), value);

				// for Txn.ForeignApps[A]
				stack.push(1n);
				stack.push(parsing.stringToBytes("global-key"));

				op = new AppGlobalGetEx([], 1, interpreter);
				op.execute(stack);

				flag = stack.pop();
				value = stack.pop();
				assert.equal(1n, flag);
				assert.deepEqual(parsing.stringToBytes("global-val"), value);
			});

			it("should push uint 0 to stack if key is not present externally in global state", function () {
				// zero index means current app
				stack.push(0n);
				stack.push(parsing.stringToBytes("random-key"));

				let op = new AppGlobalGetEx([], 1, interpreter);
				op.execute(stack);

				let didExistFlag = stack.pop();
				let val = stack.pop();
				assert.equal(0n, didExistFlag);
				assert.equal(0n, val);

				// for Txn.ForeignApps[A]
				stack.push(1n);
				stack.push(parsing.stringToBytes("random-key"));

				op = new AppGlobalGetEx([], 1, interpreter);
				op.execute(stack);

				didExistFlag = stack.pop();
				val = stack.pop();
				assert.equal(0n, didExistFlag);
				assert.equal(0n, val);
			});
		});

		describe("AppLocalPut", function () {
			before(function () {
				interpreter.runtime.ctx.tx.apid = 1847;
			});

			it("should put the value in account's local storage", function () {
				let value;
				// for Sender, check for byte
				stack.push(0n);
				stack.push(parsing.stringToBytes("New-Key"));
				stack.push(parsing.stringToBytes("New-Val"));

				let op = new AppLocalPut([], 1, interpreter);
				op.execute(stack);

				const appID = interpreter.runtime.ctx.tx.apid as number;
				const acc = interpreter.runtime.ctx.state.accounts.get(elonAddr);

				value = acc?.getLocalState(appID, "New-Key");
				assert.isDefined(value);
				assert.deepEqual(value, parsing.stringToBytes("New-Val"));

				// for Txn.Accounts[A], uint
				stack.push(1n);
				stack.push(parsing.stringToBytes("New-Key-1"));
				stack.push(2222n);

				op = new AppLocalPut([], 1, interpreter);
				op.execute(stack);

				value = acc?.getLocalState(appID, "New-Key-1");
				assert.isDefined(value);
				assert.deepEqual(value, 2222n);
			});

			it("should throw error if resulting schema is invalid", function () {
				// max byte slices are 2 (which we filled in prev test)
				// so this should throw error
				execExpectError(
					stack,
					[0n, parsing.stringToBytes("New-Key-1"), parsing.stringToBytes("New-Val-2")],
					new AppLocalPut([], 1, interpreter),
					RUNTIME_ERRORS.TEAL.INVALID_SCHEMA
				);
			});

			it("should throw error if app is not found", function () {
				interpreter.runtime.ctx.tx.apid = 9999;
				execExpectError(
					stack,
					[0n, parsing.stringToBytes("New-Key-1"), parsing.stringToBytes("New-Val-2")],
					new AppLocalPut([], 1, interpreter),
					RUNTIME_ERRORS.TEAL.APP_NOT_FOUND
				);
			});
		});

		describe("AppGlobalPut", function () {
			before(function () {
				interpreter.runtime.ctx.tx.apid = 1828;
			});
			const appID = 1828;

			it("should put the value in global storage", function () {
				// value as byte
				stack.push(parsing.stringToBytes("New-Global-Key"));
				stack.push(parsing.stringToBytes("New-Global-Val"));

				let op = new AppGlobalPut([], 1, interpreter);
				op.execute(stack);

				let value = interpreter.getGlobalState(appID, "New-Global-Key", lineNumber);
				assert.isDefined(value); // idx should not be -1
				assert.deepEqual(value, parsing.stringToBytes("New-Global-Val"));

				// for uint
				stack.push(parsing.stringToBytes("Key"));
				stack.push(1000n);

				op = new AppGlobalPut([], 1, interpreter);
				op.execute(stack);

				value = interpreter.getGlobalState(appID, "Key", lineNumber);
				assert.isDefined(value); // idx should not be -1
				assert.deepEqual(value, 1000n);
			});

			it("should throw error if resulting schema is invalid for global", function () {
				execExpectError(
					stack,
					[parsing.stringToBytes("New-GlobalKey-1"), parsing.stringToBytes("New-GlobalVal-2")],
					new AppGlobalPut([], 1, interpreter),
					RUNTIME_ERRORS.TEAL.INVALID_SCHEMA
				);
			});

			it("should throw error if app is not found in global state", function () {
				interpreter.runtime.ctx.tx.apid = 9999;
				execExpectError(
					stack,
					[parsing.stringToBytes("New-Key-1"), parsing.stringToBytes("New-Val-2")],
					new AppGlobalPut([], 1, interpreter),
					RUNTIME_ERRORS.TEAL.APP_NOT_FOUND
				);
			});
		});

		describe("TEALv4: More Versatile Global and Local Storage", function () {
			before(function () {
				interpreter.runtime.ctx.tx.apid = 1828;
			});

			it("should throw error if schema is invalid", function () {
				const invalidKey = "s".repeat(65); // 'sss..65 times'

				// check for byte
				stack.push(parsing.stringToBytes(invalidKey)); // key length > 64
				stack.push(parsing.stringToBytes("Valid-Val"));
				let op = new AppGlobalPut([], 1, interpreter);
				expectRuntimeError(() => op.execute(stack), RUNTIME_ERRORS.TEAL.INVALID_SCHEMA);

				// key is OK, but total length > 128
				stack.push(new Uint8Array(40).fill(1));
				stack.push(new Uint8Array(100).fill(1));
				op = new AppGlobalPut([], 1, interpreter);
				expectRuntimeError(() => op.execute(stack), RUNTIME_ERRORS.TEAL.INVALID_SCHEMA);
			});
		});

		describe("AppLocalDel", function () {
			before(function () {
				interpreter.runtime.ctx.tx.apid = 1847;
			});

			it("should remove the key-value pair from account's local storage", function () {
				// for Sender
				stack.push(0n);
				stack.push(parsing.stringToBytes("Local-key"));

				let op = new AppLocalDel([], 1, interpreter);
				op.execute(stack);

				const appID = interpreter.runtime.ctx.tx.apid as number;
				let acc = interpreter.runtime.ctx.state.accounts.get(elonAddr);
				let value = acc?.getLocalState(appID, "Local-Key");
				assert.isUndefined(value); // value should be undefined

				// for Txn.Accounts[A]
				stack.push(1n);
				stack.push(parsing.stringToBytes("Local-key"));

				op = new AppLocalDel([], 1, interpreter);
				op.execute(stack);

				acc = interpreter.runtime.ctx.state.accounts.get(johnAddr);
				value = acc?.getLocalState(appID, "Local-Key");
				assert.isUndefined(value); // value should be undefined
			});
		});

		describe("AppGlobalDel", function () {
			before(function () {
				interpreter.runtime.ctx.tx.apid = 1828;
			});

			it("should remove the key-value pair from global storage", function () {
				stack.push(0n);
				stack.push(parsing.stringToBytes("global-key"));

				const op = new AppGlobalDel([], 1, interpreter);
				op.execute(stack);

				const value = interpreter.getGlobalState(1828, "global-key", lineNumber);
				assert.isUndefined(value); // value should be undefined
			});
		});
	});

	describe("Pseudo-Ops", function () {
		const stack = new Stack<StackElem>();

		it("Int: should push uint64 to stack", function () {
			const op = new Int([MAX_UINT64.toString()], 0);
			op.execute(stack);

			assert.equal(1, stack.length());
			assert.equal(MAX_UINT64, stack.pop());
		});

		it("Int: should push correct TxOnComplete enum value to stack", function () {
			let op = new Int(["NoOp"], 0);
			op.execute(stack);
			assert.equal(1, stack.length());
			assert.equal(0n, stack.pop());

			op = new Int(["OptIn"], 0);
			op.execute(stack);
			assert.equal(1, stack.length());
			assert.equal(1n, stack.pop());

			op = new Int(["CloseOut"], 0);
			op.execute(stack);
			assert.equal(1, stack.length());
			assert.equal(2n, stack.pop());

			op = new Int(["ClearState"], 0);
			op.execute(stack);
			assert.equal(1, stack.length());
			assert.equal(3n, stack.pop());

			op = new Int(["UpdateApplication"], 0);
			op.execute(stack);
			assert.equal(1, stack.length());
			assert.equal(4n, stack.pop());

			op = new Int(["DeleteApplication"], 0);
			op.execute(stack);
			assert.equal(1, stack.length());
			assert.equal(5n, stack.pop());
		});

		it("Int: Should work with 2^64 - 1 (max supported number)", function () {
			const total = 2n ** 64n - 1n;
			assert.doesNotThrow(() => new Int([total.toString()], 0));
		});
		it("Int: Should throw an overflow error on 2^64", function () {
			const total = 2n ** 64n;
			expectRuntimeError(
				() => new Int([total.toString()], 0),
				RUNTIME_ERRORS.TEAL.UINT64_OVERFLOW
			);
		});
		it("Int: Should throw an overflow error on 2^64+1", function () {
			const total = 2n ** 64n + 1n;
			expectRuntimeError(
				() => new Int([total.toString()], 0),
				RUNTIME_ERRORS.TEAL.UINT64_OVERFLOW
			);
		});

		it("Int: should push correct TypeEnumConstants enum value to stack", function () {
			let op = new Int(["unknown"], 0);
			op.execute(stack);
			assert.equal(1, stack.length());
			assert.equal(0n, stack.pop());

			op = new Int(["pay"], 0);
			op.execute(stack);
			assert.equal(1, stack.length());
			assert.equal(1n, stack.pop());

			op = new Int(["keyreg"], 0);
			op.execute(stack);
			assert.equal(1, stack.length());
			assert.equal(2n, stack.pop());

			op = new Int(["acfg"], 0);
			op.execute(stack);
			assert.equal(1, stack.length());
			assert.equal(3n, stack.pop());

			op = new Int(["axfer"], 0);
			op.execute(stack);
			assert.equal(1, stack.length());
			assert.equal(4n, stack.pop());

			op = new Int(["afrz"], 0);
			op.execute(stack);
			assert.equal(1, stack.length());
			assert.equal(5n, stack.pop());

			op = new Int(["appl"], 0);
			op.execute(stack);
			assert.equal(1, stack.length());
			assert.equal(6n, stack.pop());
		});

		it("Addr: should push addr to stack", function () {
			const addr = "SOEI4UA72A7ZL5P25GNISSVWW724YABSGZ7GHW5ERV4QKK2XSXLXGXPG5Y";
			const op = new Addr([addr], 0);
			op.execute(stack);
			assert.equal(1, stack.length());
			assert.deepEqual(decodeAddress(addr).publicKey, stack.pop());
		});

		it("Byte: should push parsed base64 string as bytes to stack", function () {
			const base64Str = "QzYhq9JlYbn2QdOMrhyxVlNtNjeyvyJc/I8d8VAGfGc=";
			const expectedBytes = new Uint8Array(Buffer.from(base64Str, "base64"));

			const op = new Byte(["base64", base64Str], 1);
			op.execute(stack);

			assert.equal(1, stack.length());
			assert.deepEqual(expectedBytes, stack.pop());
		});

		it("Byte: should push parsed base32 string as bytes to stack", function () {
			const base32Str = "MFRGGZDFMY======";
			const expectedBytes = new Uint8Array(convertToBuffer(base32Str, EncodingType.BASE32));

			const op = new Byte(["base32", base32Str], 1);
			op.execute(stack);

			assert.equal(1, stack.length());
			assert.deepEqual(expectedBytes, stack.pop());
		});

		it("Byte: should push parsed hex string as bytes to stack", function () {
			const hexStr = "0x250001000192CD0000002F6D6E742F72";
			const expectedBytes = new Uint8Array(Buffer.from(hexStr.slice(2), "hex"));

			const op = new Byte([hexStr], 1);
			op.execute(stack);

			assert.equal(1, stack.length());
			assert.deepEqual(expectedBytes, stack.pop());
		});

		it("Byte: should push string literal as bytes to stack", function () {
			const str = '"Algorand"';
			const expectedBytes = new Uint8Array(Buffer.from("Algorand"));

			const op = new Byte([str], 1);
			op.execute(stack);

			assert.equal(1, stack.length());
			assert.deepEqual(expectedBytes, stack.pop());
		});
	});

	describe("Balance, GetAssetHolding, GetAssetDef", () => {
		useFixture("asa-check");
		const stack = new Stack<StackElem>();
		let interpreter: Interpreter;

		// setup 1st account
		const acc1: AccountStoreI = new AccountStore(123, {
			addr: elonAddr,
			sk: new Uint8Array(0),
		}); // setup test account
		setDummyAccInfo(acc1);

		this.beforeAll(function () {
			interpreter = new Interpreter();
			const runtime = new Runtime([acc1]);
			interpreter.runtime = runtime; // setup runtime

			// setting txn object
			interpreter.runtime.ctx.tx = TXN_OBJ;
			interpreter.runtime.ctx.tx.snd = Buffer.from(decodeAddress(elonAddr).publicKey);
			interpreter.runtime.ctx.tx.apat = [
				Buffer.from(decodeAddress(elonAddr).publicKey),
				Buffer.from(decodeAddress(johnAddr).publicKey),
			];
			interpreter.runtime.ctx.tx.apas = [3, 112];
		});

		it("should push correct account balance", function () {
			const op = new Balance([], 1, interpreter);

			stack.push(0n); // push sender id

			op.execute(stack);
			const top = stack.pop();

			assert.equal(top, 123n);
		});

		it("should throw account doesn't exist error", function () {
			const op = new Balance([], 1, interpreter);
			stack.push(2n);

			expectRuntimeError(
				() => op.execute(stack),
				RUNTIME_ERRORS.GENERAL.ACCOUNT_DOES_NOT_EXIST
			);
		});

		it("should throw index out of bound error", function () {
			const op = new Balance([], 1, interpreter);
			stack.push(8n);

			expectRuntimeError(() => op.execute(stack), RUNTIME_ERRORS.TEAL.INDEX_OUT_OF_BOUND);
		});

		it("should push correct Asset Balance", function () {
			const op = new GetAssetHolding(["AssetBalance"], 1, interpreter);

			stack.push(1n); // account index
			stack.push(3n); // asset id

			op.execute(stack);
			const last = stack.pop();
			const prev = stack.pop();

			assert.deepEqual(last.toString(), "1");
			assert.deepEqual(prev.toString(), "2");
		});

		it("should push correct Asset Freeze status", function () {
			const op = new GetAssetHolding(["AssetFrozen"], 1, interpreter);

			stack.push(1n); // account index
			stack.push(3n); // asset id

			op.execute(stack);
			const last = stack.pop();
			const prev = stack.pop();

			assert.deepEqual(last.toString(), "1");
			assert.deepEqual(prev, 0n);
		});

		it("should push 0 if not defined", function () {
			stack.push(1n); // account index
			stack.push(4n); // asset id

			const op = new GetAssetHolding(["1"], 1, interpreter);
			op.execute(stack);

			const top = stack.pop();
			const prev = stack.pop();
			assert.equal(top, 0n);
			assert.equal(prev, 0n);
		});

		it("should throw index out of bound error", function () {
			const op = new GetAssetHolding(["1"], 1, interpreter);

			stack.push(10n); // account index
			stack.push(4n); // asset id

			expectRuntimeError(() => op.execute(stack), RUNTIME_ERRORS.TEAL.INDEX_OUT_OF_BOUND);
		});

		it("should push correct Asset Total", function () {
			const op = new GetAssetDef(["AssetTotal"], 1, interpreter);

			stack.push(0n); // asset index

			op.execute(stack);
			const last = stack.pop();
			const prev = stack.pop();

			assert.deepEqual(last.toString(), "1");
			assert.deepEqual(prev.toString(), "10000");
		});

		it("should push correct Asset Decimals", function () {
			const op = new GetAssetDef(["AssetDecimals"], 1, interpreter);

			stack.push(0n); // asset index

			op.execute(stack);
			const last = stack.pop();
			const prev = stack.pop();

			assert.deepEqual(last.toString(), "1");
			assert.deepEqual(prev.toString(), "10");
		});

		it("should push correct Asset Default Frozen", function () {
			const op = new GetAssetDef(["AssetDefaultFrozen"], 1, interpreter);

			stack.push(0n); // asset index

			op.execute(stack);
			const last = stack.pop();
			const prev = stack.pop();

			assert.deepEqual(last.toString(), "1");
			assert.deepEqual(prev, 0n);
		});

		it("should push correct Asset Unit Name", function () {
			const op = new GetAssetDef(["AssetUnitName"], 1, interpreter);

			stack.push(0n); // asset index

			op.execute(stack);
			const last = stack.pop();
			const prev = stack.pop();

			assert.deepEqual(last.toString(), "1");
			assert.deepEqual(prev, convertToBuffer("AD"));
		});

		it("should push correct Asset Name", function () {
			const op = new GetAssetDef(["AssetName"], 1, interpreter);

			stack.push(0n); // asset index

			op.execute(stack);
			const last = stack.pop();
			const prev = stack.pop();

			assert.deepEqual(last.toString(), "1");
			assert.deepEqual(prev, convertToBuffer("ASSETAD"));
		});

		it("should push correct Asset URL", function () {
			const op = new GetAssetDef(["AssetURL"], 1, interpreter);

			stack.push(0n); // asset index

			op.execute(stack);
			const last = stack.pop();
			const prev = stack.pop();

			assert.deepEqual(last.toString(), "1");
			assert.deepEqual(prev, convertToBuffer("assetUrl"));
		});

		it("should push correct Asset MetaData Hash", function () {
			const op = new GetAssetDef(["AssetMetadataHash"], 1, interpreter);

			stack.push(0n); // asset index

			op.execute(stack);
			const last = stack.pop();
			const prev = stack.pop();

			assert.deepEqual(last.toString(), "1");
			assert.deepEqual(prev, convertToBuffer("hash", EncodingType.BASE64));
		});

		it("should push correct Asset Manager", function () {
			const op = new GetAssetDef(["AssetManager"], 1, interpreter);

			stack.push(0n); // asset index

			op.execute(stack);
			const last = stack.pop();
			const prev = stack.pop();

			assert.deepEqual(last.toString(), "1");
			assert.deepEqual(prev, convertToBuffer("addr-1"));
		});

		it("should push correct Asset Reserve", function () {
			const op = new GetAssetDef(["AssetReserve"], 1, interpreter);

			stack.push(0n); // asset index

			op.execute(stack);
			const last = stack.pop();
			const prev = stack.pop();

			assert.deepEqual(last.toString(), "1");
			assert.deepEqual(prev, convertToBuffer("addr-2"));
		});

		it("should push correct Asset Freeze", function () {
			const op = new GetAssetDef(["AssetFreeze"], 1, interpreter);

			stack.push(0n); // asset index

			op.execute(stack);
			const last = stack.pop();
			const prev = stack.pop();

			assert.deepEqual(last.toString(), "1");
			assert.deepEqual(prev, convertToBuffer("addr-3"));
		});

		it("should push correct Asset Clawback", function () {
			const op = new GetAssetDef(["AssetClawback"], 1, interpreter);

			stack.push(0n); // asset index

			op.execute(stack);
			const last = stack.pop();
			const prev = stack.pop();

			assert.deepEqual(last.toString(), "1");
			assert.deepEqual(prev, convertToBuffer("addr-4"));
		});

		it("TEALv5: should push correct Asset Creator", function () {
			interpreter.tealVersion = 5;
			const op = new GetAssetDef(["AssetCreator"], 1, interpreter);

			stack.push(0n); // asset index

			op.execute(stack);
			const isFound = stack.pop();
			const creator = stack.pop();

			assert.deepEqual(isFound.toString(), "1");
			assert.deepEqual(creator, convertToBuffer("addr-1"));
		});

		it("should push 0 if Asset not defined", function () {
			const op = new GetAssetDef(["AssetFreeze"], 1, interpreter);

			stack.push(1n); // account index

			op.execute(stack);

			const top = stack.pop();
			const prev = stack.pop();
			assert.equal(top, 0n);
			assert.equal(prev, 0n);
		});

		it("should throw index out of bound error for Asset Param", function () {
			interpreter.tealVersion = 1;
			const op = new GetAssetDef(["AssetFreeze"], 1, interpreter);

			stack.push(4n); // asset index

			expectRuntimeError(
				() => op.execute(stack),
				RUNTIME_ERRORS.TEAL.INDEX_OUT_OF_BOUND // for higher versions, reference not found error is thrown
			);
		});

		it("tealv4: should push correct value accepting offset to foreignAssets", function () {
			interpreter.tealVersion = 4;
			// interpreter.runtime.ctx.tx.apas = [1234, 3];
			const op = new GetAssetHolding(["AssetBalance"], 1, interpreter);

			stack.push(1n); // account index
			stack.push(0n); // this will push 1st value from Txn.ForeignAssets
			op.execute(stack);
			assert.deepEqual(stack.pop().toString(), "1");
			assert.deepEqual(stack.pop().toString(), "2");

			stack.push(1n); // account index
			stack.push(3n); // assetId can also be passed directly
			op.execute(stack);
			assert.deepEqual(stack.pop().toString(), "1");
			assert.deepEqual(stack.pop().toString(), "2");
		});

		it("tealv4: should return value as treating ref as offset, if it represents an index", function () {
			interpreter.tealVersion = 4;
			interpreter.runtime.ctx.tx.apas = [1234, 3, 34, 45, 67];
			const op = new GetAssetHolding(["AssetBalance"], 1, interpreter);

			/*
			 * We wanted to pass assetId directly (3n) here, but since length of
			 * foreignAssets array is 5 (line 3363), "3n" will be treated as an offset, and
			 * the value to pushed to stack is Txn.ForeignApps[3] (i.e 45 in this case).
			 * Since asset 45 does not exist, [did_exist flag, value] will be [0, 0]
			 */
			stack.push(1n); // account index
			stack.push(3n); // assetArr.len >= 3, so this is treated as an offset
			op.execute(stack);
			assert.deepEqual(stack.pop().toString(), "0");
			assert.deepEqual(stack.pop().toString(), "0");
		});
	});

	describe("PushInt", function () {
		let stack: Stack<StackElem>;
		this.beforeEach(function () {
			stack = new Stack<StackElem>();
		});

		it("should push uint64 to stack", function () {
			const op = new PushInt([MAX_UINT64.toString()], 0);
			op.execute(stack);

			assert.equal(1, stack.length());
			assert.equal(MAX_UINT64, stack.pop());
		});
	});

	describe("PushBytes", function () {
		let stack: Stack<StackElem>;
		this.beforeEach(function () {
			stack = new Stack<StackElem>();
		});

		it("should push bytes to stack", function () {
			const str = '"Algorand"';
			const expectedBytes = new Uint8Array(Buffer.from("Algorand"));

			const op = new PushBytes([str], 1);
			op.execute(stack);

			assert.equal(1, stack.length());
			assert.deepEqual(expectedBytes, stack.pop());
		});
	});

	describe("Assert", function () {
		let stack: Stack<StackElem>;
		this.beforeEach(function () {
			stack = new Stack<StackElem>();
		});

		it("should not panic if top of stack is non zero uint64", function () {
			const op = new Assert([], 0);
			stack.push(55n);
			assert.doesNotThrow(function () {
				op.execute(stack);
			});
		});

		it("should panic if top of stack is zero or bytes", function () {
			const op = new Assert([], 0);
			stack.push(0n);

			expectRuntimeError(() => op.execute(stack), RUNTIME_ERRORS.TEAL.TEAL_ENCOUNTERED_ERR);

			stack.push(parsing.stringToBytes("HelloWorld"));
			expectRuntimeError(() => op.execute(stack), RUNTIME_ERRORS.TEAL.INVALID_TYPE);
		});

		it("should throw error if stack is empty", function () {
			const op = new Assert([], 0);

			expectRuntimeError(() => op.execute(stack), RUNTIME_ERRORS.TEAL.ASSERT_STACK_LENGTH);
		});
	});

	describe("Swap", function () {
		let stack: Stack<StackElem>;
		this.beforeEach(function () {
			stack = new Stack<StackElem>();
		});

		it("should not panic if top of stack is non zero uint64", function () {
			let op = new Swap([], 0);
			stack.push(5n);
			stack.push(10n);

			op.execute(stack);
			assert.equal(stack.length(), 2);
			assert.equal(stack.pop(), 5n);
			assert.equal(stack.pop(), 10n);

			op = new Swap([], 0);
			stack.push(parsing.stringToBytes("hello"));
			stack.push(parsing.stringToBytes("world"));

			op.execute(stack);
			assert.equal(stack.length(), 2);
			assert.deepEqual(stack.pop(), parsing.stringToBytes("hello"));
			assert.deepEqual(stack.pop(), parsing.stringToBytes("world"));

			op = new Swap([], 0);
			stack.push(5n);
			stack.push(parsing.stringToBytes("a"));

			op.execute(stack);
			assert.equal(stack.length(), 2);
			assert.deepEqual(stack.pop(), 5n);
			assert.deepEqual(stack.pop(), parsing.stringToBytes("a"));
		});

		it("should throw error if length of stack < 2", function () {
			const op = new Swap([], 0);
			expectRuntimeError(() => op.execute(stack), RUNTIME_ERRORS.TEAL.ASSERT_STACK_LENGTH);

			stack.push(1n);
			expectRuntimeError(() => op.execute(stack), RUNTIME_ERRORS.TEAL.ASSERT_STACK_LENGTH);
		});
	});

	describe("SetBit", function () {
		let stack: Stack<StackElem>;
		this.beforeEach(function () {
			stack = new Stack<StackElem>();
		});

		it("should set bit for uint64", function () {
			const op = new SetBit([], 0);
			stack.push(0n); // target
			stack.push(4n); // index
			stack.push(1n); // bit

			op.execute(stack);

			assert.equal(stack.length(), 1);
			assert.equal(stack.pop(), 16n);

			stack.push(16n);
			stack.push(0n);
			stack.push(1n);

			op.execute(stack);

			assert.equal(stack.length(), 1);
			assert.equal(stack.pop(), 17n);

			stack.push(15n);
			stack.push(0n);
			stack.push(0n);

			op.execute(stack);

			assert.equal(stack.length(), 1);
			assert.equal(stack.pop(), 14n);

			stack.push(0n);
			stack.push(63n);
			stack.push(1n);

			op.execute(stack);

			assert.equal(stack.length(), 1);
			assert.equal(stack.pop(), 2n ** 63n);

			stack.push(MAX_UINT64);
			stack.push(1n);
			stack.push(0n);

			op.execute(stack);

			assert.equal(stack.length(), 1);
			assert.equal(stack.pop(), MAX_UINT64 - 2n);
		});

		it("should panic if index bit is not uint64", function () {
			const op = new SetBit([], 0);
			stack.push(0n); // target
			stack.push(new Uint8Array([1, 2])); // index
			stack.push(1n); // bit

			expectRuntimeError(() => op.execute(stack), RUNTIME_ERRORS.TEAL.INVALID_TYPE);
		});

		it("should panic if set bit is not uint64", function () {
			const op = new SetBit([], 0);
			stack.push(0n); // target
			stack.push(4n); // index
			stack.push(new Uint8Array([1, 2])); // bit

			expectRuntimeError(() => op.execute(stack), RUNTIME_ERRORS.TEAL.INVALID_TYPE);
		});

		it("should panic if stack length is less than 3", function () {
			const op = new SetBit([], 0);
			stack.push(0n);
			stack.push(4n);

			expectRuntimeError(() => op.execute(stack), RUNTIME_ERRORS.TEAL.ASSERT_STACK_LENGTH);
		});

		it("should panic if set bit is greater than 1", function () {
			const op = new SetBit([], 0);
			stack.push(0n);
			stack.push(4n);
			stack.push(20n);

			expectRuntimeError(() => op.execute(stack), RUNTIME_ERRORS.TEAL.SET_BIT_VALUE_ERROR);
		});

		it("should panic if set bit index is greater than 63 and target is uint64", function () {
			const op = new SetBit([], 0);
			stack.push(0n);
			stack.push(400n);
			stack.push(1n);

			expectRuntimeError(() => op.execute(stack), RUNTIME_ERRORS.TEAL.SET_BIT_INDEX_ERROR);
		});

		it("should set bit in bytes array", function () {
			const op = new SetBit([], 0);
			stack.push(new Uint8Array([0, 0, 0])); // target
			stack.push(8n); // index
			stack.push(1n); // bit

			// set 8 th bit of bytes to 1 i.e 8th bit will be highest order bit of second byte
			// so second byte will become 2 ** 7 = 128
			op.execute(stack);

			assert.equal(stack.length(), 1);
			assert.deepEqual(stack.pop(), new Uint8Array([0, 2 ** 7, 0]));

			// set bit again to 0
			stack.push(new Uint8Array([0, 2 ** 7, 0])); // target
			stack.push(8n); // index
			stack.push(0n); // bit

			op.execute(stack);

			assert.equal(stack.length(), 1);
			assert.deepEqual(stack.pop(), new Uint8Array([0, 0, 0]));

			stack.push(new Uint8Array([0, 2 ** 7, 0])); // target
			stack.push(0n); // index
			stack.push(1n); // bit

			op.execute(stack);

			assert.equal(stack.length(), 1);
			assert.deepEqual(stack.pop(), new Uint8Array([2 ** 7, 2 ** 7, 0]));

			stack.push(new Uint8Array([0, 2 ** 7, 0])); // target
			stack.push(7n); // index
			stack.push(1n); // bit

			op.execute(stack);

			assert.equal(stack.length(), 1);
			assert.deepEqual(stack.pop(), new Uint8Array([1, 2 ** 7, 0]));
		});

		it("should panic if index bit in out of bytes array", function () {
			const op = new SetBit([], 0);
			stack.push(new Uint8Array([0, 0, 0])); // target
			stack.push(80n); // index
			stack.push(1n); // bit

			expectRuntimeError(
				() => op.execute(stack),
				RUNTIME_ERRORS.TEAL.SET_BIT_INDEX_BYTES_ERROR
			);

			stack.push(new Uint8Array(8).fill(0)); // target
			stack.push(64n * 8n + 1n); // index
			stack.push(1n); // bit

			expectRuntimeError(
				() => op.execute(stack),
				RUNTIME_ERRORS.TEAL.SET_BIT_INDEX_BYTES_ERROR
			);
		});
	});

	describe("GetBit", function () {
		let stack: Stack<StackElem>;
		this.beforeEach(function () {
			stack = new Stack<StackElem>();
		});

		it("should push correct bit to stack(uint64)", function () {
			const op = new GetBit([], 0);
			stack.push(8n); // target
			stack.push(3n); // index

			op.execute(stack);
			assert.equal(stack.pop(), 1n);

			stack.push(8n); // target
			stack.push(0n); // index

			op.execute(stack);
			assert.equal(stack.pop(), 0n);
		});

		it("should push correct bit to stack(bytes array)", function () {
			const op = new GetBit([], 0);
			stack.push(new Uint8Array([0, 128, 1])); // target
			stack.push(8n); // index
			op.execute(stack);
			assert.equal(stack.pop(), 1n);

			stack.push(new Uint8Array([1, 4, 1])); // target
			stack.push(23n); // index
			op.execute(stack);
			assert.equal(stack.pop(), 1n);

			stack.push(new Uint8Array([4, 0, 1])); // target
			stack.push(6n); // index
			op.execute(stack);
			assert.equal(stack.pop(), 0n);
		});

		it("should panic if stack length is less than 2", function () {
			const op = new GetBit([], 0);
			stack.push(0n);

			expectRuntimeError(() => op.execute(stack), RUNTIME_ERRORS.TEAL.ASSERT_STACK_LENGTH);
		});

		it("should panic if index bit is not uint64", function () {
			const op = new GetBit([], 0);
			stack.push(8n); // target
			stack.push(new Uint8Array(0)); // index

			expectRuntimeError(() => op.execute(stack), RUNTIME_ERRORS.TEAL.INVALID_TYPE);
		});

		it("should panic if index bit in out of uint64 bits", function () {
			const op = new GetBit([], 0);
			stack.push(8n); // target
			stack.push(500n); // index

			expectRuntimeError(() => op.execute(stack), RUNTIME_ERRORS.TEAL.SET_BIT_INDEX_ERROR);
		});

		it("should panic if index bit in out of bytes array", function () {
			const op = new GetBit([], 0);
			stack.push(new Uint8Array(0)); // target
			stack.push(500n); // index

			expectRuntimeError(
				() => op.execute(stack),
				RUNTIME_ERRORS.TEAL.SET_BIT_INDEX_BYTES_ERROR
			);
		});
	});

	describe("GetByte", function () {
		let stack: Stack<StackElem>;
		this.beforeEach(function () {
			stack = new Stack<StackElem>();
		});

		it("should get correct bytes from stack", function () {
			const op = new GetByte([], 0);
			stack.push(new Uint8Array([8, 2, 1, 9])); // target
			stack.push(0n); // index

			op.execute(stack);
			assert.equal(stack.pop(), 8n);

			stack.push(new Uint8Array([8, 2, 1, 9])); // target
			stack.push(3n); // index

			op.execute(stack);
			assert.equal(stack.pop(), 9n);

			stack.push(new Uint8Array([1, 2, 3, 4, 5])); // target
			stack.push(2n); // index

			op.execute(stack);
			assert.equal(stack.pop(), 3n);
		});

		it("should panic if target is not bytes", function () {
			const op = new GetByte([], 0);
			stack.push(10n); // target
			stack.push(0n); // index

			expectRuntimeError(() => op.execute(stack), RUNTIME_ERRORS.TEAL.INVALID_TYPE);
		});

		it("should panic if index is not uint", function () {
			const op = new GetByte([], 0);
			stack.push(new Uint8Array(0)); // target
			stack.push(new Uint8Array(0)); // index

			expectRuntimeError(() => op.execute(stack), RUNTIME_ERRORS.TEAL.INVALID_TYPE);
		});

		it("should panic if index bit is out of bytes array", function () {
			const op = new GetByte([], 0);
			stack.push(new Uint8Array(0)); // target
			stack.push(500n); // index

			expectRuntimeError(
				() => op.execute(stack),
				RUNTIME_ERRORS.TEAL.SET_BIT_INDEX_BYTES_ERROR
			);

			stack.push(new Uint8Array(5).fill(0)); // target
			stack.push(64n * 5n + 1n); // index

			expectRuntimeError(
				() => op.execute(stack),
				RUNTIME_ERRORS.TEAL.SET_BIT_INDEX_BYTES_ERROR
			);
		});
	});

	describe("SetByte", function () {
		let stack: Stack<StackElem>;
		this.beforeEach(function () {
			stack = new Stack<StackElem>();
		});

		it("should set correct bytes and push to stack", function () {
			const op = new SetByte([], 0);
			stack.push(new Uint8Array([8, 2, 1, 9])); // target
			stack.push(0n); // index
			stack.push(5n); // small integer

			op.execute(stack);
			assert.deepEqual(stack.pop(), new Uint8Array([5, 2, 1, 9]));

			stack.push(new Uint8Array([8, 2, 1, 9])); // target
			stack.push(3n); // index
			stack.push(0n); // small integer

			op.execute(stack);
			assert.deepEqual(stack.pop(), new Uint8Array([8, 2, 1, 0]));
		});

		it("should panic if target is not bytes(Uint8Array)", function () {
			const op = new SetByte([], 0);
			stack.push(1n); // target
			stack.push(0n); // index
			stack.push(12n);

			expectRuntimeError(() => op.execute(stack), RUNTIME_ERRORS.TEAL.INVALID_TYPE);
		});

		it("should panic if index of small integer is not uint", function () {
			const op = new SetByte([], 0);
			stack.push(new Uint8Array(0)); // target
			stack.push(new Uint8Array(0)); // index
			stack.push(12n);

			expectRuntimeError(() => op.execute(stack), RUNTIME_ERRORS.TEAL.INVALID_TYPE);

			stack.push(new Uint8Array(0)); // target
			stack.push(1n); // index
			stack.push(new Uint8Array(0));

			expectRuntimeError(() => op.execute(stack), RUNTIME_ERRORS.TEAL.INVALID_TYPE);
		});

		it("should panic if index bit is out of bytes array", function () {
			const op = new SetByte([], 0);
			stack.push(new Uint8Array(0)); // target
			stack.push(500n); // index
			stack.push(12n);

			expectRuntimeError(
				() => op.execute(stack),
				RUNTIME_ERRORS.TEAL.SET_BIT_INDEX_BYTES_ERROR
			);

			stack.push(new Uint8Array(5).fill(0)); // target
			stack.push(64n * 5n + 1n); // index
			stack.push(1n);

			expectRuntimeError(
				() => op.execute(stack),
				RUNTIME_ERRORS.TEAL.SET_BIT_INDEX_BYTES_ERROR
			);
		});
	});

	describe("Dig", function () {
		let stack: Stack<StackElem>;
		this.beforeEach(function () {
			stack = new Stack<StackElem>();
		});

		it("should duplicate nth slot from top of stack (with uint64 and bytes)", function () {
			let op = new Dig(["1"], 0);
			stack.push(5n);
			stack.push(10n);

			op.execute(stack);
			assert.equal(stack.length(), 3);
			assert.equal(stack.pop(), 5n);
			assert.equal(stack.pop(), 10n);
			assert.equal(stack.pop(), 5n);

			op = new Dig(["1"], 0);
			stack.push(parsing.stringToBytes("hello"));
			stack.push(parsing.stringToBytes("world"));

			op.execute(stack);
			assert.equal(stack.length(), 3);
			assert.deepEqual(stack.pop(), parsing.stringToBytes("hello"));
		});

		it("should duplicate nth slot from top of stack (mixed cases)", function () {
			stack.push(5n);
			stack.push(10n);
			stack.push(parsing.stringToBytes("hello"));
			stack.push(parsing.stringToBytes("world"));
			stack.push(0n);
			stack.push(parsing.stringToBytes("Algorand"));
			stack.push(0n);

			// stack looks like: [...stack, 5n, 10n, "hello", "world", 0n, "Algorand", 0n]
			const len = stack.length();
			let op = new Dig(["4"], 0);
			op.execute(stack);
			assert.equal(stack.length(), len + 1);
			assert.deepEqual(stack.pop(), parsing.stringToBytes("hello"));

			op = new Dig(["6"], 0);
			op.execute(stack);
			assert.equal(stack.length(), len + 1);
			assert.deepEqual(stack.pop(), 5n);

			op = new Dig(["3"], 0);
			op.execute(stack);
			assert.equal(stack.length(), len + 1);
			assert.deepEqual(stack.pop(), parsing.stringToBytes("world"));

			op = new Dig(["1"], 0);
			op.execute(stack);
			assert.equal(stack.length(), len + 1);
			assert.deepEqual(stack.pop(), parsing.stringToBytes("Algorand"));
		});

		it("should panic if depth of stack is insufficient", function () {
			const op = new Dig(["4"], 0);
			stack.push(5n);
			stack.push(10n);

			expectRuntimeError(() => op.execute(stack), RUNTIME_ERRORS.TEAL.ASSERT_STACK_LENGTH);
		});
	});

	describe("Select", function () {
		let stack: Stack<StackElem>;
		this.beforeEach(function () {
			stack = new Stack<StackElem>();
		});

		it("should push '2nd element from top of stack' to stack if top is not zero", function () {
			let op = new Select([], 0);
			stack.push(parsing.stringToBytes("lionel"));
			stack.push(parsing.stringToBytes("messi"));
			stack.push(7n); // top is non-zero element

			op.execute(stack);
			assert.equal(stack.length(), 1);
			assert.deepEqual(stack.pop(), parsing.stringToBytes("messi"));

			op = new Select([], 0);
			stack.push(parsing.stringToBytes("lionel"));
			stack.push(100n);
			stack.push(7n);

			op.execute(stack);
			assert.equal(stack.length(), 1);
			assert.equal(stack.pop(), 100n);
		});

		it("should push '3rd element from top of stack' to stack if top is zero", function () {
			let op = new Select([], 0);
			stack.push(parsing.stringToBytes("lionel"));
			stack.push(parsing.stringToBytes("messi"));
			stack.push(0n); // top is zero

			op.execute(stack);
			assert.equal(stack.length(), 1);
			assert.deepEqual(stack.pop(), parsing.stringToBytes("lionel"));

			op = new Select([], 0);
			stack.push(100n);
			stack.push(parsing.stringToBytes("messi"));
			stack.push(0n);

			op.execute(stack);
			assert.equal(stack.length(), 1);
			assert.equal(stack.pop(), 100n);
		});

		it("should panic if length of stack is < 3", function () {
			const op = new Select([], 0);
			stack.push(parsing.stringToBytes("lionel"));
			stack.push(0n);

			expectRuntimeError(() => op.execute(stack), RUNTIME_ERRORS.TEAL.ASSERT_STACK_LENGTH);
		});

		it("should panic if top of stack is not uint64", function () {
			const op = new Select([], 0);
			stack.push(parsing.stringToBytes("lionel"));
			stack.push(parsing.stringToBytes("andres"));
			stack.push(parsing.stringToBytes("messi"));

			expectRuntimeError(() => op.execute(stack), RUNTIME_ERRORS.TEAL.INVALID_TYPE);
		});
	});

	describe("Gtxns and Gtxnsa", function () {
		let stack: Stack<StackElem>;
		let interpreter: Interpreter;
		let tx0: EncodedTx, tx1: EncodedTx;

		this.beforeAll(function () {
			interpreter = new Interpreter();
			interpreter.runtime = new Runtime([]);
			interpreter.tealVersion = MaxTEALVersion;
			tx0 = TXN_OBJ;
			tx1 = { ...tx0, fee: 1011, amt: 2300, apaa: ["argA", "argB", "argC"].map(Buffer.from) };
			interpreter.runtime.ctx.gtxs = [tx0, tx1];
		});

		this.beforeEach(function () {
			stack = new Stack<StackElem>();
		});

		it("Gtxns: should push value of txfield from tx in group", function () {
			stack.push(0n); // tx to fetch "fee" of (set as first)
			let op = new Gtxns(["Fee"], 1, interpreter);
			op.execute(stack);
			assert.equal(1, stack.length());
			assert.equal(BigInt(tx0.fee as number), stack.pop());

			stack.push(0n);
			op = new Gtxns(["Amount"], 1, interpreter);
			op.execute(stack);
			assert.equal(1, stack.length());
			assert.equal(BigInt(tx0.amt as bigint), stack.pop());

			stack.push(1n); // should fetch data from 2nd tx in group
			op = new Gtxns(["Fee"], 1, interpreter);
			op.execute(stack);
			assert.equal(1, stack.length());
			assert.equal(BigInt(tx1.fee as number), stack.pop());

			stack.push(1n);
			op = new Gtxns(["Amount"], 1, interpreter);
			op.execute(stack);
			assert.equal(1, stack.length());
			assert.equal(BigInt(tx1.amt as bigint), stack.pop());

			// gtxn, gtxns also accepts array fields
			stack.push(1n);
			op = new Gtxns(["ApplicationArgs", "2"], 1, interpreter);
			op.execute(stack);
			assert.equal(1, stack.length());
			assert.deepEqual(parsing.stringToBytes("argC"), stack.pop());
		});

		it("Gtxns: should panic if length of stack is < 1", function () {
			const op = new Gtxns(["Fee"], 1, interpreter);
			expectRuntimeError(() => op.execute(stack), RUNTIME_ERRORS.TEAL.ASSERT_STACK_LENGTH);
		});

		it("Gtxns: should panic if transaction index is out of bounds", function () {
			stack.push(5n); // we only have 2 transactions in group
			const op = new Gtxns(["Fee"], 1, interpreter);
			expectRuntimeError(() => op.execute(stack), RUNTIME_ERRORS.TEAL.INDEX_OUT_OF_BOUND);
		});

		it("Gtxnsa: should push value of txfieldArr[index] from tx in group", function () {
			TXN_OBJ.apaa = [Buffer.from("arg1"), Buffer.from("arg2")];
			stack.push(0n);
			let op = new Gtxnsa(["ApplicationArgs", "1"], 1, interpreter);
			op.execute(stack);
			assert.equal(1, stack.length());
			assert.deepEqual(parsing.stringToBytes("arg2"), stack.pop()); // args from tx0

			stack.push(1n);
			op = new Gtxnsa(["ApplicationArgs", "0"], 1, interpreter);
			op.execute(stack);
			assert.equal(1, stack.length());
			assert.deepEqual(parsing.stringToBytes("argA"), stack.pop()); // args from tx1
		});

		it("Gtxnsa: should panic if index is out of bounds for txFieldArr", function () {
			// should throw error as appArgs[10] is undefined
			stack.push(0n);
			let op = new Gtxnsa(["ApplicationArgs", "10"], 1, interpreter);
			expectRuntimeError(() => op.execute(stack), RUNTIME_ERRORS.TEAL.INDEX_OUT_OF_BOUND);

			stack.push(1n);
			op = new Gtxnsa(["ApplicationArgs", "10"], 1, interpreter);
			expectRuntimeError(() => op.execute(stack), RUNTIME_ERRORS.TEAL.INDEX_OUT_OF_BOUND);
		});

		it("Gtxns: should panic if transaction index is out of bounds", function () {
			stack.push(5n); // we only have 2 transactions in group
			const op = new Gtxnsa(["ApplicationArgs", "1"], 1, interpreter);
			expectRuntimeError(() => op.execute(stack), RUNTIME_ERRORS.TEAL.INDEX_OUT_OF_BOUND);
		});
	});

	describe("min_balance", function () {
		useFixture("asa-check");
		const stack = new Stack<StackElem>();

		// setup 1st account
		let elon: AccountStoreI = new AccountStore(5e6, { addr: elonAddr, sk: new Uint8Array(0) });
		setDummyAccInfo(elon);

		// setup 2nd account (to be used as Txn.Accounts[A])
		const john = new AccountStore(5e6, { addr: johnAddr, sk: new Uint8Array(0) });
		setDummyAccInfo(john);

		let interpreter: Interpreter;
		before(function () {
			interpreter = new Interpreter();
			interpreter.runtime = new Runtime([elon, john]);
			interpreter.runtime.ctx.tx.snd = Buffer.from(decodeAddress(elonAddr).publicKey);

			// 'apat': app accounts array
			interpreter.runtime.ctx.tx.apat = [
				decodeAddress(johnAddr).publicKey,
				decodeAddress(generateAccount().addr).publicKey, // random account
			].map(Buffer.from);
		});

		it("should push correct account minimum balance", function () {
			let op = new MinBalance([], 1, interpreter);
			stack.push(0n); // push sender id

			op.execute(stack);
			let top = stack.pop();
			assert.equal(top, BigInt(ALGORAND_ACCOUNT_MIN_BALANCE));

			op = new MinBalance([], 1, interpreter);
			stack.push(1n); // push sender id

			op.execute(stack);
			top = stack.pop();
			assert.equal(top, BigInt(ALGORAND_ACCOUNT_MIN_BALANCE));
		});

		it("should push raised min_balance to stack after creating asset", function () {
			interpreter.runtime.deployASA("gold", { creator: { ...elon.account, name: "elon" } }); // create asset
			elon = interpreter.runtime.getAccount(elon.address); // sync

			const op = new MinBalance([], 1, interpreter);
			stack.push(0n); // push sender index

			op.execute(stack);
			const top = stack.pop();
			assert.equal(top, BigInt(ALGORAND_ACCOUNT_MIN_BALANCE + ASSET_CREATION_FEE));
		});

		it("should panic if account does not exist", function () {
			interpreter.runtime.ctx.tx.apat = [
				decodeAddress(johnAddr).publicKey,
				decodeAddress(generateAccount().addr).publicKey, // random account
			].map(Buffer.from);

			const op = new MinBalance([], 1, interpreter);
			stack.push(2n);

			expectRuntimeError(
				() => op.execute(stack),
				RUNTIME_ERRORS.GENERAL.ACCOUNT_DOES_NOT_EXIST
			);
		});

		it("should throw index out of bound error", function () {
			const op = new Balance([], 1, interpreter);
			stack.push(8n);

			expectRuntimeError(() => op.execute(stack), RUNTIME_ERRORS.TEAL.INDEX_OUT_OF_BOUND);
		});
	});

	describe("Shared data between contracts opcode(gload, gloads, gloadss)", function () {
		let stack: Stack<StackElem>;
		let interpreter: Interpreter;

		this.beforeAll(function () {
			interpreter = new Interpreter();
			interpreter.runtime = new Runtime([]);
			interpreter.tealVersion = MaxTEALVersion;
			interpreter.runtime.ctx.tx = TXN_OBJ;
			interpreter.runtime.ctx.sharedScratchSpace = new Map<number, StackElem[]>();
			interpreter.runtime.ctx.sharedScratchSpace.set(0, [12n, 2n, 0n]);
			interpreter.runtime.ctx.sharedScratchSpace.set(2, [12n, 2n, 0n, 1n]);
		});

		this.beforeEach(function () {
			stack = new Stack<StackElem>();
		});

		describe("gload opcode", function () {
			it("should push value from ith tx in shared scratch space(gload)", function () {
				const op = new Gload(["0", "1"], 1, interpreter);

				op.execute(stack);
				const top = stack.pop();

				assert.equal(top, 2n);
			});

			it("should throw error if tx doesn't exist(gload)", function () {
				let op = new Gload(["1", "1"], 1, interpreter);

				expectRuntimeError(() => op.execute(stack), RUNTIME_ERRORS.TEAL.SCRATCH_EXIST_ERROR);

				op = new Gload(["1", "3"], 1, interpreter);

				expectRuntimeError(() => op.execute(stack), RUNTIME_ERRORS.TEAL.SCRATCH_EXIST_ERROR);
			});

			it("should throw error if value doesn't exist in stack elem array(gload)", function () {
				const op = new Gload(["2", "5"], 1, interpreter);

				expectRuntimeError(() => op.execute(stack), RUNTIME_ERRORS.TEAL.INDEX_OUT_OF_BOUND);
			});
		});

		describe("gloads opcode", function () {
			it("should push value from ith tx in shared scratch space(gloads)", function () {
				const op = new Gloads(["1"], 1, interpreter);
				stack.push(0n);

				op.execute(stack);
				const top = stack.pop();

				assert.equal(top, 2n);
			});

			it("should throw error if tx doesn't exist(gloads)", function () {
				let op = new Gloads(["1"], 1, interpreter);
				stack.push(1n);

				expectRuntimeError(() => op.execute(stack), RUNTIME_ERRORS.TEAL.SCRATCH_EXIST_ERROR);

				op = new Gloads(["3"], 1, interpreter);
				stack.push(1n);

				expectRuntimeError(() => op.execute(stack), RUNTIME_ERRORS.TEAL.SCRATCH_EXIST_ERROR);
			});

			it("should throw error if value doesn't exist in stack elem array(gloads)", function () {
				const op = new Gloads(["5"], 1, interpreter);
				stack.push(2n);

				expectRuntimeError(() => op.execute(stack), RUNTIME_ERRORS.TEAL.INDEX_OUT_OF_BOUND);
			});
		});

		describe("gloadss opcode(TEAL v6)", function () {
			it("should push value from ith tx in shared scratch space(gloadss)", function () {
				const op = new Gloadss([], 1, interpreter);
				stack.push(0n); // transaction 0th
				stack.push(1n); // scratch space 1st

				op.execute(stack);
				const top = stack.pop();

				assert.equal(top, 2n);
			});

			it("should throw error if tx doesn't exist(gloadss)", function () {
				let op = new Gloadss([], 1, interpreter);
				stack.push(1n);
				stack.push(1n);

				expectRuntimeError(() => op.execute(stack), RUNTIME_ERRORS.TEAL.SCRATCH_EXIST_ERROR);

				op = new Gloadss([], 1, interpreter);
				stack.push(3n);
				stack.push(1n);

				expectRuntimeError(() => op.execute(stack), RUNTIME_ERRORS.TEAL.SCRATCH_EXIST_ERROR);
			});

			it("should throw error if value doesn't exist in stack elem array(gloadss)", function () {
				const op = new Gloadss([], 1, interpreter);
				stack.push(2n); // transaction id
				stack.push(5n); // scratch id

				expectRuntimeError(() => op.execute(stack), RUNTIME_ERRORS.TEAL.INDEX_OUT_OF_BOUND);
			});
		});
	});

	describe("TEALv4: Byteslice Arithmetic Ops", function () {
		const hexToByte = (hex: string): Uint8Array => {
			const [string, encoding] = getEncoding([hex], 0);
			return Uint8Array.from(convertToBuffer(string, encoding));
		};

		describe("ByteAdd", function () {
			const stack = new Stack<StackElem>();

			// hex values are taken from go-algorand tests
			// https://github.com/algorand/go-algorand/blob/master/data/transactions/logic/eval_test.go
			it("should return correct addition of two unit64", function () {
				stack.push(hexToByte("0x01"));
				stack.push(hexToByte("0x01"));
				let op = new ByteAdd([], 0);
				op.execute(stack);
				assert.deepEqual(stack.pop(), hexToByte("0x02"));

				stack.push(hexToByte("0x01FF"));
				stack.push(hexToByte("0x01"));
				op = new ByteAdd([], 0);
				op.execute(stack);
				assert.deepEqual(stack.pop(), hexToByte("0x0200"));

				stack.push(hexToByte("0x01234576"));
				stack.push(hexToByte("0x01ffffffffffffff"));
				op = new ByteAdd([], 0);
				op.execute(stack);
				assert.deepEqual(stack.pop(), new Uint8Array([2, 0, 0, 0, 1, 35, 69, 117]));

				// u256 + u256
				stack.push(
					hexToByte("0x0123457601234576012345760123457601234576012345760123457601234576")
				);
				stack.push(
					hexToByte("0x01ffffffffffffff01ffffffffffffff01234576012345760123457601234576")
				);
				op = new ByteAdd([], 0);
				op.execute(stack);
				assert.deepEqual(
					stack.pop(),
					new Uint8Array([
						3, 35, 69, 118, 1, 35, 69, 117, 3, 35, 69, 118, 1, 35, 69, 117, 2, 70, 138, 236, 2,
						70, 138, 236, 2, 70, 138, 236, 2, 70, 138, 236,
					])
				);

				// "A" + "" == "A"
				stack.push(parsing.stringToBytes("A"));
				stack.push(parsing.stringToBytes(""));
				op = new ByteAdd([], 0);
				op.execute(stack);
				assert.deepEqual(stack.pop(), parsing.stringToBytes("A"));
			});

			it("should accept output of > 64 bytes", function () {
				let str = "";
				for (let i = 0; i < 64; i++) {
					str += "ff";
				} // ff repeated 64 times

				stack.push(hexToByte("0x" + str));
				stack.push(hexToByte("0x10"));
				const op = new ByteAdd([], 0);
				assert.doesNotThrow(() => op.execute(stack));
				const top = stack.pop() as Uint8Array;
				assert.isAbove(top.length, 64); // output array is of 65 bytes (because o/p length is limited to 128 bytes)
			});

			it("should throw error with ByteAdd if input > 64 bytes", function () {
				let str = "";
				for (let i = 0; i < 65; i++) {
					str += "ff";
				} // ff repeated "65" times

				stack.push(hexToByte("0x" + str));
				stack.push(hexToByte("0x10"));
				const op = new ByteAdd([], 0);
				expectRuntimeError(() => op.execute(stack), RUNTIME_ERRORS.TEAL.BYTES_LEN_EXCEEDED);
			});

			it(
				"should throw error with ByteAdd if stack is below min length",
				execExpectError(
					stack,
					[hexToByte("0x10")],
					new ByteAdd([], 0),
					RUNTIME_ERRORS.TEAL.ASSERT_STACK_LENGTH
				)
			);

			it(
				"should throw error if ByteAdd is used with int",
				execExpectError(stack, [1n, 2n], new ByteAdd([], 0), RUNTIME_ERRORS.TEAL.INVALID_TYPE)
			);

			it("Should calculate correct cost", function () {
				stack.push(hexToByte("0x01"));
				stack.push(hexToByte("0x01"));
				const op = new ByteAdd([], 0);
				assert.equal(10, op.execute(stack));
			});
		});

		describe("ByteSub", function () {
			const stack = new Stack<StackElem>();

			it("should return correct subtraction of two byte arrays", function () {
				stack.push(hexToByte("0x01"));
				stack.push(hexToByte("0x01"));
				let op = new ByteSub([], 0);
				op.execute(stack);
				assert.deepEqual(stack.pop(), parsing.stringToBytes("")); // Byte ""

				stack.push(hexToByte("0x0200"));
				stack.push(hexToByte("0x01"));
				op = new ByteSub([], 0);
				op.execute(stack);
				assert.deepEqual(stack.pop(), hexToByte("0x01FF"));

				// returns are smallest possible
				stack.push(hexToByte("0x0100"));
				stack.push(hexToByte("0x01"));
				op = new ByteSub([], 0);
				op.execute(stack);
				assert.deepEqual(stack.pop(), hexToByte("0xFF"));

				stack.push(hexToByte("0x0ffff1234576"));
				stack.push(hexToByte("0x1202"));
				op = new ByteSub([], 0);
				op.execute(stack);
				assert.deepEqual(stack.pop(), new Uint8Array([15, 255, 241, 35, 51, 116]));

				// big num
				stack.push(
					hexToByte("0x0123457601234576012345760123457601234576012345760123457601234576")
				);
				stack.push(hexToByte("0xffffff01ffffffffffffff01234576012345760123457601234576"));
				op = new ByteSub([], 0);
				op.execute(stack);
				assert.deepEqual(
					stack.pop(),
					new Uint8Array([
						1, 35, 69, 118, 0, 35, 69, 118, 255, 35, 69, 118, 1, 35, 69, 119, 0, 0, 0, 0, 0, 0,
						0, 0, 0, 0, 0, 0, 0, 0, 0, 0,
					])
				);
			});

			it("should panic on underflow", function () {
				stack.push(hexToByte("0x01"));
				stack.push(hexToByte("0x02"));
				const op = new ByteSub([], 0);
				expectRuntimeError(() => op.execute(stack), RUNTIME_ERRORS.TEAL.UINT64_UNDERFLOW);
			});

			it(
				"should throw error with ByteSub if stack is below min length",
				execExpectError(
					stack,
					[hexToByte("0x10")],
					new ByteAdd([], 0),
					RUNTIME_ERRORS.TEAL.ASSERT_STACK_LENGTH
				)
			);

			it(
				"should throw error if ByteSub is used with int",
				execExpectError(stack, [1n, 2n], new ByteSub([], 0), RUNTIME_ERRORS.TEAL.INVALID_TYPE)
			);

			it("Should calculate correct cost", function () {
				stack.push(hexToByte("0x01"));
				stack.push(hexToByte("0x01"));
				const op = new ByteSub([], 0);
				assert.equal(10, op.execute(stack));
			});
		});

		describe("ByteMul", function () {
			const stack = new Stack<StackElem>();

			it("should return correct multiplication of two byte arrays", function () {
				stack.push(hexToByte("0x10"));
				stack.push(hexToByte("0x10"));
				let op = new ByteMul([], 0);
				op.execute(stack);
				assert.deepEqual(stack.pop(), hexToByte("0x0100"));

				stack.push(hexToByte("0x100000000000"));
				stack.push(hexToByte("0x00"));
				op = new ByteMul([], 0);
				op.execute(stack);
				assert.deepEqual(stack.pop(), parsing.stringToBytes(""));

				// "A" * "" === ""
				stack.push(parsing.stringToBytes("A"));
				stack.push(parsing.stringToBytes(""));
				op = new ByteMul([], 0);
				op.execute(stack);
				assert.deepEqual(stack.pop(), parsing.stringToBytes(""));

				// u256*u256
				stack.push(
					hexToByte("0xa123457601234576012345760123457601234576012345760123457601234576")
				);
				stack.push(
					hexToByte("0xf123457601234576012345760123457601234576012345760123457601234576")
				);
				op = new ByteMul([], 0);
				op.execute(stack);
				assert.deepEqual(
					stack.pop(),
					new Uint8Array([
						151, 200, 103, 239, 94, 230, 133, 186, 92, 4, 163, 133, 89, 34, 193, 80, 86, 64,
						223, 27, 83, 94, 252, 230, 80, 125, 26, 177, 77, 155, 56, 124, 72, 239, 162, 240,
						235, 209, 133, 37, 238, 179, 103, 90, 241, 149, 73, 143, 244, 119, 43, 196, 247, 89,
						13, 249, 250, 58, 240, 46, 253, 28, 210, 100,
					])
				);
			});

			it("Should calculate correct cost", function () {
				stack.push(hexToByte("0x01"));
				stack.push(hexToByte("0x01"));
				const op = new ByteMul([], 0);
				assert.equal(20, op.execute(stack));
			});

			// rest of tests for all opcodes are common, which should be covered by b+, b-
		});

		describe("ByteDiv", function () {
			const stack = new Stack<StackElem>();

			it("should return correct division of two byte arrays", function () {
				stack.push(hexToByte("0x01"));
				stack.push(hexToByte("0x01"));
				let op = new ByteDiv([], 0);
				op.execute(stack);
				assert.deepEqual(stack.pop(), hexToByte("0x01"));

				// "A" / "A" === "1"
				stack.push(parsing.stringToBytes("A"));
				stack.push(parsing.stringToBytes("A"));
				op = new ByteDiv([], 0);
				op.execute(stack);
				assert.deepEqual(stack.pop(), hexToByte("0x01"));

				// u256 / u128
				stack.push(
					hexToByte("0xa123457601234576012345760123457601234576012345760123457601234576")
				);
				stack.push(hexToByte("0x34576012345760123457601234576312"));
				op = new ByteDiv([], 0);
				op.execute(stack);
				assert.deepEqual(
					stack.pop(),
					new Uint8Array([
						3, 20, 30, 232, 85, 184, 244, 125, 170, 92, 127, 59, 140, 137, 168, 211, 37,
					])
				);
			});

			it("should panic if B == 0", function () {
				stack.push(hexToByte("0x01"));
				stack.push(hexToByte("0x00"));
				const op = new ByteDiv([], 0);
				expectRuntimeError(() => op.execute(stack), RUNTIME_ERRORS.TEAL.ZERO_DIV);
			});

			it("Should calculate correct cost", function () {
				stack.push(hexToByte("0x01"));
				stack.push(hexToByte("0x01"));
				const op = new ByteDiv([], 0);
				assert.equal(20, op.execute(stack));
			});
		});

		describe("ByteMod", function () {
			const stack = new Stack<StackElem>();

			it("should return correct modulo of two byte arrays", function () {
				stack.push(hexToByte("0x10"));
				stack.push(hexToByte("0x07"));
				let op = new ByteMod([], 0);
				op.execute(stack);
				assert.deepEqual(stack.pop(), hexToByte("0x02"));

				// "A" % "A" === ""
				stack.push(parsing.stringToBytes("A"));
				stack.push(parsing.stringToBytes("A"));
				op = new ByteMod([], 0);
				op.execute(stack);
				assert.deepEqual(stack.pop(), parsing.stringToBytes(""));

				// u256 % u128
				stack.push(
					hexToByte("0xa123457601234576012345760123457601234576012345760123457601234576")
				);
				stack.push(hexToByte("0x34576012345760123457601234576312"));
				op = new ByteMod([], 0);
				op.execute(stack);
				assert.deepEqual(
					stack.pop(),
					new Uint8Array([
						1, 202, 148, 236, 225, 10, 151, 2, 64, 208, 240, 122, 196, 10, 29, 220,
					])
				);
			});

			it("should panic if B == 0", function () {
				stack.push(hexToByte("0x01"));
				stack.push(hexToByte("0x00"));
				const op = new ByteMod([], 0);
				expectRuntimeError(() => op.execute(stack), RUNTIME_ERRORS.TEAL.ZERO_DIV);
			});

			it("Should calculate correct cost", function () {
				stack.push(hexToByte("0x01"));
				stack.push(hexToByte("0x01"));
				const op = new ByteMod([], 0);
				assert.equal(20, op.execute(stack));
			});
		});

		describe("ByteLessThan", function () {
			const stack = new Stack<StackElem>();

			it("should push 0/1 depending on value of two byte arrays for bytelessthan", function () {
				// A < B
				stack.push(parsing.stringToBytes("A"));
				stack.push(parsing.stringToBytes("B"));
				let op = new ByteLessThan([], 0);
				op.execute(stack);
				assert.deepEqual(stack.pop(), 1n);

				// B is not less than A
				stack.push(parsing.stringToBytes("B"));
				stack.push(parsing.stringToBytes("A"));
				op = new ByteLessThan([], 0);
				op.execute(stack);
				assert.deepEqual(stack.pop(), 0n);

				// A is not less than A
				stack.push(parsing.stringToBytes("A"));
				stack.push(parsing.stringToBytes("A"));
				op = new ByteLessThan([], 0);
				op.execute(stack);
				assert.deepEqual(stack.pop(), 0n);
			});
		});

		describe("ByteGreaterThan", function () {
			const stack = new Stack<StackElem>();

			it("should push 0/1 depending on value of two byte arrays for ByteGreaterThan", function () {
				// A is not greator B
				stack.push(parsing.stringToBytes("A"));
				stack.push(parsing.stringToBytes("B"));
				let op = new ByteGreaterThan([], 0);
				op.execute(stack);
				assert.deepEqual(stack.pop(), 0n);

				// B > A
				stack.push(parsing.stringToBytes("B"));
				stack.push(parsing.stringToBytes("A"));
				op = new ByteGreaterThan([], 0);
				op.execute(stack);
				assert.deepEqual(stack.pop(), 1n);

				// A is not greator than A
				stack.push(parsing.stringToBytes("A"));
				stack.push(parsing.stringToBytes("A"));
				op = new ByteGreaterThan([], 0);
				op.execute(stack);
				assert.deepEqual(stack.pop(), 0n);
			});
		});

		describe("ByteLessThanEqualTo", function () {
			const stack = new Stack<StackElem>();

			it("should push 0/1 depending on value of two byte arrays for ByteLessThanEqualTo", function () {
				// A is <= B
				stack.push(parsing.stringToBytes("A"));
				stack.push(parsing.stringToBytes("B"));
				let op = new ByteLessThanEqualTo([], 0);
				op.execute(stack);
				assert.deepEqual(stack.pop(), 1n);

				// B is not lessthan or equal to A
				stack.push(parsing.stringToBytes("B"));
				stack.push(parsing.stringToBytes("A"));
				op = new ByteLessThanEqualTo([], 0);
				op.execute(stack);
				assert.deepEqual(stack.pop(), 0n);

				// A is <= A
				stack.push(parsing.stringToBytes("A"));
				stack.push(parsing.stringToBytes("A"));
				op = new ByteLessThanEqualTo([], 0);
				op.execute(stack);
				assert.deepEqual(stack.pop(), 1n);
			});
		});

		describe("ByteGreaterThanEqualTo", function () {
			const stack = new Stack<StackElem>();

			it("should push 0/1 depending on value of two byte arrays for ByteGreaterThanEqualTo", function () {
				// A is not >= B
				stack.push(parsing.stringToBytes("A"));
				stack.push(parsing.stringToBytes("B"));
				let op = new ByteGreaterThanEqualTo([], 0);
				op.execute(stack);
				assert.deepEqual(stack.pop(), 0n);

				// B is >= A
				stack.push(parsing.stringToBytes("B"));
				stack.push(parsing.stringToBytes("A"));
				op = new ByteGreaterThanEqualTo([], 0);
				op.execute(stack);
				assert.deepEqual(stack.pop(), 1n);

				// A is >= A
				stack.push(parsing.stringToBytes("A"));
				stack.push(parsing.stringToBytes("A"));
				op = new ByteGreaterThanEqualTo([], 0);
				op.execute(stack);
				assert.deepEqual(stack.pop(), 1n);
			});
		});

		describe("ByteEqualTo", function () {
			const stack = new Stack<StackElem>();

			it("should push 0/1 depending on value of two byte arrays for ByteEqualTo", function () {
				// A is not == B
				stack.push(parsing.stringToBytes("A"));
				stack.push(parsing.stringToBytes("B"));
				let op = new ByteEqualTo([], 0);
				op.execute(stack);
				assert.deepEqual(stack.pop(), 0n);

				// A == A
				stack.push(parsing.stringToBytes("A"));
				stack.push(parsing.stringToBytes("A"));
				op = new ByteEqualTo([], 0);
				op.execute(stack);
				assert.deepEqual(stack.pop(), 1n);

				// "" == ""
				stack.push(parsing.stringToBytes(""));
				stack.push(parsing.stringToBytes(""));
				op = new ByteEqualTo([], 0);
				op.execute(stack);
				assert.deepEqual(stack.pop(), 1n);
			});
		});

		describe("ByteNotEqualTo", function () {
			const stack = new Stack<StackElem>();

			it("should push 0/1 depending on value of two byte arrays for ByteNotEqualTo", function () {
				// A is not == B
				stack.push(parsing.stringToBytes("A"));
				stack.push(parsing.stringToBytes("B"));
				let op = new ByteNotEqualTo([], 0);
				op.execute(stack);
				assert.deepEqual(stack.pop(), 1n);

				// A == A
				stack.push(parsing.stringToBytes("A"));
				stack.push(parsing.stringToBytes("A"));
				op = new ByteNotEqualTo([], 0);
				op.execute(stack);
				assert.deepEqual(stack.pop(), 0n);

				// "" !== ""
				stack.push(parsing.stringToBytes(""));
				stack.push(parsing.stringToBytes(""));
				op = new ByteNotEqualTo([], 0);
				op.execute(stack);
				assert.deepEqual(stack.pop(), 0n);
			});
		});

		describe("ByteBitwiseOr", function () {
			const stack = new Stack<StackElem>();

			it("should push OR of two byte arrays for ByteBitwiseOr", function () {
				stack.push(hexToByte("0x11"));
				stack.push(hexToByte("0x10"));
				let op = new ByteBitwiseOr([], 0);
				op.execute(stack);
				assert.deepEqual(stack.pop(), hexToByte("0x11"));

				stack.push(hexToByte("0x01"));
				stack.push(hexToByte("0x10"));
				op = new ByteBitwiseOr([], 0);
				op.execute(stack);
				assert.deepEqual(stack.pop(), hexToByte("0x11"));

				stack.push(hexToByte("0x0201"));
				stack.push(hexToByte("0x10f1"));
				op = new ByteBitwiseOr([], 0);
				op.execute(stack);
				assert.deepEqual(stack.pop(), hexToByte("0x12f1"));

				stack.push(hexToByte("0x0001"));
				stack.push(hexToByte("0x00f1"));
				op = new ByteBitwiseOr([], 0);
				op.execute(stack);
				assert.deepEqual(stack.pop(), hexToByte("0x00f1"));
			});

			it("Should calculate correct cost", function () {
				stack.push(hexToByte("0x01"));
				stack.push(hexToByte("0x01"));
				const op = new ByteBitwiseOr([], 0);
				assert.equal(6, op.execute(stack));
			});
		});

		describe("ByteBitwiseAnd", function () {
			const stack = new Stack<StackElem>();

			it("should push AND of two byte arrays for ByteBitwiseAnd", function () {
				stack.push(hexToByte("0x11"));
				stack.push(hexToByte("0x10"));
				let op = new ByteBitwiseAnd([], 0);
				op.execute(stack);
				assert.deepEqual(stack.pop(), hexToByte("0x10"));

				stack.push(hexToByte("0x01"));
				stack.push(hexToByte("0x10"));
				op = new ByteBitwiseAnd([], 0);
				op.execute(stack);
				assert.deepEqual(stack.pop(), hexToByte("0x00"));

				stack.push(hexToByte("0x0201"));
				stack.push(hexToByte("0x10f1"));
				op = new ByteBitwiseAnd([], 0);
				op.execute(stack);
				assert.deepEqual(stack.pop(), hexToByte("0x0001"));

				stack.push(hexToByte("0x01"));
				stack.push(hexToByte("0x00f1"));
				op = new ByteBitwiseAnd([], 0);
				op.execute(stack);
				assert.deepEqual(stack.pop(), hexToByte("0x0001"));

				stack.push(
					hexToByte("0x0123457601234576012345760123457601234576012345760123457601234576")
				);
				stack.push(
					hexToByte("0x01ffffffffffffff01ffffffffffffff01234576012345760123457601234576")
				);
				op = new ByteBitwiseAnd([], 0);
				op.execute(stack);
				assert.deepEqual(
					stack.pop(),
					new Uint8Array([
						1, 35, 69, 118, 1, 35, 69, 118, 1, 35, 69, 118, 1, 35, 69, 118, 1, 35, 69, 118, 1,
						35, 69, 118, 1, 35, 69, 118, 1, 35, 69, 118,
					])
				);
			});

			it("Should calculate correct cost", function () {
				stack.push(hexToByte("0x01"));
				stack.push(hexToByte("0x01"));
				const op = new ByteBitwiseAnd([], 0);
				assert.equal(6, op.execute(stack));
			});
		});

		describe("ByteBitwiseXOR", function () {
			const stack = new Stack<StackElem>();

			it("should push XOR of two byte arrays for ByteBitwiseXOR", function () {
				stack.push(hexToByte("0x11"));
				stack.push(hexToByte("0x10"));
				let op = new ByteBitwiseXor([], 0);
				op.execute(stack);
				assert.deepEqual(stack.pop(), hexToByte("0x01"));

				stack.push(hexToByte("0x01"));
				stack.push(hexToByte("0x10"));
				op = new ByteBitwiseXor([], 0);
				op.execute(stack);
				assert.deepEqual(stack.pop(), hexToByte("0x11"));

				stack.push(hexToByte("0x0201"));
				stack.push(hexToByte("0x10f1"));
				op = new ByteBitwiseXor([], 0);
				op.execute(stack);
				assert.deepEqual(stack.pop(), hexToByte("0x12f0"));

				stack.push(hexToByte("0x0001"));
				stack.push(hexToByte("0xf1"));
				op = new ByteBitwiseXor([], 0);
				op.execute(stack);
				assert.deepEqual(stack.pop(), hexToByte("0x00f0"));

				stack.push(
					hexToByte("0x123457601234576012345760123457601234576012345760123457601234576a")
				);
				stack.push(
					hexToByte("0xf123457601234576012345760123457601234576012345760123457601234576")
				);
				op = new ByteBitwiseXor([], 0);
				op.execute(stack);
				assert.deepEqual(
					stack.pop(),
					new Uint8Array([
						227, 23, 18, 22, 19, 23, 18, 22, 19, 23, 18, 22, 19, 23, 18, 22, 19, 23, 18, 22, 19,
						23, 18, 22, 19, 23, 18, 22, 19, 23, 18, 28,
					])
				);
			});

			it("Should calculate correct cost", function () {
				stack.push(hexToByte("0x01"));
				stack.push(hexToByte("0x01"));
				const op = new ByteBitwiseXor([], 0);
				assert.equal(6, op.execute(stack));
			});
		});

		describe("ByteBitwiseInvert", function () {
			const stack = new Stack<StackElem>();

			it("should push bitwise invert of byte array", function () {
				stack.push(hexToByte("0x0001"));
				let op = new ByteBitwiseInvert([], 0);
				op.execute(stack);
				assert.deepEqual(stack.pop(), hexToByte("0xfffe"));

				stack.push(hexToByte("0x"));
				op = new ByteBitwiseInvert([], 0);
				op.execute(stack);
				assert.deepEqual(stack.pop(), hexToByte("0x"));

				stack.push(hexToByte("0xf001"));
				op = new ByteBitwiseInvert([], 0);
				op.execute(stack);
				assert.deepEqual(stack.pop(), hexToByte("0x0ffe"));

				stack.push(
					hexToByte("0xa123457601234576012345760123457601234576012345760123457601234576")
				);
				op = new ByteBitwiseInvert([], 0);
				op.execute(stack);
				assert.deepEqual(
					stack.pop(),
					new Uint8Array([
						94, 220, 186, 137, 254, 220, 186, 137, 254, 220, 186, 137, 254, 220, 186, 137, 254,
						220, 186, 137, 254, 220, 186, 137, 254, 220, 186, 137, 254, 220, 186, 137,
					])
				);
			});

			it("Should calculate correct cost", function () {
				stack.push(hexToByte("0x01"));
				stack.push(hexToByte("0x01"));
				const op = new ByteBitwiseInvert([], 0);
				assert.equal(4, op.execute(stack));
			});
		});

		describe("ByteZero", function () {
			const stack = new Stack<StackElem>();

			it("should push zero byte array to stack", function () {
				stack.push(3n);
				let op = new ByteZero([], 0);
				op.execute(stack);
				assert.deepEqual(stack.pop(), hexToByte("0x000000"));

				stack.push(33n);
				op = new ByteZero([], 0);
				op.execute(stack);
				assert.deepEqual(
					stack.pop(),
					hexToByte("0x000000000000000000000000000000000000000000000000000000000000000000")
				);
			});

			it("should fail if len > 4096", function () {
				stack.push(4097n);
				let op = new ByteZero([], 0);
				expectRuntimeError(() => op.execute(stack), RUNTIME_ERRORS.TEAL.BYTES_LEN_EXCEEDED);

				stack.push(4096n);
				op = new ByteZero([], 0);
				assert.doesNotThrow(() => op.execute(stack));
			});
		});
	});

	describe("Tealv4: Additional mathematical opcodes", function () {
		const stack = new Stack<StackElem>();

		it("divmodw", function () {
			stack.push(0n);
			stack.push(500n);
			stack.push(0n);
			stack.push(10n);

			const op = new DivModw([], 1);
			op.execute(stack);

			assert.equal(stack.pop(), 0n);
			assert.equal(stack.pop(), 0n);
			assert.equal(stack.pop(), 50n);
			assert.equal(stack.pop(), 0n);

			stack.push(MAX_UINT64);
			stack.push(MAX_UINT64);
			stack.push(0n);
			stack.push(1n);

			op.execute(stack);

			assert.equal(stack.pop(), 0n);
			assert.equal(stack.pop(), 0n);
			assert.equal(stack.pop(), MAX_UINT64);
			assert.equal(stack.pop(), MAX_UINT64);

			stack.push(MAX_UINT64);
			stack.push(5n);
			stack.push(MAX_UINT64);
			stack.push(0n);

			op.execute(stack);

			assert.equal(stack.pop(), 5n);
			assert.equal(stack.pop(), 0n);
			assert.equal(stack.pop(), 1n);
			assert.equal(stack.pop(), 0n);
		});

		it("exp", function () {
			stack.push(2n);
			stack.push(5n);
			const op = new Exp([], 1);

			op.execute(stack);
			assert.equal(stack.pop(), 32n);

			stack.push(5n);
			stack.push(0n);

			op.execute(stack);
			assert.equal(stack.pop(), 1n);

			stack.push(0n);
			stack.push(1n);

			op.execute(stack);
			assert.equal(stack.pop(), 0n);

			stack.push(2n);
			stack.push(63n);

			op.execute(stack);
			assert.equal(stack.pop(), 2n ** 63n);

			stack.push(2n);
			stack.push(64n);

			expectRuntimeError(() => op.execute(stack), RUNTIME_ERRORS.TEAL.UINT64_OVERFLOW);

			stack.push(0n);
			stack.push(0n);

			expectRuntimeError(() => op.execute(stack), RUNTIME_ERRORS.TEAL.EXP_ERROR);

			stack.push(2n);
			stack.push(66n);

			expectRuntimeError(() => op.execute(stack), RUNTIME_ERRORS.TEAL.UINT64_OVERFLOW);
		});

		it("expw", function () {
			stack.push(2n);
			stack.push(66n);
			const op = new Expw([], 1);

			op.execute(stack);
			const res = 2n ** 66n;
			const low = res & MAX_UINT64;
			const high = res >> BigInt("64");

			assert.equal(stack.pop(), low);
			assert.equal(stack.pop(), high);

			stack.push(5n);
			stack.push(0n);

			op.execute(stack);
			assert.equal(stack.pop(), 1n);

			stack.push(0n);
			stack.push(0n);

			expectRuntimeError(() => op.execute(stack), RUNTIME_ERRORS.TEAL.EXP_ERROR);

			stack.push(2n);
			stack.push(128n);

			expectRuntimeError(() => op.execute(stack), RUNTIME_ERRORS.TEAL.UINT128_OVERFLOW);
		});

		it("shl", function () {
			stack.push(0n);
			stack.push(20n);

			let exp = 0n << 20n;
			const op = new Shl([], 1);
			op.execute(stack);

			assert.equal(stack.pop(), exp);

			stack.push(5n);
			stack.push(21n);

			exp = 5n << 21n;
			op.execute(stack);

			assert.equal(stack.pop(), exp);
		});

		it("shr", function () {
			stack.push(0n);
			stack.push(20n);

			let exp = 0n >> 20n;
			const op = new Shr([], 1);
			op.execute(stack);
			assert.equal(stack.pop(), exp);

			stack.push(5n);
			stack.push(21n);
			exp = 5n >> 21n;
			op.execute(stack);
			assert.equal(stack.pop(), exp);
		});

		it("sqrt", function () {
			stack.push(5n);
			const op = new Sqrt([], 1);
			op.execute(stack);

			assert.equal(stack.pop(), 2n);

			stack.push(1024n);
			op.execute(stack);

			assert.equal(stack.pop(), 32n);

			stack.push(1023n);
			op.execute(stack);

			assert.equal(stack.pop(), 31n);
		});
	});

	describe("Tealv5: Extract opcodes", function () {
		const stack = new Stack<StackElem>();
		const longByte = parsing.stringToBytes("a".repeat(400));

		it("extract", function () {
			stack.push(new Uint8Array([12, 23, 3, 2, 23, 43, 43, 12]));
			let op = new Extract(["1", "3"], 1);
			op.execute(stack);

			assert.deepEqual(stack.pop(), new Uint8Array([23, 3, 2]));

			// If L is 0, then extract to the end of the string.
			stack.push(new Uint8Array([12, 23, 2, 4]));
			op = new Extract(["1", "0"], 1);
			op.execute(stack);

			assert.deepEqual(stack.pop(), new Uint8Array([23, 2, 4]));

			// big bytes(length = 400)
			stack.push(longByte);
			op = new Extract(["300", "10"], 1);
			op.execute(stack);

			assert.deepEqual(stack.pop(), parsing.stringToBytes("a".repeat(10)));

			stack.push(new Uint8Array([12, 23]));
			op = new Extract(["1", "10"], 1);

			// If S or S+L is larger than the array length, the program fails
			expectRuntimeError(() => op.execute(stack), RUNTIME_ERRORS.TEAL.EXTRACT_RANGE_ERROR);

			stack.push(new Uint8Array([12, 23]));
			op = new Extract(["111", "1"], 1);
			expectRuntimeError(() => op.execute(stack), RUNTIME_ERRORS.TEAL.EXTRACT_RANGE_ERROR);
		});

		it("extract3", function () {
			const op = new Extract3([], 1);

			stack.push(new Uint8Array([12, 23, 3, 2, 23, 43, 43, 12]));
			stack.push(1n);
			stack.push(3n);
			op.execute(stack);
			assert.deepEqual(stack.pop(), new Uint8Array([23, 3, 2]));

			stack.push(longByte);
			stack.push(300n);
			stack.push(10n);
			op.execute(stack);
			assert.deepEqual(stack.pop(), parsing.stringToBytes("a".repeat(10)));

			stack.push(new Uint8Array([12, 23]));
			stack.push(1n);
			stack.push(10n);
			expectRuntimeError(() => op.execute(stack), RUNTIME_ERRORS.TEAL.EXTRACT_RANGE_ERROR);
		});

		it("extract_uint16", function () {
			const op = new ExtractUint16([], 1);
			let expected: bigint;

			stack.push(new Uint8Array([1, 2, 3, 4, 5]));
			stack.push(2n);
			op.execute(stack);
			expected = bigEndianBytesToBigInt(new Uint8Array([3, 4]));
			assert.equal(stack.pop(), expected);

			// long byte
			stack.push(longByte);
			stack.push(300n);
			op.execute(stack);
			expected = bigEndianBytesToBigInt(new Uint8Array([97, 97]));
			assert.equal(stack.pop(), expected);

			// throw error
			stack.push(new Uint8Array([1, 2, 3, 4, 5]));
			stack.push(4n);
			expectRuntimeError(() => op.execute(stack), RUNTIME_ERRORS.TEAL.EXTRACT_RANGE_ERROR);
		});

		it("extract_uint32", function () {
			const op = new ExtractUint32([], 1);
			let expected: bigint;

			stack.push(new Uint8Array([1, 2, 3, 4, 5]));
			stack.push(1n);
			op.execute(stack);
			expected = bigEndianBytesToBigInt(new Uint8Array([2, 3, 4, 5]));
			assert.equal(stack.pop(), expected);

			// long bytes
			stack.push(longByte);
			stack.push(300n);
			op.execute(stack);
			expected = bigEndianBytesToBigInt(new Uint8Array([97, 97, 97, 97]));
			assert.equal(stack.pop(), expected);

			// throw error
			stack.push(new Uint8Array([1, 2, 3, 4, 5]));
			stack.push(4n);
			expectRuntimeError(() => op.execute(stack), RUNTIME_ERRORS.TEAL.EXTRACT_RANGE_ERROR);
		});

		it("extract_uint64", function () {
			const op = new ExtractUint64([], 1);
			let expected: bigint;

			stack.push(new Uint8Array([1, 2, 3, 4, 5, 6, 7, 8, 9, 10]));
			stack.push(2n);
			op.execute(stack);
			expected = bigEndianBytesToBigInt(new Uint8Array([3, 4, 5, 6, 7, 8, 9, 10]));
			assert.equal(stack.pop(), expected);

			stack.push(longByte);
			stack.push(300n);
			op.execute(stack);
			expected = bigEndianBytesToBigInt(new Uint8Array([97, 97, 97, 97, 97, 97, 97, 97]));
			assert.equal(stack.pop(), expected);

			stack.push(new Uint8Array([1, 2, 3, 4, 5]));
			stack.push(8n);
			expectRuntimeError(() => op.execute(stack), RUNTIME_ERRORS.TEAL.EXTRACT_RANGE_ERROR);
		});
	});

	describe("Tealv5: ECDSA", function () {
		const stack = new Stack<StackElem>();
		const ec = new EC("secp256k1");
		const key = ec.genKeyPair();
		const pkX = key.getPublic().getX().toBuffer();
		const pkY = key.getPublic().getY().toBuffer();
		const msgHash = new Uint8Array([0, 1, 2, 3, 4, 5]);
		const signature = key.sign(msgHash);

		it("ecdsa_verify, should verify correct signature", function () {
			// push message
			stack.push(msgHash);
			// push signature
			stack.push(signature.r.toBuffer());
			stack.push(signature.s.toBuffer());
			// push public key
			stack.push(pkX);
			stack.push(pkY);

			const op = new EcdsaVerify(["0"], 1);
			op.execute(stack);

			assert.equal(stack.pop(), 1n);

			const r = signature.r.toBuffer();
			r[0] = ~r[0];
			stack.push(msgHash);
			stack.push(r);
			stack.push(signature.s.toBuffer());
			stack.push(pkX);
			stack.push(pkY);
			op.execute(stack);

			assert.equal(stack.pop(), 0n);

			const s = signature.r.toBuffer();
			s[0] = ~s[0];
			stack.push(msgHash);
			stack.push(signature.r.toBuffer());
			stack.push(s);
			stack.push(pkX);
			stack.push(pkY);
			op.execute(stack);

			assert.equal(stack.pop(), 0n);
		});

		it("ecdsa_verify, should not verify wrong signature", function () {
			// push message
			stack.push(msgHash);
			// push signature (signed by key)
			stack.push(signature.r.toBuffer());
			stack.push(signature.s.toBuffer());
			const wrongKey = ec.genKeyPair();
			// push public key(public key is wrong)
			stack.push(wrongKey.getPublic().getX().toBuffer());
			stack.push(wrongKey.getPublic().getY().toBuffer());

			const op = new EcdsaVerify(["0"], 1);
			op.execute(stack);

			assert.equal(stack.pop(), 0n);
		});

		it("ecdsa_verify, should throw error if curve is not supported", function () {
			stack.push(msgHash);
			stack.push(signature.r.toBuffer());
			stack.push(signature.s.toBuffer());
			stack.push(pkX);
			stack.push(pkY);

			const op = new EcdsaVerify(["2"], 1);
			expectRuntimeError(() => op.execute(stack), RUNTIME_ERRORS.TEAL.CURVE_NOT_SUPPORTED);
		});

		it("ecdsa_pk_decompress", function () {
			// https://bitcoin.stackexchange.com/questions/69315/how-are-compressed-pubkeys-generated
			// example taken from above link
			const compressed = "0250863AD64A87AE8A2FE83C1AF1A8403CB53F53E486D8511DAD8A04887E5B2352";
			stack.push(Buffer.from(compressed, "hex"));

			let op = new EcdsaPkDecompress(["0"], 1);
			op.execute(stack);

			assert.deepEqual(
				stack.pop(),
				Buffer.from("2CD470243453A299FA9E77237716103ABC11A1DF38855ED6F2EE187E9C582BA6", "hex")
			);
			assert.deepEqual(
				stack.pop(),
				Buffer.from("50863AD64A87AE8A2FE83C1AF1A8403CB53F53E486D8511DAD8A04887E5B2352", "hex")
			);

			stack.push(Buffer.from(compressed, "hex"));
			op = new EcdsaPkDecompress(["2"], 1);

			expectRuntimeError(() => op.execute(stack), RUNTIME_ERRORS.TEAL.CURVE_NOT_SUPPORTED);
		});

		it("ecdsa_pk_recover", function () {
			// push message
			stack.push(msgHash);
			// push recovery id
			stack.push(BigInt(signature.recoveryParam ?? 0n));
			// push signature
			stack.push(signature.r.toBuffer());
			stack.push(signature.s.toBuffer());

			let op = new EcdsaPkRecover(["0"], 1);
			op.execute(stack);

			assert.deepEqual(stack.pop(), pkY);
			assert.deepEqual(stack.pop(), pkX);

			stack.push(msgHash);
			stack.push(2n);
			stack.push(signature.r.toBuffer());
			stack.push(signature.s.toBuffer());
			op = new EcdsaPkRecover(["2"], 1);

			expectRuntimeError(() => op.execute(stack), RUNTIME_ERRORS.TEAL.CURVE_NOT_SUPPORTED);
		});

		it("Should calculate correct cost", function () {
			//EdcsaVerify
			stack.push(msgHash);
			stack.push(signature.r.toBuffer());
			stack.push(signature.s.toBuffer());
			stack.push(pkX);
			stack.push(pkY);
			let op = new EcdsaVerify(["0"], 1);
			assert.equal(1700, op.execute(stack));
			//EcdsaPkDecompress
			const compressed = "0250863AD64A87AE8A2FE83C1AF1A8403CB53F53E486D8511DAD8A04887E5B2352";
			stack.push(Buffer.from(compressed, "hex"));
			op = new EcdsaPkDecompress(["0"], 1);
			assert.equal(650, op.execute(stack));

			//EcdsaPkRecover
			stack.push(msgHash);
			stack.push(BigInt(signature.recoveryParam ?? 0n));
			stack.push(signature.r.toBuffer());
			stack.push(signature.s.toBuffer());
			op = new EcdsaPkRecover(["0"], 1);
			assert.equal(2000, op.execute(stack));
		});
	});

	describe("Tealv5: cover, uncover", function () {
		let stack: Stack<StackElem>;
		beforeEach(function () {
			stack = new Stack<StackElem>();
		});

		const push = (stack: Stack<StackElem>, n: number): void => {
			for (let i = 1; i <= n; ++i) {
				stack.push(BigInt(i));
			}
		};

		it("cover: move top to below N elements", function () {
			push(stack, 4);

			const op = new Cover(["2"], 1);
			// move top below 2 elements
			op.execute(stack);

			assert.equal(stack.pop(), 3n);
			assert.equal(stack.pop(), 2n);
			assert.equal(stack.pop(), 4n);
			assert.equal(stack.pop(), 1n);
		});
		it("cover: should throw error is length of stack is not enough", function () {
			push(stack, 4);

			const op = new Cover(["5"], 1);

			expectRuntimeError(() => op.execute(stack), RUNTIME_ERRORS.TEAL.ASSERT_STACK_LENGTH);
		});

		it("cover: n == 0", function () {
			push(stack, 4);

			const op = new Cover(["0"], 1);
			op.execute(stack);

			assert.equal(stack.pop(), 4n);
			assert.equal(stack.pop(), 3n);
			assert.equal(stack.pop(), 2n);
			assert.equal(stack.pop(), 1n);
		});

		it("cover: n == stack.length", function () {
			push(stack, 4);

			const op = new Cover(["4"], 1);

			expectRuntimeError(() => op.execute(stack), RUNTIME_ERRORS.TEAL.ASSERT_STACK_LENGTH);
		});

		it("uncover: n = 1", function () {
			push(stack, 4); // stack state = [1, 2, 3, 4]
			const op = new Uncover(["1"], 1);

			// move top to below 1 element
			op.execute(stack);

			// stack state = [1, 2, 4, 3]
			assert.equal(stack.length(), 4);

			assert.equal(stack.pop(), 3n);
			assert.equal(stack.pop(), 4n);
			assert.equal(stack.pop(), 2n);
			assert.equal(stack.pop(), 1n);
		});

		it("uncover: n = 0 - stack state should not change", function () {
			push(stack, 4); // stack state = [1, 2, 3, 4]

			const op = new Uncover(["0"], 1);
			op.execute(stack);

			// stack state = [1, 2, 3, 4]
			assert.equal(stack.length(), 4);

			assert.equal(stack.pop(), 4n);
			assert.equal(stack.pop(), 3n);
			assert.equal(stack.pop(), 2n);
			assert.equal(stack.pop(), 1n);
		});

		it("uncover: push bytes and apply 'uncover 1'", function () {
			push(stack, 3); // stack state = [1, 2, 3]
			stack.push(parsing.stringToBytes("Hello world")); // stack state = [1, 2, 3, "Hello world"]

			const op = new Uncover(["1"], 1);

			// move top to below 1 element
			op.execute(stack);

			// stack state = [1, 2, "Hello world", 3]
			assert.equal(stack.length(), 4);

			assert.equal(stack.pop(), 3n);
			assert.deepEqual(stack.pop(), parsing.stringToBytes("Hello world"));
			assert.equal(stack.pop(), 2n);
			assert.equal(stack.pop(), 1n);
		});

		it("uncover: move Nth value to top", function () {
			push(stack, 4); // stack state = [1, 2, 3, 4]

			const op = new Uncover(["3"], 1);
			// move top below 2 elements
			op.execute(stack);

			// stack state = [2, 3, 4, 1]
			assert.equal(stack.length(), 4);

			assert.equal(stack.pop(), 1n);
			assert.equal(stack.pop(), 4n);
			assert.equal(stack.pop(), 3n);
			assert.equal(stack.pop(), 2n);
		});

		it("uncover: should throw error is length of stack is not enough", function () {
			push(stack, 4);

			const op = new Uncover(["5"], 1);

			expectRuntimeError(() => op.execute(stack), RUNTIME_ERRORS.TEAL.ASSERT_STACK_LENGTH);
		});
	});

	describe("Tealv5: txnas, Gtxnas, gtxnsas, args, log", function () {
		const stack = new Stack<StackElem>();
		let interpreter: Interpreter;
		before(function () {
			interpreter = new Interpreter();
			interpreter.runtime = new Runtime([]);
			interpreter.runtime.ctx.tx = TXN_OBJ;
			interpreter.tealVersion = MaxTEALVersion; // set tealversion to latest (to support all tx fields)
			// a) 'apas' represents 'foreignAssets', b) 'apfa' represents 'foreignApps' (id's of foreign apps)
			// https://developer.algorand.org/docs/reference/transactions/
			const tx2 = { ...TXN_OBJ, fee: 2222, apas: [3033, 4044], apfa: [5005, 6006, 7077] };
			interpreter.runtime.ctx.gtxs = [TXN_OBJ, tx2];
		});

		describe("Txnas", function () {
			before(function () {
				interpreter.runtime.ctx.tx.type = "pay";
			});

			it("push addr from txn.Accounts to stack according to index", function () {
				// index 0 should push sender's address to stack
				stack.push(0n);
				let op = new Txnas(["Accounts"], 1, interpreter);
				op.execute(stack);

				const senderPk = Uint8Array.from(interpreter.runtime.ctx.tx.snd);
				assert.equal(1, stack.length());
				assert.deepEqual(senderPk, stack.pop());

				// should push Accounts[0] to stack
				stack.push(1n);
				op = new Txnas(["Accounts"], 1, interpreter);
				op.execute(stack);

				assert.equal(1, stack.length());
				assert.deepEqual(TXN_OBJ.apat[0], stack.pop());

				// should push Accounts[1] to stack
				stack.push(2n);
				op = new Txnas(["Accounts"], 1, interpreter);
				op.execute(stack);

				assert.equal(1, stack.length());
				assert.deepEqual(TXN_OBJ.apat[1], stack.pop());
			});

			it("push addr from 1st AppArg to stack", function () {
				stack.push(0n);
				const op = new Txnas(["ApplicationArgs"], 0, interpreter);
				op.execute(stack);

				assert.equal(1, stack.length());
				assert.deepEqual(TXN_OBJ.apaa[0], stack.pop());
			});
		});

		describe("Gtxnas", function () {
			before(function () {
				interpreter.runtime.ctx.tx.type = "pay";
			});

			it("push addr from 1st account of 2nd Txn in txGrp to stack", function () {
				// index 0 should push sender's address to stack from 1st tx
				stack.push(0n);
				let op = new Gtxnas(["0", "Accounts"], 1, interpreter);
				op.execute(stack);

				const senderPk = Uint8Array.from(interpreter.runtime.ctx.gtxs[0].snd);
				assert.equal(1, stack.length());
				assert.deepEqual(senderPk, stack.pop());

				// should push Accounts[0] to stack
				stack.push(1n);
				op = new Gtxnas(["0", "Accounts"], 1, interpreter);
				op.execute(stack);

				assert.equal(1, stack.length());
				assert.deepEqual(TXN_OBJ.apat[0], stack.pop());

				// should push Accounts[1] to stack
				stack.push(2n);
				op = new Gtxnas(["0", "Accounts"], 1, interpreter);
				op.execute(stack);

				assert.equal(1, stack.length());
				assert.deepEqual(TXN_OBJ.apat[1], stack.pop());
			});

			it("should throw error if field is not an array", function () {
				stack.push(0n);
				execExpectError(
					stack,
					[],
					new Gtxnas(["1", "Accounts"], 1, interpreter),
					RUNTIME_ERRORS.TEAL.INVALID_OP_ARG
				);
			});
		});

		describe("Gtxnsas", function () {
			before(function () {
				interpreter.runtime.ctx.tx.type = "pay";
				while (stack.length()) {
					stack.pop();
				} // empty stack firstt
			});

			it("push addr from 1st account of 2nd Txn in txGrp to stack", function () {
				// index 0 should push sender's address to stack from 1st tx
				stack.push(0n);
				stack.push(0n);
				let op = new Gtxnsas(["Accounts"], 1, interpreter);
				op.execute(stack);

				const senderPk = Uint8Array.from(interpreter.runtime.ctx.gtxs[0].snd);
				assert.equal(1, stack.length());
				assert.deepEqual(senderPk, stack.pop());

				// should push Accounts[0] to stack
				stack.push(0n);
				stack.push(1n);
				op = new Gtxnsas(["Accounts"], 1, interpreter);
				op.execute(stack);

				assert.equal(1, stack.length());
				assert.deepEqual(TXN_OBJ.apat[0], stack.pop());

				// should push Accounts[1] to stack
				stack.push(0n);
				stack.push(2n);
				op = new Gtxnsas(["Accounts"], 1, interpreter);
				op.execute(stack);

				assert.equal(1, stack.length());
				assert.deepEqual(TXN_OBJ.apat[1], stack.pop());
			});

			it("should throw error if field is not an array", function () {
				stack.push(1n);
				stack.push(0n);
				execExpectError(
					stack,
					[],
					new Gtxnsas(["Accounts"], 1, interpreter),
					RUNTIME_ERRORS.TEAL.INVALID_OP_ARG
				);
			});
		});

		describe("Args[N]", function () {
			const args = ["Arg0", "Arg1", "Arg2", "Arg3"].map(parsing.stringToBytes);
			this.beforeAll(function () {
				interpreter.runtime.ctx.args = args;
			});

			it("should push arg_0 from argument array to stack", function () {
				stack.push(0n);
				const op = new Args([], 1, interpreter);
				op.execute(stack);

				const top = stack.pop();
				assert.deepEqual(top, args[0]);
			});

			it("should push arg_1 from argument array to stack", function () {
				stack.push(1n);
				const op = new Args([], 1, interpreter);
				op.execute(stack);

				const top = stack.pop();
				assert.deepEqual(top, args[1]);
			});

			it("should push arg_2 from argument array to stack", function () {
				stack.push(2n);
				const op = new Args([], 1, interpreter);
				op.execute(stack);

				const top = stack.pop();
				assert.deepEqual(top, args[2]);
			});

			it("should push arg_3 from argument array to stack", function () {
				stack.push(3n);
				const op = new Args([], 1, interpreter);
				op.execute(stack);

				const top = stack.pop();
				assert.deepEqual(top, args[3]);
			});

			it("should throw error if accessing arg is not defined", function () {
				stack.push(5n);
				const op = new Args([], 1, interpreter);
				expectRuntimeError(() => op.execute(stack), RUNTIME_ERRORS.TEAL.INDEX_OUT_OF_BOUND);
			});
		});

		describe("Log", function () {
			let txID: string;
			this.beforeAll(function () {
				txID = interpreter.runtime.ctx.tx.txID;
				interpreter.runtime.ctx.state.txReceipts.set(txID, {
					txn: interpreter.runtime.ctx.tx,
					txID: txID,
				});
			});

			it("should push arg_0 from argument array to stack", function () {
				let txInfo = interpreter.runtime.ctx.state.txReceipts.get(txID);
				assert.isUndefined(txInfo?.logs);
				const op = new Log([], 1, interpreter);

				stack.push(parsing.stringToBytes("Hello"));
				op.execute(stack);
				stack.push(parsing.stringToBytes("Friend?"));
				op.execute(stack);
				stack.push(parsing.stringToBytes("That's lame"));
				op.execute(stack);

				txInfo = interpreter.runtime.ctx.state.txReceipts.get(txID);
				assert.deepEqual(txInfo?.logs, [
					parsing.stringToBytes("Hello"),
					parsing.stringToBytes("Friend?"),
					parsing.stringToBytes("That's lame"),
				]);
			});

			it("should throw error with uint64", function () {
				stack.push(1n);
				const op = new Log([], 1, interpreter);

				expectRuntimeError(() => op.execute(stack), RUNTIME_ERRORS.TEAL.INVALID_TYPE);
			});
		});
	});

	describe("BitLen opcode", function () {
		let stack: Stack<StackElem>;
		this.beforeEach(function () {
			stack = new Stack();
		});

		it("should work with number", function () {
			const numbers = [0n, 1n, 2n, 4n, 5n, 8n];
			const expecteds = [0n, 1n, 2n, 3n, 3n, 4n];
			numbers.forEach((num, index) => {
				stack.push(num);
				const op = new BitLen([], 1);
				op.execute(stack);
				assert.equal(stack.pop(), expecteds[index]);
			});
		});

		it("shoud work with any short byte array", function () {
			const bytes = "abcd";
			const op = new BitLen([], 1);

			stack.push(parsing.stringToBytes(bytes));
			op.execute(stack);
			assert.equal(stack.pop(), 31n);
		});

		it("shoud work with a long byte array", function () {
			const bytes = "f".repeat(78);
			const op = new BitLen([], 1);

			stack.push(parsing.stringToBytes(bytes));
			op.execute(stack);
			assert.equal(stack.pop(), 623n);
		});
	});

	describe("TEALv5: app_params_get", function () {
		useFixture("stateful");
		let appInfo: SSCAttributesM;
		let appID: number;
		let alan: AccountStoreI;
		let runtime: Runtime;
		let interpreter: Interpreter;
		let stack: Stack<StackElem>;

		this.beforeEach(function () {
			alan = new AccountStore(1e9);
			runtime = new Runtime([alan]);
			appID = runtime.deployApp(
				alan.account,
				{
					appName: "app",
					metaType: types.MetaType.FILE,
					approvalProgramFilename: "counter-approval.teal",
					clearProgramFilename: "clear.teal",
					globalInts: 1,
					globalBytes: 2,
					localInts: 3,
					localBytes: 4,
				},
				{}
			).appID;

			appInfo = runtime.getApp(appID);

			// initial "context" for interpreter
			interpreter = new Interpreter();
			interpreter.tealVersion = 5;
			interpreter.runtime = runtime;

			stack = new Stack();
		});

		it("should return AppApprovalProgram", function () {
			stack.push(BigInt(appID));
			const op = new AppParamsGet(["AppApprovalProgram"], 1, interpreter);
			op.execute(stack);
			assert.equal(stack.pop(), 1n);
			assert.deepEqual(stack.pop(), parsing.stringToBytes(getProgram("counter-approval.teal")));
		});

		it("should return AppClearStateProgram", function () {
			stack.push(BigInt(appID));
			const op = new AppParamsGet(["AppClearStateProgram"], 1, interpreter);
			op.execute(stack);
			assert.equal(stack.pop(), 1n);
			assert.deepEqual(stack.pop(), parsing.stringToBytes(getProgram("clear.teal")));
		});

		it("should return AppGlobalNumUint", function () {
			stack.push(BigInt(appID));
			const op = new AppParamsGet(["AppGlobalNumUint"], 1, interpreter);
			op.execute(stack);
			assert.equal(stack.pop(), 1n);
			assert.equal(stack.pop(), BigInt(appInfo["global-state-schema"].numUint));
		});

		it("should return AppGlobalNumByteSlice", function () {
			stack.push(BigInt(appID));
			const op = new AppParamsGet(["AppGlobalNumByteSlice"], 1, interpreter);
			op.execute(stack);
			assert.equal(stack.pop(), 1n);
			assert.equal(stack.pop(), BigInt(appInfo["global-state-schema"].numByteSlice));
		});

		it("should return AppLocalNumUint", function () {
			stack.push(BigInt(appID));
			const op = new AppParamsGet(["AppLocalNumUint"], 1, interpreter);
			op.execute(stack);
			assert.equal(stack.pop(), 1n);
			assert.equal(stack.pop(), BigInt(appInfo["local-state-schema"].numUint));
		});

		it("should return AppLocalNumByteSlice", function () {
			stack.push(BigInt(appID));
			const op = new AppParamsGet(["AppLocalNumByteSlice"], 1, interpreter);
			op.execute(stack);
			assert.equal(stack.pop(), 1n);
			assert.equal(stack.pop(), BigInt(appInfo["local-state-schema"].numByteSlice));
		});

		it("should return AppExtraProgramPages", function () {
			stack.push(BigInt(appID));
			const op = new AppParamsGet(["AppExtraProgramPages"], 1, interpreter);
			op.execute(stack);
			assert.equal(stack.pop(), 1n);
			assert.equal(stack.pop(), 1n);
		});

		it("should return AppCreator", function () {
			stack.push(BigInt(appID));
			const op = new AppParamsGet(["AppCreator"], 1, interpreter);
			op.execute(stack);
			assert.equal(stack.pop(), 1n);
			assert.equal(encodeAddress(stack.pop() as Uint8Array), alan.address);
		});

		it("should return AppAddress", function () {
			const op = new AppParamsGet(["AppAddress"], 1, interpreter);
			stack.push(BigInt(appID));
			op.execute(stack);
			assert.equal(stack.pop(), 1n);
			assert.equal(encodeAddress(stack.pop() as Uint8Array), getApplicationAddress(appID));
		});

		it("return '0,0' when app is undefined", function () {
			stack.push(10n);
			const op = new AppParamsGet(["AppCreator"], 1, interpreter);
			op.execute(stack);
			assert.equal(stack.pop(), 0n);
			assert.equal(stack.pop(), 0n);
		});

		it("Should fail number element in stack less than 1", function () {
			assert.equal(stack.length(), 0);
			const op = new AppParamsGet(["AppCreator"], 1, interpreter);
			expectRuntimeError(() => op.execute(stack), RUNTIME_ERRORS.TEAL.ASSERT_STACK_LENGTH);
		});

		it("should fail when teal version is less than 5", function () {
			const versions = [1, 2, 3, 4];
			versions.forEach((version) => {
				interpreter.tealVersion = version;
				stack.push(BigInt(appID));
				expectRuntimeError(
					() => new AppParamsGet(["AppCreator"], 1, interpreter),
					RUNTIME_ERRORS.TEAL.UNKNOWN_APP_FIELD
				);
			});
		});

		it("should fail when arguments invalid", function () {
			stack.push(BigInt(appID));
			expectRuntimeError(
				() => new AppParamsGet(["AppCreatorInvalid"], 1, interpreter),
				RUNTIME_ERRORS.TEAL.UNKNOWN_APP_FIELD
			);
		});
	});

	describe("TEALv6: divw and bsqrt opcodes", function () {
		let stack: Stack<StackElem>;

		const initStack = (values: StackElem[]): Stack<StackElem> => {
			const st: Stack<StackElem> = new Stack();
			values.forEach((value) => {
				st.push(value);
			});
			return st;
		};

		it("Divw opcode happy cases", function () {
			const op = new Divw([], 0);

			// 1/ 1
			stack = initStack([0n, 1n, 1n]);
			op.execute(stack);
			assert.equal(stack.pop(), 1n);

			stack = initStack([0n, 9n, 4n]);
			op.execute(stack);
			assert.equal(stack.pop(), 2n);

			stack = initStack([1n, 0n, 2n]);
			op.execute(stack);
			assert.equal(stack.pop(), 9223372036854775808n);
		});

		it("Divw opcode unhappy cases", function () {
			const op = new Divw([], 0);

			// div by Zero
			stack = initStack([0n, 1n, 0n]);
			expectRuntimeError(() => op.execute(stack), RUNTIME_ERRORS.TEAL.ZERO_DIV);

			// overflow
			stack = initStack([2n, 1n, 1n]);
			expectRuntimeError(() => op.execute(stack), RUNTIME_ERRORS.TEAL.UINT64_OVERFLOW);

			stack = initStack([2n, 0n, 2n]);
			expectRuntimeError(() => op.execute(stack), RUNTIME_ERRORS.TEAL.UINT64_OVERFLOW);
		});

		it("Bsqrt opcode happy cases", function () {
			const op = new Bsqrt([], 0);
			// should run success for case 64 bytes.
			const inputs = [0n, 1n, 10n, 1n << 32n, BigInt("0x" + "ff".repeat(64))];
			const outputs = [0n, 1n, 3n, 1n << 16n, BigInt("0x" + "ff".repeat(32))];

			inputs.forEach((number, index) => {
				stack = initStack([bigintToBigEndianBytes(number)]);
				op.execute(stack);
				assert.deepEqual(stack.pop(), bigintToBigEndianBytes(outputs[index]));
			});
		});

		it("Bsqrt opcode unhappy cases", function () {
			const op = new Bsqrt([], 0);
			// length of input more than 64
			stack = initStack([bigintToBigEndianBytes(BigInt("0x" + "ff".repeat(100)))]);
			expectRuntimeError(() => op.execute(stack), RUNTIME_ERRORS.TEAL.BYTES_LEN_EXCEEDED);
		});

		it("Should calculate correct cost", function () {
			stack.push(bigintToBigEndianBytes(0n));
			const op = new Bsqrt([], 0);
			assert.equal(40, op.execute(stack));
		});
	});

	describe("Tealv6: acct_params_get opcode", function () {
		const stack = new Stack<StackElem>();
		let interpreter: Interpreter;
		let alice: AccountStoreI;
		let bob: AccountStoreI;
		let op: AcctParamsGet;
		const zeroBalanceAddr = "WWYNX3TKQYVEREVSW6QQP3SXSFOCE3SKUSEIVJ7YAGUPEACNI5UGI4DZCE";

		this.beforeEach(function () {
			interpreter = new Interpreter();
			interpreter.runtime = new Runtime([]);
			[alice, bob] = interpreter.runtime.defaultAccounts();
			// init tx
			interpreter.runtime.ctx.tx = {
				...TXN_OBJ,
				apat: [
					Buffer.from(decodeAddress(alice.address).publicKey),
					Buffer.from(decodeAddress(zeroBalanceAddr).publicKey),
				],
			};
			interpreter.tealVersion = MaxTEALVersion;
			interpreter.runtime.ctx.gtxs = [TXN_OBJ];
			interpreter.tealVersion = 6;
			stack.push(decodeAddress(alice.address).publicKey);
		});

		it("Should return balance", function () {
			op = new AcctParamsGet(["AcctBalance"], 1, interpreter);
			op.execute(stack);
			assert.equal(stack.pop(), 1n); // balance > 0
			assert.equal(stack.pop(), alice.balance());
		});

		it("Should return min balance", function () {
			op = new AcctParamsGet(["AcctMinBalance"], 1, interpreter);
			op.execute(stack);
			assert.equal(stack.pop(), 1n); // balance > 0
			assert.equal(stack.pop(), BigInt(alice.minBalance));
		});

		it("Should return Auth Address", function () {
			op = new AcctParamsGet(["AcctAuthAddr"], 1, interpreter);
			op.execute(stack);
			assert.equal(stack.pop(), 1n); // balance > 0
			assert.deepEqual(stack.pop(), ZERO_ADDRESS);
		});

		it("Shoud return Auth Address - rekey case", function () {
			// set spend key for alice is bob
			alice.rekeyTo(bob.address);
			interpreter.runtime.ctx.state.accounts.set(alice.address, alice);
			op = new AcctParamsGet(["AcctAuthAddr"], 1, interpreter);
			op.execute(stack);
			assert.equal(stack.pop(), 1n); // balance > 0
			assert.deepEqual(stack.pop(), decodeAddress(bob.address).publicKey);
		});

		it("Should return balance with account own zero balance", function () {
			op = new AcctParamsGet(["AcctBalance"], 1, interpreter);
			stack.push(decodeAddress(zeroBalanceAddr).publicKey);
			op.execute(stack);
			assert.equal(stack.pop(), 0n); // balance = 0
			assert.equal(stack.pop(), 0n);
		});

		it("Should return min balance with account own zero balance", function () {
			op = new AcctParamsGet(["AcctMinBalance"], 1, interpreter);
			stack.push(decodeAddress(zeroBalanceAddr).publicKey);
			op.execute(stack);
			assert.equal(stack.pop(), 0n); // balance = 0
			assert.equal(stack.pop(), BigInt(ALGORAND_ACCOUNT_MIN_BALANCE));
		});

		it("Should return Auth Address with account own zero balance", function () {
			op = new AcctParamsGet(["AcctAuthAddr"], 1, interpreter);
			stack.push(decodeAddress(zeroBalanceAddr).publicKey);
			op.execute(stack);
			assert.equal(stack.pop(), 0n); // balance = 0
			assert.deepEqual(stack.pop(), ZERO_ADDRESS);
		});

		it("Should throw error when query unknow field", function () {
			expectRuntimeError(
				() => new AcctParamsGet(["Miles"], 1, interpreter),
				RUNTIME_ERRORS.TEAL.UNKNOWN_ACCT_FIELD
			);
		});

		it("Should throw error if query account not in ref account list", function () {
			op = new AcctParamsGet(["AcctBalance"], 1, interpreter);
			stack.push(decodeAddress(bob.address).publicKey);

			expectRuntimeError(
				() => op.execute(stack),
				RUNTIME_ERRORS.TEAL.ADDR_NOT_FOUND_IN_TXN_ACCOUNT
			);

			// valid address but not in tx accounts list
			stack.push(parsing.stringToBytes("01234567890123456789012345678901"));
			expectRuntimeError(
				() => op.execute(stack),
				RUNTIME_ERRORS.TEAL.ADDR_NOT_FOUND_IN_TXN_ACCOUNT
			);
		});

		it("Should throw error if top element in stack is not an address", function () {
			op = new AcctParamsGet(["AcctBalance"], 1, interpreter);
			stack.push(parsing.stringToBytes("ABCDE"));

			expectRuntimeError(() => op.execute(stack), RUNTIME_ERRORS.TEAL.INVALID_ADDR);
		});
	});

	describe("Tealv6: itxnas opcode", function () {
		let stack: Stack<StackElem>;
		let interpreter: Interpreter;
		this.beforeEach(function () {
			stack = new Stack<StackElem>();
			interpreter = new Interpreter();
			interpreter.tealVersion = 6;
			interpreter.innerTxnGroups = [[TXN_OBJ, { ...TXN_OBJ, fee: 1000 }]];
		});

		it("Should succeed: query data use itxnas", function () {
			const op = new ITxnas(["Accounts"], 1, interpreter);
			stack.push(1n);
			op.execute(stack);

			assert.deepEqual(stack.pop(), TXN_OBJ.apat[0]);
		});

		it("Should fail: not any inner tx submited", function () {
			interpreter.innerTxnGroups = [];
			const op = new ITxnas(["Accounts"], 1, interpreter);
			stack.push(1n);
			expectRuntimeError(
				() => op.execute(stack),
				RUNTIME_ERRORS.TEAL.NO_INNER_TRANSACTION_AVAILABLE
			);
		});

		it("Should fail: stack empty", function () {
			const op = new ITxnas(["Accounts"], 1, interpreter);
			expectRuntimeError(() => op.execute(stack), RUNTIME_ERRORS.TEAL.ASSERT_STACK_LENGTH);
		});
	});

	describe("Tealv5: itxn opcode", function () {
		let stack: Stack<StackElem>;
		let interpreter: Interpreter;
		this.beforeEach(function () {
			stack = new Stack<StackElem>();
			interpreter = new Interpreter();
			interpreter.runtime = new Runtime([]);
			interpreter.runtime.ctx.tx = TXN_OBJ;
			interpreter.tealVersion = 5;
			interpreter.innerTxnGroups = [[TXN_OBJ, { ...TXN_OBJ, fee: 1000 }]];
			interpreter.runtime.ctx.state.txReceipts.set(TXN_OBJ.txID, {
				txn: interpreter.runtime.ctx.tx,
				txID: TXN_OBJ.txID,
				logs: [parsing.stringToBytes("Hello")],
			});
		});

		it("Should put on top of the stack logs from innerTx", function () {
			const op = new ITxn(["Logs", "0"], 1, interpreter);
			op.execute(stack);
			assert.deepEqual(stack.pop(), parsing.stringToBytes("Hello"));
		});

		it("Should throw an error, no inner transaction", function () {
			interpreter.innerTxnGroups = [];
			const op = new ITxn(["Logs", "0"], 1, interpreter);
			expectRuntimeError(
				() => op.execute(stack),
				RUNTIME_ERRORS.TEAL.NO_INNER_TRANSACTION_AVAILABLE
			);
		});

		it("Should throw an error, no inner transaction", function () {
			interpreter.innerTxnGroups = [];
			const op = new ITxn(["NumLogs"], 1, interpreter);
			expectRuntimeError(
				() => op.execute(stack),
				RUNTIME_ERRORS.TEAL.NO_INNER_TRANSACTION_AVAILABLE
			);
		});

		it("Should put the number of logs on top of the stack", function () {
			const op = new ITxn(["NumLogs"], 1, interpreter);
			op.execute(stack);
			assert.equal(1n, stack.pop());
		});
	});

	describe("Logs", function () {
		let stack: Stack<StackElem>;
		let interpreter: Interpreter;
		this.beforeEach(function () {
			stack = new Stack<StackElem>();
			interpreter = new Interpreter();
			interpreter.runtime = new Runtime([]);
			interpreter.runtime.ctx.tx = TXN_OBJ;
			interpreter.tealVersion = 6;
			interpreter.innerTxnGroups = [[TXN_OBJ, { ...TXN_OBJ, fee: 1000 }]];
			interpreter.runtime.ctx.state.txReceipts.set(TXN_OBJ.txID, {
				txn: interpreter.runtime.ctx.tx,
				txID: TXN_OBJ.txID,
				logs: [parsing.stringToBytes("Monty"), parsing.stringToBytes("Python")],
			});
		});

		it("Should put on top of the stack log from group transaction", function () {
			const op = new Gitxna(["1", "Logs", "0"], 1, interpreter);
			op.execute(stack);
			assert.deepEqual(stack.pop(), parsing.stringToBytes("Monty"));
		});

		it("Should throw an error index out of bound", function () {
			const op = new Gitxna(["1", "Logs", "2"], 1, interpreter);
			expectRuntimeError(() => op.execute(stack), RUNTIME_ERRORS.TEAL.INDEX_OUT_OF_BOUND);
		});

		it("Should put on top of stack log from group transaction", function () {
			stack.push(1n);
			const op = new Gitxnas(["1", "Logs"], 1, interpreter);
			op.execute(stack);
			assert.deepEqual(stack.pop(), parsing.stringToBytes("Python"));
		});
	});

	describe("Tealv7: base64Decode opcode", function () {
		let stack: Stack<StackElem>;
		const encoded64BaseStd = "YWJjMTIzIT8kKiYoKSctPUB+";
		const encoded64BaseUrl = "YWJjMTIzIT8kKiYoKSctPUB-";
		const decoded64Base = "abc123!?$*&()'-=@~";
		const toPushStd = Buffer.from(encoded64BaseStd, "utf-8");
		const toPushUrl = Buffer.from(encoded64BaseUrl, "utf-8");
		const expectedBytes = new Uint8Array(Buffer.from(decoded64Base, "utf-8"));

		this.beforeEach(function () {
			stack = new Stack<StackElem>();
		});

		it("Should decode base64 encoded data and push it to stack", function () {
			stack.push(toPushUrl);
			const opUrl = new Base64Decode(["URLEncoding"], 0);
			opUrl.execute(stack);
			assert.deepEqual(expectedBytes, stack.pop());
			stack.push(toPushStd);
			const opStd = new Base64Decode(["StdEncoding"], 0);
			opStd.execute(stack);
			assert.deepEqual(expectedBytes, stack.pop());
		});

		it("Should throw an error when last stack element is not base64 encoded", function () {
			stack.push(new Uint8Array(Buffer.from(encoded64BaseUrl, "utf-8")));
			const op = new Base64Decode(["StdEncoding"], 0);
			expectRuntimeError(() => op.execute(stack), RUNTIME_ERRORS.TEAL.INVALID_BASE64);
		});

		it("Should throw an error when last stack element is not base64Url encoded", function () {
			stack.push(new Uint8Array(Buffer.from(encoded64BaseStd, "utf-8")));
			const op = new Base64Decode(["URLEncoding"], 0);
			expectRuntimeError(() => op.execute(stack), RUNTIME_ERRORS.TEAL.INVALID_BASE64URL);
		});

		it("Should throw an error when the stack is empty", function () {
			const op = new Base64Decode(["StdEncoding"], 0);
			expectRuntimeError(() => op.execute(stack), RUNTIME_ERRORS.TEAL.ASSERT_STACK_LENGTH);
		});

		it("Should throw an error when argument not in bound", function () {
			stack.push(toPushStd);
			expectRuntimeError(
				() => new Base64Decode(["3"], 0),
				RUNTIME_ERRORS.TEAL.UNKNOWN_ENCODING
			);
		});

		it("Should calculate the correct cost", function () {
			let toPush = Buffer.from("", "utf-8");
			stack.push(toPush);
			let op = new Base64Decode(["URLEncoding"], 0);
			let cost = op.execute(stack);
			assert.deepEqual(1, cost); // base64_decode cost = 1

			toPush = Buffer.from(
				"ABCDEFGHIJKLMNOPQRSTUVWXYZabcdefghijklmnopqrstuvwxyz0123456789-_",
				"utf-8"
			);
			stack.push(toPush);
			op = new Base64Decode(["URLEncoding"], 0);
			cost = op.execute(stack);
			assert.deepEqual(5, cost); // base64_decode cost = 5 (64 bytes -> 1 + 64/16)

			toPush = Buffer.from(
				"ABCDEFGHIJKLMNOPQRSTUVWXYZabcdefghijklmnopqrstuvwxyz01234567",
				"utf-8"
			);
			stack.push(toPush);
			op = new Base64Decode(["URLEncoding"], 0);
			cost = op.execute(stack);
			assert.deepEqual(5, cost); // base64_decode cost = 5 (60 bytes -> 1 + ceil(60/16))

			toPush = Buffer.from(
				"ABCDEFGHIJKLMNOPQRSTUVWXYZabcdefghijklmnopqrstuvwxyz0123456789-_AA==",
				"utf-8"
			);
			stack.push(toPush);
			op = new Base64Decode(["URLEncoding"], 0);
			cost = op.execute(stack);
			assert.deepEqual(6, cost); // base64_decode cost = 6 (68 bytes -> 1 + ceil(68/16))
		});

		it("Should throw an error when argument not provided", function () {
			stack.push(toPushStd);
			expectRuntimeError(() => new Base64Decode([], 0), RUNTIME_ERRORS.TEAL.ASSERT_LENGTH);
		});
	});

	describe("Tealv7: replace2 opcode", function () {
		let stack: Stack<StackElem>;
		this.beforeEach(function () {
			stack = new Stack<StackElem>();
		});

		it("Should replace bytes correctly", function () {
			const original = "0x11111111";
			const replace = "0x2222";
			let hexStr = "0x22221111";
			let expectedBytes = strHexToBytes(hexStr);

			stack.push(strHexToBytes(original));
			stack.push(strHexToBytes(replace));
			let op = new Replace2(["0"], 0);
			op.execute(stack);
			assert.deepEqual(stack.pop(), expectedBytes);

			hexStr = "0x11222211";
			expectedBytes = strHexToBytes(hexStr);
			stack.push(strHexToBytes(original));
			stack.push(strHexToBytes(replace));
			op = new Replace2(["1"], 0);
			op.execute(stack);
			assert.deepEqual(stack.pop(), expectedBytes);

			//push a random bytes to stack for testing if the data in stack remain the same
			const remainBytes = "0x112233";
			const expectedRemain = strHexToBytes(remainBytes);
			stack.push(strHexToBytes(remainBytes));

			hexStr = "0x11112222";
			expectedBytes = strHexToBytes(hexStr);
			stack.push(strHexToBytes(original));
			stack.push(strHexToBytes(replace));
			op = new Replace2(["2"], 0);
			op.execute(stack);
			assert.deepEqual(stack.pop(), expectedBytes);

			assert.deepEqual(stack.pop(), expectedRemain); //check if the remaining data in the stack are stay the same
		});

		it("Should throw an error when argument not provided", function () {
			expectRuntimeError(() => new Replace2([], 0), RUNTIME_ERRORS.TEAL.ASSERT_LENGTH);
		});

		it("Should throw error for wrong index replace", function () {
			const original = "0x11111111";
			const replace = "0x2222";
			stack.push(strHexToBytes(original));
			stack.push(strHexToBytes(replace));
			const op = new Replace2(["3"], 0);
			expectRuntimeError(() => op.execute(stack), RUNTIME_ERRORS.TEAL.BYTES_REPLACE_ERROR);
		});
	});

	describe("Tealv7: replace3 opcode", function () {
		let stack: Stack<StackElem>;
		this.beforeEach(function () {
			stack = new Stack<StackElem>();
		});

		it("Should replace bytes correctly", function () {
			const original = "0x11111111";
			const replace = "0x2222";
			let hexStr = "0x22221111";
			let expectedBytes = strHexToBytes(hexStr);

			stack.push(strHexToBytes(original));
			stack.push(0n);
			stack.push(strHexToBytes(replace));
			let op = new Replace3([], 0);
			op.execute(stack);
			assert.deepEqual(stack.pop(), expectedBytes);

			hexStr = "0x11222211";
			expectedBytes = strHexToBytes(hexStr);
			stack.push(strHexToBytes(original));
			stack.push(1n);
			stack.push(strHexToBytes(replace));
			op = new Replace3([], 0);
			op.execute(stack);
			assert.deepEqual(stack.pop(), expectedBytes);

			//push a random bytes to stack for testing if the data in stack remain the same
			const remainBytes = "0x112233";
			const expectedRemain = strHexToBytes(remainBytes);
			stack.push(strHexToBytes(remainBytes));

			hexStr = "0x11112222";
			expectedBytes = strHexToBytes(hexStr);
			stack.push(strHexToBytes(original));
			stack.push(2n);
			stack.push(strHexToBytes(replace));
			op = new Replace3([], 0);
			op.execute(stack);
			assert.deepEqual(stack.pop(), expectedBytes);

			assert.deepEqual(stack.pop(), expectedRemain); //check if the remaining data in the stack are stay the same
		});

		it("Should throw error for wrong index replace", function () {
			const original = "0x11111111";
			const replace = "0x2222";
			stack.push(strHexToBytes(original));
			stack.push(3n);
			stack.push(strHexToBytes(replace));
			const op = new Replace3([], 0);
			expectRuntimeError(() => op.execute(stack), RUNTIME_ERRORS.TEAL.BYTES_REPLACE_ERROR);
		});
	});

	describe("sha3_256", function () {
		const stack = new Stack<StackElem>();

		it("should return correct hash for sha3_256", function () {
			stack.push(parsing.stringToBytes("ALGORAND"));
			const op = new Sha3_256([], 1);
			op.execute(stack);

			// http://emn178.github.io/online-tools/sha3_256.html
			const expected = Buffer.from(
				"ae39517df229f45df862c060e693c0e69691dac70fa65605a62fabad8029a4e7",
				"hex"
			);

			const top = stack.pop();
			assert.deepEqual(expected, top);
		});

		it(
			"should throw invalid type error Sha3_256(Expected bytes but got bigint at line 1)",
			execExpectError(stack, [1n], new Sha3_256([], 1), RUNTIME_ERRORS.TEAL.INVALID_TYPE)
		);

		it(
			"should throw error with sha3_256 if stack is below min length(at least 1 element in Stack)",
			execExpectError(stack, [], new Sha3_256([], 1), RUNTIME_ERRORS.TEAL.ASSERT_STACK_LENGTH)
		);

		it("Should return correct cost", function () {
			stack.push(parsing.stringToBytes("MESSAGE"));
			const op = new Sha3_256([], 1);
			assert.equal(130, op.execute(stack));
		});
	});

	describe("Ed25519verify_bare", function () {
		const stack = new Stack<StackElem>();

		it("Should push 1 to stack if signature is valid", function () {
			const account = generateAccount();
			const hexStr = "62fdfc072182654f163f5f0f9a621d729566c74d0aa413bf009c9800418c19cd";
			const data = Buffer.from(hexStr, "hex");
			const signature = signBytes(data, account.sk);

			stack.push(data);
			stack.push(signature);
			stack.push(decodeAddress(account.addr).publicKey);

			const op = new Ed25519verify_bare([], 1);
			op.execute(stack);
			const top = stack.pop();
			assert.equal(top, 1n);
		});

		it("Should push 0 to stack if signature is invalid", function () {
			const account = generateAccount();
			let hexStr = "62fdfc072182654f163f5f0f9a621d729566c74d0aa413bf009c9800418c19cd";
			let data = Buffer.from(hexStr, "hex");
			const signature = signBytes(data, account.sk);
			//flip a bit and it should not pass
			hexStr = "52fdfc072182654f163f5f0f9a621d729566c74d0aa413bf009c9800418c19cd";
			data = Buffer.from(hexStr, "hex");
			stack.push(data);
			stack.push(signature);
			stack.push(decodeAddress(account.addr).publicKey);

			const op = new Ed25519verify_bare([], 1);
			op.execute(stack);
			const top = stack.pop();
			assert.equal(top, 0n);
		});

		it(
			"Should throw an invalid type error",
			execExpectError(
				stack,
				["1", "1", "1"].map(BigInt),
				new Ed25519verify_bare([], 1),
				RUNTIME_ERRORS.TEAL.INVALID_TYPE
			)
		);

		it(
			"Should throw an error if stack is below min length",
			execExpectError(
				stack,
				[],
				new Ed25519verify_bare([], 1),
				RUNTIME_ERRORS.TEAL.ASSERT_STACK_LENGTH
			)
		);

		it("Should return correct cost", function () {
			const account = generateAccount();
			const data = new Uint8Array(Buffer.from([1, 9, 25, 49]));
			const signature = signBytes(data, account.sk);

			stack.push(data);
			stack.push(signature);
			stack.push(decodeAddress(account.addr).publicKey);

			const op = new Ed25519verify_bare([], 1);
			assert.equal(1900, op.execute(stack));
		});
	});

	describe("json_ref", function () {
		const stack = new Stack<StackElem>();
		const jsonByte =
			'{"key0": 0,"key1": "algo","key2":{"key3": "teal", "key4": {"key40": 10}}, "key5": 18446744073709551615 }';

		it("Should return correct JSONUint64", function () {
			stack.push(parsing.stringToBytes('{"maxUint64": 18446744073709551615}'));
			stack.push(parsing.stringToBytes("maxUint64"));
			const op = new Json_ref(["JSONUint64"], 1);
			op.execute(stack);

			const top = stack.pop();
			assert.deepEqual(18446744073709551615n, top);
		});

		it("Should throw when get wrong JSON type(expect byte but got uint64)", function () {
			stack.push(parsing.stringToBytes('{"maxUint64": 18446744073709551615}'));
			stack.push(parsing.stringToBytes("maxUint64"));
			const op = new Json_ref(["JSONString"], 1);
			expectRuntimeError(() => op.execute(stack), RUNTIME_ERRORS.TEAL.INVALID_TYPE);
		});

		it("Should return correct JSONString", function () {
			stack.push(parsing.stringToBytes(jsonByte));
			stack.push(parsing.stringToBytes("key1"));
			const op = new Json_ref(["JSONString"], 1);
			op.execute(stack);

			const top = stack.pop();
			const expected = parsing.stringToBytes("algo");
			assert.deepEqual(expected, top);
		});

		it("Should return correct JSONObject", function () {
			stack.push(parsing.stringToBytes(jsonByte));
			stack.push(parsing.stringToBytes("key2"));
			const op1 = new Json_ref(["JSONObject"], 1);
			op1.execute(stack);
			stack.push(parsing.stringToBytes("key4"));
			const op2 = new Json_ref(["JSONObject"], 1);
			op2.execute(stack);

			const top = stack.pop();
			const expected = parsing.stringToBytes('{"key40":10}');
			assert.deepEqual(top, expected);
		});

		it("Should throw error when parsing invalid JSON object(missing comma in JSON object)", function () {
			const jsonByte = '{"key0": 0 "key1": 2}';
			stack.push(parsing.stringToBytes(jsonByte));
			stack.push(parsing.stringToBytes("key1"));
			const op = new Json_ref(["JSONObject"], 1);
			expectRuntimeError(() => op.execute(stack), RUNTIME_ERRORS.TEAL.INVALID_JSON_PARSING);
		});

		it("Should throw error when parsing invalid JSON object(duplicate key is not allowed in JSON object)", function () {
			const jsonByte =
				'{"key0": 0,"key1": "algo","key2":{"key3": "teal", "key4": {"key40": 10, "key40": "should fail!"}}}';
			stack.push(parsing.stringToBytes(jsonByte));
			stack.push(parsing.stringToBytes("key1"));
			const op = new Json_ref(["JSONObject"], 1);
			expectRuntimeError(() => op.execute(stack), RUNTIME_ERRORS.TEAL.INVALID_JSON_PARSING);
		});
<<<<<<< HEAD
	});
	describe("Approval/ClearState Program", function () {
		const stack = new Stack<StackElem>();
		let interpreter: Interpreter;
		this.beforeEach(() => {
			const elonAcc = new AccountStore(0, elonMuskAccount); // setup test account
			setDummyAccInfo(elonAcc);
			const appAccAddr = getApplicationAddress(TXN_OBJ.apid);
			const applicationAccount = new AccountStore(1000000, {
				addr: appAccAddr,
				sk: new Uint8Array(0),
			});
			interpreter = new Interpreter();
			interpreter.runtime = new Runtime([applicationAccount, elonAcc]);
			interpreter.runtime.ctx.tx = {
				...TXN_OBJ,
				snd: Buffer.from(decodeAddress(elonAddr).publicKey),
			};
			interpreter.tealVersion = MaxTEALVersion; // set tealversion to latest (to support all tx fields)
			interpreter.runtime.ctx.state.txReceipts.set(TXN_OBJ.txID, {
				txn: TXN_OBJ,
				txID: TXN_OBJ.txID,
			});
		});
		it("Should throw an error when the max byte array size is exceeded(4096 bytes)", function () {
			interpreter.runtime.ctx.tx.apap = Buffer.alloc(4097).fill(0);
			const op = new Txn(["ApprovalProgram"], 1, interpreter);
			expectRuntimeError(() => op.execute(stack), RUNTIME_ERRORS.TEAL.MAX_BYTE_ARRAY_EXCEEDED);
		});
		it("Should throw an error when the max program is exceeded(2048 bytes)", function () {
			interpreter.runtime.ctx.tx.apap = Buffer.alloc(2049).fill(0);
			const op = new Txn(["ApprovalProgram"], 1, interpreter);
			expectRuntimeError(() => op.execute(stack), RUNTIME_ERRORS.TEAL.PROGRAM_LENGTH_EXCEEDED);
		});
		it("Should ApprovalProgram and ApprovalProgramPages return the same value If approvalProgram.length =< 2048 ", function () {
			interpreter.runtime.ctx.tx.apap = Buffer.alloc(2000).fill(0);
			const op1 = new Txn(["ApprovalProgramPages", "0"], 1, interpreter);
			const op2 = new Txn(["ApprovalProgram"], 1, interpreter);
			op1.execute(stack);
			const op1Result = stack.pop();
			op2.execute(stack);
			const op2Result = stack.pop();
			assert.deepEqual(op1Result, op2Result);
			assert.deepEqual(op2Result, Buffer.alloc(2000).fill(0));
		});
		it("Should return enitre ApprovalProgram in two steps with ApprovalProgramPages", function () {
			interpreter.runtime.ctx.tx.apap = Buffer.alloc(5000).fill(0);
			const op1 = new Txn(["ApprovalProgramPages", "0"], 1, interpreter);
			const op2 = new Txn(["ApprovalProgramPages", "1"], 1, interpreter);
			op1.execute(stack);
			const op1Result = stack.pop();
			op2.execute(stack);
			const op2Result = stack.pop();
			assert.deepEqual((op1Result as Buffer).length, 4096);
			assert.deepEqual((op2Result as Buffer).length, 5000 - 4096);
		});
		it("Should return entire ClearStateProgram in two steps", function () {
			interpreter.runtime.ctx.tx.apsu = Buffer.alloc(5000).fill(0);
			const op1 = new Txn(["ClearStateProgramPages", "0"], 1, interpreter);
			const op2 = new Txn(["ClearStateProgramPages", "1"], 1, interpreter);
			op1.execute(stack);
			const op1Result = stack.pop();
			op2.execute(stack);
			const op2Result = stack.pop();
			assert.deepEqual((op1Result as Buffer).length, 4096);
			assert.deepEqual((op2Result as Buffer).length, 5000 - 4096);
		});
		it("Should return correct number of ApprovalProgramPages", function () {
			interpreter.runtime.ctx.tx.apap = Buffer.alloc(5000).fill(0);
			const op = new Txn(["NumApprovalProgramPages"], 1, interpreter);
			op.execute(stack);
			assert.equal(2n, stack.pop());
		});
		it.only("Should return correct number of ClearStateProgramPages", function () {
			interpreter.runtime.ctx.tx.apsu = Buffer.alloc(5000).fill(0);
			const op = new Txn(["NumClearStateProgramPages"], 1, interpreter);
			op.execute(stack);
			assert.equal(2n, stack.pop());
		});
		it("Should set clearStateProgram", function () {
			//we are setting ClearState program to ApprovalProgram using new field
			//at the end we are popping the values from the stack and compare them
			interpreter.runtime.ctx.tx.apap = Buffer.alloc(3000).fill(0);
			const opArray = [new ITxnBegin([], 1, interpreter)];
			opArray.push(new Txn(["ApprovalProgramPages", "1"], 1, interpreter));
			opArray.push(new ITxnField(["ClearStateProgramPages"], 1, interpreter));
			opArray.push(new Txn(["ApprovalProgramPages", "1"], 1, interpreter));
			opArray.push(new ITxnField(["ClearStateProgramPages"], 2, interpreter));
			opArray.push(new Txn(["ClearStateProgramPages", "1"], 1, interpreter));
			opArray.push(new Txn(["ApprovalProgramPages", "1"], 1, interpreter));
			opArray.forEach(function (op) {
				op.execute(stack);
			});
			assert.deepEqual(stack.pop(), stack.pop());
		});
=======
>>>>>>> e20d7a87
	});
});<|MERGE_RESOLUTION|>--- conflicted
+++ resolved
@@ -7376,7 +7376,6 @@
 			const op = new Json_ref(["JSONObject"], 1);
 			expectRuntimeError(() => op.execute(stack), RUNTIME_ERRORS.TEAL.INVALID_JSON_PARSING);
 		});
-<<<<<<< HEAD
 	});
 	describe("Approval/ClearState Program", function () {
 		const stack = new Stack<StackElem>();
@@ -7472,7 +7471,5 @@
 			});
 			assert.deepEqual(stack.pop(), stack.pop());
 		});
-=======
->>>>>>> e20d7a87
 	});
 });