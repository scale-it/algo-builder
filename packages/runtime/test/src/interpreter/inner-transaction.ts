--- conflicted
+++ resolved
@@ -9,18 +9,8 @@
 import { AppParamsGet, Txn } from "../../../src/interpreter/opcode-list";
 import { ALGORAND_ACCOUNT_MIN_BALANCE } from "../../../src/lib/constants";
 import { Stack } from "../../../src/lib/stack";
-<<<<<<< HEAD
-import {
-	AccountAddress,
-	AccountStoreI,
-	ExecutionMode,
-	StackElem,
-	TxOnComplete,
-} from "../../../src/types";
-=======
 import { AccountAddress, AccountStoreI, ExecutionMode, StackElem, TxOnComplete } from "../../../src/types";
 import { useFixture } from "../../helpers/integration";
->>>>>>> 3a5ba927
 import { expectRuntimeError } from "../../helpers/runtime-errors";
 import { elonMuskAccount, johnAccount } from "../../mocks/account";
 import { accInfo } from "../../mocks/stateful";
@@ -93,18 +83,8 @@
 		});
 
 		interpreter = new Interpreter();
-<<<<<<< HEAD
-		interpreter.runtime = new Runtime([
-			elonAcc,
-			johnAcc,
-			bobAccount,
-			applicationAccount,
-			foreignApplicationAccount,
-		]);
-=======
 		interpreter.runtime = new Runtime([elonAcc, johnAcc, bobAccount,
 			applicationAccount, foreignApplicationAccount]);
->>>>>>> 3a5ba927
 		interpreter.tealVersion = tealVersion;
 		reset();
 	};
