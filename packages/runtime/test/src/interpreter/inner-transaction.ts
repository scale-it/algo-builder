import { decodeAddress, getApplicationAddress } from "algosdk";
import { assert } from "chai";

import { bobAcc } from "../../../../algob/test/mocks/account";
import { AccountStore } from "../../../src/account";
import { RUNTIME_ERRORS } from "../../../src/errors/errors-list";
import { Runtime } from "../../../src/index";
import { Interpreter } from "../../../src/interpreter/interpreter";
import { ALGORAND_ACCOUNT_MIN_BALANCE } from "../../../src/lib/constants";
import { AccountAddress, AccountStoreI, ExecutionMode } from "../../../src/types";
import { expectRuntimeError } from "../../helpers/runtime-errors";
import { elonMuskAccount, johnAccount } from "../../mocks/account";
import { accInfo } from "../../mocks/stateful";
import { elonAddr, johnAddr, TXN_OBJ } from "../../mocks/txn";

export function setDummyAccInfo (acc: AccountStoreI): void {
  acc.appsLocalState = accInfo[0].appsLocalState;
  acc.appsTotalSchema = accInfo[0].appsTotalSchema;
  acc.createdApps = accInfo[0].createdApps;
}

describe("Inner Transactions", function () {
  const elonPk = decodeAddress(elonAddr).publicKey;
  let tealCode: string;
  let interpreter: Interpreter;

  let elonAcc: AccountStoreI;
  let johnAcc: AccountStoreI;
  let bobAccount: AccountStoreI;
  let appAccAddr: AccountAddress;
  let applicationAccount: AccountStoreI;

  const reset = (): void => {
    while (interpreter.stack.length() !== 0) {
      interpreter.stack.pop();
    }
    interpreter.subTxn = undefined;
    interpreter.runtime.ctx.pooledApplCost = 0;
    interpreter.instructions = [];
    interpreter.innerTxns = [];
    interpreter.instructionIndex = 0;
    interpreter.runtime.ctx.tx = { ...TXN_OBJ, snd: Buffer.from(elonPk) };
    interpreter.runtime.ctx.gtxs = [interpreter.runtime.ctx.tx];
    interpreter.runtime.ctx.isInnerTx = false;
    // set new tx receipt
    interpreter.runtime.ctx.state.txReceipts.set(TXN_OBJ.txID, {
      txn: TXN_OBJ,
      txID: TXN_OBJ.txID
    });
  };

  const setUpContext = (tealVersion: number, appBalance: number = ALGORAND_ACCOUNT_MIN_BALANCE): void => {
    // setup 1st account (to be used as sender)
    elonAcc = new AccountStore(0, elonMuskAccount); // setup test account
    setDummyAccInfo(elonAcc);

    // setup 2nd account
    johnAcc = new AccountStore(0, johnAccount);

    // setup 2nd account
    bobAccount = new AccountStore(1000000, bobAcc);

    // setup application account
    appAccAddr = getApplicationAddress(TXN_OBJ.apid);
    applicationAccount = new AccountStore(appBalance, {
      addr: appAccAddr,
      sk: new Uint8Array(0)
    });

    interpreter = new Interpreter();
    interpreter.runtime = new Runtime([elonAcc, johnAcc, bobAccount, applicationAccount]);
    interpreter.tealVersion = tealVersion;
    reset();
  };

  const executeTEAL = (tealCode: string): void => {
    // reset interpreter
    reset();

    interpreter.execute(tealCode, ExecutionMode.APPLICATION, interpreter.runtime, 0);
  };

  this.beforeAll(() => setUpContext(5));

  describe("TestActionTypes", function () {
    it("should fail: itxn_submit without itxn_begin", function () {
      tealCode = `
        itxn_submit
        int 1
      `;

      expectRuntimeError(
        () => executeTEAL(tealCode),
        RUNTIME_ERRORS.TEAL.ITXN_SUBMIT_WITHOUT_ITXN_BEGIN
      );
    });

    it("should fail: itxn_field without itxn_begin", function () {
      tealCode = `
        int pay
        itxn_field TypeEnum
        itxn_submit
        int 1
      `;

      expectRuntimeError(
        () => executeTEAL(tealCode),
        RUNTIME_ERRORS.TEAL.ITXN_FIELD_WITHOUT_ITXN_BEGIN
      );
    });

    it("should fail: Invalid inner transaction type", function () {
      tealCode = `
        itxn_begin
        itxn_submit
        int 1
      `;
      assert.throws(() => executeTEAL(tealCode), `unsupported type for itxn_submit`);

      tealCode = `
        itxn_begin
        byte "pya"
        itxn_field Type
        itxn_submit
        int 1
      `;
      assert.throws(
        () => executeTEAL(tealCode),
        `pya is not a valid Type for itxn_field`
      );
    });

    it("should fail: Type arg not a byte array", function () {
      // mixed up the int form for the byte form
      tealCode = `
        itxn_begin
        int pay
        itxn_field Type
        itxn_submit
        int 1
      `;

      expectRuntimeError(() => executeTEAL(tealCode), RUNTIME_ERRORS.TEAL.INVALID_TYPE);
    });

    it("should fail: not a uint64", function () {
      // mixed up the byte form for the int form (vice versa of above)
      tealCode = `
        itxn_begin
        byte "pay"
        itxn_field TypeEnum
        itxn_submit
        int 1
      `;

      expectRuntimeError(() => executeTEAL(tealCode), RUNTIME_ERRORS.TEAL.INVALID_TYPE);
    });

    it("should fail: invalid types (good, but not allowed in tealv5)", function () {
      // good types, not alllowed yet
      tealCode = `
        itxn_begin
        byte "keyreg"
        itxn_field Type
        itxn_submit
        int 1
      `;

      expectRuntimeError(() => executeTEAL(tealCode), RUNTIME_ERRORS.TEAL.ITXN_FIELD_ERR);

      tealCode = `
        itxn_begin
        byte "appl"
        itxn_field Type
        itxn_submit
        int 1
      `;
      expectRuntimeError(() => executeTEAL(tealCode), RUNTIME_ERRORS.TEAL.ITXN_FIELD_ERR);
    });

    it("should fail: invalid types (good, but not allowed in tealv5) for TypeEnum", function () {
      // good types, not alllowed yet for type enums
      tealCode = `
        itxn_begin
        int keyreg
        itxn_field TypeEnum
        itxn_submit
        int 1
      `;

      expectRuntimeError(() => executeTEAL(tealCode), RUNTIME_ERRORS.TEAL.ITXN_FIELD_ERR);

      tealCode = `
        itxn_begin
        int appl
        itxn_field TypeEnum
        itxn_submit
        int 1
      `;
      expectRuntimeError(() => executeTEAL(tealCode), RUNTIME_ERRORS.TEAL.ITXN_FIELD_ERR);

      tealCode = `
        itxn_begin
        int 42
        itxn_field TypeEnum
        itxn_submit
        int 1
      `;
      expectRuntimeError(() => executeTEAL(tealCode), RUNTIME_ERRORS.TEAL.ITXN_FIELD_ERR);

      tealCode = `
        itxn_begin
        int 0
        itxn_field TypeEnum
        itxn_submit
        int 1
      `;
      expectRuntimeError(() => executeTEAL(tealCode), RUNTIME_ERRORS.TEAL.ITXN_FIELD_ERR);
    });

    it(`should fail: "insufficient balance" because app account is charged fee`, function () {
      // set application account balance to minimum
      applicationAccount.amount = BigInt(ALGORAND_ACCOUNT_MIN_BALANCE);

      // (defaults make these 0 pay|axfer to zero address, from app account)
      tealCode = `
        itxn_begin
        byte "pay"
        itxn_field Type
        itxn_submit
        int 1
      `;
      expectRuntimeError(
        () => executeTEAL(tealCode),
        RUNTIME_ERRORS.TRANSACTION.INSUFFICIENT_ACCOUNT_BALANCE
      );

      tealCode = `
        itxn_begin
        byte "axfer"
        itxn_field Type
        itxn_submit
        int 1
      `;

      expectRuntimeError(
        () => executeTEAL(tealCode),
        RUNTIME_ERRORS.TRANSACTION.INSUFFICIENT_ACCOUNT_BALANCE
      );

      tealCode = `
        itxn_begin
        int pay
        itxn_field TypeEnum
        itxn_submit
        int 1
      `;
      expectRuntimeError(
        () => executeTEAL(tealCode),
        RUNTIME_ERRORS.TRANSACTION.INSUFFICIENT_ACCOUNT_BALANCE
      );

      tealCode = `
        itxn_begin
        int axfer
        itxn_field TypeEnum
        itxn_submit
        int 1
      `;
      expectRuntimeError(
        () => executeTEAL(tealCode),
        RUNTIME_ERRORS.TRANSACTION.INSUFFICIENT_ACCOUNT_BALANCE
      );

      tealCode = `
        itxn_begin
        int acfg
        itxn_field TypeEnum
        itxn_submit
        int 1
      `;
      expectRuntimeError(
        () => executeTEAL(tealCode),
        RUNTIME_ERRORS.TRANSACTION.INSUFFICIENT_ACCOUNT_BALANCE
      );
    });

    it(`should pass if app account is funded`, function () {
      // increase balance
      const acc = interpreter.runtime.ctx.state.accounts.get(appAccAddr);
      if (acc) {
        acc.amount = BigInt(ALGORAND_ACCOUNT_MIN_BALANCE) * 10n;
      }

      // default receiver is zeroAddr, amount is 0
      tealCode = `
        itxn_begin
        byte "pay"
        itxn_field Type
        itxn_submit
        int 1
      `;
      assert.doesNotThrow(() => executeTEAL(tealCode));

      tealCode = `
        itxn_begin
        int pay
        itxn_field TypeEnum
        itxn_submit
        int 1
      `;
      assert.doesNotThrow(() => executeTEAL(tealCode));

      tealCode = `
        itxn_begin
        byte "axfer"
        itxn_field Type
        int 1
      `;
      assert.doesNotThrow(() => executeTEAL(tealCode));
    });

    it(`should pass: if app account is funded, without itxn_submit`, function () {
      tealCode = `
        itxn_begin
        byte "axfer"
        itxn_field Type
        int 1
      `;
      assert.doesNotThrow(() => executeTEAL(tealCode));

      tealCode = `
        itxn_begin
        int pay
        itxn_field TypeEnum
        int 1
      `;
      assert.doesNotThrow(() => executeTEAL(tealCode));

      tealCode = `
        itxn_begin
        byte "acfg"
        itxn_field Type
        int 1
      `;
      assert.doesNotThrow(() => executeTEAL(tealCode));

      tealCode = `
        itxn_begin
        int acfg
        itxn_field TypeEnum
        int 1
      `;
      assert.doesNotThrow(() => executeTEAL(tealCode));

      tealCode = `
        itxn_begin
        byte "afrz"
        itxn_field Type
        int 1
      `;
      assert.doesNotThrow(() => executeTEAL(tealCode));

      tealCode = `
        itxn_begin
        int afrz
        itxn_field TypeEnum
        int 1
      `;
      assert.doesNotThrow(() => executeTEAL(tealCode));
    });
  });

  describe("TestFieldTypes", function () {
    const ConfigAddresses = [
      "ConfigAssetManager",
      "ConfigAssetReserve",
      "ConfigAssetFreeze",
      "ConfigAssetClawback"
    ];

    it("should pass: teal understand 32 bytes value is address with acfg address", () => {
      ConfigAddresses.forEach((configAddr) => {
        tealCode = `
        itxn_begin
        byte "01234567890123456789012345678901"
        itxn_field ${configAddr}
        int 1
      `;

        assert.doesNotThrow(() => executeTEAL(tealCode));
      });
    });

    it("should pass: use random address with asa config transaction with acfg address", () => {
      ConfigAddresses.forEach((configAddress) => {
        tealCode = `
          itxn_begin
          addr KW5MRCMF4ICRW32EQFHJJQXF6O6DIXHD4URTXPD657B6QTQA3LWZSLJEUY
          itxn_field ${configAddress}
          int acfg
          itxn_field TypeEnum
          int 1
        `;
        assert.doesNotThrow(() => executeTEAL(tealCode));
      });
    });

    it(`should fail: not an address`, function () {
      tealCode = `
        itxn_begin
        byte "pay"
        itxn_field Sender
      `;
      expectRuntimeError(() => executeTEAL(tealCode), RUNTIME_ERRORS.TEAL.ADDR_NOT_VALID);

      tealCode = `
        itxn_begin
        int 7
        itxn_field Receiver
      `;
      expectRuntimeError(() => executeTEAL(tealCode), RUNTIME_ERRORS.TEAL.INVALID_TYPE);

      tealCode = `
        itxn_begin
        byte ""
        itxn_field CloseRemainderTo
      `;
      expectRuntimeError(() => executeTEAL(tealCode), RUNTIME_ERRORS.TEAL.ADDR_NOT_VALID);

      tealCode = `
        itxn_begin
        byte ""
        itxn_field AssetSender
      `;
      expectRuntimeError(() => executeTEAL(tealCode), RUNTIME_ERRORS.TEAL.ADDR_NOT_VALID);
    });

    it(`should fail: invalid ref, not a valid account address`, function () {
      // but a b32 string rep is not an account
      tealCode = `
        itxn_begin
        byte "GAYTEMZUGU3DOOBZGAYTEMZUGU3DOOBZGAYTEMZUGU3DOOBZGAYZIZD42E"
        itxn_field AssetCloseTo
      `;
      expectRuntimeError(() => executeTEAL(tealCode), RUNTIME_ERRORS.TEAL.ADDR_NOT_VALID);

      // b31 => not vaild account
      tealCode = `
        itxn_begin
        byte "0123456789012345678901234567890"
        itxn_field AssetCloseTo
      `;
      expectRuntimeError(() => executeTEAL(tealCode), RUNTIME_ERRORS.TEAL.ADDR_NOT_VALID);

      // int number =>  invaild type (should be bytes)
      tealCode = `
        itxn_begin
        int 9
        itxn_field AssetCloseTo
      `;
      expectRuntimeError(() => executeTEAL(tealCode), RUNTIME_ERRORS.TEAL.INVALID_TYPE);
    });

    it(`should fail: not a uint64`, function () {
      tealCode = `
        itxn_begin
        byte "pay"
        itxn_field Fee
      `;
      expectRuntimeError(() => executeTEAL(tealCode), RUNTIME_ERRORS.TEAL.INVALID_TYPE);

      tealCode = `
        itxn_begin
        byte 0x01
        itxn_field Amount
      `;
      expectRuntimeError(() => executeTEAL(tealCode), RUNTIME_ERRORS.TEAL.INVALID_TYPE);

      tealCode = `
        itxn_begin
        byte 0x01
        itxn_field XferAsset
      `;
      expectRuntimeError(() => executeTEAL(tealCode), RUNTIME_ERRORS.TEAL.INVALID_TYPE);

      tealCode = `
        itxn_begin
        byte 0x01
        itxn_field AssetAmount
      `;
      expectRuntimeError(() => executeTEAL(tealCode), RUNTIME_ERRORS.TEAL.INVALID_TYPE);
    });
  });

  describe("TestAppPay", function () {
    let pay: string;
    this.beforeAll(() => {
      pay = `
        itxn_begin
        itxn_field Amount
        itxn_field Receiver
        itxn_field Sender
        int pay
        itxn_field TypeEnum
        itxn_submit
        int 1
      `;
    });

    it(`should assert sender, application balance 0 before pay`, function () {
      // set sender.balance == 0
      const elonAcc = interpreter.runtime.ctx.state.accounts.get(elonAddr);
      if (elonAcc) {
        elonAcc.amount = 0n;
      }
      const acc = interpreter.runtime.ctx.state.accounts.get(appAccAddr);
      if (acc) {
        acc.amount = 0n;
      }
      const checkBal = `
        txn Sender
        balance
        int 0
        ==
      `;
      // verify sender(of top level tx) balance
      assert.doesNotThrow(() => executeTEAL(checkBal));

      const checkAppBal = `
        global CurrentApplicationAddress
        balance
        int 0
        ==
      `;
      // verify app balance
      assert.doesNotThrow(() => executeTEAL(checkAppBal));
    });

    // /*
    //  * This would be a good test for rekeying support (sender should only be contract).
    //  * atm, sender in runtime can be diff (as we don't have a secret key validation)
    // it(`should fail: unauthorized transaction`, function () {
    //   const unauthorizedCode = `
    //     txn Sender
    //     txn Accounts 1
    //     int 100
    //   ` + pay;
    //   executeTEAL(unauthorizedCode);
    // });
    // */

    it(`should fail: insufficient balance`, function () {
      const teal =
        `
        global CurrentApplicationAddress
        txn Accounts 1
        int 100
      ` + pay;

      expectRuntimeError(
        () => executeTEAL(teal),
        RUNTIME_ERRORS.TRANSACTION.INSUFFICIENT_ACCOUNT_BALANCE
      );
    });

    // TODO: check if this should indeed fail (if receiver account.balance < minBalance)
    it(`should pass: after increasing app account's balance`, function () {
      const acc = interpreter.runtime.ctx.state.accounts.get(appAccAddr);
      if (acc) {
        acc.amount = 1000000n;
      }

      const teal =
        `
        global CurrentApplicationAddress
        txn Accounts 1
        int 100
      ` + pay;
      assert.doesNotThrow(() => executeTEAL(teal));

      const testSenderBal = `
        global CurrentApplicationAddress
        balance
        int 998900
        ==
      `;
      assert.doesNotThrow(() => executeTEAL(testSenderBal));

      const testReceiverBal = `
        txn Accounts 1
        balance
        int 100
        ==
      `;
      assert.doesNotThrow(() => executeTEAL(testReceiverBal));
    });

    it(`should test pay with closeRemTo`, function () {
      const acc = interpreter.runtime.ctx.state.accounts.get(elonAddr);
      if (acc) {
        acc.amount = 1000000n;
      }

      const teal = `
        itxn_begin
        int pay
        itxn_field TypeEnum
        txn Receiver
        itxn_field CloseRemainderTo
        itxn_submit
        int 1
      `;
      executeTEAL(teal);

      // verify app account's balance == 0
      const verifyBal = `
        global CurrentApplicationAddress
        balance
        !
      `;
      assert.doesNotThrow(() => executeTEAL(verifyBal));

      // assert receiver got most of the ALGO (minus fees)
      assert.equal(interpreter.runtime.ctx.getAccount(johnAddr)?.amount, 998000n);
    });
  });

  describe("TestAppAssetOptIn", function () {
    let axfer: string;
    this.beforeAll(() => {
      axfer = `
        itxn_begin
        int axfer
        itxn_field TypeEnum
        int 1
        itxn_field XferAsset
        int 2
        itxn_field AssetAmount
        txn Sender
        itxn_field AssetReceiver
        itxn_submit
        int 1
      `;
    });

    it(`should fail: invalid ASA Ref`, function () {
      TXN_OBJ.apas = []; // remove foreign assets refs
      expectRuntimeError(() => executeTEAL(axfer), RUNTIME_ERRORS.TEAL.INVALID_ASA_REFERENCE);
    });

    it(`should fail: ref is passed but bal == 0`, function () {
      TXN_OBJ.apas = [1, 9]; // set foreign asset
      expectRuntimeError(
        () => executeTEAL(axfer),
        RUNTIME_ERRORS.TRANSACTION.INSUFFICIENT_ACCOUNT_BALANCE
      );
    });

    it(`should fail: not opted in`, function () {
      // increase app balance
      const acc = interpreter.runtime.ctx.state.accounts.get(appAccAddr);
      if (acc) {
        acc.amount = 1000000n;
      }

      // sufficient bal, but not optedIn
      expectRuntimeError(() => executeTEAL(axfer), RUNTIME_ERRORS.TRANSACTION.ASA_NOT_OPTIN);
    });

    it(`should test ASA optin, asa transfer`, function () {
      const optin = `
        itxn_begin
        int axfer
        itxn_field TypeEnum
        int 9
        itxn_field XferAsset
        int 0
        itxn_field AssetAmount
        global CurrentApplicationAddress
        itxn_field AssetReceiver
        itxn_submit
        int 1
      `;

      // does not exist
      expectRuntimeError(() => executeTEAL(optin), RUNTIME_ERRORS.ASA.ASSET_NOT_FOUND);

      let assetID = 0;
      const elonAcc = interpreter.runtime.ctx.state.accounts.get(elonAddr);
      if (elonAcc) {
        assetID = interpreter.runtime.ctx.deployASADef(
          "test-asa",
          { total: 10, decimals: 0, unitName: "TASA" },
          elonAddr,
          { creator: { ...elonAcc.account, name: "elon" } }
        ).assetID;
      }

      // passes
      assert.doesNotThrow(() => executeTEAL(optin));

      // opted in, but balance=0
      expectRuntimeError(
        () => executeTEAL(axfer),
        RUNTIME_ERRORS.TRANSACTION.INSUFFICIENT_ACCOUNT_ASSETS
      );

      // increase asa balance to 5
      const holding = interpreter.runtime.ctx.state.accounts
        .get(appAccAddr)
        ?.getAssetHolding(assetID);
      if (holding) {
        holding.amount = 5n;
      }

      executeTEAL(axfer);
      executeTEAL(axfer);
      expectRuntimeError(
        () => executeTEAL(axfer), // already withdrawn 4, cannot withdraw 2 more
        RUNTIME_ERRORS.TRANSACTION.INSUFFICIENT_ACCOUNT_ASSETS
      );

      const verifyHolding = `
        global CurrentApplicationAddress
        int 1
        asset_holding_get AssetBalance
        assert
        int 1
        ==
      `;
      // verify ASA transfer
      assert.doesNotThrow(() => executeTEAL(verifyHolding));
    });

    it(`should test ASA close`, function () {
      const close = `
        itxn_begin
        int axfer
        itxn_field TypeEnum
        int 1
        itxn_field XferAsset
        int 0
        itxn_field AssetAmount
        txn Sender
        itxn_field AssetReceiver
        txn Sender
        itxn_field AssetCloseTo
        itxn_submit
        int 1
      `;
      assert.doesNotThrow(() => executeTEAL(close));

      const verifyClose = `
        global CurrentApplicationAddress
        int 1
        asset_holding_get AssetBalance
        !
        assert
        !
      `;
      // verify ASA close
      assert.doesNotThrow(() => executeTEAL(verifyClose));
    });
  });

  describe("TestAppAxfer", function () {
    let axfer: string;
    let assetID1: number;
    let assetID2: number;
    this.beforeAll(() => {
      const elonAcc = interpreter.runtime.ctx.state.accounts.get(elonAddr);
      if (elonAcc) {
        // in foreign-assets
        assetID1 = interpreter.runtime.ctx.deployASADef(
          "test-asa-1",
          { total: 11, decimals: 0, unitName: "TASA1" },
          elonAddr,
          { creator: { ...elonAcc.account, name: "elon" } }
        ).assetID;

        // not in foreign-assets
        assetID2 = interpreter.runtime.ctx.deployASADef(
          "test-asa-2",
          { total: 22, decimals: 0, unitName: "TASA2" },
          elonAddr,
          { creator: { ...elonAcc.account, name: "elon" } }
        ).assetID;
      }

      axfer = `
        itxn_begin
        int ${assetID1}
        itxn_field XferAsset
        itxn_field AssetAmount
        itxn_field AssetReceiver
        itxn_field Sender
        int axfer
        itxn_field TypeEnum
        itxn_submit
      `;

      TXN_OBJ.apas = [assetID1];
    });

    it(`should fail: invalid ASA Ref`, function () {
      const teal = `
        txn Sender
        int ${assetID2}
        asset_holding_get AssetBalance
        assert
        int 0
        ==
      `;

      expectRuntimeError(() => executeTEAL(teal), RUNTIME_ERRORS.TEAL.INVALID_ASA_REFERENCE);
    });

    it(`should fail: Sender not opted-in`, function () {
      const teal = `
        txn Accounts 1
        int ${assetID1}
        asset_holding_get AssetBalance
        assert
        int 0
        ==
      `;

      // assert failed
      expectRuntimeError(() => executeTEAL(teal), RUNTIME_ERRORS.TEAL.TEAL_ENCOUNTERED_ERR);
    });

    it(`should fail: app account not opted in`, function () {
      const teal = `
        global CurrentApplicationAddress
        int ${assetID1}
        asset_holding_get AssetBalance
        assert
        int 0
        ==
      `;

      // assert failed
      expectRuntimeError(() => executeTEAL(teal), RUNTIME_ERRORS.TEAL.TEAL_ENCOUNTERED_ERR);
    });

    it(`should create new holding in appAccount`, function () {
      interpreter.runtime.ctx.optIntoASA(assetID1, appAccAddr, {});
      // increase asa balance to 5
      const holding = interpreter.runtime.ctx.state.accounts
        .get(appAccAddr)
        ?.getAssetHolding(assetID1);
      if (holding) {
        holding.amount = 3000n;
      }

      const verifyHolding = `
        global CurrentApplicationAddress
        int ${assetID1}
        asset_holding_get AssetBalance
        assert
        int 3000
        ==
      `;
      assert.doesNotThrow(() => executeTEAL(verifyHolding));
    });

    it(`should fail: receiver not optedin`, function () {
      TXN_OBJ.apat = [Buffer.from(decodeAddress(johnAddr).publicKey)];
      const teal =
        `
        global CurrentApplicationAddress
        txn Accounts 1
        int 100
      ` + axfer;

      expectRuntimeError(() => executeTEAL(teal), RUNTIME_ERRORS.TRANSACTION.ASA_NOT_OPTIN);
    });

    it(`should fail: insufficient balance`, function () {
      // optin by txn Account1
      interpreter.runtime.ctx.optIntoASA(assetID1, johnAddr, {});

      const teal =
        `
        global CurrentApplicationAddress
        txn Accounts 1
        int 100000
      ` + axfer;

      expectRuntimeError(
        () => executeTEAL(teal),
        RUNTIME_ERRORS.TRANSACTION.INSUFFICIENT_ACCOUNT_ASSETS
      );
    });

    it(`should fail: invalid asset reference for app account`, function () {
      // changing to random
      TXN_OBJ.apas = [1211, 323];

      const teal =
        `
        global CurrentApplicationAddress
        txn Accounts 1
        int 100000
      ` + axfer;

      expectRuntimeError(() => executeTEAL(teal), RUNTIME_ERRORS.TEAL.INVALID_ASA_REFERENCE);

      TXN_OBJ.apas = [assetID1]; // restore
    });

    it(`should fail: asset id not passed`, function () {
      const noid = `
        global CurrentApplicationAddress
        txn Accounts 1
        int 100
        itxn_begin
        itxn_field AssetAmount
        itxn_field AssetReceiver
        itxn_field Sender
        int axfer
        itxn_field TypeEnum
        itxn_submit
        int 1
      `;

      // defaults to 0, which is not opted in
      expectRuntimeError(() => executeTEAL(noid), RUNTIME_ERRORS.TRANSACTION.ASA_NOT_OPTIN);
    });

    it(`should pass: inner transaction axfer`, function () {
      const teal =
        `
        global CurrentApplicationAddress
        txn Accounts 1
        int 100
      ` +
        axfer +
        `
        int 1
      `;
      assert.doesNotThrow(() => executeTEAL(teal));

      // 100 spent by app
      const verifySenderBalCode = `
        global CurrentApplicationAddress
        int ${assetID1}
        asset_holding_get AssetBalance
        assert
        int 2900
        ==
      `;
      assert.doesNotThrow(() => executeTEAL(verifySenderBalCode));

      // 100 received by txn.accounts 1
      const verifyReceiverBalCode = `
        txn Accounts 1
        int ${assetID1}
        asset_holding_get AssetBalance
        assert
        int 100
        ==
      `;
      assert.doesNotThrow(() => executeTEAL(verifyReceiverBalCode));
    });
  });

  describe("TestBadField", () => {
    it(`should fail if fields are invalid`, function () {
      const pay = `
        global CurrentApplicationAddress
        txn Accounts 1
        int 100
        itxn_begin
        int 7
        itxn_field AssetAmount
        itxn_field Amount
        itxn_field Receiver
        itxn_field Sender
        int pay
        itxn_field TypeEnum
        txn Receiver
        // NOT ALLOWED
        itxn_field RekeyTo
        itxn_submit
      `;

      expectRuntimeError(() => executeTEAL(pay), RUNTIME_ERRORS.TEAL.ITXN_FIELD_ERR);
    });
  });

  describe("TestNumInner", () => {
    it(`should fail number of inner transactions > 16`, function () {
      const pay = `
        itxn_begin
        int 1
        itxn_field Amount
        txn Accounts 1
        itxn_field Receiver
        int pay
        itxn_field TypeEnum
        itxn_submit
      `;

      assert.doesNotThrow(() => executeTEAL(pay + `int 1`));
      assert.doesNotThrow(() => executeTEAL(pay + pay + `int 1`));
      assert.doesNotThrow(() =>
        executeTEAL(pay + pay + pay + pay + pay + pay + pay + pay + `int 1`)
      );

      let heavyCode = ``;
      for (let i = 0; i <= 17; ++i) {
        heavyCode += pay;
      }
      expectRuntimeError(
        () => executeTEAL(heavyCode),
        RUNTIME_ERRORS.GENERAL.MAX_INNER_TRANSACTIONS_EXCEEDED
      );
    });
  });

  describe("TestAssetCreate", () => {
    it(`should test asset creation inner transaction`, function () {
      const create = `
        itxn_begin
        int acfg
        itxn_field TypeEnum
        int 1000000
        itxn_field ConfigAssetTotal
        int 3
        itxn_field ConfigAssetDecimals
        byte "oz"
        itxn_field ConfigAssetUnitName
        byte "Gold"
        itxn_field ConfigAssetName
        byte "https://gold.rush/"
        itxn_field ConfigAssetURL
        itxn_submit
        int 1
      `;

      assert.doesNotThrow(() => executeTEAL(create));
    });
  });

  describe("TestAssetFreeze", () => {
    it(`should test asset freeze inner transaction (flow test)`, function () {
      const lastAssetID = interpreter.runtime.ctx.createdAssetID;

      const create = `
        itxn_begin
        int acfg
        itxn_field TypeEnum
        int 1000000
        itxn_field ConfigAssetTotal
        int 3
        itxn_field ConfigAssetDecimals
        byte "oz"
        itxn_field ConfigAssetUnitName
        byte "Gold"
        itxn_field ConfigAssetName
        byte "https://gold.rush/"
        itxn_field ConfigAssetURL
        global CurrentApplicationAddress
        itxn_field ConfigAssetFreeze
        itxn_submit
        int 1
      `;

      assert.doesNotThrow(() => executeTEAL(create));
      const createdAssetID = interpreter.runtime.ctx.createdAssetID;
      assert.equal(createdAssetID, lastAssetID + 1);

      const freeze = `
        itxn_begin
        int afrz
        itxn_field TypeEnum
        int ${createdAssetID}
        itxn_field FreezeAsset
        txn ApplicationArgs 0
        btoi
        itxn_field FreezeAssetFrozen
        txn Accounts 1
        itxn_field FreezeAssetAccount
        itxn_submit
        int 1
      `;

      TXN_OBJ.apas = [];
      expectRuntimeError(() => executeTEAL(freeze), RUNTIME_ERRORS.TEAL.INVALID_ASA_REFERENCE);

      TXN_OBJ.apas = [createdAssetID];
      TXN_OBJ.apaa = [Buffer.from(new Uint8Array([1]))];
      // does not hold Asset
      expectRuntimeError(() => executeTEAL(freeze), RUNTIME_ERRORS.TRANSACTION.ASA_NOT_OPTIN);

      // should freeze now
      interpreter.runtime.optIntoASA(createdAssetID, johnAddr, {});
      assert.doesNotThrow(() => executeTEAL(freeze));

      // verify freeze
      let johnHolding = interpreter.runtime.getAssetHolding(createdAssetID, johnAddr);
      assert.isDefined(johnHolding);
      assert.equal(johnHolding["is-frozen"], true);

      // unfreeze
      TXN_OBJ.apaa = [Buffer.from(new Uint8Array([0]))];
      assert.doesNotThrow(() => executeTEAL(freeze));

      // verify unfreeze
      johnHolding = interpreter.runtime.getAssetHolding(createdAssetID, johnAddr);
      assert.equal(johnHolding["is-frozen"], false);
    });
  });

  describe("Log", () => {
    it(`should log bytes to current transaction receipt`, function () {
      const txnInfo = interpreter.runtime.getTxReceipt(TXN_OBJ.txID);
      assert.isUndefined(txnInfo?.logs); // no logs before

      const log = `#pragma version 5
        int 1
        // log 30 times "a"
        loop:
        byte "a"
        log
        int 1
        +
        dup
        int 30
        <=
        bnz loop
        byte "b"
        log
        byte "c"
        log
      `;

      assert.doesNotThrow(() => executeTEAL(log));
      const logs = interpreter.runtime.getTxReceipt(TXN_OBJ.txID)?.logs as string[];
      assert.isDefined(logs);

      if (logs !== undefined) {
        for (let i = 0; i < 30; ++i) {
          assert.equal(logs[i], "a");
        }
        assert.equal(logs[30], "b");
        assert.equal(logs[31], "c");
      }
    });

    it(`should throw error if log count exceeds threshold`, function () {
      const log = `#pragma version 5
        int 1
        // log 33 times "a" (exceeds threshold of 32)
        loop:
        byte "a"
        log
        int 1
        +
        dup
        int 33
        <=
        bnz loop
        byte "b"
        log
        byte "c"
        log
      `;

      expectRuntimeError(
        () => executeTEAL(log),
        RUNTIME_ERRORS.TEAL.LOGS_COUNT_EXCEEDED_THRESHOLD
      );
    });

    it(`should throw error if logs "length" exceeds threshold`, function () {
      const log = `#pragma version 5
        int 1
        // too long
        loop:
        byte "abcdabcdabcdabcdabcdabcdabcdabcdabcdabcdabcdabcdabcdabcdabcd"
        log
        int 1
        +
        dup
        int 30
        <=
        bnz loop
        byte "b"
        log
        byte "c"
        log
      `;

      expectRuntimeError(
        () => executeTEAL(log),
        RUNTIME_ERRORS.TEAL.LOGS_LENGTH_EXCEEDED_THRESHOLD
      );
    });
  });

  describe("Teal v6 update", function () {
<<<<<<< HEAD
    let program: string;
    this.beforeAll(() => {
      // init more balance for application to test inner transaction
      setUpContext(6, ALGORAND_ACCOUNT_MIN_BALANCE * 10);
    });

    it("Should support RekeyTo", function () {
      program = `
        itxn_begin
        txn Receiver
        itxn_field RekeyTo
        int 1
        return
      `;
      assert.doesNotThrow(() => executeTEAL(program));
    });

    it("Should support keyreg transaction", function () {
      program = `
      itxn_begin
      byte "keyreg"
      itxn_field Type
      int 32
      bzero
      itxn_field VotePK
      int 32
      bzero
      itxn_field SelectionPK
      int 43
      itxn_field VoteFirst
      int 1000
      itxn_field VoteLast
      int 5
      itxn_field VoteKeyDilution
      int 1
      itxn_field Nonparticipation
      itxn_submit
      int 1
      `;

      assert.doesNotThrow(() => executeTEAL(program));
    });

    it("should fail on invalid field keyreg transaction", () => {
      ["VotePK", "SelectionPK"].forEach((field) => {
        program = `
          itxn_begin
          int 31
          bzero
          itxn_field ${field}
          int 1
        `;
        expectRuntimeError(
          () => executeTEAL(program),
=======
    describe("RekeyTo", () => {
      let rekeyProgram: string;
      this.beforeAll(() => {
        setUpInterpreter(6);
        rekeyProgram = `
          itxn_begin
          txn Receiver
          itxn_field RekeyTo
          int 1
          return
        `;
      });

      it("Should support RekeyTo", function () {
        assert.doesNotThrow(() => executeTEAL(rekeyProgram));
      });
    });

    describe("Note", () => {
      this.beforeEach(() => {
        setUpInterpreter(6);
      });

      it("Should throw error if teal version < 6", function () {
        setUpInterpreter(5);
        const invNoteProg = `
          itxn_begin
          byte "hello"
          itxn_field Note
          int 1
          return
        `;

        expectRuntimeError(
          () => executeTEAL(invNoteProg),
          RUNTIME_ERRORS.TEAL.ITXN_FIELD_ERR
        );
      });

      it("Should support Note for tealv6", function () {
        const noteProg = `
          itxn_begin
          byte "abcdefghijklmnopqrstuvwxyz01234567890"
          itxn_field Note
          int 1
          return
        `;
        assert.doesNotThrow(() => executeTEAL(noteProg));
      });

      it("Should throw error if Note exceeds 1024 bytes", function () {
        const noteProg = `
          itxn_begin
          int 1024
          bzero
          itxn_field Note
          int 1
          return
        `;
        assert.doesNotThrow(() => executeTEAL(noteProg));

        const invalidProg = `
          itxn_begin
          int 1025
          bzero
          itxn_field Note
          int 1
          return
        `;
        expectRuntimeError(
          () => executeTEAL(invalidProg),
>>>>>>> 04568c00
          RUNTIME_ERRORS.TEAL.ITXN_FIELD_ERR
        );
      });
    });
  });
});<|MERGE_RESOLUTION|>--- conflicted
+++ resolved
@@ -49,7 +49,7 @@
     });
   };
 
-  const setUpContext = (tealVersion: number, appBalance: number = ALGORAND_ACCOUNT_MIN_BALANCE): void => {
+  const setUpInterpreter = (tealVersion: number, appBalance: number = ALGORAND_ACCOUNT_MIN_BALANCE): void => {
     // setup 1st account (to be used as sender)
     elonAcc = new AccountStore(0, elonMuskAccount); // setup test account
     setDummyAccInfo(elonAcc);
@@ -80,7 +80,7 @@
     interpreter.execute(tealCode, ExecutionMode.APPLICATION, interpreter.runtime, 0);
   };
 
-  this.beforeAll(() => setUpContext(5));
+  this.beforeAll(() => setUpInterpreter(5));
 
   describe("TestActionTypes", function () {
     it("should fail: itxn_submit without itxn_begin", function () {
@@ -1202,62 +1202,60 @@
   });
 
   describe("Teal v6 update", function () {
-<<<<<<< HEAD
-    let program: string;
     this.beforeAll(() => {
-      // init more balance for application to test inner transaction
-      setUpContext(6, ALGORAND_ACCOUNT_MIN_BALANCE * 10);
-    });
-
-    it("Should support RekeyTo", function () {
-      program = `
-        itxn_begin
-        txn Receiver
-        itxn_field RekeyTo
-        int 1
-        return
-      `;
-      assert.doesNotThrow(() => executeTEAL(program));
-    });
-
-    it("Should support keyreg transaction", function () {
-      program = `
-      itxn_begin
-      byte "keyreg"
-      itxn_field Type
-      int 32
-      bzero
-      itxn_field VotePK
-      int 32
-      bzero
-      itxn_field SelectionPK
-      int 43
-      itxn_field VoteFirst
-      int 1000
-      itxn_field VoteLast
-      int 5
-      itxn_field VoteKeyDilution
-      int 1
-      itxn_field Nonparticipation
-      itxn_submit
-      int 1
-      `;
-
-      assert.doesNotThrow(() => executeTEAL(program));
-    });
-
-    it("should fail on invalid field keyreg transaction", () => {
-      ["VotePK", "SelectionPK"].forEach((field) => {
+      setUpInterpreter(6, ALGORAND_ACCOUNT_MIN_BALANCE);
+    });
+
+    describe("keyreg transaction", function () {
+      let program: string;
+      this.beforeEach(() => {
+        // init more balance for application to test inner transaction
+        setUpInterpreter(6, ALGORAND_ACCOUNT_MIN_BALANCE * 10);
+      });
+
+      it("Should support keyreg transaction", function () {
         program = `
-          itxn_begin
-          int 31
-          bzero
-          itxn_field ${field}
-          int 1
+        itxn_begin
+        byte "keyreg"
+        itxn_field Type
+        int 32
+        bzero
+        itxn_field VotePK
+        int 32
+        bzero
+        itxn_field SelectionPK
+        int 43
+        itxn_field VoteFirst
+        int 1000
+        itxn_field VoteLast
+        int 5
+        itxn_field VoteKeyDilution
+        int 1
+        itxn_field Nonparticipation
+        itxn_submit
+        int 1
         `;
-        expectRuntimeError(
-          () => executeTEAL(program),
-=======
+
+        assert.doesNotThrow(() => executeTEAL(program));
+      });
+
+      it("should fail on invalid field keyreg transaction", () => {
+        ["VotePK", "SelectionPK"].forEach((field) => {
+          program = `
+            itxn_begin
+            int 31
+            bzero
+            itxn_field ${field}
+            int 1
+          `;
+          expectRuntimeError(
+            () => executeTEAL(program),
+            RUNTIME_ERRORS.TEAL.ITXN_FIELD_ERR
+          );
+        });
+      });
+    });
+
     describe("RekeyTo", () => {
       let rekeyProgram: string;
       this.beforeAll(() => {
@@ -1329,7 +1327,6 @@
         `;
         expectRuntimeError(
           () => executeTEAL(invalidProg),
->>>>>>> 04568c00
           RUNTIME_ERRORS.TEAL.ITXN_FIELD_ERR
         );
       });
