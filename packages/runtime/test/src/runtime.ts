import { LogicSig } from "algosdk";
import { assert } from "chai";
import sinon from "sinon";

import { StoreAccount } from "../../src/account";
import { RUNTIME_ERRORS, TEAL_ERRORS } from "../../src/errors/errors-list";
import { Runtime } from "../../src/runtime";
import type { AlgoTransferParam, AssetModFields, AssetTransferParam, DestroyAssetParam, ExecParams, FreezeAssetParam, ModifyAssetParam, RevokeAssetParam } from "../../src/types";
import { SignType, TransactionType } from "../../src/types";
import { getProgram } from "../helpers/files";
import { useFixture } from "../helpers/integration";
<<<<<<< HEAD
import { expectRuntimeError } from "../helpers/runtime-errors";
import { expectTealError } from "../helpers/teal-errors";
=======
import { elonMuskAccount } from "../mocks/account";
>>>>>>> 086fdf73

const programName = "basic.teal";
const minBalance = 1e7;

describe("Logic Signature Transaction in Runtime", function () {
  useFixture("basic-teal");
  const john = new StoreAccount(minBalance);
  const bob = new StoreAccount(minBalance);
  const alice = new StoreAccount(minBalance);

  let runtime: Runtime;
  let lsig: LogicSig;
  let txnParam: ExecParams;
  this.beforeAll(function () {
    runtime = new Runtime([john, bob, alice]);
    lsig = runtime.getLogicSig(getProgram(programName), []);
    txnParam = {
      type: TransactionType.TransferAlgo,
      sign: SignType.LogicSignature,
      fromAccount: john.account,
      toAccountAddr: bob.account.addr,
      amountMicroAlgos: 1000,
      lsig: lsig,
      payFlags: { totalFee: 1000 }
    };
  });

  it("should execute the lsig and verify john(delegated signature)", () => {
    lsig.sign(john.account.sk);
    runtime.executeTx(txnParam);

    // balance should be updated because logic is verified and accepted
    const bobAcc = runtime.getAccount(bob.address);
    assert.equal(bobAcc.balance(), minBalance + 1000);
  });

  it("should not verify signature because alice sent it", () => {
    txnParam.fromAccount = alice.account;

    // execute transaction (logic signature validation failed)
    expectRuntimeError(
      () => runtime.executeTx(txnParam),
      RUNTIME_ERRORS.GENERAL.LOGIC_SIGNATURE_VALIDATION_FAILED
    );
  });

  it("should verify signature but reject logic", async () => {
    const logicSig = runtime.getLogicSig(getProgram("reject.teal"), []);
    txnParam.lsig = logicSig;
    txnParam.fromAccount = john.account;

    logicSig.sign(john.account.sk);
    // execute transaction (rejected by logic)
    // - Signature successfully validated for john
    // - But teal file logic is rejected
    expectTealError(
      () => runtime.executeTx(txnParam),
      TEAL_ERRORS.TEAL.REJECTED_BY_LOGIC
    );
  });
});

describe("Rounds Test", function () {
  useFixture("basic-teal");
  let john = new StoreAccount(minBalance);
  let bob = new StoreAccount(minBalance);
  let runtime: Runtime;
  let txnParams: AlgoTransferParam;
  this.beforeAll(function () {
    runtime = new Runtime([john, bob]); // setup test

    // set up transaction paramenters
    txnParams = {
      type: TransactionType.TransferAlgo, // payment
      sign: SignType.SecretKey,
      fromAccount: john.account,
      toAccountAddr: bob.address,
      amountMicroAlgos: 100,
      payFlags: { firstValid: 5, validRounds: 200 }
    };
  });

  afterEach(function () {
    john = new StoreAccount(minBalance);
    bob = new StoreAccount(minBalance);
    runtime = new Runtime([john, bob]);
    txnParams.fromAccount = john.account;
    txnParams.toAccountAddr = bob.address;
  });

  function syncAccounts (): void {
    john = runtime.getAccount(john.address);
    bob = runtime.getAccount(bob.address);
  }

  it("should succeed if current round is between first and last valid", () => {
    txnParams.payFlags = { totalFee: 1000, firstValid: 5, validRounds: 200 };
    runtime.setRound(20);

    runtime.executeTx(txnParams);

    // get final state (updated accounts)
    syncAccounts();
    assert.equal(john.balance(), minBalance - 1100);
    assert.equal(bob.balance(), minBalance + 100);
  });

  it("should fail if current round is not between first and last valid", () => {
    runtime.setRound(3);

    expectRuntimeError(
      () => runtime.executeTx(txnParams),
      RUNTIME_ERRORS.GENERAL.INVALID_ROUND
    );
  });

  it("should succeeded by default (no round requirement is passed)", () => {
    txnParams.payFlags = { totalFee: 1000 };

    runtime.executeTx(txnParams);

    // get final state (updated accounts)
    syncAccounts();
    assert.equal(john.balance(), minBalance - 1100);
    assert.equal(bob.balance(), minBalance + 100);
  });
});

describe("Algorand Standard Assets", function () {
  useFixture('asa-check');
  let john = new StoreAccount(minBalance);
  const bob = new StoreAccount(minBalance);
  let alice = new StoreAccount(minBalance);
  const elon = new StoreAccount(minBalance, elonMuskAccount);
  let runtime: Runtime;
  let modFields: AssetModFields;
  let assetTransferParam: AssetTransferParam;
  let assetId: number;
  this.beforeAll(() => {
    runtime = new Runtime([john, bob, alice, elon]);
    modFields = {
      manager: bob.address,
      reserve: bob.address,
      clawback: john.address,
      freeze: john.address
    };
    assetTransferParam = {
      type: TransactionType.TransferAsset,
      sign: SignType.SecretKey,
      fromAccount: john.account,
      toAccountAddr: alice.account.addr,
      amount: 10,
      assetID: 1,
      payFlags: { totalFee: 1000 }
    };
  });

  this.beforeEach(() => {
    assetId = runtime.createAsset('gold',
      { creator: { ...john.account, name: "john" } });
  });

  const syncAccounts = (): void => {
    john = runtime.getAccount(john.address);
    alice = runtime.getAccount(alice.address);
  };

  it("should create asset using asa.yaml file", () => {
    const res = runtime.getAssetDef(assetId);
    assert.equal(res.decimals, 0);
    assert.equal(res["default-frozen"], false);
    assert.equal(res.total, 5912599999515);
    assert.equal(res["unit-name"], "GLD");
    assert.equal(res.url, "url");
    assert.equal(res["metadata-hash"], "12312442142141241244444411111133");
    assert.equal(res.manager, elon.address);
    assert.equal(res.reserve, elon.address);
    assert.equal(res.freeze, elon.address);
    assert.equal(res.clawback, elon.address);
  });

  it("should opt-in to asset for john", () => {
    const res = runtime.getAssetDef(assetId);
    assert.isDefined(res);

    // opt-in for john (creator)
    runtime.optIntoASA(assetId, john.address, {});
    const johnAssetHolding = john.getAssetHolding(assetId);
    assert.isDefined(johnAssetHolding);
    assert.equal(johnAssetHolding?.amount as number, 5912599999515);

    // opt-in for alice
    runtime.optIntoASA(assetId, alice.address, {});
    const aliceAssetHolding = alice.getAssetHolding(assetId);
    assert.isDefined(aliceAssetHolding);
    assert.equal(aliceAssetHolding?.amount as number, 0);
  });

  it("should throw error on opt-in of asset does not exist", () => {
    expectRuntimeError(
      () => runtime.optIntoASA(1234, john.address, {}),
      RUNTIME_ERRORS.ASA.ASSET_NOT_FOUND
    );
  });

  it("should warn if account already is already opted-into asset", () => {
    const spy = sinon.spy(console, 'warn');
    const res = runtime.getAssetDef(assetId);
    assert.isDefined(res);
    runtime.optIntoASA(assetId, john.address, {});

    // executing same opt-in tx again
    const warnMsg = `${john.address} is already opted in to asset ${assetId}`;
    runtime.optIntoASA(assetId, john.address, {});
    assert(spy.calledWith(warnMsg));
    spy.restore();
  });

  it("should transfer asset between two accounts", () => {
    const res = runtime.getAssetDef(assetId);
    assert.isDefined(res);
    runtime.optIntoASA(assetId, john.address, {});
    runtime.optIntoASA(assetId, alice.address, {});

    const initialJohnAssets = john.getAssetHolding(assetId)?.amount as number;
    const initialAliceAssets = alice.getAssetHolding(assetId)?.amount as number;
    assert.isDefined(initialJohnAssets);
    assert.isDefined(initialAliceAssets);

    assetTransferParam.assetID = assetId;
    assetTransferParam.amount = 100;
    runtime.executeTx(assetTransferParam);
    syncAccounts();

    assert.equal(john.getAssetHolding(assetId)?.amount, initialJohnAssets - 100);
    assert.equal(alice.getAssetHolding(assetId)?.amount, initialAliceAssets + 100);
  });

  it("should throw error on transfer asset if asset is frozen", () => {
    const freezeParam: FreezeAssetParam = {
      type: TransactionType.FreezeAsset,
      sign: SignType.SecretKey,
      fromAccount: elon.account,
      assetID: assetId,
      freezeTarget: john.address,
      freezeState: true,
      payFlags: {}
    };

    const res = runtime.getAssetDef(assetId);
    assert.isDefined(res);
    runtime.optIntoASA(assetId, john.address, {});
    runtime.optIntoASA(assetId, alice.address, {});
    // freezing asset holding for john
    runtime.executeTx(freezeParam);

    assetTransferParam.assetID = assetId;
<<<<<<< HEAD
    expectRuntimeError(
      () => runtime.executeTx(assetTransferParam),
      RUNTIME_ERRORS.ASA.ACCOUNT_ASSET_FROZEN
=======
    expectTealError(
      () => runtime.executeTx(assetTransferParam),
      ERRORS.ASA.ACCOUNT_ASSET_FROZEN
>>>>>>> 086fdf73
    );
  });

  it("should close john account for transfer asset if close remainder to is specified", () => {
    const res = runtime.getAssetDef(assetId);
    assert.isDefined(res);
    runtime.optIntoASA(assetId, john.address, {});
    runtime.optIntoASA(assetId, alice.address, {});

    syncAccounts();
    const initialJohnAssets = john.getAssetHolding(assetId)?.amount as number;
    const initialAliceAssets = alice.getAssetHolding(assetId)?.amount as number;
    assert.isDefined(initialJohnAssets);
    assert.isDefined(initialAliceAssets);

    assetTransferParam.assetID = assetId;
    assetTransferParam.amount = 0;
    assetTransferParam.payFlags = { totalFee: 1000, closeRemainderTo: alice.address };
    runtime.executeTx(assetTransferParam); // transfer all assets of john => alice (using closeRemTo)
    syncAccounts();

    assert.equal(john.getAssetHolding(assetId)?.amount, 0);
    assert.equal(alice.getAssetHolding(assetId)?.amount, initialAliceAssets + initialJohnAssets);
  });

  it("should throw error if asset is not found while modifying", () => {
    const modifyParam: ModifyAssetParam = {
      type: TransactionType.ModifyAsset,
      sign: SignType.SecretKey,
      fromAccount: john.account,
      assetID: 120,
      fields: modFields,
      payFlags: {}
    };
    expectTealError(
      () => runtime.executeTx(modifyParam),
      ERRORS.ASA.ASSET_NOT_FOUND
    );
  });

  it("should modify asset", () => {
    const modifyParam: ModifyAssetParam = {
      type: TransactionType.ModifyAsset,
      sign: SignType.SecretKey,
      fromAccount: elon.account,
      assetID: assetId,
      fields: modFields,
      payFlags: {}
    };
    runtime.executeTx(modifyParam);

    const res = runtime.getAssetDef(assetId);
    assert.equal(res.manager, bob.address);
    assert.equal(res.reserve, bob.address);
    assert.equal(res.clawback, john.address);
    assert.equal(res.freeze, john.address);
  });

  it("Blank field test, should not modify asset because field is set to blank", () => {
    const assetId = runtime.createAsset('silver',
      { creator: { ...john.account, name: "john" } });

    const modFields: AssetModFields = {
      manager: bob.address,
      reserve: bob.address,
      clawback: john.address,
      freeze: alice.address
    };
    const modifyParam: ModifyAssetParam = {
      type: TransactionType.ModifyAsset,
      sign: SignType.SecretKey,
      fromAccount: elon.account,
      assetID: assetId,
      fields: modFields,
      payFlags: {}
    };

    expectTealError(
      () => runtime.executeTx(modifyParam),
      ERRORS.ASA.BLANK_ADDRESS_ERROR
    );
  });

  it("should fail because only manager account can modify asset", () => {
    const modifyParam: ModifyAssetParam = {
      type: TransactionType.ModifyAsset,
      sign: SignType.SecretKey,
      fromAccount: bob.account,
      assetID: assetId,
      fields: modFields,
      payFlags: {}
    };
    expectTealError(
      () => runtime.executeTx(modifyParam),
      ERRORS.ASA.MANAGER_ERROR
    );
  });

  it("should fail because only freeze account can freeze asset", () => {
    const freezeParam: FreezeAssetParam = {
      type: TransactionType.FreezeAsset,
      sign: SignType.SecretKey,
      fromAccount: bob.account,
      assetID: assetId,
      freezeTarget: john.address,
      freezeState: true,
      payFlags: {}
    };

    expectTealError(
      () => runtime.executeTx(freezeParam),
      ERRORS.ASA.FREEZE_ERROR
    );
  });

  it("should freeze asset", () => {
    const freezeParam: FreezeAssetParam = {
      type: TransactionType.FreezeAsset,
      sign: SignType.SecretKey,
      fromAccount: elon.account,
      assetID: assetId,
      freezeTarget: john.address,
      freezeState: true,
      payFlags: {}
    };
    runtime.optIntoASA(assetId, john.address, {});
    runtime.executeTx(freezeParam);

    const johnAssetHolding = runtime.getAssetHolding(assetId, john.address);
    assert.equal(johnAssetHolding["is-frozen"], true);
  });

  it("should fail because only clawback account can revoke assets", () => {
    const revokeParam: RevokeAssetParam = {
      type: TransactionType.RevokeAsset,
      sign: SignType.SecretKey,
      fromAccount: alice.account,
      recipient: john.address,
      assetID: assetId,
      revocationTarget: bob.address,
      amount: 1,
      payFlags: {}
    };
    expectTealError(
      () => runtime.executeTx(revokeParam),
      ERRORS.ASA.CLAWBACK_ERROR
    );
  });

  it("should revoke assets", () => {
    const revokeParam: RevokeAssetParam = {
      type: TransactionType.RevokeAsset,
      sign: SignType.SecretKey,
      fromAccount: elon.account,
      recipient: john.address,
      assetID: assetId,
      revocationTarget: bob.address,
      amount: 15,
      payFlags: {}
    };
    runtime.optIntoASA(assetId, john.address, {});
    runtime.optIntoASA(assetId, bob.address, {});

    assetTransferParam.toAccountAddr = bob.address;
    assetTransferParam.amount = 20;
    assetTransferParam.assetID = assetId;
    assetTransferParam.payFlags = {};

    runtime.executeTx(assetTransferParam);

    let bobHolding = runtime.getAssetHolding(assetId, bob.address);
    const beforeRevokeJohn = runtime.getAssetHolding(assetId, john.address).amount;
    assert.equal(bobHolding.amount, assetTransferParam.amount);

    runtime.executeTx(revokeParam);

    const johnHolding = runtime.getAssetHolding(assetId, john.address);
    bobHolding = runtime.getAssetHolding(assetId, bob.address);
    assert.equal(beforeRevokeJohn + 15, johnHolding.amount);
    assert.equal(bobHolding.amount, 5);
  });

  it("should revoke if asset is frozen", () => {
    const freezeParam: FreezeAssetParam = {
      type: TransactionType.FreezeAsset,
      sign: SignType.SecretKey,
      fromAccount: elon.account,
      assetID: assetId,
      freezeTarget: bob.address,
      freezeState: true,
      payFlags: {}
    };
    const revokeParam: RevokeAssetParam = {
      type: TransactionType.RevokeAsset,
      sign: SignType.SecretKey,
      fromAccount: elon.account,
      recipient: john.address,
      assetID: assetId,
      revocationTarget: bob.address,
      amount: 15,
      payFlags: {}
    };
    runtime.optIntoASA(assetId, john.address, {});
    runtime.optIntoASA(assetId, bob.address, {});

    assetTransferParam.toAccountAddr = bob.address;
    assetTransferParam.amount = 20;
    assetTransferParam.assetID = assetId;
    assetTransferParam.payFlags = {};
    runtime.executeTx(assetTransferParam);
    runtime.executeTx(freezeParam);
    let bobHolding = runtime.getAssetHolding(assetId, bob.address);
    const beforeRevokeJohn = runtime.getAssetHolding(assetId, john.address).amount;
    assert.equal(bobHolding.amount, assetTransferParam.amount);

    runtime.executeTx(revokeParam);

    const johnHolding = runtime.getAssetHolding(assetId, john.address);
    bobHolding = runtime.getAssetHolding(assetId, bob.address);
    assert.equal(beforeRevokeJohn + 15, johnHolding.amount);
    assert.equal(bobHolding.amount, 5);
  });

  it("Should fail because only manager can destroy assets", () => {
    runtime.optIntoASA(assetId, john.address, {});
    const destroyParam: DestroyAssetParam = {
      type: TransactionType.DestroyAsset,
      sign: SignType.SecretKey,
      fromAccount: alice.account,
      assetID: assetId,
      payFlags: {}
    };
    expectTealError(
      () => runtime.executeTx(destroyParam),
      ERRORS.ASA.MANAGER_ERROR
    );
  });

  it("Should destroy asset", () => {
    const destroyParam: DestroyAssetParam = {
      type: TransactionType.DestroyAsset,
      sign: SignType.SecretKey,
      fromAccount: elon.account,
      assetID: assetId,
      payFlags: {}
    };
    runtime.optIntoASA(assetId, john.address, {});

    runtime.executeTx(destroyParam);

    expectTealError(
      () => runtime.getAssetDef(assetId),
      ERRORS.ASA.ASSET_NOT_FOUND
    );
  });

  it("Should not destroy asset if total assets are not in creator's account", () => {
    const destroyParam: DestroyAssetParam = {
      type: TransactionType.DestroyAsset,
      sign: SignType.SecretKey,
      fromAccount: elon.account,
      assetID: assetId,
      payFlags: {}
    };

    runtime.optIntoASA(assetId, john.address, {});
    runtime.optIntoASA(assetId, bob.address, {});

    assetTransferParam.toAccountAddr = bob.address;
    assetTransferParam.amount = 20;
    assetTransferParam.assetID = assetId;
    assetTransferParam.payFlags = {};
    runtime.executeTx(assetTransferParam);

    expectTealError(
      () => runtime.executeTx(destroyParam),
      ERRORS.ASA.ASSET_TOTAL_ERROR
    );
  });
});<|MERGE_RESOLUTION|>--- conflicted
+++ resolved
@@ -9,12 +9,9 @@
 import { SignType, TransactionType } from "../../src/types";
 import { getProgram } from "../helpers/files";
 import { useFixture } from "../helpers/integration";
-<<<<<<< HEAD
 import { expectRuntimeError } from "../helpers/runtime-errors";
 import { expectTealError } from "../helpers/teal-errors";
-=======
 import { elonMuskAccount } from "../mocks/account";
->>>>>>> 086fdf73
 
 const programName = "basic.teal";
 const minBalance = 1e7;
@@ -272,15 +269,9 @@
     runtime.executeTx(freezeParam);
 
     assetTransferParam.assetID = assetId;
-<<<<<<< HEAD
     expectRuntimeError(
       () => runtime.executeTx(assetTransferParam),
-      RUNTIME_ERRORS.ASA.ACCOUNT_ASSET_FROZEN
-=======
-    expectTealError(
-      () => runtime.executeTx(assetTransferParam),
-      ERRORS.ASA.ACCOUNT_ASSET_FROZEN
->>>>>>> 086fdf73
+      RUNTIME_ERRORS.TRANSACTION.ACCOUNT_ASSET_FROZEN
     );
   });
 
@@ -315,9 +306,9 @@
       fields: modFields,
       payFlags: {}
     };
-    expectTealError(
+    expectRuntimeError(
       () => runtime.executeTx(modifyParam),
-      ERRORS.ASA.ASSET_NOT_FOUND
+      RUNTIME_ERRORS.ASA.ASSET_NOT_FOUND
     );
   });
 
@@ -358,9 +349,9 @@
       payFlags: {}
     };
 
-    expectTealError(
+    expectRuntimeError(
       () => runtime.executeTx(modifyParam),
-      ERRORS.ASA.BLANK_ADDRESS_ERROR
+      RUNTIME_ERRORS.ASA.BLANK_ADDRESS_ERROR
     );
   });
 
@@ -373,9 +364,9 @@
       fields: modFields,
       payFlags: {}
     };
-    expectTealError(
+    expectRuntimeError(
       () => runtime.executeTx(modifyParam),
-      ERRORS.ASA.MANAGER_ERROR
+      RUNTIME_ERRORS.ASA.MANAGER_ERROR
     );
   });
 
@@ -390,9 +381,9 @@
       payFlags: {}
     };
 
-    expectTealError(
+    expectRuntimeError(
       () => runtime.executeTx(freezeParam),
-      ERRORS.ASA.FREEZE_ERROR
+      RUNTIME_ERRORS.ASA.FREEZE_ERROR
     );
   });
 
@@ -424,9 +415,9 @@
       amount: 1,
       payFlags: {}
     };
-    expectTealError(
+    expectRuntimeError(
       () => runtime.executeTx(revokeParam),
-      ERRORS.ASA.CLAWBACK_ERROR
+      RUNTIME_ERRORS.ASA.CLAWBACK_ERROR
     );
   });
 
@@ -513,9 +504,9 @@
       assetID: assetId,
       payFlags: {}
     };
-    expectTealError(
+    expectRuntimeError(
       () => runtime.executeTx(destroyParam),
-      ERRORS.ASA.MANAGER_ERROR
+      RUNTIME_ERRORS.ASA.MANAGER_ERROR
     );
   });
 
@@ -531,9 +522,9 @@
 
     runtime.executeTx(destroyParam);
 
-    expectTealError(
+    expectRuntimeError(
       () => runtime.getAssetDef(assetId),
-      ERRORS.ASA.ASSET_NOT_FOUND
+      RUNTIME_ERRORS.ASA.ASSET_NOT_FOUND
     );
   });
 
@@ -555,9 +546,9 @@
     assetTransferParam.payFlags = {};
     runtime.executeTx(assetTransferParam);
 
-    expectTealError(
+    expectRuntimeError(
       () => runtime.executeTx(destroyParam),
-      ERRORS.ASA.ASSET_TOTAL_ERROR
+      RUNTIME_ERRORS.ASA.ASSET_TOTAL_ERROR
     );
   });
 });