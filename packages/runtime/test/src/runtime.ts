import { types } from "@algo-builder/web";
import { LogicSigAccount } from "algosdk";
import { assert } from "chai";
import sinon from "sinon";

import { getProgram } from "../../src";
import { AccountStore } from "../../src/account";
import { RUNTIME_ERRORS } from "../../src/errors/errors-list";
import { ASSET_CREATION_FEE } from "../../src/lib/constants";
import { Runtime } from "../../src/runtime";
import { useFixture } from "../helpers/integration";
import { expectRuntimeError } from "../helpers/runtime-errors";
import { elonMuskAccount } from "../mocks/account";

const programName = "basic.teal";
const minBalance = BigInt(1e7);

describe("Logic Signature Transaction in Runtime", function () {
  useFixture("basic-teal");
  const john = new AccountStore(minBalance);
  const bob = new AccountStore(minBalance);
  const alice = new AccountStore(minBalance);

  let runtime: Runtime;
  let lsig: LogicSigAccount;
  let txParam: types.ExecParams;
  this.beforeAll(function () {
    runtime = new Runtime([john, bob, alice]);
<<<<<<< HEAD
    lsig = runtime.loadLogic(programName);
    txnParam = {
=======
    lsig = runtime.createLsigAccount(getProgram(programName), []);
    txParam = {
>>>>>>> 2398ef25
      type: types.TransactionType.TransferAlgo,
      sign: types.SignType.LogicSignature,
      fromAccountAddr: john.account.addr,
      toAccountAddr: bob.account.addr,
      amountMicroAlgos: 1000n,
      lsig: lsig,
      payFlags: { totalFee: 1000 }
    };
  });

  it("should execute the lsig and verify john(delegated signature)", () => {
    lsig.sign(john.account.sk);
    runtime.executeTx(txParam);

    // balance should be updated because logic is verified and accepted
    const bobAcc = runtime.getAccount(bob.address);
    assert.equal(bobAcc.balance(), minBalance + 1000n);
  });

  it("should not verify signature because alice sent it", () => {
    const invalidParams: types.ExecParams = {
      ...txParam,
      sign: types.SignType.LogicSignature,
      fromAccountAddr: alice.account.addr,
      lsig: lsig
    };

    // execute transaction (logic signature validation failed)
    expectRuntimeError(
      () => runtime.executeTx(invalidParams),
      RUNTIME_ERRORS.GENERAL.LOGIC_SIGNATURE_VALIDATION_FAILED
    );
  });

  it("should verify signature but reject logic", async () => {
    const logicSig = runtime.loadLogic("reject.teal");
    const txParams: types.ExecParams = {
      ...txParam,
      sign: types.SignType.LogicSignature,
      fromAccountAddr: john.account.addr,
      lsig: logicSig
    };

    logicSig.sign(john.account.sk);
    // execute transaction (rejected by logic)
    // - Signature successfully validated for john
    // - But teal file logic is rejected
    expectRuntimeError(
      () => runtime.executeTx(txParams),
      RUNTIME_ERRORS.TEAL.REJECTED_BY_LOGIC
    );
  });
});

describe("Rounds Test", function () {
  useFixture("basic-teal");
  let john = new AccountStore(minBalance);
  let bob = new AccountStore(minBalance);
  let runtime: Runtime;
  let txParams: types.AlgoTransferParam;
  this.beforeAll(function () {
    runtime = new Runtime([john, bob]); // setup test

    // set up transaction paramenters
    txParams = {
      type: types.TransactionType.TransferAlgo, // payment
      sign: types.SignType.SecretKey,
      fromAccount: john.account,
      toAccountAddr: bob.address,
      amountMicroAlgos: 100n,
      payFlags: { firstValid: 5, validRounds: 200, totalFee: 1000 }
    };
  });

  afterEach(function () {
    john = new AccountStore(minBalance);
    bob = new AccountStore(minBalance);
    runtime = new Runtime([john, bob]);
    txParams = {
      ...txParams,
      sign: types.SignType.SecretKey,
      fromAccount: john.account,
      toAccountAddr: bob.address
    };
  });

  function syncAccounts (): void {
    john = runtime.getAccount(john.address);
    bob = runtime.getAccount(bob.address);
  }

  it("should succeed if current round is between first and last valid", () => {
    txParams.payFlags = { totalFee: 1000, firstValid: 5, validRounds: 200 };
    runtime.setRoundAndTimestamp(20, 20);

    runtime.executeTx(txParams);

    // get final state (updated accounts)
    syncAccounts();
    assert.equal(john.balance(), minBalance - 1100n);
    assert.equal(bob.balance(), minBalance + 100n);
  });

  it("should fail if current round is not between first and last valid", () => {
    runtime.setRoundAndTimestamp(3, 20);

    expectRuntimeError(
      () => runtime.executeTx(txParams),
      RUNTIME_ERRORS.GENERAL.INVALID_ROUND
    );
  });

  it("should succeeded by default (no round requirement is passed)", () => {
    txParams.payFlags = { totalFee: 1000 };

    runtime.executeTx(txParams);

    // get final state (updated accounts)
    syncAccounts();
    assert.equal(john.balance(), minBalance - 1100n);
    assert.equal(bob.balance(), minBalance + 100n);
  });
});

describe("Algorand Standard Assets", function () {
  useFixture('asa-check');
  let john = new AccountStore(minBalance);
  const bob = new AccountStore(minBalance);
  let alice = new AccountStore(minBalance);
  const elon = new AccountStore(minBalance, elonMuskAccount);
  let runtime: Runtime;
  let modFields: types.AssetModFields;
  let assetTransferParam: types.AssetTransferParam;
  let assetId: number;
  this.beforeAll(() => {
    runtime = new Runtime([john, bob, alice, elon]);
    modFields = {
      manager: bob.address,
      reserve: bob.address,
      clawback: john.address,
      freeze: john.address
    };
    assetTransferParam = {
      type: types.TransactionType.TransferAsset,
      sign: types.SignType.SecretKey,
      fromAccount: john.account,
      toAccountAddr: alice.account.addr,
      amount: 10n,
      assetID: 1,
      payFlags: { totalFee: 1000 }
    };
  });

  this.beforeEach(() => {
    assetId = runtime.addAsset('gold',
      { creator: { ...john.account, name: "john" } }).assetID;
    assetTransferParam.assetID = assetId;
    syncAccounts();
  });

  const syncAccounts = (): void => {
    john = runtime.getAccount(john.address);
    alice = runtime.getAccount(alice.address);
  };

  it("should create asset using asa.yaml file and raise account minimum balance", () => {
    const initialMinBalance = john.minBalance;
    assetId =
      runtime.addAsset('gold', { creator: { ...john.account, name: "john" } }).assetID;
    syncAccounts();

    const res = runtime.getAssetDef(assetId);
    assert.equal(res.decimals, 0);
    assert.equal(res.defaultFrozen, false);
    assert.equal(res.total, 5912599999515n);
    assert.deepEqual(res.metadataHash, new Uint8Array(Buffer.from("12312442142141241244444411111133", 'base64')));
    assert.equal(res.unitName, "GLD");
    assert.equal(res.url, "url");
    assert.equal(res.manager, elon.address);
    assert.equal(res.reserve, elon.address);
    assert.equal(res.freeze, elon.address);
    assert.equal(res.clawback, elon.address);
    assert.equal(john.minBalance, initialMinBalance + ASSET_CREATION_FEE);
  });

  it("should create asset without using asa.yaml file", () => {
    const expected = {
      name: "gold-1221",
      asaDef: {
        total: 10000,
        decimals: 0,
        defaultFrozen: false,
        unitName: "SLV",
        url: "url",
        metadataHash: "12312442142141241244444411111133",
        note: "note"
      }
    };
    assetId = runtime.addASADef(
      expected.name, expected.asaDef, { creator: { ...john.account, name: "john" } }
    ).assetID;
    syncAccounts();

    const res = runtime.getAssetDef(assetId);
    assert.isDefined(res);
    assert.equal(res.decimals, 0);
    assert.equal(res.defaultFrozen, false);
    assert.equal(res.total, 10000n);
    assert.deepEqual(res.metadataHash, new Uint8Array(Buffer.from("12312442142141241244444411111133", 'base64')));
    assert.equal(res.unitName, "SLV");
    assert.equal(res.url, "url");
  });

  it("should create asset without using asa.yaml (execute transaction)", () => {
    const execParams: types.ExecParams = {
      type: types.TransactionType.DeployASA,
      sign: types.SignType.SecretKey,
      fromAccount: john.account,
      asaName: 'silver-12',
      asaDef: {
        total: 10000,
        decimals: 0,
        defaultFrozen: false,
        unitName: "SLV",
        url: "url",
        metadataHash: "12312442142141241244444411111133",
        note: "note"
      },
      payFlags: {}
    };
    runtime.executeTx(execParams);
    syncAccounts();

    const res = runtime.getAssetInfoFromName("silver-12");
    assert.isDefined(res);
    assert.equal(res?.assetDef.decimals, 0);
    assert.equal(res?.assetDef.defaultFrozen, false);
    assert.equal(res?.assetDef.total, 10000n);
    assert.deepEqual(
      res?.assetDef.metadataHash,
      new Uint8Array(Buffer.from("12312442142141241244444411111133", 'base64'))
    );
    assert.equal(res?.assetDef.unitName, "SLV");
    assert.equal(res?.assetDef.url, "url");
  });

  it("should opt-in to asset", () => {
    const res = runtime.getAssetDef(assetId);
    assert.isDefined(res);

    const johnAssetHolding = john.getAssetHolding(assetId);
    assert.isDefined(johnAssetHolding);
    assert.equal(johnAssetHolding?.amount as bigint, 5912599999515n);

    // opt-in for alice
    runtime.optIntoASA(assetId, alice.address, {});
    const aliceAssetHolding = alice.getAssetHolding(assetId);
    assert.isDefined(aliceAssetHolding);
    assert.equal(aliceAssetHolding?.amount as bigint, 0n);
  });

  it("should opt-in to asset using asset transfer transaction", () => {
    const res = runtime.getAssetDef(assetId);
    assert.isDefined(res);
    const prevAliceMinBal = alice.minBalance;

    // opt-in for alice (using asset transfer tx with amount == 0)
    const optInParams: types.ExecParams = {
      type: types.TransactionType.TransferAsset,
      sign: types.SignType.SecretKey,
      fromAccount: alice.account,
      toAccountAddr: alice.address,
      amount: 0n,
      assetID: assetId,
      payFlags: { totalFee: 1000 }
    };
    runtime.executeTx(optInParams);
    syncAccounts();

    const aliceAssetHolding = alice.getAssetHolding(assetId);
    assert.equal(aliceAssetHolding?.amount as bigint, 0n);
    // verfiy min balance is also raised
    assert.equal(alice.minBalance, prevAliceMinBal + ASSET_CREATION_FEE);
  });

  it("should throw error on opt-in if asset does not exist", () => {
    expectRuntimeError(
      () => runtime.optIntoASA(1234, john.address, {}),
      RUNTIME_ERRORS.ASA.ASSET_NOT_FOUND
    );
  });

  it("should warn if account already is already opted-into asset", () => {
    // console is mocked in package.json mocha options
    const stub = console.warn as sinon.SinonStub;
    stub.reset();

    const res = runtime.getAssetDef(assetId);
    assert.isDefined(res);

    // executing same opt-in tx again
    runtime.optIntoASA(assetId, john.address, {});
    assert(stub.calledWith(
      `${john.address} is already opted in to asset ${assetId}`));
  });

  it("should transfer asset between two accounts", () => {
    const res = runtime.getAssetDef(assetId);
    assert.isDefined(res);
    runtime.optIntoASA(assetId, alice.address, {});

    const initialJohnAssets = john.getAssetHolding(assetId)?.amount as bigint;
    const initialAliceAssets = alice.getAssetHolding(assetId)?.amount as bigint;
    assert.isDefined(initialJohnAssets);
    assert.isDefined(initialAliceAssets);

    assetTransferParam.amount = 100n;
    runtime.executeTx(assetTransferParam);
    syncAccounts();

    assert.equal(john.getAssetHolding(assetId)?.amount, initialJohnAssets - 100n);
    assert.equal(alice.getAssetHolding(assetId)?.amount, initialAliceAssets + 100n);
  });

  it("should throw error on transfer asset if asset is frozen and amount > 0", () => {
    const freezeParam: types.FreezeAssetParam = {
      type: types.TransactionType.FreezeAsset,
      sign: types.SignType.SecretKey,
      fromAccount: elon.account,
      assetID: assetId,
      freezeTarget: john.address,
      freezeState: true,
      payFlags: { flatFee: true, totalFee: 1000 }
    };

    const res = runtime.getAssetDef(assetId);
    assert.isDefined(res);
    runtime.optIntoASA(assetId, alice.address, {});
    // freezing asset holding for john
    runtime.executeTx(freezeParam);

    expectRuntimeError(
      () => runtime.executeTx(assetTransferParam),
      RUNTIME_ERRORS.TRANSACTION.ACCOUNT_ASSET_FROZEN
    );

    assetTransferParam.amount = 0n;
    assert.doesNotThrow(
      () => runtime.executeTx(assetTransferParam), // should pass successfully
      `RUNTIME_ERR1505: Asset index 7 frozen for account ${john.address}`
    );
  });

  it("should close alice account for transfer asset if close remainder to is specified", () => {
    const initialAliceMinBalance = alice.minBalance;
    const res = runtime.getAssetDef(assetId);
    assert.isDefined(res);
    runtime.optIntoASA(assetId, alice.address, {});

    // transfer few assets to alice
    runtime.executeTx({
      ...assetTransferParam,
      toAccountAddr: alice.address,
      amount: 30n
    });

    syncAccounts();
    assert.equal(alice.minBalance, initialAliceMinBalance + ASSET_CREATION_FEE); // alice min balance raised after opt-in
    const initialJohnAssets = john.getAssetHolding(assetId)?.amount as bigint;
    const initialAliceAssets = alice.getAssetHolding(assetId)?.amount as bigint;
    assert.isDefined(initialJohnAssets);
    assert.isDefined(initialAliceAssets);

    runtime.executeTx({
      ...assetTransferParam,
      sign: types.SignType.SecretKey,
      fromAccount: alice.account,
      toAccountAddr: alice.address,
      payFlags: { totalFee: 1000, closeRemainderTo: john.address } // transfer all assets of alice => john (using closeRemTo)
    });
    syncAccounts();

    assert.isUndefined(alice.getAssetHolding(assetId));
    assert.equal(john.getAssetHolding(assetId)?.amount, initialJohnAssets + initialAliceAssets);
    assert.equal(alice.minBalance, initialAliceMinBalance); // min balance should decrease to initial value after opt-out
  });

  it("should throw error if trying to close asset holding of asset creator account", () => {
    const res = runtime.getAssetDef(assetId);
    assert.isDefined(res);
    runtime.optIntoASA(assetId, alice.address, {});

    expectRuntimeError(
      () => runtime.executeTx({
        ...assetTransferParam,
        payFlags: { totalFee: 1000, closeRemainderTo: alice.address } // creator of ASA trying to close asset holding to alice
      }),
      RUNTIME_ERRORS.ASA.CANNOT_CLOSE_ASSET_BY_CREATOR
    );
  });

  it("should throw error if asset is not found while modifying", () => {
    const modifyParam: types.ModifyAssetParam = {
      type: types.TransactionType.ModifyAsset,
      sign: types.SignType.SecretKey,
      fromAccount: john.account,
      assetID: 120,
      fields: modFields,
      payFlags: {}
    };
    expectRuntimeError(
      () => runtime.executeTx(modifyParam),
      RUNTIME_ERRORS.ASA.ASSET_NOT_FOUND
    );
  });

  it("should modify asset", () => {
    const modifyParam: types.ModifyAssetParam = {
      type: types.TransactionType.ModifyAsset,
      sign: types.SignType.SecretKey,
      fromAccount: elon.account,
      assetID: assetId,
      fields: modFields,
      payFlags: {}
    };
    runtime.executeTx(modifyParam);

    const res = runtime.getAssetDef(assetId);
    assert.equal(res.manager, bob.address);
    assert.equal(res.reserve, bob.address);
    assert.equal(res.clawback, john.address);
    assert.equal(res.freeze, john.address);
  });

  it("Blank field test, should not modify asset because field is set to blank", () => {
    const assetId = runtime.addAsset('silver',
      { creator: { ...john.account, name: "john" } }).assetID;

    const modFields: types.AssetModFields = {
      manager: bob.address,
      reserve: bob.address,
      clawback: john.address,
      freeze: alice.address
    };
    const modifyParam: types.ModifyAssetParam = {
      type: types.TransactionType.ModifyAsset,
      sign: types.SignType.SecretKey,
      fromAccount: elon.account,
      assetID: assetId,
      fields: modFields,
      payFlags: {}
    };

    expectRuntimeError(
      () => runtime.executeTx(modifyParam),
      RUNTIME_ERRORS.ASA.BLANK_ADDRESS_ERROR
    );
  });

  it("should fail because only manager account can modify asset", () => {
    const modifyParam: types.ModifyAssetParam = {
      type: types.TransactionType.ModifyAsset,
      sign: types.SignType.SecretKey,
      fromAccount: bob.account,
      assetID: assetId,
      fields: modFields,
      payFlags: {}
    };
    expectRuntimeError(
      () => runtime.executeTx(modifyParam),
      RUNTIME_ERRORS.ASA.MANAGER_ERROR
    );
  });

  it("should fail because only freeze account can freeze asset", () => {
    const freezeParam: types.FreezeAssetParam = {
      type: types.TransactionType.FreezeAsset,
      sign: types.SignType.SecretKey,
      fromAccount: bob.account,
      assetID: assetId,
      freezeTarget: john.address,
      freezeState: true,
      payFlags: {}
    };

    expectRuntimeError(
      () => runtime.executeTx(freezeParam),
      RUNTIME_ERRORS.ASA.FREEZE_ERROR
    );
  });

  it("should freeze asset", () => {
    const freezeParam: types.FreezeAssetParam = {
      type: types.TransactionType.FreezeAsset,
      sign: types.SignType.SecretKey,
      fromAccount: elon.account,
      assetID: assetId,
      freezeTarget: john.address,
      freezeState: true,
      payFlags: {}
    };
    runtime.executeTx(freezeParam);

    const johnAssetHolding = runtime.getAssetHolding(assetId, john.address);
    assert.equal(johnAssetHolding["is-frozen"], true);
  });

  it("should fail because only clawback account can revoke assets", () => {
    const revokeParam: types.RevokeAssetParam = {
      type: types.TransactionType.RevokeAsset,
      sign: types.SignType.SecretKey,
      fromAccount: alice.account,
      recipient: john.address,
      assetID: assetId,
      revocationTarget: bob.address,
      amount: 1n,
      payFlags: {}
    };
    expectRuntimeError(
      () => runtime.executeTx(revokeParam),
      RUNTIME_ERRORS.ASA.CLAWBACK_ERROR
    );
  });

  it("should revoke assets", () => {
    const revokeParam: types.RevokeAssetParam = {
      type: types.TransactionType.RevokeAsset,
      sign: types.SignType.SecretKey,
      fromAccount: elon.account,
      recipient: john.address,
      assetID: assetId,
      revocationTarget: bob.address,
      amount: 15n,
      payFlags: {}
    };
    runtime.optIntoASA(assetId, bob.address, {});

    assetTransferParam.toAccountAddr = bob.address;
    assetTransferParam.amount = 20n;
    assetTransferParam.payFlags = {};

    runtime.executeTx(assetTransferParam);

    let bobHolding = runtime.getAssetHolding(assetId, bob.address);
    const beforeRevokeJohn = runtime.getAssetHolding(assetId, john.address).amount;
    assert.equal(bobHolding.amount, assetTransferParam.amount);

    runtime.executeTx(revokeParam);

    const johnHolding = runtime.getAssetHolding(assetId, john.address);
    bobHolding = runtime.getAssetHolding(assetId, bob.address);
    assert.equal(beforeRevokeJohn + 15n, johnHolding.amount);
    assert.equal(bobHolding.amount, 5n);
  });

  it("should fail because only clawback account can revoke assets", () => {
    const revokeParam: types.RevokeAssetParam = {
      type: types.TransactionType.RevokeAsset,
      sign: types.SignType.SecretKey,
      fromAccount: alice.account,
      recipient: john.address,
      assetID: assetId,
      revocationTarget: bob.address,
      amount: 1n,
      payFlags: {}
    };
    expectRuntimeError(
      () => runtime.executeTx(revokeParam),
      RUNTIME_ERRORS.ASA.CLAWBACK_ERROR
    );
  });

  it("should throw error if trying to close asset holding by clawback", () => { /* eslint sonarjs/no-identical-functions: "off" */
    const closebyClawbackParam: types.RevokeAssetParam = {
      type: types.TransactionType.RevokeAsset,
      sign: types.SignType.SecretKey,
      fromAccount: elon.account,
      recipient: john.address,
      assetID: assetId,
      revocationTarget: john.address,
      amount: 0n,
      payFlags: { closeRemainderTo: alice.address } // closing to alice using clawback
    };

    // opt-in to asset by alice
    runtime.optIntoASA(assetId, alice.address, {});
    expectRuntimeError(
      () => runtime.executeTx(closebyClawbackParam),
      RUNTIME_ERRORS.ASA.CANNOT_CLOSE_ASSET_BY_CLAWBACK
    );
  });

  it("should revoke if asset is frozen", () => {
    const freezeParam: types.FreezeAssetParam = {
      type: types.TransactionType.FreezeAsset,
      sign: types.SignType.SecretKey,
      fromAccount: elon.account,
      assetID: assetId,
      freezeTarget: bob.address,
      freezeState: true,
      payFlags: {}
    };
    const revokeParam: types.RevokeAssetParam = {
      type: types.TransactionType.RevokeAsset,
      sign: types.SignType.SecretKey,
      fromAccount: elon.account,
      recipient: john.address,
      assetID: assetId,
      revocationTarget: bob.address,
      amount: 15n,
      payFlags: {}
    };
    runtime.optIntoASA(assetId, bob.address, {});

    assetTransferParam.toAccountAddr = bob.address;
    assetTransferParam.amount = 20n;
    assetTransferParam.payFlags = {};
    runtime.executeTx(assetTransferParam);
    runtime.executeTx(freezeParam);
    let bobHolding = runtime.getAssetHolding(assetId, bob.address);
    const beforeRevokeJohn = runtime.getAssetHolding(assetId, john.address).amount;
    assert.equal(bobHolding.amount, assetTransferParam.amount);

    runtime.executeTx(revokeParam);

    const johnHolding = runtime.getAssetHolding(assetId, john.address);
    bobHolding = runtime.getAssetHolding(assetId, bob.address);
    assert.equal(beforeRevokeJohn + 15n, johnHolding.amount);
    assert.equal(bobHolding.amount, 5n);
  });

  it("Should fail because only manager can destroy assets", () => {
    const destroyParam: types.DestroyAssetParam = {
      type: types.TransactionType.DestroyAsset,
      sign: types.SignType.SecretKey,
      fromAccount: alice.account,
      assetID: assetId,
      payFlags: {}
    };
    expectRuntimeError(
      () => runtime.executeTx(destroyParam),
      RUNTIME_ERRORS.ASA.MANAGER_ERROR
    );
  });

  it("Should destroy asset", () => {
    const initialCreatorMinBalance = john.minBalance;
    const destroyParam: types.DestroyAssetParam = {
      type: types.TransactionType.DestroyAsset,
      sign: types.SignType.SecretKey,
      fromAccount: elon.account,
      assetID: assetId,
      payFlags: {}
    };

    runtime.executeTx(destroyParam);
    syncAccounts();

    expectRuntimeError(
      () => runtime.getAssetDef(assetId),
      RUNTIME_ERRORS.ASA.ASSET_NOT_FOUND
    );
    // verify min balance of creator decreased after deleting app (by asa.manager)
    assert.equal(john.minBalance, initialCreatorMinBalance - ASSET_CREATION_FEE);
  });

  it("Should not destroy asset if total assets are not in creator's account", () => {
    const destroyParam: types.DestroyAssetParam = {
      type: types.TransactionType.DestroyAsset,
      sign: types.SignType.SecretKey,
      fromAccount: elon.account,
      assetID: assetId,
      payFlags: {}
    };
    runtime.optIntoASA(assetId, bob.address, {});

    assetTransferParam.toAccountAddr = bob.address;
    assetTransferParam.amount = 20n;
    assetTransferParam.payFlags = {};
    runtime.executeTx(assetTransferParam);

    expectRuntimeError(
      () => runtime.executeTx(destroyParam),
      RUNTIME_ERRORS.ASA.ASSET_TOTAL_ERROR
    );
  });
});

describe("Stateful Smart Contracts", function () {
  useFixture('stateful');
  const john = new AccountStore(minBalance);
  let runtime: Runtime;
  let approvalProgram: string;
  let clearProgram: string;
  this.beforeEach(() => {
    runtime = new Runtime([john]);
    approvalProgram = getProgram('counter-approval.teal');
    clearProgram = getProgram('clear.teal');
  });
  const creationFlags = {
    sender: john.account,
    globalBytes: 32,
    globalInts: 32,
    localBytes: 8,
    localInts: 8
  };

  it("Should not create application if approval program is empty", () => {
    approvalProgram = "";

    expectRuntimeError(
      () => runtime.addApp(creationFlags, {}, approvalProgram, clearProgram),
      RUNTIME_ERRORS.GENERAL.INVALID_APPROVAL_PROGRAM
    );
  });

  it("Should not create application if clear program is empty", () => {
    clearProgram = "";

    expectRuntimeError(
      () => runtime.addApp(creationFlags, {}, approvalProgram, clearProgram),
      RUNTIME_ERRORS.GENERAL.INVALID_CLEAR_PROGRAM
    );
  });

  it("Should create application", () => {
    const appID = runtime.addApp(creationFlags, {}, approvalProgram, clearProgram).appID;

    const app = runtime.getApp(appID);
    assert.isDefined(app);
  });

  it("Should not update application if approval or clear program is empty", () => {
    const appID = runtime.addApp(creationFlags, {}, approvalProgram, clearProgram).appID;

    expectRuntimeError(
      () => runtime.updateApp(john.address, appID, "", clearProgram, {}, {}),
      RUNTIME_ERRORS.GENERAL.INVALID_APPROVAL_PROGRAM
    );

    expectRuntimeError(
      () => runtime.updateApp(john.address, appID, approvalProgram, "", {}, {}),
      RUNTIME_ERRORS.GENERAL.INVALID_CLEAR_PROGRAM
    );
  });
});<|MERGE_RESOLUTION|>--- conflicted
+++ resolved
@@ -26,13 +26,8 @@
   let txParam: types.ExecParams;
   this.beforeAll(function () {
     runtime = new Runtime([john, bob, alice]);
-<<<<<<< HEAD
     lsig = runtime.loadLogic(programName);
-    txnParam = {
-=======
-    lsig = runtime.createLsigAccount(getProgram(programName), []);
     txParam = {
->>>>>>> 2398ef25
       type: types.TransactionType.TransferAlgo,
       sign: types.SignType.LogicSignature,
       fromAccountAddr: john.account.addr,
