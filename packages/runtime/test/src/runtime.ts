import { types } from "@algo-builder/web";
<<<<<<< HEAD
import { ExecParams, SignType, TransactionType } from "@algo-builder/web/build/types";
import algosdk, { ABIContract, LogicSigAccount, Transaction } from "algosdk";
=======
import algosdk, { LogicSigAccount, Transaction } from "algosdk";
>>>>>>> 132db42e
import { assert, expect } from "chai";
import sinon from "sinon";

import { getProgram } from "../../src";
import { AccountStore } from "../../src/account";
import { RUNTIME_ERRORS } from "../../src/errors/errors-list";
import { ASSET_CREATION_FEE, BlockFinalisationTime } from "../../src/lib/constants";
import { mockSuggestedParams } from "../../src/mock/tx";
import { Runtime } from "../../src/runtime";
import { AccountStoreI } from "../../src/types";
import { useFixture } from "../helpers/integration";
import { expectRuntimeError } from "../helpers/runtime-errors";
import { elonMuskAccount } from "../mocks/account";

const programName = "basic.teal";
const basicFixture = "basic-teal";
const minBalance = BigInt(1e7);

describe("Transfer Algo Transaction", function () {
	const amount = minBalance;
	const fee = 1000;

	let alice: AccountStoreI;
	let bob: AccountStoreI;
	let alan: AccountStoreI;

	let runtime: Runtime;

	function syncAccounts(): void {
		alice = runtime.getAccount(alice.address);
		bob = runtime.getAccount(bob.address);
		alan = runtime.getAccount(alan.address);
	}

	this.beforeEach(function () {
		alice = new AccountStore(minBalance * 10n);
		bob = new AccountStore(minBalance * 10n);
		alan = new AccountStore(minBalance * 10n);
		runtime = new Runtime([alice, bob, alan]);
	});

	it("Transfer ALGO from alice to bob", function () {
		const initialAliceBalance = alice.balance();
		const initialBobBalance = bob.balance();

		const algoTransferTxParam: types.AlgoTransferParam = {
			type: types.TransactionType.TransferAlgo,
			sign: types.SignType.SecretKey,
			fromAccount: alice.account,
			toAccountAddr: bob.address,
			amountMicroAlgos: amount,
			payFlags: {
				totalFee: fee,
			},
		};

		runtime.executeTx([algoTransferTxParam]);
		syncAccounts();

		assert.equal(initialAliceBalance, alice.balance() + BigInt(amount) + BigInt(fee));
		assert.equal(initialBobBalance + BigInt(amount), bob.balance());
	});

	it("close alice acount to bob", function () {
		const initialAliceBalance = alice.balance();
		const initialBobBalance = bob.balance();

		const algoTransferTxParam: types.AlgoTransferParam = {
			type: types.TransactionType.TransferAlgo,
			sign: types.SignType.SecretKey,
			fromAccount: alice.account,
			toAccountAddr: bob.address,
			amountMicroAlgos: 0n,
			payFlags: {
				totalFee: fee,
				closeRemainderTo: bob.address,
			},
		};

		runtime.executeTx([algoTransferTxParam]);

		syncAccounts();
		assert.equal(alice.balance(), 0n);
		assert.equal(initialAliceBalance + initialBobBalance - BigInt(fee), bob.balance());
	});

	it("should ignore rekey when use with closeRemainderTo", function () {
		const initialAliceBalance = alice.balance();
		const initialBobBalance = bob.balance();

		const algoTransferTxParam: types.AlgoTransferParam = {
			type: types.TransactionType.TransferAlgo,
			sign: types.SignType.SecretKey,
			fromAccount: alice.account,
			toAccountAddr: bob.address,
			amountMicroAlgos: 0n,
			payFlags: {
				totalFee: fee,
				closeRemainderTo: bob.address,
				rekeyTo: alan.address,
			},
		};

		runtime.executeTx([algoTransferTxParam]);

		syncAccounts();
		assert.equal(alice.balance(), 0n);
		assert.equal(initialAliceBalance + initialBobBalance - BigInt(fee), bob.balance());
		// spend/auth address of alice not changed.
		assert.equal(alice.getSpendAddress(), alice.address);
	});

	it("should throw error if closeRemainderTo is fromAccountAddr", function () {
		// throw error because closeReaminderTo invalid.
		expectRuntimeError(
			() =>
				runtime.executeTx([
					{
						type: types.TransactionType.TransferAlgo,
						sign: types.SignType.SecretKey,
						fromAccount: alice.account,
						toAccountAddr: bob.address,
						amountMicroAlgos: 0n,
						payFlags: {
							totalFee: fee,
							closeRemainderTo: alice.address,
						},
					},
				]),
			RUNTIME_ERRORS.TRANSACTION.INVALID_CLOSE_REMAINDER_TO
		);
	});

	describe("Transfer algo to implicit account", function () {
		let externalRuntimeAccount: AccountStoreI;
		let externalAccount: algosdk.Account;
		this.beforeEach(function () {
			externalAccount = new AccountStore(0).account;

			const transferAlgoTx: types.AlgoTransferParam = {
				type: types.TransactionType.TransferAlgo,
				sign: types.SignType.SecretKey,
				fromAccount: alice.account,
				toAccountAddr: externalAccount.addr,
				amountMicroAlgos: amount,
				payFlags: {
					totalFee: 1000,
				},
			};

			runtime.executeTx([transferAlgoTx]);
			// query new external account in runtime.
			externalRuntimeAccount = runtime.getAccount(externalAccount.addr);
		});

		it("Balance of toAccountAddr should updated", function () {
			assert.equal(externalRuntimeAccount.amount, amount);
		});

		it("Should transfer algo to an external account", function () {
			const transferAlgoTx: types.AlgoTransferParam = {
				type: types.TransactionType.TransferAlgo,
				sign: types.SignType.SecretKey,
				fromAccount: alice.account,
				toAccountAddr: externalRuntimeAccount.account.addr,
				amountMicroAlgos: 1000n,
				payFlags: {
					totalFee: 1000,
				},
			};

			assert.doesNotThrow(() => runtime.executeTx([transferAlgoTx]));
		});
	});
});

describe("Logic Signature Transaction in Runtime", function () {
	useFixture(basicFixture);
	const john = new AccountStore(minBalance);
	const bob = new AccountStore(minBalance);
	const alice = new AccountStore(minBalance);

	let runtime: Runtime;
	let lsig: LogicSigAccount;
	let txParam: types.ExecParams;
	this.beforeAll(function () {
		runtime = new Runtime([john, bob, alice]);
		lsig = runtime.loadLogic(programName);
		txParam = {
			type: types.TransactionType.TransferAlgo,
			sign: types.SignType.LogicSignature,
			fromAccountAddr: john.account.addr,
			toAccountAddr: bob.account.addr,
			amountMicroAlgos: 1000n,
			lsig: lsig,
			payFlags: { totalFee: 1000 },
		};
	});

	it("should execute the lsig and verify john(delegated signature)", function () {
		lsig.sign(john.account.sk);
		runtime.executeTx([txParam]);

		// balance should be updated because logic is verified and accepted
		const bobAcc = runtime.getAccount(bob.address);
		assert.equal(bobAcc.balance(), minBalance + 1000n);
	});

	it("should not verify signature because alice sent it", function () {
		const invalidParams: types.ExecParams = {
			...txParam,
			sign: types.SignType.LogicSignature,
			fromAccountAddr: alice.account.addr,
			lsig: lsig,
		};

		// execute transaction (logic signature validation failed)
		expectRuntimeError(
			() => runtime.executeTx([invalidParams]),
			RUNTIME_ERRORS.GENERAL.LOGIC_SIGNATURE_VALIDATION_FAILED
		);
	});

	it("should verify signature but reject logic", async function () {
		const logicSig = runtime.loadLogic("reject.teal");
		const txParams: types.ExecParams = {
			...txParam,
			sign: types.SignType.LogicSignature,
			fromAccountAddr: john.account.addr,
			lsig: logicSig,
		};

		logicSig.sign(john.account.sk);
		// execute transaction (rejected by logic)
		// - Signature successfully validated for john
		// - But teal file logic is rejected
		expectRuntimeError(
			() => runtime.executeTx([txParams]),
			RUNTIME_ERRORS.TEAL.REJECTED_BY_LOGIC
		);
	});
});

describe("Rounds Test", function () {
	useFixture(basicFixture);
	let john = new AccountStore(minBalance);
	let bob = new AccountStore(minBalance);
	let runtime: Runtime;
	let txParams: types.AlgoTransferParam;
	this.beforeAll(function () {
		runtime = new Runtime([john, bob]); // setup test

		// set up transaction paramenters
		txParams = {
			type: types.TransactionType.TransferAlgo, // payment
			sign: types.SignType.SecretKey,
			fromAccount: john.account,
			toAccountAddr: bob.address,
			amountMicroAlgos: 100n,
			payFlags: { firstValid: 5, validRounds: 200, totalFee: 1000 },
		};
	});

	afterEach(function () {
		john = new AccountStore(minBalance);
		bob = new AccountStore(minBalance);
		runtime = new Runtime([john, bob]);
		txParams = {
			...txParams,
			sign: types.SignType.SecretKey,
			fromAccount: john.account,
			toAccountAddr: bob.address,
		};
	});

	function syncAccounts(): void {
		john = runtime.getAccount(john.address);
		bob = runtime.getAccount(bob.address);
	}

	it("should succeed if current round is between first and last valid", function () {
		txParams.payFlags = { totalFee: 1000, firstValid: 5, validRounds: 200 };
		runtime.setRoundAndTimestamp(20, 20);

		runtime.executeTx([txParams]);

		// get final state (updated accounts)
		syncAccounts();
		assert.equal(john.balance(), minBalance - 1100n);
		assert.equal(bob.balance(), minBalance + 100n);
	});

	it("should fail if current round is not between first and last valid", function () {
		runtime.setRoundAndTimestamp(3, 20);

		expectRuntimeError(
			() => runtime.executeTx([txParams]),
			RUNTIME_ERRORS.GENERAL.INVALID_ROUND
		);
	});

	it("should succeeded by default (no round requirement is passed)", function () {
		txParams.payFlags = { totalFee: 1000 };

		runtime.executeTx([txParams]);

		// get final state (updated accounts)
		syncAccounts();
		assert.equal(john.balance(), minBalance - 1100n);
		assert.equal(bob.balance(), minBalance + 100n);
	});
});

describe("Send duplicate transaction", function () {
	const amount = minBalance;
	const fee = 1000;

	let alice: AccountStoreI;
	let bob: AccountStoreI;

	let runtime: Runtime;
	let paymentTxn: types.AlgoTransferParam;

	this.beforeEach(function () {
		runtime = new Runtime([]);
		[alice, bob] = runtime.defaultAccounts();
		paymentTxn = {
			type: types.TransactionType.TransferAlgo,
			sign: types.SignType.SecretKey,
			fromAccount: alice.account,
			toAccountAddr: bob.address,
			amountMicroAlgos: amount,
			payFlags: {
				totalFee: fee,
			},
		};
	});

	it("Should throw an error when sending duplicate tx in a group", function () {
		const groupTx = [paymentTxn, { ...paymentTxn }];

		expectRuntimeError(
			() => runtime.executeTx(groupTx),
			RUNTIME_ERRORS.TRANSACTION.TRANSACTION_ALREADY_IN_LEDGER
		);
	});

	it("Should not throw an error when add different note filed", function () {
		const groupTx = [paymentTxn, { ...paymentTxn, payFlags: { note: "salt" } }];

		assert.doesNotThrow(() => runtime.executeTx(groupTx));
	});
});

describe("Algorand Standard Assets", function () {
	useFixture("asa-check");
	let john = new AccountStore(minBalance);
	const bob = new AccountStore(minBalance);
	let alice = new AccountStore(minBalance);
	const elon = new AccountStore(minBalance, elonMuskAccount);
	let runtime: Runtime;
	let modFields: types.AssetModFields;
	let assetTransferParam: types.AssetTransferParam;
	let assetId: number;
	this.beforeAll(function () {
		runtime = new Runtime([john, bob, alice, elon]);
		modFields = {
			manager: bob.address,
			reserve: bob.address,
			clawback: john.address,
			freeze: john.address,
		};
		assetTransferParam = {
			type: types.TransactionType.TransferAsset,
			sign: types.SignType.SecretKey,
			fromAccount: john.account,
			toAccountAddr: alice.account.addr,
			amount: 10n,
			assetID: 1,
			payFlags: { totalFee: 1000 },
		};
	});

	this.beforeEach(function () {
		assetId = runtime.deployASA("gold", {
			creator: { ...john.account, name: "john" },
		}).assetIndex;
		assetTransferParam.assetID = assetId;
		syncAccounts();
	});

	const syncAccounts = (): void => {
		john = runtime.getAccount(john.address);
		alice = runtime.getAccount(alice.address);
	};

	it("should create asset using asa.yaml file and raise account minimum balance", function () {
		const initialMinBalance = john.minBalance;
		assetId = runtime.deployASA("gold", {
			creator: { ...john.account, name: "john" },
		}).assetIndex;
		syncAccounts();

		const res = runtime.getAssetDef(assetId);
		assert.equal(res.decimals, 0);
		assert.equal(res.defaultFrozen, false);
		assert.equal(res.total, 5912599999515n);
		assert.deepEqual(
			res.metadataHash,
			new Uint8Array(Buffer.from("12312442142141241244444411111133", "base64"))
		);
		assert.equal(res.unitName, "GLD");
		assert.equal(res.url, "url");
		assert.equal(res.manager, elon.address);
		assert.equal(res.reserve, elon.address);
		assert.equal(res.freeze, elon.address);
		assert.equal(res.clawback, elon.address);
		assert.equal(john.minBalance, initialMinBalance + ASSET_CREATION_FEE);
	});

	it("should create asset without using asa.yaml file", function () {
		const expected = {
			name: "gold-1221",
			asaDef: {
				total: 10000,
				decimals: 0,
				defaultFrozen: false,
				unitName: "SLV",
				url: "url",
				metadataHash: "12312442142141241244444411111133",
				note: "note",
			},
		};
		assetId = runtime.deployASADef(expected.name, expected.asaDef, {
			creator: { ...john.account, name: "john" },
		}).assetIndex;
		syncAccounts();

		const res = runtime.getAssetDef(assetId);
		assert.isDefined(res);
		assert.equal(res.decimals, 0);
		assert.equal(res.defaultFrozen, false);
		assert.equal(res.total, 10000n);
		assert.deepEqual(
			res.metadataHash,
			new Uint8Array(Buffer.from("12312442142141241244444411111133", "base64"))
		);
		assert.equal(res.unitName, "SLV");
		assert.equal(res.url, "url");
	});

	it("Should create asset with total = 2^64-1 (max value possible)", function () {
		const maxUint64 = 2n ** 64n - 1n;
		const execParams: types.ExecParams = {
			type: types.TransactionType.DeployASA,
			sign: types.SignType.SecretKey,
			fromAccount: john.account,
			asaName: "maxTotal",
			asaDef: {
				total: maxUint64,
				decimals: 0,
				defaultFrozen: false,
				unitName: "TTL",
				url: "url",
				metadataHash: "12312442142141241244444411111134",
				note: "note",
			},
			payFlags: {},
		};
		runtime.executeTx([execParams]);
		syncAccounts();

		const res = runtime.getAssetInfoFromName("maxTotal");
		assert.isDefined(res);
		assert.equal(res?.assetDef.total, maxUint64);
	});

	it("should create asset without using asa.yaml (execute transaction)", function () {
		const execParams: types.ExecParams = {
			type: types.TransactionType.DeployASA,
			sign: types.SignType.SecretKey,
			fromAccount: john.account,
			asaName: "silver-12",
			asaDef: {
				total: 10000,
				decimals: 0,
				defaultFrozen: false,
				unitName: "SLV",
				url: "url",
				metadataHash: "12312442142141241244444411111133",
				note: "note",
			},
			payFlags: {},
		};
		runtime.executeTx([execParams]);
		syncAccounts();

		const res = runtime.getAssetInfoFromName("silver-12");
		assert.isDefined(res);
		assert.equal(res?.assetDef.decimals, 0);
		assert.equal(res?.assetDef.defaultFrozen, false);
		assert.equal(res?.assetDef.total, 10000n);
		assert.deepEqual(
			res?.assetDef.metadataHash,
			new Uint8Array(Buffer.from("12312442142141241244444411111133", "base64"))
		);
		assert.equal(res?.assetDef.unitName, "SLV");
		assert.equal(res?.assetDef.url, "url");
	});

	it("should opt-in to asset", function () {
		const res = runtime.getAssetDef(assetId);
		assert.isDefined(res);

		const johnAssetHolding = john.getAssetHolding(assetId);
		assert.isDefined(johnAssetHolding);
		assert.equal(johnAssetHolding?.amount, 5912599999515n);

		// opt-in for alice
		runtime.optInToASA(assetId, alice.address, {});
		const aliceAssetHolding = alice.getAssetHolding(assetId);
		assert.isDefined(aliceAssetHolding);
		assert.equal(aliceAssetHolding?.amount, 0n);
	});

	it("should opt-in to asset using asset transfer transaction", function () {
		const res = runtime.getAssetDef(assetId);
		assert.isDefined(res);
		const prevAliceMinBal = alice.minBalance;

		// opt-in for alice (using asset transfer tx with amount == 0)
		const optInParams: types.ExecParams = {
			type: types.TransactionType.TransferAsset,
			sign: types.SignType.SecretKey,
			fromAccount: alice.account,
			toAccountAddr: alice.address,
			amount: 0n,
			assetID: assetId,
			payFlags: { totalFee: 1000 },
		};
		runtime.executeTx([optInParams]);
		syncAccounts();

		const aliceAssetHolding = alice.getAssetHolding(assetId);
		assert.equal(aliceAssetHolding?.amount, 0n);
		// verfiy min balance is also raised
		assert.equal(alice.minBalance, prevAliceMinBal + ASSET_CREATION_FEE);
	});

	it("should throw error on opt-in if asset does not exist", function () {
		expectRuntimeError(
			() => runtime.optInToASA(1234, john.address, {}),
			RUNTIME_ERRORS.ASA.ASSET_NOT_FOUND
		);
	});

	it("should warn if account already is already opted-into asset", function () {
		// console is mocked in package.json mocha options
		const stub = console.warn as sinon.SinonStub;
		stub.reset();

		const res = runtime.getAssetDef(assetId);
		assert.isDefined(res);

		// executing same opt-in tx again
		runtime.optInToASA(assetId, john.address, {});
		assert(stub.calledWith(`${john.address} is already opted in to asset ${assetId}`));
	});

	it("should transfer asset between two accounts", function () {
		const res = runtime.getAssetDef(assetId);
		assert.isDefined(res);
		runtime.optInToASA(assetId, alice.address, {});

		const initialJohnAssets = john.getAssetHolding(assetId)?.amount;
		const initialAliceAssets = alice.getAssetHolding(assetId)?.amount;
		assert.isDefined(initialJohnAssets);
		assert.isDefined(initialAliceAssets);

		assetTransferParam.amount = 100n;
		runtime.executeTx([assetTransferParam]);
		syncAccounts();

		if (initialJohnAssets && initialAliceAssets) {
			assert.equal(john.getAssetHolding(assetId)?.amount, initialJohnAssets - 100n);
			assert.equal(alice.getAssetHolding(assetId)?.amount, initialAliceAssets + 100n);
		}
	});

	it("should throw error on transfer asset if asset is frozen and amount > 0", function () {
		const freezeParam: types.FreezeAssetParam = {
			type: types.TransactionType.FreezeAsset,
			sign: types.SignType.SecretKey,
			fromAccount: elon.account,
			assetID: assetId,
			freezeTarget: john.address,
			freezeState: true,
			payFlags: { flatFee: true, totalFee: 1000 },
		};

		const res = runtime.getAssetDef(assetId);
		assert.isDefined(res);
		runtime.optInToASA(assetId, alice.address, {});
		// freezing asset holding for john
		runtime.executeTx([freezeParam]);

		expectRuntimeError(
			() => runtime.executeTx([assetTransferParam]),
			RUNTIME_ERRORS.TRANSACTION.ACCOUNT_ASSET_FROZEN
		);

		assetTransferParam.amount = 0n;
		assert.doesNotThrow(
			() => runtime.executeTx([assetTransferParam]), // should pass successfully
			`RUNTIME_ERR1505: Asset index 7 frozen for account ${john.address}`
		);
	});

	it("should close alice account for transfer asset if close remainder to is specified", function () {
		const initialAliceMinBalance = alice.minBalance;
		const res = runtime.getAssetDef(assetId);
		assert.isDefined(res);
		runtime.optInToASA(assetId, alice.address, {});

		// transfer few assets to alice
		runtime.executeTx([
			{
				...assetTransferParam,
				toAccountAddr: alice.address,
				amount: 30n,
			},
		]);

		syncAccounts();
		assert.equal(alice.minBalance, initialAliceMinBalance + ASSET_CREATION_FEE); // alice min balance raised after opt-in
		const initialJohnAssets = john.getAssetHolding(assetId)?.amount;
		const initialAliceAssets = alice.getAssetHolding(assetId)?.amount;
		assert.isDefined(initialJohnAssets);
		assert.isDefined(initialAliceAssets);

		runtime.executeTx([
			{
				...assetTransferParam,
				sign: types.SignType.SecretKey,
				fromAccount: alice.account,
				toAccountAddr: alice.address,
				payFlags: { totalFee: 1000, closeRemainderTo: john.address }, // transfer all assets of alice => john (using closeRemTo)
			},
		]);
		syncAccounts();

		assert.isUndefined(alice.getAssetHolding(assetId));
		if (initialJohnAssets && initialAliceAssets) {
			assert.equal(
				john.getAssetHolding(assetId)?.amount,
				initialJohnAssets + initialAliceAssets
			);
			assert.equal(alice.minBalance, initialAliceMinBalance); // min balance should decrease to initial value after opt-out
		}
	});

	it("should throw error if closeRemainderTo is fromAccountAddr", function () {
		const res = runtime.getAssetDef(assetId);
		assert.isDefined(res);
		runtime.optInToASA(assetId, alice.address, {});

		// transfer few assets to alice
		runtime.executeTx([
			{
				...assetTransferParam,
				toAccountAddr: alice.address,
				amount: 30n,
			},
		]);

		// throw error because closeReaminderTo invalid.
		expectRuntimeError(
			() =>
				runtime.executeTx([
					{
						...assetTransferParam,
						sign: types.SignType.SecretKey,
						fromAccount: alice.account,
						toAccountAddr: alice.address,
						payFlags: { totalFee: 1000, closeRemainderTo: alice.address }, // transfer all assets of alice => john (using closeRemTo)
					},
				]),
			RUNTIME_ERRORS.TRANSACTION.INVALID_CLOSE_REMAINDER_TO
		);
	});

	it("should throw error if trying to close asset holding of asset creator account", function () {
		const res = runtime.getAssetDef(assetId);
		assert.isDefined(res);
		runtime.optInToASA(assetId, alice.address, {});

		expectRuntimeError(
			() =>
				runtime.executeTx([
					{
						...assetTransferParam,
						payFlags: { totalFee: 1000, closeRemainderTo: alice.address }, // creator of ASA trying to close asset holding to alice
					},
				]),
			RUNTIME_ERRORS.ASA.CANNOT_CLOSE_ASSET_BY_CREATOR
		);
	});

	it("should throw error if asset is not found while modifying", function () {
		const modifyParam: types.ModifyAssetParam = {
			type: types.TransactionType.ModifyAsset,
			sign: types.SignType.SecretKey,
			fromAccount: john.account,
			assetID: 120,
			fields: modFields,
			payFlags: {},
		};
		expectRuntimeError(
			() => runtime.executeTx([modifyParam]),
			RUNTIME_ERRORS.ASA.ASSET_NOT_FOUND
		);
	});

	it("should modify asset", function () {
		const modifyParam: types.ModifyAssetParam = {
			type: types.TransactionType.ModifyAsset,
			sign: types.SignType.SecretKey,
			fromAccount: elon.account,
			assetID: assetId,
			fields: modFields,
			payFlags: {},
		};
		runtime.executeTx([modifyParam]);

		const res = runtime.getAssetDef(assetId);
		assert.equal(res.manager, bob.address);
		assert.equal(res.reserve, bob.address);
		assert.equal(res.clawback, john.address);
		assert.equal(res.freeze, john.address);
	});

	it("Blank field test, should not modify asset because field is set to blank", function () {
		const assetId = runtime.deployASA("silver", {
			creator: { ...john.account, name: "john" },
		}).assetIndex;

		const modFields: types.AssetModFields = {
			manager: bob.address,
			reserve: bob.address,
			clawback: john.address,
			freeze: alice.address,
		};
		const modifyParam: types.ModifyAssetParam = {
			type: types.TransactionType.ModifyAsset,
			sign: types.SignType.SecretKey,
			fromAccount: elon.account,
			assetID: assetId,
			fields: modFields,
			payFlags: {},
		};

		expectRuntimeError(
			() => runtime.executeTx([modifyParam]),
			RUNTIME_ERRORS.ASA.BLANK_ADDRESS_ERROR
		);
	});

	it("should fail because only manager account can modify asset", function () {
		const modifyParam: types.ModifyAssetParam = {
			type: types.TransactionType.ModifyAsset,
			sign: types.SignType.SecretKey,
			fromAccount: bob.account,
			assetID: assetId,
			fields: modFields,
			payFlags: {},
		};
		expectRuntimeError(
			() => runtime.executeTx([modifyParam]),
			RUNTIME_ERRORS.ASA.MANAGER_ERROR
		);
	});

	it("should fail because only freeze account can freeze asset", function () {
		const freezeParam: types.FreezeAssetParam = {
			type: types.TransactionType.FreezeAsset,
			sign: types.SignType.SecretKey,
			fromAccount: bob.account,
			assetID: assetId,
			freezeTarget: john.address,
			freezeState: true,
			payFlags: {},
		};

		expectRuntimeError(() => runtime.executeTx([freezeParam]), RUNTIME_ERRORS.ASA.FREEZE_ERROR);
	});

	it("should freeze asset", function () {
		const freezeParam: types.FreezeAssetParam = {
			type: types.TransactionType.FreezeAsset,
			sign: types.SignType.SecretKey,
			fromAccount: elon.account,
			assetID: assetId,
			freezeTarget: john.address,
			freezeState: true,
			payFlags: {},
		};
		runtime.executeTx([freezeParam]);

		const johnAssetHolding = runtime.getAssetHolding(assetId, john.address);
		assert.equal(johnAssetHolding["is-frozen"], true);
	});

	it("should fail because only clawback account can revoke assets", function () {
		const revokeParam: types.RevokeAssetParam = {
			type: types.TransactionType.RevokeAsset,
			sign: types.SignType.SecretKey,
			fromAccount: alice.account,
			recipient: john.address,
			assetID: assetId,
			revocationTarget: bob.address,
			amount: 1n,
			payFlags: {},
		};
		expectRuntimeError(
			() => runtime.executeTx([revokeParam]),
			RUNTIME_ERRORS.ASA.CLAWBACK_ERROR
		);
	});

	it("should revoke assets", function () {
		const revokeParam: types.RevokeAssetParam = {
			type: types.TransactionType.RevokeAsset,
			sign: types.SignType.SecretKey,
			fromAccount: elon.account,
			recipient: john.address,
			assetID: assetId,
			revocationTarget: bob.address,
			amount: 15n,
			payFlags: {},
		};
		runtime.optInToASA(assetId, bob.address, {});

		assetTransferParam.toAccountAddr = bob.address;
		assetTransferParam.amount = 20n;
		assetTransferParam.payFlags = {};

		runtime.executeTx([assetTransferParam]);

		let bobHolding = runtime.getAssetHolding(assetId, bob.address);
		const beforeRevokeJohn = runtime.getAssetHolding(assetId, john.address).amount;
		assert.equal(bobHolding.amount, assetTransferParam.amount);

		runtime.executeTx([revokeParam]);

		const johnHolding = runtime.getAssetHolding(assetId, john.address);
		bobHolding = runtime.getAssetHolding(assetId, bob.address);
		assert.equal(beforeRevokeJohn + 15n, johnHolding.amount);
		assert.equal(bobHolding.amount, 5n);
	});

	it("should fail because only clawback account can revoke assets", function () {
		const revokeParam: types.RevokeAssetParam = {
			type: types.TransactionType.RevokeAsset,
			sign: types.SignType.SecretKey,
			fromAccount: alice.account,
			recipient: john.address,
			assetID: assetId,
			revocationTarget: bob.address,
			amount: 1n,
			payFlags: {},
		};
		expectRuntimeError(
			() => runtime.executeTx([revokeParam]),
			RUNTIME_ERRORS.ASA.CLAWBACK_ERROR
		);
	});

	it("should throw error if trying to close asset holding by clawback", function () {
		/* eslint sonarjs/no-identical-functions: "off" */
		const closebyClawbackParam: types.RevokeAssetParam = {
			type: types.TransactionType.RevokeAsset,
			sign: types.SignType.SecretKey,
			fromAccount: elon.account,
			recipient: john.address,
			assetID: assetId,
			revocationTarget: john.address,
			amount: 0n,
			payFlags: { closeRemainderTo: alice.address }, // closing to alice using clawback
		};

		// opt-in to asset by alice
		runtime.optInToASA(assetId, alice.address, {});
		expectRuntimeError(
			() => runtime.executeTx([closebyClawbackParam]),
			RUNTIME_ERRORS.ASA.CANNOT_CLOSE_ASSET_BY_CLAWBACK
		);
	});

	it("should revoke if asset is frozen", function () {
		const freezeParam: types.FreezeAssetParam = {
			type: types.TransactionType.FreezeAsset,
			sign: types.SignType.SecretKey,
			fromAccount: elon.account,
			assetID: assetId,
			freezeTarget: bob.address,
			freezeState: true,
			payFlags: {},
		};
		const revokeParam: types.RevokeAssetParam = {
			type: types.TransactionType.RevokeAsset,
			sign: types.SignType.SecretKey,
			fromAccount: elon.account,
			recipient: john.address,
			assetID: assetId,
			revocationTarget: bob.address,
			amount: 15n,
			payFlags: {},
		};
		runtime.optInToASA(assetId, bob.address, {});

		assetTransferParam.toAccountAddr = bob.address;
		assetTransferParam.amount = 20n;
		assetTransferParam.payFlags = {};
		runtime.executeTx([assetTransferParam]);
		runtime.executeTx([freezeParam]);
		let bobHolding = runtime.getAssetHolding(assetId, bob.address);
		const beforeRevokeJohn = runtime.getAssetHolding(assetId, john.address).amount;
		assert.equal(bobHolding.amount, assetTransferParam.amount);

		runtime.executeTx([revokeParam]);

		const johnHolding = runtime.getAssetHolding(assetId, john.address);
		bobHolding = runtime.getAssetHolding(assetId, bob.address);
		assert.equal(beforeRevokeJohn + 15n, johnHolding.amount);
		assert.equal(bobHolding.amount, 5n);
	});

	it("Should fail because only manager can destroy assets", function () {
		const destroyParam: types.DestroyAssetParam = {
			type: types.TransactionType.DestroyAsset,
			sign: types.SignType.SecretKey,
			fromAccount: alice.account,
			assetID: assetId,
			payFlags: {},
		};
		expectRuntimeError(
			() => runtime.executeTx([destroyParam]),
			RUNTIME_ERRORS.ASA.MANAGER_ERROR
		);
	});

	it("Should destroy asset", function () {
		const initialCreatorMinBalance = john.minBalance;
		const destroyParam: types.DestroyAssetParam = {
			type: types.TransactionType.DestroyAsset,
			sign: types.SignType.SecretKey,
			fromAccount: elon.account,
			assetID: assetId,
			payFlags: {},
		};

		runtime.executeTx([destroyParam]);
		syncAccounts();

		expectRuntimeError(() => runtime.getAssetDef(assetId), RUNTIME_ERRORS.ASA.ASSET_NOT_FOUND);
		// verify min balance of creator decreased after deleting app (by asa.manager)
		assert.equal(john.minBalance, initialCreatorMinBalance - ASSET_CREATION_FEE);
	});

	it("Should not destroy asset if total assets are not in creator's account", function () {
		const destroyParam: types.DestroyAssetParam = {
			type: types.TransactionType.DestroyAsset,
			sign: types.SignType.SecretKey,
			fromAccount: elon.account,
			assetID: assetId,
			payFlags: {},
		};
		runtime.optInToASA(assetId, bob.address, {});

		assetTransferParam.toAccountAddr = bob.address;
		assetTransferParam.amount = 20n;
		assetTransferParam.payFlags = {};
		runtime.executeTx([assetTransferParam]);

		expectRuntimeError(
			() => runtime.executeTx([destroyParam]),
			RUNTIME_ERRORS.ASA.ASSET_TOTAL_ERROR
		);
	});
});

describe("Stateful Smart Contracts", function () {
	useFixture("stateful");
	const john = new AccountStore(minBalance);
	let runtime: Runtime;
	let approvalProgramFilename: string;
	let clearProgramFilename: string;
	let appDefinition: types.AppDefinitionFromFile;
	this.beforeEach(function () {
		runtime = new Runtime([john]);
		approvalProgramFilename = "counter-approval.teal";
		clearProgramFilename = "clear.teal";

		appDefinition = {
			appName: "app",
			metaType: types.MetaType.FILE,
			approvalProgramFilename,
			clearProgramFilename,
			globalBytes: 32,
			globalInts: 32,
			localBytes: 8,
			localInts: 8,
		};
	});

	it("Should not create application if approval program is empty", function () {
		appDefinition.approvalProgramFilename = "empty-app.teal";

		expectRuntimeError(
			() => runtime.deployApp(john.account, appDefinition, {}),
			RUNTIME_ERRORS.GENERAL.INVALID_APPROVAL_PROGRAM
		);
	});

	it("Should not create application if clear program is empty", function () {
		appDefinition.clearProgramFilename = "empty-app.teal";

		expectRuntimeError(
			() => runtime.deployApp(john.account, appDefinition, {}),
			RUNTIME_ERRORS.GENERAL.INVALID_CLEAR_PROGRAM
		);
	});

	it("Should create application", function () {
		const appID = runtime.deployApp(john.account, appDefinition, {}).appID;

		const app = runtime.getApp(appID);
		assert.isDefined(app);
	});

	it("Should throw error when deploy application if approval teal version and clear state teal version not match ", function () {
		appDefinition.clearProgramFilename = "clearv6.teal";
		expectRuntimeError(
			() => runtime.deployApp(john.account, appDefinition, {}),
			RUNTIME_ERRORS.TEAL.PROGRAM_VERSION_MISMATCH
		);
	});

	it("Should not update application if approval or clear program is empty", function () {
		const appID = runtime.deployApp(john.account, appDefinition, {}).appID;

		expectRuntimeError(
			() =>
				runtime.updateApp(
					appDefinition.appName,
					john.address,
					appID,
					{
						metaType: types.MetaType.SOURCE_CODE,
						approvalProgramCode: "",
						clearProgramCode: getProgram(clearProgramFilename),
					},
					{},
					{}
				),
			RUNTIME_ERRORS.GENERAL.INVALID_APPROVAL_PROGRAM
		);

		expectRuntimeError(
			() =>
				runtime.updateApp(
					appDefinition.appName,
					john.address,
					appID,
					{
						metaType: types.MetaType.SOURCE_CODE,
						approvalProgramCode: getProgram(approvalProgramFilename),
						clearProgramCode: "",
					},
					{},
					{}
				),
			RUNTIME_ERRORS.GENERAL.INVALID_CLEAR_PROGRAM
		);
	});

	it("Should not update application if approval and clear program not match", function () {
		const appID = runtime.deployApp(john.account, appDefinition, {}).appID;

		clearProgramFilename = "clearv6.teal";
		expectRuntimeError(
			() =>
				runtime.updateApp(
					appDefinition.appName,
					john.address,
					appID,
					{
						metaType: types.MetaType.FILE,
						approvalProgramFilename,
						clearProgramFilename,
					},
					{},
					{}
				),
			RUNTIME_ERRORS.TEAL.PROGRAM_VERSION_MISMATCH
		);
	});

	it("Should throw and error when local schema entries exceeds the limit (AppDefinition)", function () {
		const incorrectCreationFlags = {
			globalBytes: 10,
			globalInts: 10,
			localBytes: 10,
			localInts: 10,
		};
		expectRuntimeError(
			() =>
				runtime.deployApp(
					john.account,
					{
						appName: "app",
						metaType: types.MetaType.FILE,
						approvalProgramFilename,
						clearProgramFilename,
						...incorrectCreationFlags,
					},
					{}
				),
			RUNTIME_ERRORS.GENERAL.MAX_SCHEMA_ENTRIES_EXCEEDED
		);
	});

	it("Should throw and error when global schema entries exceeds the limit (AppDefinition)", function () {
		const incorrectCreationFlags = {
			globalBytes: 36,
			globalInts: 32,
			localBytes: 1,
			localInts: 1,
		};
		expectRuntimeError(
			() =>
				runtime.deployApp(
					john.account,
					{
						appName: "app",
						metaType: types.MetaType.FILE,
						approvalProgramFilename,
						clearProgramFilename,
						...incorrectCreationFlags,
					},
					{}
				),
			RUNTIME_ERRORS.GENERAL.MAX_SCHEMA_ENTRIES_EXCEEDED
		);
	});
});

describe("Deafult Accounts", function () {
	let alice: AccountStore;
	let bob: AccountStore;
	let charlie = new AccountStore(minBalance);
	let runtime: Runtime;
	const amount = 1e6;
	const fee = 1000;

	function syncAccounts(): void {
		[alice, bob] = runtime.defaultAccounts();
		charlie = runtime.getAccount(charlie.address);
	}
	this.beforeEach(function () {
		runtime = new Runtime([charlie]);
		[alice, bob] = runtime.defaultAccounts();
	});

	it("Should be properly initialized", function () {
		assert.exists(alice.address);
		assert.equal(
			alice.balance(),
			BigInt(runtime.defaultBalance),
			"Alice balance must be correct"
		);
	});

	it("Should update the state of the default accounts", function () {
		const initialAliceBalance = alice.balance();
		const initialBobBalance = bob.balance();

		const algoTransferTxParam: types.AlgoTransferParam = {
			type: types.TransactionType.TransferAlgo,
			sign: types.SignType.SecretKey,
			fromAccount: alice.account,
			toAccountAddr: bob.address,
			amountMicroAlgos: amount,
			payFlags: {
				totalFee: fee,
			},
		};

		runtime.executeTx([algoTransferTxParam]);

		syncAccounts();

		assert.equal(initialAliceBalance, alice.balance() + BigInt(amount) + BigInt(fee));
		assert.equal(initialBobBalance + BigInt(amount), bob.balance());
	});

	it("Should reset the state of the default accounts", function () {
		const initialAliceBalance = alice.balance();
		const initialBobBalance = bob.balance();

		const algoTransferTxParam: types.AlgoTransferParam = {
			type: types.TransactionType.TransferAlgo,
			sign: types.SignType.SecretKey,
			fromAccount: alice.account,
			toAccountAddr: bob.address,
			amountMicroAlgos: amount,
			payFlags: {
				totalFee: fee,
			},
		};

		runtime.executeTx([algoTransferTxParam]);
		runtime.resetDefaultAccounts();
		syncAccounts();

		assert.equal(initialAliceBalance, alice.balance());
		assert.equal(initialBobBalance, bob.balance());
	});

	it("Should not reset the state of the other accounts stored in runtime", function () {
		const initialCharlieBalance = charlie.balance();
		const algoTransferTxParam: types.AlgoTransferParam = {
			type: types.TransactionType.TransferAlgo,
			sign: types.SignType.SecretKey,
			fromAccount: alice.account,
			toAccountAddr: charlie.address,
			amountMicroAlgos: amount,
			payFlags: {
				totalFee: fee,
			},
		};
		runtime.executeTx([algoTransferTxParam]);
		runtime.resetDefaultAccounts();
		syncAccounts();

		assert.equal(initialCharlieBalance + BigInt(amount), charlie.balance());
	});
});

describe("Algo transfer using sendSignedTransaction", function () {
	let alice: AccountStore;
	let bob: AccountStore;
	let runtime: Runtime;
	const amount = 1e6;
	const fee = 1000;

	this.beforeEach(function () {
		runtime = new Runtime([]);
		[alice, bob] = runtime.defaultAccounts();
	});

	it("Should send signedTransacion from one account to another", function () {
		//Create transaction
		const initialAliceBalance = alice.balance();
		const initialBobBalance = bob.balance();
		const suggestedParams = mockSuggestedParams({ totalFee: fee }, runtime.getRound());
		const txn = algosdk.makePaymentTxnWithSuggestedParamsFromObject({
			from: alice.account.addr,
			to: bob.address,
			amount: amount,
			suggestedParams: suggestedParams,
		});
		// Sign the transaction
		const signedTransaction = algosdk.decodeSignedTransaction(txn.signTxn(alice.account.sk));
		// Send the transaction
		runtime.sendSignedTransaction(signedTransaction);
		[alice, bob] = runtime.defaultAccounts();
		assert.equal(initialAliceBalance, alice.balance() + BigInt(amount) + BigInt(fee));
		assert.equal(initialBobBalance + BigInt(amount), bob.balance()); //(got, expected)
	});

	it("Should close alice account and send all the balance to bob the account", function () {
		// Create transaction
		const initialAliceBalance = alice.balance();
		const initialBobBalance = bob.balance();
		console.log(initialAliceBalance);
		console.log(initialBobBalance);
		const suggestedParams = mockSuggestedParams({ totalFee: fee }, runtime.getRound());
		const txn = algosdk.makePaymentTxnWithSuggestedParamsFromObject({
			from: alice.account.addr,
			to: bob.address,
			amount: amount,
			suggestedParams: suggestedParams,
			closeRemainderTo: bob.address,
		});
		// Sign the transaction
		const signedTransaction = algosdk.decodeSignedTransaction(txn.signTxn(alice.account.sk));
		// Send the transaction
		runtime.sendSignedTransaction(signedTransaction);
		[alice, bob] = runtime.defaultAccounts();
		assert.equal(0n, alice.balance()); //(got, expected)
		assert.equal(initialBobBalance + initialAliceBalance - BigInt(fee), bob.balance());
		//-199999000n
		//+101000000n
	});
});
//enable this tests when the signature validation is ready
describe.skip("Logic Signature Transaction in Runtime using sendSignedTransaction", function () {
	useFixture(basicFixture);
	let alice: AccountStore;
	let bob: AccountStore;
	let john: AccountStore;
	let runtime: Runtime;
	const amount = 1e6;
	const fee = 1000;
	let lsig: LogicSigAccount;
	this.beforeEach(function () {
		runtime = new Runtime([]);
		[alice, bob, john] = runtime.defaultAccounts();
		lsig = runtime.loadLogic(programName);
		lsig.sign(john.account.sk);
	});

	it("should execute the lsig and verify john(delegated signature)", function () {
		const initialJohnBalance = john.balance();
		const initialBobBalance = bob.balance();
		const suggestedParams = mockSuggestedParams({ totalFee: fee }, runtime.getRound());
		const txn = algosdk.makePaymentTxnWithSuggestedParamsFromObject({
			from: john.address,
			to: bob.address,
			amount: amount,
			suggestedParams: suggestedParams,
		});
		// Sign the transaction
		const signedTransaction = algosdk.decodeSignedTransaction(
			algosdk.signLogicSigTransactionObject(txn, lsig).blob
		);
		// Send the transaction
		runtime.sendSignedTransaction(signedTransaction);
		[john, bob] = runtime.defaultAccounts();
		assert.equal(initialJohnBalance - BigInt(amount) - BigInt(fee), john.balance());
		assert.equal(initialBobBalance + BigInt(amount), bob.balance());
	});

	it("should not verify signature because alice sent it", function () {
		const suggestedParams = mockSuggestedParams({ totalFee: fee }, runtime.getRound());
		const txn = algosdk.makePaymentTxnWithSuggestedParamsFromObject({
			from: john.address,
			to: bob.address,
			amount: amount,
			suggestedParams: suggestedParams,
		});
		// Sign the transaction
		const signedTransaction = algosdk.decodeSignedTransaction(
			algosdk.signLogicSigTransactionObject(txn, lsig).blob
		);
		// Send the transaction
		expectRuntimeError(
			() => runtime.sendSignedTransaction(signedTransaction),
			RUNTIME_ERRORS.GENERAL.LOGIC_SIGNATURE_VALIDATION_FAILED
		);
	});
});
describe("Helper functions", function () {
	let alice: AccountStoreI;
	let bob: AccountStoreI;
	let runtime: Runtime;

	function syncAccounts(): void {
		[alice, bob] = runtime.defaultAccounts();
	}

	beforeEach(function () {
		runtime = new Runtime([]);
		syncAccounts();
	});

	it("Should return a transaction object based on provided execParams", function () {
		const execParams: types.AlgoTransferParam = {
			type: types.TransactionType.TransferAlgo,
			sign: types.SignType.SecretKey,
			fromAccount: alice.account,
			toAccountAddr: bob.account.addr,
			amountMicroAlgos: 10000n,
			payFlags: {},
		};
		const txnParams = mockSuggestedParams(execParams.payFlags, runtime.getRound());
		const transactions: Transaction[] = runtime.makeTx([execParams], txnParams);
		assert.deepEqual(transactions[0].type, algosdk.TransactionType.pay);
		assert.deepEqual(algosdk.encodeAddress(transactions[0].from.publicKey), alice.account.addr);
		assert.deepEqual(algosdk.encodeAddress(transactions[0].to.publicKey), bob.account.addr);
		assert.deepEqual(transactions[0].amount, 10000n);
	});

	it("Should sign a transaction and return a SignedTransaction object", function () {
		const execParams: types.AlgoTransferParam = {
			type: types.TransactionType.TransferAlgo,
			sign: types.SignType.SecretKey,
			fromAccount: alice.account,
			toAccountAddr: bob.account.addr,
			amountMicroAlgos: 10000n,
			payFlags: {},
		};
		const txnParams = mockSuggestedParams(execParams.payFlags, runtime.getRound());
		const transactions: Transaction[] = runtime.makeTx([execParams], txnParams);
		assert.doesNotThrow(() => {
			runtime.signTx(transactions[0], alice.account);
		});
	});

	it("Should return a SignedTransaction object based on ExecParams", function () {
		const execParams: types.AlgoTransferParam = {
			type: types.TransactionType.TransferAlgo,
			sign: types.SignType.SecretKey,
			fromAccount: alice.account,
			toAccountAddr: bob.account.addr,
			amountMicroAlgos: 10000n,
			payFlags: {},
		};
		const txnParams = mockSuggestedParams(execParams.payFlags, runtime.getRound());
		assert.doesNotThrow(() => {
			runtime.makeAndSignTx([execParams], txnParams, alice.account);
		});
	});

	it("Should send a signed transaction and wait specified rounds for confirmation", function () {
		const execParams: types.AlgoTransferParam = {
			type: types.TransactionType.TransferAlgo,
			sign: types.SignType.SecretKey,
			fromAccount: alice.account,
			toAccountAddr: bob.account.addr,
			amountMicroAlgos: 10000n,
			payFlags: {},
		};
		const txnParams = mockSuggestedParams(execParams.payFlags, runtime.getRound());
		const signedTx = runtime.makeAndSignTx([execParams], txnParams, alice.account);
		assert.doesNotThrow(() => {
			runtime.sendTxAndWait(signedTx);
		});
	});
});
<<<<<<< HEAD
describe("Atomic Transaction Composer",function () {
	let runtime: Runtime;
	const notABI = "not-ABI.json";
	const notJSON = "not-JSON.teal";
	const networkRuntimeNotDefined = "network-runtime-undefined.json";
	const correctABI = "correct-ABI.json";
	useFixture("atomic-transaction-composer")
=======
describe("Funtions related to runtime chain", function () {
	let runtime: Runtime;
>>>>>>> 132db42e

	this.beforeEach(function () {
		runtime = new Runtime([]);
	});
<<<<<<< HEAD
	it("Should throw an error if file is not found", function () {
		assert.throws(() => {
            runtime.parseABIContractFile("doesNotExist.json");
		});
	});
	it("Should throw an error if file is not ABI", function () {
		assert.throws(() => {
			runtime.parseABIContractFile(notABI);
		})
	});
	it("Should throw an error if file is not json", function () {
		assert.throws(() => {
			runtime.parseABIContractFile(notJSON);
		});
	});
	it("Shoult from an error if network.runtime is not defined", function () {
		assert.throws(() => {
			runtime.parseABIContractFile(networkRuntimeNotDefined)})
		});
	it("Should return ABIContract", function () {
		const abi = runtime.parseABIContractFile(correctABI);
		expect(abi).to.be.instanceof(ABIContract);
=======

	it("Should return current block", function () {
		const currentBlock = runtime.getBlock(runtime.getRound());
		assert.equal(currentBlock.seed.length, 32);
		expect(currentBlock.timestamp).to.be.a("bigint");
	});

	it("Should produce a new block and move to next round", function () {
		const currentRound = runtime.getRound();
		const currentBlock = runtime.getBlock(currentRound);
		//produce new block and move to next round
		runtime.produceBlock();
		const newRound = runtime.getRound();
		const newBlock = runtime.getBlock(newRound);
		assert.equal(currentRound + 1, newRound);
		assert.notDeepEqual(currentBlock, newBlock);
		assert.equal(currentBlock.timestamp + BlockFinalisationTime, newBlock.timestamp);
>>>>>>> 132db42e
	});
});<|MERGE_RESOLUTION|>--- conflicted
+++ resolved
@@ -1,10 +1,6 @@
 import { types } from "@algo-builder/web";
-<<<<<<< HEAD
 import { ExecParams, SignType, TransactionType } from "@algo-builder/web/build/types";
 import algosdk, { ABIContract, LogicSigAccount, Transaction } from "algosdk";
-=======
-import algosdk, { LogicSigAccount, Transaction } from "algosdk";
->>>>>>> 132db42e
 import { assert, expect } from "chai";
 import sinon from "sinon";
 
@@ -1446,7 +1442,7 @@
 		});
 	});
 });
-<<<<<<< HEAD
+
 describe("Atomic Transaction Composer",function () {
 	let runtime: Runtime;
 	const notABI = "not-ABI.json";
@@ -1454,39 +1450,48 @@
 	const networkRuntimeNotDefined = "network-runtime-undefined.json";
 	const correctABI = "correct-ABI.json";
 	useFixture("atomic-transaction-composer")
-=======
-describe("Funtions related to runtime chain", function () {
-	let runtime: Runtime;
->>>>>>> 132db42e
 
 	this.beforeEach(function () {
 		runtime = new Runtime([]);
 	});
-<<<<<<< HEAD
+
 	it("Should throw an error if file is not found", function () {
 		assert.throws(() => {
             runtime.parseABIContractFile("doesNotExist.json");
 		});
 	});
+  
 	it("Should throw an error if file is not ABI", function () {
 		assert.throws(() => {
 			runtime.parseABIContractFile(notABI);
 		})
 	});
+  
 	it("Should throw an error if file is not json", function () {
 		assert.throws(() => {
 			runtime.parseABIContractFile(notJSON);
 		});
 	});
+  
 	it("Shoult from an error if network.runtime is not defined", function () {
 		assert.throws(() => {
 			runtime.parseABIContractFile(networkRuntimeNotDefined)})
 		});
+  }); 
+  
 	it("Should return ABIContract", function () {
 		const abi = runtime.parseABIContractFile(correctABI);
 		expect(abi).to.be.instanceof(ABIContract);
-=======
-
+  });
+});
+
+describe("Funtions related to runtime chain", function () {
+	let runtime: Runtime;
+
+	this.beforeEach(function () {
+		runtime = new Runtime([]);  
+	});
+  
 	it("Should return current block", function () {
 		const currentBlock = runtime.getBlock(runtime.getRound());
 		assert.equal(currentBlock.seed.length, 32);
@@ -1503,6 +1508,5 @@
 		assert.equal(currentRound + 1, newRound);
 		assert.notDeepEqual(currentBlock, newBlock);
 		assert.equal(currentBlock.timestamp + BlockFinalisationTime, newBlock.timestamp);
->>>>>>> 132db42e
 	});
 });