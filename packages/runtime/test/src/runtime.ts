--- conflicted
+++ resolved
@@ -16,55 +16,8 @@
 const programName = "basic.teal";
 const minBalance = BigInt(1e7);
 
-<<<<<<< HEAD
-describe("Transfer algo to implicit account", function () {
+describe("Transfer Algo Transaction", function () {
   const amount = minBalance;
-  let runtime: Runtime;
-  let alice: AccountStoreI;
-  let externalRuntimeAccount: AccountStoreI;
-  let externalAccount: algosdk.Account;
-  this.beforeEach(function () {
-    alice = new AccountStore(minBalance * 10n);
-    externalAccount = new AccountStore(0).account;
-
-    runtime = new Runtime([alice]);
-
-    const transferAlgoTx: AlgoTransferParam = {
-      type: types.TransactionType.TransferAlgo,
-      sign: types.SignType.SecretKey,
-      fromAccount: alice.account,
-      toAccountAddr: externalAccount.addr,
-      amountMicroAlgos: amount,
-      payFlags: {
-        totalFee: 1000
-      }
-    };
-
-    runtime.executeTx(transferAlgoTx);
-    // query new external account in runtime.
-    externalRuntimeAccount = runtime.getAccount(externalAccount.addr);
-  });
-
-  it("Balance of toAccountAddr should updated", () => {
-    assert.equal(externalRuntimeAccount.amount, amount);
-  });
-
-  it("Can create transaction from external account", () => {
-    const transferAlgoTx: AlgoTransferParam = {
-      type: types.TransactionType.TransferAlgo,
-      sign: types.SignType.SecretKey,
-      fromAccount: externalRuntimeAccount.account,
-      toAccountAddr: alice.address,
-      amountMicroAlgos: 1000n,
-      payFlags: {
-        totalFee: 1000
-      }
-    };
-
-    assert.doesNotThrow(() => runtime.executeTx(transferAlgoTx));
-=======
-describe("Transfer Algo Transaction", function () {
-  const amount = 1000;
   const fee = 1000;
 
   let alice: AccountStoreI;
@@ -80,9 +33,9 @@
   }
 
   this.beforeEach(() => {
-    alice = new AccountStore(minBalance);
-    bob = new AccountStore(minBalance);
-    alan = new AccountStore(minBalance);
+    alice = new AccountStore(minBalance * 10n);
+    bob = new AccountStore(minBalance * 10n);
+    alan = new AccountStore(minBalance * 10n);
     runtime = new Runtime([alice, bob, alan]);
   });
 
@@ -173,7 +126,48 @@
       }),
       RUNTIME_ERRORS.GENERAL.INVALID_CLOSE_REMAINDER_TO
     );
->>>>>>> 3b137cf7
+  });
+
+  describe("Transfer algo to implicit account", function () {
+    let externalRuntimeAccount: AccountStoreI;
+    let externalAccount: algosdk.Account;
+    this.beforeEach(function () {
+      externalAccount = new AccountStore(0).account;
+
+      const transferAlgoTx: AlgoTransferParam = {
+        type: types.TransactionType.TransferAlgo,
+        sign: types.SignType.SecretKey,
+        fromAccount: alice.account,
+        toAccountAddr: externalAccount.addr,
+        amountMicroAlgos: amount,
+        payFlags: {
+          totalFee: 1000
+        }
+      };
+
+      runtime.executeTx(transferAlgoTx);
+      // query new external account in runtime.
+      externalRuntimeAccount = runtime.getAccount(externalAccount.addr);
+    });
+
+    it("Balance of toAccountAddr should updated", () => {
+      assert.equal(externalRuntimeAccount.amount, amount);
+    });
+
+    it("Can create transaction from external account", () => {
+      const transferAlgoTx: AlgoTransferParam = {
+        type: types.TransactionType.TransferAlgo,
+        sign: types.SignType.SecretKey,
+        fromAccount: externalRuntimeAccount.account,
+        toAccountAddr: alice.address,
+        amountMicroAlgos: 1000n,
+        payFlags: {
+          totalFee: 1000
+        }
+      };
+
+      assert.doesNotThrow(() => runtime.executeTx(transferAlgoTx));
+    });
   });
 });
 
