import { assert } from "chai";

import { RUNTIME_ERRORS } from "../../../src/errors/errors-list";
import { Interpreter } from "../../../src/interpreter/interpreter";
import {
  Add, Addr, Addw, And, AppGlobalDel, AppGlobalGet, AppGlobalGetEx,
  AppGlobalPut, AppLocalDel, AppLocalGet, AppLocalGetEx, AppLocalPut,
  AppOptedIn, Arg, Assert, Balance, BitwiseAnd, BitwiseNot, BitwiseOr, BitwiseXor,
  Branch, BranchIfNotZero, BranchIfZero, Btoi, Byte, Bytec, Callsub,
<<<<<<< HEAD
  Concat, Dig, Div, DivModw, Dup, Dup2, Ed25519verify, EqualTo, Err,
  Exp, Expw, Extract, Extract3, ExtractUint16, ExtractUint32, ExtractUint64, Gaid, Gaids,
  GetAssetDef, GetAssetHolding,
  GetBit, GetByte, Gload, Gloads, Global, GreaterThan, GreaterThanEqualTo, Gtxn, Gtxna,
=======
  Concat, Cover, Dig, Div, DivModw, Dup, Dup2, EcdsaPkDecompress, EcdsaPkRecover,
  EcdsaVerify,
  Ed25519verify, EqualTo, Err, Exp, Expw, Gaid, Gaids,
  GetAssetDef, GetAssetHolding, GetBit, GetByte, Gload, Gloads, Global, GreaterThan,
  GreaterThanEqualTo, Gtxn, Gtxna,
>>>>>>> c391e6ce
  Gtxns, Gtxnsa, Int, Intc, Itob, Keccak256, Label, Len, LessThan,
  LessThanEqualTo, Load, Loads, MinBalance, Mod, Mul, Mulw, Not, NotEqualTo,
  Or, Pop, Pragma, PushBytes, PushInt, Retsub,
  Return, Select, SetBit, SetByte, Sha256, Sha512_256, Shl, Shr, Sqrt,
  Store, Stores, Sub, Substring, Substring3, Swap, Txn, Txna, Uncover
} from "../../../src/interpreter/opcode-list";
import { MAX_UINT64, MaxTEALVersion, MIN_UINT64 } from "../../../src/lib/constants";
import { opcodeFromSentence, parser, wordsFromLine } from "../../../src/parser/parser";
import { Runtime } from "../../../src/runtime";
import { ExecutionMode } from "../../../src/types";
import { getProgram } from "../../helpers/files";
import { useFixture } from "../../helpers/integration";
import { expectRuntimeError } from "../../helpers/runtime-errors";

// base64 case needs to be verified at the time of decoding
describe("Parser", function () {
  describe("Extract words from line", () => {
    it("should return correct words for addr", function () {
      let res = wordsFromLine("addr KAGKGFFKGKGFGLFFBSLFBJKSFB");
      const expected = ["addr", "KAGKGFFKGKGFGLFFBSLFBJKSFB"];

      assert.deepEqual(res, expected);

      res = wordsFromLine("addr KAGKGFFKGKGFGLFFBSLFBJKSFB//comment here");
      assert.deepEqual(res, expected);

      res = wordsFromLine("addr KAGKGFFKGKGFGLFFBSLFBJKSFB       //comment here");
      assert.deepEqual(res, expected);

      res = wordsFromLine("addr              KAGKGFFKGKGFGLFFBSLFBJKSFB//comment here");
      assert.deepEqual(res, expected);

      res = wordsFromLine("      addr     KAGKGFFKGKGFGLFFBSLFBJKSFB//comment here       ");
      assert.deepEqual(res, expected);
    });

    it("should return correct words for byte base64", () => {
      let res = wordsFromLine("byte base64 BKBDKSKDK");
      let expected = ["byte", "base64", "BKBDKSKDK"];

      assert.deepEqual(res, expected);

      res = wordsFromLine("byte base64(BKBDKSKDK)");
      expected = ["byte", "base64(BKBDKSKDK)"];

      assert.deepEqual(res, expected);

      res = wordsFromLine("byte base64(BKBDKSKD/K)");
      expected = ["byte", "base64(BKBDKSKD/K)"];

      assert.deepEqual(res, expected);

      res = wordsFromLine("byte base64(BKBDKSKDK//KBBJSKJB)");
      expected = ["byte", "base64(BKBDKSKDK//KBBJSKJB)"];

      assert.deepEqual(res, expected);

      // Ignore `//` present in () because it may be a valid base64, but ignore outer comments
      res = wordsFromLine("byte base64(BKBDKSKDK//KBBJSKJB) // comment here");
      expected = ["byte", "base64(BKBDKSKDK//KBBJSKJB)"];

      assert.deepEqual(res, expected);
    });

    it("should return correct words for byte base32", () => {
      let res = wordsFromLine("byte     base32       BKBDKSKDK//commenthere");
      let expected = ["byte", "base32", "BKBDKSKDK"];

      assert.deepEqual(res, expected);

      res = wordsFromLine("      byte  base32(BKBDKSKDK) //comment");
      expected = ["byte", "base32(BKBDKSKDK)"];

      assert.deepEqual(res, expected);

      res = wordsFromLine("byte b32(BKBDKSKDK)");
      expected = ["byte", "b32(BKBDKSKDK)"];

      assert.deepEqual(res, expected);

      res = wordsFromLine("byte b32 BKBDKSKDK//comment");
      expected = ["byte", "b32", "BKBDKSKDK"];

      assert.deepEqual(res, expected);
    });

    it("should return correct words for byte string literal", () => {
      let res = wordsFromLine('byte "STRING LITERAL"');
      let expected = ["byte", "\"STRING LITERAL\""];

      assert.deepEqual(res, expected);

      res = wordsFromLine('byte "STRING \\"NESTED STRING\\" END"');
      expected = ["byte", "\"STRING \\\"NESTED STRING\\\" END\""];

      assert.deepEqual(res, expected);
    });

    it("should return correct words for int", () => {
      let res = wordsFromLine("int 123");
      const expected = ["int", "123"];

      assert.deepEqual(res, expected);

      res = wordsFromLine("int 123//comment here");
      assert.deepEqual(res, expected);

      res = wordsFromLine("       int       123       //comment here");
      assert.deepEqual(res, expected);

      res = wordsFromLine("int 123 //comment here");
      assert.deepEqual(res, expected);
    });

    it("should return correct words for operators", () => {
      let res = wordsFromLine("+");
      let expected = ["+"];

      assert.deepEqual(res, expected);

      res = wordsFromLine("  +//comment here");
      assert.deepEqual(res, expected);

      res = wordsFromLine("+ //comment here");
      assert.deepEqual(res, expected);

      res = wordsFromLine("         - //comment            here");
      expected = ["-"];
      assert.deepEqual(res, expected);

      res = wordsFromLine("- //comment here");
      assert.deepEqual(res, expected);

      res = wordsFromLine("/ //comment here");
      expected = ["/"];
      assert.deepEqual(res, expected);

      res = wordsFromLine("* //comment here");
      expected = ["*"];
      assert.deepEqual(res, expected);

      res = wordsFromLine("      *       //    comment     here");
      assert.deepEqual(res, expected);
    });

    // more edge cases
    // space before parentheses,
    // space after base64: base64 (xxx ), base64( xxx) ..
    it("should extract correct words from line", () => {
      let res = wordsFromLine("base64 (abcd)");
      let expected = ["base64", "(abcd)"];

      assert.deepEqual(res, expected);

      res = wordsFromLine("base64 (abcd )");
      expected = ["base64", "(abcd", ")"];

      assert.deepEqual(res, expected);

      res = wordsFromLine("base64( abcd)");
      expected = ["base64(", "abcd)"];

      assert.deepEqual(res, expected);

      res = wordsFromLine("base64(ab cd)");
      expected = ["base64(ab", "cd)"];

      assert.deepEqual(res, expected);

      res = wordsFromLine("base64 \"ab cd\"");
      expected = ["base64", "\"ab cd\""];

      assert.deepEqual(res, expected);
    });

    it("should extract correct words from line", () => {
      let res = wordsFromLine("arg 1//comment here");
      let expected = ["arg", "1"];

      assert.deepEqual(res, expected);

      res = wordsFromLine("arg_0// comment // comment // here");
      expected = ["arg_0"];

      assert.deepEqual(res, expected);

      res = wordsFromLine("//comment int 2");
      expected = [];

      assert.deepEqual(res, expected);

      res = wordsFromLine("         txn             LastValid       // comment here");
      expected = ["txn", "LastValid"];

      assert.deepEqual(res, expected);

      res = wordsFromLine("     ed25519verify     // here");
      expected = ["ed25519verify"];

      assert.deepEqual(res, expected);

      res = wordsFromLine("/");
      expected = ["/"];

      assert.deepEqual(res, expected);

      res = wordsFromLine("//");
      expected = [];

      assert.deepEqual(res, expected);

      res = wordsFromLine("!//");
      expected = ["!"];

      assert.deepEqual(res, expected);

      res = wordsFromLine("!=//");
      expected = ["!="];

      assert.deepEqual(res, expected);

      res = wordsFromLine("%//here");
      expected = ["%"];

      assert.deepEqual(res, expected);

      res = wordsFromLine("|//");
      expected = ["|"];

      assert.deepEqual(res, expected);
    });

    it("should extract correct stateful words", () => {
      let res = wordsFromLine("app_opted_in//comment here");
      let expected = ["app_opted_in"];

      assert.deepEqual(res, expected);

      res = wordsFromLine("          app_local_get     // comment here");
      expected = ["app_local_get"];

      assert.deepEqual(res, expected);

      res = wordsFromLine("          app_global_get_ex     // comment here");
      expected = ["app_global_get_ex"];

      assert.deepEqual(res, expected);

      res = wordsFromLine("  balance     // comment here");
      expected = ["balance"];

      assert.deepEqual(res, expected);
    });
  });

  describe("Opcode Objects from words", () => {
    let interpreter: Interpreter;
    beforeEach(function () {
      interpreter = new Interpreter();
      interpreter.tealVersion = MaxTEALVersion;
    });

    it("should return correct opcode object for '+'", () => {
      const res = opcodeFromSentence(["+"], 1, interpreter);
      const expected = new Add([], 1);

      assert.deepEqual(res, expected);
    });

    it("should throw error for wrong field length for '+'", () => {
      expectRuntimeError(
        () => opcodeFromSentence(["+", "+"], 1, interpreter),
        RUNTIME_ERRORS.TEAL.ASSERT_LENGTH
      );
    });

    it("should return correct opcode object for '-'", () => {
      const res = opcodeFromSentence(["-"], 1, interpreter);
      const expected = new Sub([], 1);

      assert.deepEqual(res, expected);
    });

    it("should throw error for wrong field length for '-'", () => {
      expectRuntimeError(
        () => opcodeFromSentence(["-", "-"], 1, interpreter),
        RUNTIME_ERRORS.TEAL.ASSERT_LENGTH
      );
    });

    it("should return correct opcode object for '/'", () => {
      const res = opcodeFromSentence(["/"], 1, interpreter);
      const expected = new Div([], 1);

      assert.deepEqual(res, expected);
    });

    it("should throw error for wrong field length for '/'", () => {
      expectRuntimeError(
        () => opcodeFromSentence(["/", "/"], 1, interpreter),
        RUNTIME_ERRORS.TEAL.ASSERT_LENGTH
      );
    });

    it("should return correct opcode object for '*'", () => {
      const res = opcodeFromSentence(["*"], 1, interpreter);
      const expected = new Mul([], 1);

      assert.deepEqual(res, expected);
    });

    it("should throw error for wrong field length for '*'", () => {
      expectRuntimeError(
        () => opcodeFromSentence(["*", "*"], 1, interpreter),
        RUNTIME_ERRORS.TEAL.ASSERT_LENGTH
      );
    });

    it("should return correct opcode object for 'addr'", () => {
      const address = "WWYNX3TKQYVEREVSW6QQP3SXSFOCE3SKUSEIVJ7YAGUPEACNI5UGI4DZCE";
      const res = opcodeFromSentence(["addr", address], 1, interpreter);
      const expected = new Addr([address], 1);

      assert.deepEqual(res, expected);
    });

    it("should throw error for wrong field length for 'addr'", () => {
      expectRuntimeError(
        () => opcodeFromSentence(["addr"], 1, interpreter),
        RUNTIME_ERRORS.TEAL.ASSERT_LENGTH
      );
    });

    it("should throw error for invalid address for 'addr'", () => {
      expectRuntimeError(
        () => opcodeFromSentence(["addr", "AKGH12"], 1, interpreter),
        RUNTIME_ERRORS.TEAL.INVALID_ADDR
      );
    });

    it("should return correct opcode object for 'int'", () => {
      const value = "812546821";
      const res = opcodeFromSentence(["int", value], 1, interpreter);
      const expected = new Int([value], 1);

      assert.deepEqual(res, expected);
    });

    it("should throw error for wrong field length for 'int'", () => {
      expectRuntimeError(
        () => opcodeFromSentence(["int"], 1, interpreter),
        RUNTIME_ERRORS.TEAL.ASSERT_LENGTH
      );
    });

    it("should throw error for invalid number for 'int'", () => {
      expectRuntimeError(
        () => opcodeFromSentence(["int", "123A12"], 1, interpreter),
        RUNTIME_ERRORS.TEAL.INVALID_TYPE
      );

      expectRuntimeError(
        () => opcodeFromSentence(["int", String(MAX_UINT64 + 5n)], 1, interpreter),
        RUNTIME_ERRORS.TEAL.UINT64_OVERFLOW
      );

      expectRuntimeError(
        () => opcodeFromSentence(["int", String(MIN_UINT64 - 5n)], 1, interpreter),
        RUNTIME_ERRORS.TEAL.INVALID_TYPE
      );
    });

    it("should return correct label", () => {
      const res = opcodeFromSentence(["label:"], 1, interpreter);
      const expected = new Label(["label:"], 1);

      assert.deepEqual(res, expected);
    });

    it("should throw error if wrong label is used", () => {
      expectRuntimeError(
        () => opcodeFromSentence(["substring:"], 1, interpreter),
        RUNTIME_ERRORS.TEAL.INVALID_LABEL
      );
    });

    it("should return correct objects for `txn`", () => {
      let res = opcodeFromSentence(["txn", "Fee"], 1, interpreter);
      let expected = new Txn(["Fee"], 1, interpreter);
      assert.deepEqual(res, expected);

      res = opcodeFromSentence(["txn", "Accounts", "1"], 1, interpreter);
      expected = new Txn(["Accounts", "1"], 1, interpreter);
      assert.deepEqual(res, expected);

      res = opcodeFromSentence(["txn", "ApplicationArgs", "0"], 1, interpreter);
      expected = new Txn(["ApplicationArgs", "0"], 1, interpreter);
      assert.deepEqual(res, expected);

      expectRuntimeError(
        () => opcodeFromSentence(["txn", "Fee", "Fee"], 1, interpreter),
        RUNTIME_ERRORS.TEAL.ASSERT_LENGTH
      );

      expectRuntimeError(
        () => opcodeFromSentence(["txn", "fee"], 1, interpreter),
        RUNTIME_ERRORS.TEAL.UNKNOWN_TRANSACTION_FIELD
      );
    });

    it("should return correct object for `gtxn`", () => {
      let res = opcodeFromSentence(["gtxn", "0", "Fee"], 1, interpreter);
      let expected = new Gtxn(["0", "Fee"], 1, interpreter);
      assert.deepEqual(res, expected);

      res = opcodeFromSentence(["gtxn", "0", "ApplicationArgs", "0"], 1, interpreter);
      expected = new Gtxn(["0", "ApplicationArgs", "0"], 1, interpreter);
      assert.deepEqual(res, expected);

      expectRuntimeError(
        () => opcodeFromSentence(["gtxn", "1"], 1, interpreter),
        RUNTIME_ERRORS.TEAL.ASSERT_LENGTH
      );

      expectRuntimeError(
        () => opcodeFromSentence(["gtxn", "1AA", "Fee"], 1, interpreter),
        RUNTIME_ERRORS.TEAL.INVALID_TYPE
      );
    });

    it("should return correct object for `txna`", () => {
      let res = opcodeFromSentence(["txna", "Accounts", "0"], 1, interpreter);
      let expected = new Txna(["Accounts", "0"], 1, interpreter);
      assert.deepEqual(res, expected);

      res = opcodeFromSentence(["txna", "ApplicationArgs", "2"], 1, interpreter);
      expected = new Txna(["ApplicationArgs", "2"], 1, interpreter);
      assert.deepEqual(res, expected);

      expectRuntimeError(
        () => opcodeFromSentence(["txna", "Fee", "2"], 1, interpreter),
        RUNTIME_ERRORS.TEAL.INVALID_OP_ARG
      );

      expectRuntimeError(
        () => opcodeFromSentence(["txna", "2"], 1, interpreter),
        RUNTIME_ERRORS.TEAL.ASSERT_LENGTH
      );

      expectRuntimeError(
        () => opcodeFromSentence(["txna", "Fee", "A"], 1, interpreter),
        RUNTIME_ERRORS.TEAL.INVALID_TYPE
      );
    });

    it("should return correct object for `gtxna`", () => {
      let res = opcodeFromSentence(["gtxna", "1", "Accounts", "1"], 1, interpreter);
      let expected = new Gtxna(["1", "Accounts", "1"], 1, interpreter);
      assert.deepEqual(res, expected);

      res = opcodeFromSentence(["gtxna", "1", "ApplicationArgs", "4"], 1, interpreter);
      expected = new Gtxna(["1", "ApplicationArgs", "4"], 1, interpreter);
      assert.deepEqual(res, expected);

      expectRuntimeError(
        () => opcodeFromSentence(["gtxna", "1", "Fee", "4"], 1, interpreter),
        RUNTIME_ERRORS.TEAL.INVALID_OP_ARG
      );

      expectRuntimeError(
        () => opcodeFromSentence(["gtxna", "1", "2", "3", "4"], 1, interpreter),
        RUNTIME_ERRORS.TEAL.ASSERT_LENGTH
      );

      expectRuntimeError(
        () => opcodeFromSentence(["gtxna", "1AB", "Fee", "4"], 1, interpreter),
        RUNTIME_ERRORS.TEAL.INVALID_TYPE
      );
    });

    it("should return correct objects for `global`", () => {
      let res = opcodeFromSentence(["global", "MinTxnFee"], 1, interpreter);
      let expected = new Global(["MinTxnFee"], 1, interpreter);
      assert.deepEqual(res, expected);

      res = opcodeFromSentence(["global", "MinBalance"], 1, interpreter);
      expected = new Global(["MinBalance"], 1, interpreter);
      assert.deepEqual(res, expected);

      res = opcodeFromSentence(["global", "MaxTxnLife"], 1, interpreter);
      expected = new Global(["MaxTxnLife"], 1, interpreter);
      assert.deepEqual(res, expected);

      res = opcodeFromSentence(["global", "ZeroAddress"], 1, interpreter);
      expected = new Global(["ZeroAddress"], 1, interpreter);
      assert.deepEqual(res, expected);

      res = opcodeFromSentence(["global", "GroupSize"], 1, interpreter);
      expected = new Global(["GroupSize"], 1, interpreter);
      assert.deepEqual(res, expected);

      res = opcodeFromSentence(["global", "LogicSigVersion"], 1, interpreter);
      expected = new Global(["LogicSigVersion"], 1, interpreter);
      assert.deepEqual(res, expected);

      res = opcodeFromSentence(["global", "Round"], 1, interpreter);
      expected = new Global(["Round"], 1, interpreter);
      assert.deepEqual(res, expected);

      res = opcodeFromSentence(["global", "LatestTimestamp"], 1, interpreter);
      expected = new Global(["LatestTimestamp"], 1, interpreter);
      assert.deepEqual(res, expected);

      res = opcodeFromSentence(["global", "CurrentApplicationID"], 1, interpreter);
      expected = new Global(["CurrentApplicationID"], 1, interpreter);
      assert.deepEqual(res, expected);

      res = opcodeFromSentence(["global", "CreatorAddress"], 1, interpreter);
      expected = new Global(["CreatorAddress"], 1, interpreter);
      assert.deepEqual(res, expected);

      expectRuntimeError(
        () => opcodeFromSentence(["global", "MinTxnFee", "MinTxnFee"], 1, interpreter),
        RUNTIME_ERRORS.TEAL.ASSERT_LENGTH
      );

      expectRuntimeError(
        () => opcodeFromSentence(["global", "mintxnfee"], 1, interpreter),
        RUNTIME_ERRORS.TEAL.UNKNOWN_GLOBAL_FIELD
      );

      expectRuntimeError(
        () => opcodeFromSentence(["global", "minbalance"], 1, interpreter),
        RUNTIME_ERRORS.TEAL.UNKNOWN_GLOBAL_FIELD
      );

      expectRuntimeError(
        () => opcodeFromSentence(["global", "maxtxnlife"], 1, interpreter),
        RUNTIME_ERRORS.TEAL.UNKNOWN_GLOBAL_FIELD
      );
    });

    it("should return correct opcodes for `Balance` and `Asset` opcodes", () => {
      let res = opcodeFromSentence(["balance"], 1, interpreter);
      let expected = new Balance([], 1, interpreter);
      assert.deepEqual(res, expected);

      expectRuntimeError(
        () => opcodeFromSentence(["balance", "1"], 1, interpreter),
        RUNTIME_ERRORS.TEAL.ASSERT_LENGTH
      );

      res = opcodeFromSentence(["asset_holding_get", "AssetBalance"], 1, interpreter);
      expected = new GetAssetHolding(["AssetBalance"], 1, interpreter);
      assert.deepEqual(res, expected);

      expectRuntimeError(
        () => opcodeFromSentence(["asset_holding_get", "AssetBalance", "AssetFrozen"], 1, interpreter),
        RUNTIME_ERRORS.TEAL.ASSERT_LENGTH
      );

      res = opcodeFromSentence(["asset_params_get", "AssetTotal"], 1, interpreter);
      expected = new GetAssetDef(["AssetTotal"], 1, interpreter);
      assert.deepEqual(res, expected);

      expectRuntimeError(
        () => opcodeFromSentence(["asset_params_get", "AssetTotal", "123"], 1, interpreter),
        RUNTIME_ERRORS.TEAL.ASSERT_LENGTH
      );
    });

    it("should return correct opcodes for Stateful opcodes", () => {
      let res = opcodeFromSentence(["app_opted_in"], 1, interpreter);
      let expected = new AppOptedIn([], 1, interpreter);
      assert.deepEqual(res, expected);

      expectRuntimeError(
        () => opcodeFromSentence(["app_opted_in", "12", "123"], 1, interpreter),
        RUNTIME_ERRORS.TEAL.ASSERT_LENGTH
      );

      res = opcodeFromSentence(["app_local_get"], 1, interpreter);
      expected = new AppLocalGet([], 1, interpreter);
      assert.deepEqual(res, expected);

      expectRuntimeError(
        () => opcodeFromSentence(["app_local_get", "123"], 1, interpreter),
        RUNTIME_ERRORS.TEAL.ASSERT_LENGTH
      );

      res = opcodeFromSentence(["app_local_get_ex"], 1, interpreter);
      expected = new AppLocalGetEx([], 1, interpreter);
      assert.deepEqual(res, expected);

      expectRuntimeError(
        () => opcodeFromSentence(["app_local_get_ex", "22", "123"], 1, interpreter),
        RUNTIME_ERRORS.TEAL.ASSERT_LENGTH
      );

      res = opcodeFromSentence(["app_global_get"], 1, interpreter);
      expected = new AppGlobalGet([], 1, interpreter);
      assert.deepEqual(res, expected);

      expectRuntimeError(
        () => opcodeFromSentence(["app_global_get", "12", "3"], 1, interpreter),
        RUNTIME_ERRORS.TEAL.ASSERT_LENGTH
      );

      res = opcodeFromSentence(["app_global_get_ex"], 1, interpreter);
      expected = new AppGlobalGetEx([], 1, interpreter);
      assert.deepEqual(res, expected);

      expectRuntimeError(
        () => opcodeFromSentence(["app_global_get_ex", "4"], 1, interpreter),
        RUNTIME_ERRORS.TEAL.ASSERT_LENGTH
      );

      res = opcodeFromSentence(["app_local_put"], 1, interpreter);
      expected = new AppLocalPut([], 1, interpreter);
      assert.deepEqual(res, expected);

      expectRuntimeError(
        () => opcodeFromSentence(["app_local_put", "1223"], 1, interpreter),
        RUNTIME_ERRORS.TEAL.ASSERT_LENGTH
      );

      res = opcodeFromSentence(["app_global_put"], 1, interpreter);
      expected = new AppGlobalPut([], 1, interpreter);
      assert.deepEqual(res, expected);

      expectRuntimeError(
        () => opcodeFromSentence(["app_global_put", "123"], 1, interpreter),
        RUNTIME_ERRORS.TEAL.ASSERT_LENGTH
      );

      res = opcodeFromSentence(["app_local_del"], 1, interpreter);
      expected = new AppLocalDel([], 1, interpreter);
      assert.deepEqual(res, expected);

      expectRuntimeError(
        () => opcodeFromSentence(["app_local_del", "3"], 1, interpreter),
        RUNTIME_ERRORS.TEAL.ASSERT_LENGTH
      );

      res = opcodeFromSentence(["app_global_del"], 1, interpreter);
      expected = new AppGlobalDel([], 1, interpreter);
      assert.deepEqual(res, expected);

      expectRuntimeError(
        () => opcodeFromSentence(["app_global_del", "45"], 1, interpreter),
        RUNTIME_ERRORS.TEAL.ASSERT_LENGTH
      );
    });

    describe("should return correct opcodes for tealv3 ops", () => {
      it("assert", () => {
        const res = opcodeFromSentence(["assert"], 1, interpreter);
        const expected = new Assert([], 1);
        assert.deepEqual(res, expected);

        expectRuntimeError(
          () => opcodeFromSentence(["assert", "1234"], 1, interpreter),
          RUNTIME_ERRORS.TEAL.ASSERT_LENGTH
        );
      });

      it("pushint", () => {
        const res = opcodeFromSentence(["pushint", "345"], 1, interpreter);
        const expected = new PushInt(["345"], 1);
        assert.deepEqual(res, expected);

        expectRuntimeError(
          () => opcodeFromSentence(["pushint", "345", "456"], 1, interpreter),
          RUNTIME_ERRORS.TEAL.ASSERT_LENGTH
        );

        expectRuntimeError( // Int Constants(eg. NoOp) works with int x
          () => opcodeFromSentence(["pushint", "NoOp"], 1, interpreter),
          RUNTIME_ERRORS.TEAL.INVALID_TYPE
        );

        expectRuntimeError(
          () => opcodeFromSentence(["pushint", (MAX_UINT64 + 10n).toString()], 1, interpreter),
          RUNTIME_ERRORS.TEAL.UINT64_OVERFLOW
        );
      });

      it("pushbytes", () => {
        const res = opcodeFromSentence(["pushbytes", `"Algorand"`], 1, interpreter);
        const expected = new PushBytes([`"Algorand"`], 1);
        assert.deepEqual(res, expected);

        expectRuntimeError(
          () => opcodeFromSentence(["pushbytes", `"Algorand"`, `"Blockchain"`], 1, interpreter),
          RUNTIME_ERRORS.TEAL.ASSERT_LENGTH
        );

        expectRuntimeError(
          () => opcodeFromSentence(["pushbytes", `0x250001000192CD0000002F6D6E742F72`], 1, interpreter),
          RUNTIME_ERRORS.TEAL.UNKOWN_DECODE_TYPE
        );
      });

      it("swap", () => {
        const res = opcodeFromSentence(["swap"], 1, interpreter);
        const expected = new Swap([], 1);
        assert.deepEqual(res, expected);

        expectRuntimeError(
          () => opcodeFromSentence(["swap", "xyz"], 1, interpreter),
          RUNTIME_ERRORS.TEAL.ASSERT_LENGTH
        );
      });

      it("txn fields", () => {
        let res = opcodeFromSentence(["txn", "Assets", "1"], 1, interpreter);
        let expected = new Txn(["Assets", "1"], 1, interpreter);
        assert.deepEqual(res, expected);

        expectRuntimeError(
          () => opcodeFromSentence(["txn", "Assets", "0", "1"], 1, interpreter),
          RUNTIME_ERRORS.TEAL.ASSERT_LENGTH
        );

        expectRuntimeError(
          () => opcodeFromSentence(["txn", "Assets", "random-string"], 1, interpreter),
          RUNTIME_ERRORS.TEAL.INVALID_TYPE
        );

        res = opcodeFromSentence(["txn", "Applications", "0"], 1, interpreter);
        expected = new Txn(["Applications", "0"], 1, interpreter);
        assert.deepEqual(res, expected);

        expectRuntimeError(
          () => opcodeFromSentence(["txn", "Applications", "0", "11"], 1, interpreter),
          RUNTIME_ERRORS.TEAL.ASSERT_LENGTH
        );

        expectRuntimeError(
          () => opcodeFromSentence(["txn", "Applications", "random-string"], 1, interpreter),
          RUNTIME_ERRORS.TEAL.INVALID_TYPE
        );

        res = opcodeFromSentence(["txn", "NumAssets"], 1, interpreter);
        expected = new Txn(["NumAssets"], 1, interpreter);
        assert.deepEqual(res, expected);

        res = opcodeFromSentence(["txn", "GlobalNumUint"], 1, interpreter);
        expected = new Txn(["GlobalNumUint"], 1, interpreter);
        assert.deepEqual(res, expected);

        expectRuntimeError(
          () => opcodeFromSentence(["txn", "NumAssets", "0"], 1, interpreter),
          RUNTIME_ERRORS.TEAL.ASSERT_LENGTH
        );

        expectRuntimeError(
          () => opcodeFromSentence(["txn", "GlobalNumUint", "0"], 1, interpreter),
          RUNTIME_ERRORS.TEAL.ASSERT_LENGTH
        );
      });

      it("getbit", () => {
        const res = opcodeFromSentence(["getbit"], 1, interpreter);
        const expected = new GetBit([], 1);
        assert.deepEqual(res, expected);

        expectRuntimeError(
          () => opcodeFromSentence(["getbit", "1234"], 1, interpreter),
          RUNTIME_ERRORS.TEAL.ASSERT_LENGTH
        );
      });

      it("setbit", () => {
        const res = opcodeFromSentence(["setbit"], 1, interpreter);
        const expected = new SetBit([], 1);
        assert.deepEqual(res, expected);

        expectRuntimeError(
          () => opcodeFromSentence(["setbit", "1234"], 1, interpreter),
          RUNTIME_ERRORS.TEAL.ASSERT_LENGTH
        );
      });

      it("getbyte", () => {
        const res = opcodeFromSentence(["getbyte"], 1, interpreter);
        const expected = new GetByte([], 1);
        assert.deepEqual(res, expected);

        expectRuntimeError(
          () => opcodeFromSentence(["getbyte", "1234"], 1, interpreter),
          RUNTIME_ERRORS.TEAL.ASSERT_LENGTH
        );
      });

      it("setbyte", () => {
        const res = opcodeFromSentence(["setbyte"], 1, interpreter);
        const expected = new SetByte([], 1);
        assert.deepEqual(res, expected);

        expectRuntimeError(
          () => opcodeFromSentence(["setbyte", "1234"], 1, interpreter),
          RUNTIME_ERRORS.TEAL.ASSERT_LENGTH
        );
      });

      it("dig", () => {
        const res = opcodeFromSentence(["dig", "2"], 1, interpreter);
        const expected = new Dig(["2"], 1);
        assert.deepEqual(res, expected);

        expectRuntimeError(
          () => opcodeFromSentence(["dig", "xyz"], 1, interpreter),
          RUNTIME_ERRORS.TEAL.INVALID_TYPE
        );

        expectRuntimeError(
          () => opcodeFromSentence(["dig", "2", "3"], 1, interpreter),
          RUNTIME_ERRORS.TEAL.ASSERT_LENGTH
        );
      });

      it("select", () => {
        const res = opcodeFromSentence(["select"], 1, interpreter);
        const expected = new Select([], 1);
        assert.deepEqual(res, expected);

        expectRuntimeError(
          () => opcodeFromSentence(["select", "xyz"], 1, interpreter),
          RUNTIME_ERRORS.TEAL.ASSERT_LENGTH
        );
      });

      it("gtxns", () => {
        const res = opcodeFromSentence(["gtxns", "Amount"], 1, interpreter);
        const expected = new Gtxns(["Amount"], 1, interpreter);
        assert.deepEqual(res, expected);

        expectRuntimeError(
          () => opcodeFromSentence(["gtxns", "amount"], 1, interpreter),
          RUNTIME_ERRORS.TEAL.UNKNOWN_TRANSACTION_FIELD
        );

        // invalid because index 0 is fetched from top of stack
        expectRuntimeError(
          () => opcodeFromSentence(["gtxns", "0", "Amount"], 1, interpreter),
          RUNTIME_ERRORS.TEAL.ASSERT_LENGTH
        );
      });

      it("gtxnsa", () => {
        const res = opcodeFromSentence(["gtxnsa", "ApplicationArgs", "0"], 1, interpreter);
        const expected = new Gtxnsa(["ApplicationArgs", "0"], 1, interpreter);
        assert.deepEqual(res, expected);

        expectRuntimeError(
          () => opcodeFromSentence(["gtxnsa", "applicationargs", "0"], 1, interpreter),
          RUNTIME_ERRORS.TEAL.INVALID_OP_ARG
        );

        // invalid because index 0 is fetched from top of stack
        expectRuntimeError(
          () => opcodeFromSentence(["gtxnsa", "0", "ApplicationArgs", "0"], 1, interpreter),
          RUNTIME_ERRORS.TEAL.ASSERT_LENGTH
        );
      });

      it("min_balance", () => {
        const res = opcodeFromSentence(["min_balance"], 1, interpreter);
        const expected = new MinBalance([], 1, interpreter);
        assert.deepEqual(res, expected);

        expectRuntimeError(
          () => opcodeFromSentence(["min_balance", "xyz"], 1, interpreter),
          RUNTIME_ERRORS.TEAL.ASSERT_LENGTH
        );
      });
    });

    describe("should return correct opcodes for tealv4 ops", () => {
      it("gload", () => {
        const res = opcodeFromSentence(["gload", "0", "1"], 1, interpreter);
        const expected = new Gload(["0", "1"], 1, interpreter);
        assert.deepEqual(res, expected);

        expectRuntimeError(
          () => opcodeFromSentence(["gload", "one", "1"], 1, interpreter),
          RUNTIME_ERRORS.TEAL.INVALID_TYPE
        );

        expectRuntimeError(
          () => opcodeFromSentence(["gload", "0"], 1, interpreter),
          RUNTIME_ERRORS.TEAL.ASSERT_LENGTH
        );
      });

      it("gloads", () => {
        const res = opcodeFromSentence(["gloads", "0"], 1, interpreter);
        const expected = new Gloads(["0"], 1, interpreter);
        assert.deepEqual(res, expected);

        expectRuntimeError(
          () => opcodeFromSentence(["gloads", "one"], 1, interpreter),
          RUNTIME_ERRORS.TEAL.INVALID_TYPE
        );

        expectRuntimeError(
          () => opcodeFromSentence(["gloads", "0", "1"], 1, interpreter),
          RUNTIME_ERRORS.TEAL.ASSERT_LENGTH
        );
      });

      it("callsub", () => {
        const res = opcodeFromSentence(["callsub", "label"], 1, interpreter);
        const expected = new Callsub(["label"], 1, interpreter);

        assert.deepEqual(res, expected);

        expectRuntimeError(
          () => opcodeFromSentence(["callsub", "label1", "label2"], 1, interpreter),
          RUNTIME_ERRORS.TEAL.ASSERT_LENGTH
        );
      });

      it("retsub", () => {
        const res = opcodeFromSentence(["retsub"], 1, interpreter);
        const expected = new Retsub([], 1, interpreter);

        assert.deepEqual(res, expected);

        expectRuntimeError(
          () => opcodeFromSentence(["retsub", "1"], 1, interpreter),
          RUNTIME_ERRORS.TEAL.ASSERT_LENGTH
        );
      });

      it("gaid", () => {
        const res = opcodeFromSentence(["gaid", "2"], 1, interpreter);
        const expected = new Gaid(["2"], 1, interpreter);

        assert.deepEqual(res, expected);

        expectRuntimeError(
          () => opcodeFromSentence(["gaid", "1", "2"], 1, interpreter),
          RUNTIME_ERRORS.TEAL.ASSERT_LENGTH
        );
      });

      it("gaids", () => {
        const res = opcodeFromSentence(["gaids"], 1, interpreter);
        const expected = new Gaids([], 1, interpreter);

        assert.deepEqual(res, expected);

        expectRuntimeError(
          () => opcodeFromSentence(["gaids", "1", "2"], 1, interpreter),
          RUNTIME_ERRORS.TEAL.ASSERT_LENGTH
        );
      });

      it("divmodw", () => {
        const res = opcodeFromSentence(["divmodw"], 1, interpreter);
        const expected = new DivModw([], 1);

        assert.deepEqual(res, expected);

        expectRuntimeError(
          () => opcodeFromSentence(["divmodw", "1"], 1, interpreter),
          RUNTIME_ERRORS.TEAL.ASSERT_LENGTH
        );
      });

      it("exp", () => {
        const res = opcodeFromSentence(["exp"], 1, interpreter);
        const expected = new Exp([], 1);

        assert.deepEqual(res, expected);

        expectRuntimeError(
          () => opcodeFromSentence(["exp", "1"], 1, interpreter),
          RUNTIME_ERRORS.TEAL.ASSERT_LENGTH
        );
      });

      it("expw", () => {
        const res = opcodeFromSentence(["expw"], 1, interpreter);
        const expected = new Expw([], 1);

        assert.deepEqual(res, expected);

        expectRuntimeError(
          () => opcodeFromSentence(["expw", "1"], 1, interpreter),
          RUNTIME_ERRORS.TEAL.ASSERT_LENGTH
        );
      });

      it("shl", () => {
        const res = opcodeFromSentence(["shl"], 1, interpreter);
        const expected = new Shl([], 1);

        assert.deepEqual(res, expected);

        expectRuntimeError(
          () => opcodeFromSentence(["shl", "1"], 1, interpreter),
          RUNTIME_ERRORS.TEAL.ASSERT_LENGTH
        );
      });

      it("shr", () => {
        const res = opcodeFromSentence(["shr"], 1, interpreter);
        const expected = new Shr([], 1);

        assert.deepEqual(res, expected);

        expectRuntimeError(
          () => opcodeFromSentence(["shr", "1"], 1, interpreter),
          RUNTIME_ERRORS.TEAL.ASSERT_LENGTH
        );
      });

      it("sqrt", () => {
        const res = opcodeFromSentence(["sqrt"], 1, interpreter);
        const expected = new Sqrt([], 1);

        assert.deepEqual(res, expected);

        expectRuntimeError(
          () => opcodeFromSentence(["sqrt", "1"], 1, interpreter),
          RUNTIME_ERRORS.TEAL.ASSERT_LENGTH
        );
      });
    });

<<<<<<< HEAD
    describe("should return correct opcodes for tealv5 ops", () => {
      it("extract", () => {
        const res = opcodeFromSentence(["extract", "1", "2"], 1, interpreter);
        const expected = new Extract(["1", "2"], 1);
=======
    describe("Tealv5: ECDSA opcodes", () => {
      it("ecdsa_verify", () => {
        const res = opcodeFromSentence(["ecdsa_verify", "0"], 1, interpreter);
        const expected = new EcdsaVerify(["0"], 1);

        assert.deepEqual(res, expected);

        expectRuntimeError(
          () => opcodeFromSentence(["ecdsa_verify"], 1, interpreter),
          RUNTIME_ERRORS.TEAL.ASSERT_LENGTH
        );
      });

      it("ecdsa_pk_decompress", () => {
        const res = opcodeFromSentence(["ecdsa_pk_decompress", "0"], 1, interpreter);
        const expected = new EcdsaPkDecompress(["0"], 1);
>>>>>>> c391e6ce

        assert.deepEqual(res, expected);

        expectRuntimeError(
<<<<<<< HEAD
          () => opcodeFromSentence(["extract", "1"], 1, interpreter),
=======
          () => opcodeFromSentence(["ecdsa_pk_decompress"], 1, interpreter),
>>>>>>> c391e6ce
          RUNTIME_ERRORS.TEAL.ASSERT_LENGTH
        );
      });

<<<<<<< HEAD
      it("extract3", () => {
        const res = opcodeFromSentence(["extract3"], 1, interpreter);
        const expected = new Extract3([], 1);
=======
      it("ecdsa_pk_recover", () => {
        const res = opcodeFromSentence(["ecdsa_pk_recover", "0"], 1, interpreter);
        const expected = new EcdsaPkRecover(["0"], 1);

        assert.deepEqual(res, expected);

        expectRuntimeError(
          () => opcodeFromSentence(["ecdsa_pk_recover"], 1, interpreter),
          RUNTIME_ERRORS.TEAL.ASSERT_LENGTH
        );
      });
    });

    describe("should return correct opcodes for tealv5 ops", () => {
      it("loads", () => {
        const res = opcodeFromSentence(['loads'], 1, interpreter);
        const expected = new Loads([], 1, interpreter);
>>>>>>> c391e6ce

        assert.deepEqual(res, expected);

        expectRuntimeError(
<<<<<<< HEAD
          () => opcodeFromSentence(["extract3", "1"], 1, interpreter),
=======
          () => opcodeFromSentence(["loads", "1"], 1, interpreter),
>>>>>>> c391e6ce
          RUNTIME_ERRORS.TEAL.ASSERT_LENGTH
        );
      });

<<<<<<< HEAD
      it("extract_uint16", () => {
        const res = opcodeFromSentence(["extract_uint16"], 1, interpreter);
        const expected = new ExtractUint16([], 1);
=======
      it("stores", () => {
        const res = opcodeFromSentence(['stores'], 1, interpreter);
        const expected = new Stores([], 1, interpreter);
>>>>>>> c391e6ce

        assert.deepEqual(res, expected);

        expectRuntimeError(
<<<<<<< HEAD
          () => opcodeFromSentence(["extract_uint16", "1"], 1, interpreter),
=======
          () => opcodeFromSentence(["stores", "1"], 1, interpreter),
>>>>>>> c391e6ce
          RUNTIME_ERRORS.TEAL.ASSERT_LENGTH
        );
      });

<<<<<<< HEAD
      it("extract_uint32", () => {
        const res = opcodeFromSentence(["extract_uint32"], 1, interpreter);
        const expected = new ExtractUint32([], 1);
=======
      it("cover", () => {
        const res = opcodeFromSentence(["cover", "1"], 1, interpreter);
        const expected = new Cover(["1"], 1);
>>>>>>> c391e6ce

        assert.deepEqual(res, expected);

        expectRuntimeError(
<<<<<<< HEAD
          () => opcodeFromSentence(["extract_uint32", "1"], 1, interpreter),
=======
          () => opcodeFromSentence(["cover", "1", "2"], 1, interpreter),
>>>>>>> c391e6ce
          RUNTIME_ERRORS.TEAL.ASSERT_LENGTH
        );
      });

<<<<<<< HEAD
      it("extract_uint64", () => {
        const res = opcodeFromSentence(["extract_uint64"], 1, interpreter);
        const expected = new ExtractUint64([], 1);
=======
      it("uncover", () => {
        const res = opcodeFromSentence(["uncover", "1"], 1, interpreter);
        const expected = new Uncover(["1"], 1);
>>>>>>> c391e6ce

        assert.deepEqual(res, expected);

        expectRuntimeError(
<<<<<<< HEAD
          () => opcodeFromSentence(["extract_uint64", "1"], 1, interpreter),
=======
          () => opcodeFromSentence(["uncover", "1", "2"], 1, interpreter),
>>>>>>> c391e6ce
          RUNTIME_ERRORS.TEAL.ASSERT_LENGTH
        );
      });
    });
  });

  const cryptoFile = "test-crypto.teal";
  describe("Opcodes list from TEAL file", () => {
    useFixture("teal-files");

    let interpreter: Interpreter;
    beforeEach(function () {
      interpreter = new Interpreter();
      interpreter.tealVersion = 2;
    });

    it("Should return correct opcode list for '+'", async () => {
      const file1 = "test-file-1.teal";
      let res = parser(getProgram(file1), ExecutionMode.SIGNATURE, interpreter);
      const expected = [new Int(["1"], 1), new Int(["3"], 2), new Add([], 3)];

      assert.deepEqual(res, expected);

      const expect = [new Pragma(["version", "4"], 1, interpreter), new Int(["1"], 2),
        new Int(["3"], 3), new Add([], 4)];
      res = parser(getProgram("test-file-2.teal"), ExecutionMode.SIGNATURE, interpreter);

      assert.deepEqual(res, expect);
    });

    it("Should throw error if #pragma is not on 1st line", async () => {
      let file = "test-pragma-1.teal";
      expectRuntimeError(
        () => parser(getProgram(file), ExecutionMode.SIGNATURE, interpreter),
        RUNTIME_ERRORS.TEAL.PRAGMA_NOT_AT_FIRST_LINE
      );

      file = "test-pragma-2.teal";
      expectRuntimeError(
        () => parser(getProgram(file), ExecutionMode.SIGNATURE, interpreter),
        RUNTIME_ERRORS.TEAL.PRAGMA_NOT_AT_FIRST_LINE
      );
    });

    it("Should return correct opcode list for '-'", async () => {
      const file = "test-file-3.teal";
      const res = parser(getProgram(file), ExecutionMode.SIGNATURE, interpreter);
      const expected = [
        new Pragma(["version", "4"], 1, interpreter),
        new Int(["5"], 2),
        new Int(["3"], 3),
        new Sub([], 4)
      ];

      assert.deepEqual(res, expected);
    });

    it("Should return correct opcode list for '/'", async () => {
      const file = "test-file-4.teal";
      const res = parser(getProgram(file), ExecutionMode.SIGNATURE, interpreter);
      const expected = [
        new Pragma(["version", "4"], 1, interpreter),
        new Int(["6"], 2),
        new Int(["3"], 3),
        new Div([], 6)
      ];

      assert.deepEqual(res, expected);
    });

    it("Should return correct opcode list for '*'", async () => {
      const file = "test-file-5.teal";
      const res = parser(getProgram(file), ExecutionMode.SIGNATURE, interpreter);
      const expected = [
        new Pragma(["version", "4"], 1, interpreter),
        new Int(["5"], 4),
        new Int(["3"], 6),
        new Mul([], 10)
      ];

      assert.deepEqual(res, expected);
    });

    it("Should return correct opcode list for 'addr'", async () => {
      const file = "test-addr.teal";
      const res = parser(getProgram(file), ExecutionMode.SIGNATURE, interpreter);
      const expected = [
        new Pragma(["version", "4"], 1, interpreter),
        new Addr(["WWYNX3TKQYVEREVSW6QQP3SXSFOCE3SKUSEIVJ7YAGUPEACNI5UGI4DZCE"], 2)
      ];

      assert.deepEqual(res, expected);
    });

    it("Should return correct opcode list for 'byte'", async () => {
      const file = "test-byte.teal";
      const res = parser(getProgram(file), ExecutionMode.SIGNATURE, interpreter);
      const byte64 = "QzYhq9JlYbn2QdOMrhyxVlNtNjeyvyJc/I8d8VAGfGc=";
      const byte32 = "MFRGGZDFMY======";

      const expected = [
        new Byte(["b64", byte64], 1), new Byte(["b64", byte64], 2),
        new Byte(["b64", byte64], 3), new Byte(["b64", byte64], 4),
        new Byte(["b32", byte32], 5), new Byte(["b32", byte32], 6),
        new Byte(["b32", byte32], 7), new Byte(["b32", byte32], 8)
      ];

      assert.deepEqual(res, expected);
    });

    it("Should return correct opcode list for 'Len and Err'", async () => {
      const file = "test-len-err.teal";
      const res = parser(getProgram(file), ExecutionMode.SIGNATURE, interpreter);
      const expected = [new Len([], 1), new Err([], 2)];

      assert.deepEqual(res, expected);
    });

    it("Should return correct opcode list for 'Bitwise'", async () => {
      const file = "test-bitwise.teal";
      const res = parser(getProgram(file), ExecutionMode.SIGNATURE, interpreter);
      const expected = [
        new BitwiseOr([], 2),
        new BitwiseAnd([], 4),
        new BitwiseXor([], 6),
        new BitwiseNot([], 7)
      ];

      assert.deepEqual(res, expected);
    });

    it("Should return correct opcode list for 'Mod'", async () => {
      const file = "test-mod.teal";
      const res = parser(getProgram(file), ExecutionMode.SIGNATURE, interpreter);
      const expected = [new Int(["6"], 1), new Int(["3"], 2), new Mod([], 3)];

      assert.deepEqual(res, expected);
    });

    it("Should return correct opcode list for 'Arg'", async () => {
      const file = "test-arg.teal";
      interpreter.runtime = new Runtime([]);
      interpreter.runtime.ctx.args = [new Uint8Array(0)];

      const res = parser(getProgram(file), ExecutionMode.SIGNATURE, interpreter);
      const expected = [new Arg(["0"], 1, interpreter)];

      assert.deepEqual(res, expected);
    });

    it("Should return correct opcode list for 'Intc and Bytec'", async () => {
      const file = "test-int-bytec.teal";
      interpreter.intcblock = [1n];
      interpreter.bytecblock = [new Uint8Array(0)];

      const res = parser(getProgram(file), ExecutionMode.SIGNATURE, interpreter);
      const expected = [new Intc(["0"], 1, interpreter), new Bytec(["0"], 2, interpreter)];

      assert.deepEqual(res, expected);
    });

    it("Should return correct opcode list for 'Store and Load'", async () => {
      const file = "test-store-load.teal";
      interpreter.scratch = [1n];

      const res = parser(getProgram(file), ExecutionMode.SIGNATURE, interpreter);
      const expected = [new Store(["0"], 1, interpreter), new Load(["0"], 2, interpreter)];

      assert.deepEqual(res, expected);
    });

    it("Should return correct opcode list for 'Crypto opcodes'", async () => {
      const res = parser(getProgram(cryptoFile), ExecutionMode.SIGNATURE, interpreter);
      const expected = [
        new Sha256([], 1),
        new Keccak256([], 2),
        new Sha512_256([], 3),
        new Ed25519verify([], 4)
      ];
      assert.deepEqual(res, expected);
    });

    it("Should return correct opcode list for 'comparsions'", async () => {
      const file = "test-compare.teal";

      const res = parser(getProgram(file), ExecutionMode.SIGNATURE, interpreter);
      const expected = [
        new LessThan([], 1),
        new GreaterThan([], 2),
        new LessThanEqualTo([], 3),
        new GreaterThanEqualTo([], 4),
        new And([], 5),
        new Or([], 6),
        new EqualTo([], 7),
        new NotEqualTo([], 8),
        new Not([], 9)
      ];

      assert.deepEqual(res, expected);
    });

    it("Should return correct opcode list for 'all others'", async () => {
      const file = "test-others.teal";

      const res = parser(getProgram(file), ExecutionMode.SIGNATURE, interpreter);
      const expected = [
        new Pragma(["version", "4"], 1, interpreter),
        new Itob([], 2),
        new Btoi([], 3),
        new Mulw([], 4),
        new Addw([], 5),
        new Pop([], 6),
        new Dup([], 7),
        new Dup2([], 8),
        new Concat([], 9),
        new Substring(["0", "4"], 10),
        new Substring3([], 11)
      ];

      assert.deepEqual(res, expected);
    });

    it("should return correct opcode list for 'b, bz, bnz'", async () => {
      const file = "test-branch.teal";

      const res = parser(getProgram(file), ExecutionMode.SIGNATURE, interpreter);
      const expected = [
        new Branch(["label1"], 2, interpreter),
        new BranchIfZero(["label2"], 3, interpreter),
        new BranchIfNotZero(["label3"], 4, interpreter)
      ];

      assert.deepEqual(res, expected);
    });

    it("should return correct opcode list for 'return'", async () => {
      const file = "test-return.teal";

      const res = parser(getProgram(file), ExecutionMode.SIGNATURE, interpreter);
      const expected = [new Return([], 2, interpreter)];

      assert.deepEqual(res, expected);
    });

    it("should return correct opcode list for 'Label'", async () => {
      const file = "test-label.teal";

      const res = parser(getProgram(file), ExecutionMode.SIGNATURE, interpreter);
      const expected = [new Label(["label:"], 2)];

      assert.deepEqual(res, expected);
    });

    it("should return correct opcode list for 'global'", async () => {
      const file = "test-global.teal";

      const res = parser(getProgram(file), ExecutionMode.SIGNATURE, interpreter);
      const expected = [
        new Global(["MinTxnFee"], 3, interpreter),
        new Global(["MinBalance"], 4, interpreter),
        new Global(["MaxTxnLife"], 5, interpreter),
        new Global(["ZeroAddress"], 6, interpreter),
        new Global(["GroupSize"], 7, interpreter),
        new Global(["LogicSigVersion"], 8, interpreter),
        new Global(["Round"], 9, interpreter),
        new Global(["LatestTimestamp"], 10, interpreter),
        new Global(["CurrentApplicationID"], 11, interpreter)
      ];

      assert.deepEqual(res, expected);
    });

    it("should return correct opcode list for `Stateful`", async () => {
      const file = "test-stateful.teal";

      const res = parser(getProgram(file), ExecutionMode.APPLICATION, interpreter);
      const expected = [
        new Pragma(["version", "4"], 1, interpreter),
        new Balance([], 4, interpreter),
        new GetAssetHolding(["AssetBalance"], 5, interpreter),
        new GetAssetDef(["AssetTotal"], 6, interpreter),
        new AppOptedIn([], 8, interpreter),
        new AppLocalGet([], 9, interpreter),
        new AppLocalGetEx([], 10, interpreter),
        new AppGlobalGet([], 11, interpreter),
        new AppGlobalGetEx([], 12, interpreter),
        new AppLocalPut([], 13, interpreter),
        new AppGlobalPut([], 14, interpreter),
        new AppLocalDel([], 15, interpreter),
        new AppGlobalDel([], 16, interpreter)
      ];

      assert.deepEqual(res, expected);
    });
  });

  describe("Gas cost of Opcodes from TEAL file", () => {
    useFixture("teal-files");

    let interpreter: Interpreter;
    beforeEach(function () {
      interpreter = new Interpreter();
    });

    it("Should return correct gas cost for 'Crypto opcodes' for tealversion 1", async () => {
      interpreter.tealVersion = 1; // by default the version is also 1

      let op = opcodeFromSentence(["sha256"], 1, interpreter);
      assert.equal(interpreter.gas, 7);

      interpreter.gas = 0;
      op = opcodeFromSentence(["keccak256"], 2, interpreter);
      assert.equal(interpreter.gas, 26);

      interpreter.gas = 0;
      op = opcodeFromSentence(["sha512_256"], 3, interpreter);
      assert.equal(interpreter.gas, 9);

      interpreter.gas = 0;
      // eslint-disable-next-line
      op = opcodeFromSentence(["ed25519verify"], 4, interpreter);
      assert.equal(interpreter.gas, 1900);

      interpreter.gas = 0;
      parser(getProgram(cryptoFile), ExecutionMode.SIGNATURE, interpreter);
      assert.equal(interpreter.gas, 1942); // 7 + 26 + 9 + 1900
    });

    it("Should return correct gas cost for 'Crypto opcodes' for tealversion 2", async () => {
      interpreter.tealVersion = 2;

      let op = opcodeFromSentence(["sha256"], 1, interpreter);
      assert.equal(interpreter.gas, 35);

      interpreter.gas = 0;
      op = opcodeFromSentence(["keccak256"], 2, interpreter);
      assert.equal(interpreter.gas, 130);

      interpreter.gas = 0;
      op = opcodeFromSentence(["sha512_256"], 3, interpreter);
      assert.equal(interpreter.gas, 45);

      interpreter.gas = 0;
      // eslint-disable-next-line
      op = opcodeFromSentence(["ed25519verify"], 4, interpreter);
      assert.equal(interpreter.gas, 1900);

      interpreter.gas = 0;
      parser(getProgram(cryptoFile), ExecutionMode.SIGNATURE, interpreter);
      assert.equal(interpreter.gas, 2110); // 35 + 130 + 45 + 1900
    });

    // note: cost for cryto ops for teal version 2, 3 are same
    it("Should return correct gas cost for 'Crypto opcodes' for tealversion 3", async () => {
      interpreter.tealVersion = 3;

      let op = opcodeFromSentence(["sha256"], 1, interpreter);
      assert.equal(interpreter.gas, 35);

      interpreter.gas = 0;
      op = opcodeFromSentence(["keccak256"], 2, interpreter);
      assert.equal(interpreter.gas, 130);

      interpreter.gas = 0;
      op = opcodeFromSentence(["sha512_256"], 3, interpreter);
      assert.equal(interpreter.gas, 45);

      interpreter.gas = 0;
      // eslint-disable-next-line
      op = opcodeFromSentence(["ed25519verify"], 4, interpreter);
      assert.equal(interpreter.gas, 1900);

      interpreter.gas = 0;
      parser(getProgram(cryptoFile), ExecutionMode.SIGNATURE, interpreter);
      assert.equal(interpreter.gas, 2110); // 35 + 130 + 45 + 1900
    });

    it("Should return correct gas cost for mix opcodes from teal files", async () => {
      let file = "test-file-1.teal";
      const mode = ExecutionMode.SIGNATURE;
      parser(getProgram(file), mode, interpreter);
      assert.equal(interpreter.gas, 3);

      interpreter.gas = 0;
      file = "test-file-3.teal";
      parser(getProgram(file), mode, interpreter);
      assert.equal(interpreter.gas, 3);

      interpreter.gas = 0;
      file = "test-file-4.teal";
      parser(getProgram(file), mode, interpreter);
      assert.equal(interpreter.gas, 3);

      interpreter.gas = 0;
      file = "test-label.teal";
      parser(getProgram(file), mode, interpreter);
      assert.equal(interpreter.gas, 0); // label has cost 0

      interpreter.gas = 0;
      file = "test-others.teal";
      parser(getProgram(file), mode, interpreter);
      assert.equal(interpreter.gas, 10);

      interpreter.gas = 0;
      file = "test-stateful.teal";
      parser(getProgram(file), ExecutionMode.APPLICATION, interpreter);
      assert.equal(interpreter.gas, 12);
    });

    it("Should throw error if total cost exceeds 20000", async () => {
      const file = "test-max-opcost.teal"; // has cost 22800
      expectRuntimeError(
        () => parser(getProgram(file), ExecutionMode.SIGNATURE, interpreter),
        RUNTIME_ERRORS.TEAL.MAX_COST_EXCEEDED
      );
    });
  });
});<|MERGE_RESOLUTION|>--- conflicted
+++ resolved
@@ -7,18 +7,12 @@
   AppGlobalPut, AppLocalDel, AppLocalGet, AppLocalGetEx, AppLocalPut,
   AppOptedIn, Arg, Assert, Balance, BitwiseAnd, BitwiseNot, BitwiseOr, BitwiseXor,
   Branch, BranchIfNotZero, BranchIfZero, Btoi, Byte, Bytec, Callsub,
-<<<<<<< HEAD
-  Concat, Dig, Div, DivModw, Dup, Dup2, Ed25519verify, EqualTo, Err,
-  Exp, Expw, Extract, Extract3, ExtractUint16, ExtractUint32, ExtractUint64, Gaid, Gaids,
-  GetAssetDef, GetAssetHolding,
-  GetBit, GetByte, Gload, Gloads, Global, GreaterThan, GreaterThanEqualTo, Gtxn, Gtxna,
-=======
   Concat, Cover, Dig, Div, DivModw, Dup, Dup2, EcdsaPkDecompress, EcdsaPkRecover,
   EcdsaVerify,
-  Ed25519verify, EqualTo, Err, Exp, Expw, Gaid, Gaids,
+  Ed25519verify, EqualTo, Err, Exp, Expw,
+  Extract, Extract3, ExtractUint16, ExtractUint32, ExtractUint64, Gaid, Gaids,
   GetAssetDef, GetAssetHolding, GetBit, GetByte, Gload, Gloads, Global, GreaterThan,
   GreaterThanEqualTo, Gtxn, Gtxna,
->>>>>>> c391e6ce
   Gtxns, Gtxnsa, Int, Intc, Itob, Keccak256, Label, Len, LessThan,
   LessThanEqualTo, Load, Loads, MinBalance, Mod, Mul, Mulw, Not, NotEqualTo,
   Or, Pop, Pragma, PushBytes, PushInt, Retsub,
@@ -1052,12 +1046,68 @@
       });
     });
 
-<<<<<<< HEAD
     describe("should return correct opcodes for tealv5 ops", () => {
       it("extract", () => {
         const res = opcodeFromSentence(["extract", "1", "2"], 1, interpreter);
         const expected = new Extract(["1", "2"], 1);
-=======
+
+        assert.deepEqual(res, expected);
+
+        expectRuntimeError(
+          () => opcodeFromSentence(["extract", "1"], 1, interpreter),
+          RUNTIME_ERRORS.TEAL.ASSERT_LENGTH
+        );
+      });
+
+      it("extract3", () => {
+        const res = opcodeFromSentence(["extract3"], 1, interpreter);
+        const expected = new Extract3([], 1);
+
+        assert.deepEqual(res, expected);
+
+        expectRuntimeError(
+          () => opcodeFromSentence(["extract3", "1"], 1, interpreter),
+          RUNTIME_ERRORS.TEAL.ASSERT_LENGTH
+        );
+      });
+
+      it("extract_uint16", () => {
+        const res = opcodeFromSentence(["extract_uint16"], 1, interpreter);
+        const expected = new ExtractUint16([], 1);
+
+        assert.deepEqual(res, expected);
+
+        expectRuntimeError(
+          () => opcodeFromSentence(["extract_uint16", "1"], 1, interpreter),
+          RUNTIME_ERRORS.TEAL.ASSERT_LENGTH
+        );
+      });
+
+      it("extract_uint32", () => {
+        const res = opcodeFromSentence(["extract_uint32"], 1, interpreter);
+        const expected = new ExtractUint32([], 1);
+
+        assert.deepEqual(res, expected);
+
+        expectRuntimeError(
+          () => opcodeFromSentence(["extract_uint32", "1"], 1, interpreter),
+          RUNTIME_ERRORS.TEAL.ASSERT_LENGTH
+        );
+      });
+
+      it("extract_uint64", () => {
+        const res = opcodeFromSentence(["extract_uint64"], 1, interpreter);
+        const expected = new ExtractUint64([], 1);
+
+        assert.deepEqual(res, expected);
+
+        expectRuntimeError(
+          () => opcodeFromSentence(["extract_uint64", "1"], 1, interpreter),
+          RUNTIME_ERRORS.TEAL.ASSERT_LENGTH
+        );
+      });
+    });
+
     describe("Tealv5: ECDSA opcodes", () => {
       it("ecdsa_verify", () => {
         const res = opcodeFromSentence(["ecdsa_verify", "0"], 1, interpreter);
@@ -1074,25 +1124,15 @@
       it("ecdsa_pk_decompress", () => {
         const res = opcodeFromSentence(["ecdsa_pk_decompress", "0"], 1, interpreter);
         const expected = new EcdsaPkDecompress(["0"], 1);
->>>>>>> c391e6ce
-
-        assert.deepEqual(res, expected);
-
-        expectRuntimeError(
-<<<<<<< HEAD
-          () => opcodeFromSentence(["extract", "1"], 1, interpreter),
-=======
+
+        assert.deepEqual(res, expected);
+
+        expectRuntimeError(
           () => opcodeFromSentence(["ecdsa_pk_decompress"], 1, interpreter),
->>>>>>> c391e6ce
-          RUNTIME_ERRORS.TEAL.ASSERT_LENGTH
-        );
-      });
-
-<<<<<<< HEAD
-      it("extract3", () => {
-        const res = opcodeFromSentence(["extract3"], 1, interpreter);
-        const expected = new Extract3([], 1);
-=======
+          RUNTIME_ERRORS.TEAL.ASSERT_LENGTH
+        );
+      });
+
       it("ecdsa_pk_recover", () => {
         const res = opcodeFromSentence(["ecdsa_pk_recover", "0"], 1, interpreter);
         const expected = new EcdsaPkRecover(["0"], 1);
@@ -1110,82 +1150,47 @@
       it("loads", () => {
         const res = opcodeFromSentence(['loads'], 1, interpreter);
         const expected = new Loads([], 1, interpreter);
->>>>>>> c391e6ce
-
-        assert.deepEqual(res, expected);
-
-        expectRuntimeError(
-<<<<<<< HEAD
-          () => opcodeFromSentence(["extract3", "1"], 1, interpreter),
-=======
+
+        assert.deepEqual(res, expected);
+
+        expectRuntimeError(
           () => opcodeFromSentence(["loads", "1"], 1, interpreter),
->>>>>>> c391e6ce
-          RUNTIME_ERRORS.TEAL.ASSERT_LENGTH
-        );
-      });
-
-<<<<<<< HEAD
-      it("extract_uint16", () => {
-        const res = opcodeFromSentence(["extract_uint16"], 1, interpreter);
-        const expected = new ExtractUint16([], 1);
-=======
+          RUNTIME_ERRORS.TEAL.ASSERT_LENGTH
+        );
+      });
+
       it("stores", () => {
         const res = opcodeFromSentence(['stores'], 1, interpreter);
         const expected = new Stores([], 1, interpreter);
->>>>>>> c391e6ce
-
-        assert.deepEqual(res, expected);
-
-        expectRuntimeError(
-<<<<<<< HEAD
-          () => opcodeFromSentence(["extract_uint16", "1"], 1, interpreter),
-=======
+
+        assert.deepEqual(res, expected);
+
+        expectRuntimeError(
           () => opcodeFromSentence(["stores", "1"], 1, interpreter),
->>>>>>> c391e6ce
-          RUNTIME_ERRORS.TEAL.ASSERT_LENGTH
-        );
-      });
-
-<<<<<<< HEAD
-      it("extract_uint32", () => {
-        const res = opcodeFromSentence(["extract_uint32"], 1, interpreter);
-        const expected = new ExtractUint32([], 1);
-=======
+          RUNTIME_ERRORS.TEAL.ASSERT_LENGTH
+        );
+      });
+
       it("cover", () => {
         const res = opcodeFromSentence(["cover", "1"], 1, interpreter);
         const expected = new Cover(["1"], 1);
->>>>>>> c391e6ce
-
-        assert.deepEqual(res, expected);
-
-        expectRuntimeError(
-<<<<<<< HEAD
-          () => opcodeFromSentence(["extract_uint32", "1"], 1, interpreter),
-=======
+
+        assert.deepEqual(res, expected);
+
+        expectRuntimeError(
           () => opcodeFromSentence(["cover", "1", "2"], 1, interpreter),
->>>>>>> c391e6ce
-          RUNTIME_ERRORS.TEAL.ASSERT_LENGTH
-        );
-      });
-
-<<<<<<< HEAD
-      it("extract_uint64", () => {
-        const res = opcodeFromSentence(["extract_uint64"], 1, interpreter);
-        const expected = new ExtractUint64([], 1);
-=======
+          RUNTIME_ERRORS.TEAL.ASSERT_LENGTH
+        );
+      });
+
       it("uncover", () => {
         const res = opcodeFromSentence(["uncover", "1"], 1, interpreter);
         const expected = new Uncover(["1"], 1);
->>>>>>> c391e6ce
-
-        assert.deepEqual(res, expected);
-
-        expectRuntimeError(
-<<<<<<< HEAD
-          () => opcodeFromSentence(["extract_uint64", "1"], 1, interpreter),
-=======
+
+        assert.deepEqual(res, expected);
+
+        expectRuntimeError(
           () => opcodeFromSentence(["uncover", "1", "2"], 1, interpreter),
->>>>>>> c391e6ce
           RUNTIME_ERRORS.TEAL.ASSERT_LENGTH
         );
       });
