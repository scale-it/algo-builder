import { assert } from "chai";

import { RUNTIME_ERRORS } from "../../../src/errors/errors-list";
import { Interpreter } from "../../../src/interpreter/interpreter";
import {
  Add, Addr, Addw, And, AppGlobalDel, AppGlobalGet, AppGlobalGetEx,
  AppGlobalPut, AppLocalDel, AppLocalGet, AppLocalGetEx, AppLocalPut,
  AppOptedIn, Arg, Assert, Balance, BitwiseAnd, BitwiseNot, BitwiseOr, BitwiseXor,
  Branch, BranchIfNotZero, BranchIfZero, Btoi, Byte, Bytec, Concat, Dig, Div,
  Dup, Dup2, Ed25519verify, EqualTo, Err, GetAssetDef, GetAssetHolding,
<<<<<<< HEAD
  Global, GreaterThan, GreaterThanEqualTo, Gtxn, Gtxna, Gtxns, Gtxnsa, Int, Intc, Itob,
  Keccak256, Label, Len, LessThan, LessThanEqualTo, Load, Mod, Mul, Mulw,
  Not, NotEqualTo, Or, Pop, Pragma, PushBytes, PushInt, Return, Select, Sha256, Sha512_256, Store,
=======
  GetBit,
  GetByte,
  Global, GreaterThan, GreaterThanEqualTo, Gtxn, Gtxna, Int, Intc, Itob,
  Keccak256, Label, Len, LessThan, LessThanEqualTo, Load, Mod, Mul, Mulw,
  Not, NotEqualTo, Or, Pop, Pragma, PushBytes, PushInt, Return, SetBit, SetByte, Sha256, Sha512_256, Store,
>>>>>>> 560e4771
  Sub, Substring, Substring3, Swap, Txn, Txna
} from "../../../src/interpreter/opcode-list";
import { MAX_UINT64, MaxTEALVersion, MIN_UINT64 } from "../../../src/lib/constants";
import { opcodeFromSentence, parser, wordsFromLine } from "../../../src/parser/parser";
import { Runtime } from "../../../src/runtime";
import { ExecutionMode } from "../../../src/types";
import { getProgram } from "../../helpers/files";
import { useFixture } from "../../helpers/integration";
import { expectRuntimeError } from "../../helpers/runtime-errors";

// base64 case needs to be verified at the time of decoding
describe("Parser", function () {
  describe("Extract words from line", () => {
    it("should return correct words for addr", function () {
      let res = wordsFromLine("addr KAGKGFFKGKGFGLFFBSLFBJKSFB");
      const expected = ["addr", "KAGKGFFKGKGFGLFFBSLFBJKSFB"];

      assert.deepEqual(res, expected);

      res = wordsFromLine("addr KAGKGFFKGKGFGLFFBSLFBJKSFB//comment here");
      assert.deepEqual(res, expected);

      res = wordsFromLine("addr KAGKGFFKGKGFGLFFBSLFBJKSFB       //comment here");
      assert.deepEqual(res, expected);

      res = wordsFromLine("addr              KAGKGFFKGKGFGLFFBSLFBJKSFB//comment here");
      assert.deepEqual(res, expected);

      res = wordsFromLine("      addr     KAGKGFFKGKGFGLFFBSLFBJKSFB//comment here       ");
      assert.deepEqual(res, expected);
    });

    it("should return correct words for byte base64", () => {
      let res = wordsFromLine("byte base64 BKBDKSKDK");
      let expected = ["byte", "base64", "BKBDKSKDK"];

      assert.deepEqual(res, expected);

      res = wordsFromLine("byte base64(BKBDKSKDK)");
      expected = ["byte", "base64(BKBDKSKDK)"];

      assert.deepEqual(res, expected);

      res = wordsFromLine("byte base64(BKBDKSKD/K)");
      expected = ["byte", "base64(BKBDKSKD/K)"];

      assert.deepEqual(res, expected);

      res = wordsFromLine("byte base64(BKBDKSKDK//KBBJSKJB)");
      expected = ["byte", "base64(BKBDKSKDK//KBBJSKJB)"];

      assert.deepEqual(res, expected);

      // Ignore `//` present in () because it may be a valid base64, but ignore outer comments
      res = wordsFromLine("byte base64(BKBDKSKDK//KBBJSKJB) // comment here");
      expected = ["byte", "base64(BKBDKSKDK//KBBJSKJB)"];

      assert.deepEqual(res, expected);
    });

    it("should return correct words for byte base32", () => {
      let res = wordsFromLine("byte     base32       BKBDKSKDK//commenthere");
      let expected = ["byte", "base32", "BKBDKSKDK"];

      assert.deepEqual(res, expected);

      res = wordsFromLine("      byte  base32(BKBDKSKDK) //comment");
      expected = ["byte", "base32(BKBDKSKDK)"];

      assert.deepEqual(res, expected);

      res = wordsFromLine("byte b32(BKBDKSKDK)");
      expected = ["byte", "b32(BKBDKSKDK)"];

      assert.deepEqual(res, expected);

      res = wordsFromLine("byte b32 BKBDKSKDK//comment");
      expected = ["byte", "b32", "BKBDKSKDK"];

      assert.deepEqual(res, expected);
    });

    it("should return correct words for byte string literal", () => {
      let res = wordsFromLine('byte "STRING LITERAL"');
      let expected = ["byte", "\"STRING LITERAL\""];

      assert.deepEqual(res, expected);

      res = wordsFromLine('byte "STRING \\"NESTED STRING\\" END"');
      expected = ["byte", "\"STRING \\\"NESTED STRING\\\" END\""];

      assert.deepEqual(res, expected);
    });

    it("should return correct words for int", () => {
      let res = wordsFromLine("int 123");
      const expected = ["int", "123"];

      assert.deepEqual(res, expected);

      res = wordsFromLine("int 123//comment here");
      assert.deepEqual(res, expected);

      res = wordsFromLine("       int       123       //comment here");
      assert.deepEqual(res, expected);

      res = wordsFromLine("int 123 //comment here");
      assert.deepEqual(res, expected);
    });

    it("should return correct words for operators", () => {
      let res = wordsFromLine("+");
      let expected = ["+"];

      assert.deepEqual(res, expected);

      res = wordsFromLine("  +//comment here");
      assert.deepEqual(res, expected);

      res = wordsFromLine("+ //comment here");
      assert.deepEqual(res, expected);

      res = wordsFromLine("         - //comment            here");
      expected = ["-"];
      assert.deepEqual(res, expected);

      res = wordsFromLine("- //comment here");
      assert.deepEqual(res, expected);

      res = wordsFromLine("/ //comment here");
      expected = ["/"];
      assert.deepEqual(res, expected);

      res = wordsFromLine("* //comment here");
      expected = ["*"];
      assert.deepEqual(res, expected);

      res = wordsFromLine("      *       //    comment     here");
      assert.deepEqual(res, expected);
    });

    // more edge cases
    // space before parentheses,
    // space after base64: base64 (xxx ), base64( xxx) ..
    it("should extract correct words from line", () => {
      let res = wordsFromLine("base64 (abcd)");
      let expected = ["base64", "(abcd)"];

      assert.deepEqual(res, expected);

      res = wordsFromLine("base64 (abcd )");
      expected = ["base64", "(abcd", ")"];

      assert.deepEqual(res, expected);

      res = wordsFromLine("base64( abcd)");
      expected = ["base64(", "abcd)"];

      assert.deepEqual(res, expected);

      res = wordsFromLine("base64(ab cd)");
      expected = ["base64(ab", "cd)"];

      assert.deepEqual(res, expected);

      res = wordsFromLine("base64 \"ab cd\"");
      expected = ["base64", "\"ab cd\""];

      assert.deepEqual(res, expected);
    });

    it("should extract correct words from line", () => {
      let res = wordsFromLine("arg 1//comment here");
      let expected = ["arg", "1"];

      assert.deepEqual(res, expected);

      res = wordsFromLine("arg_0// comment // comment // here");
      expected = ["arg_0"];

      assert.deepEqual(res, expected);

      res = wordsFromLine("//comment int 2");
      expected = [];

      assert.deepEqual(res, expected);

      res = wordsFromLine("         txn             LastValid       // comment here");
      expected = ["txn", "LastValid"];

      assert.deepEqual(res, expected);

      res = wordsFromLine("     ed25519verify     // here");
      expected = ["ed25519verify"];

      assert.deepEqual(res, expected);

      res = wordsFromLine("/");
      expected = ["/"];

      assert.deepEqual(res, expected);

      res = wordsFromLine("//");
      expected = [];

      assert.deepEqual(res, expected);

      res = wordsFromLine("!//");
      expected = ["!"];

      assert.deepEqual(res, expected);

      res = wordsFromLine("!=//");
      expected = ["!="];

      assert.deepEqual(res, expected);

      res = wordsFromLine("%//here");
      expected = ["%"];

      assert.deepEqual(res, expected);

      res = wordsFromLine("|//");
      expected = ["|"];

      assert.deepEqual(res, expected);
    });

    it("should extract correct stateful words", () => {
      let res = wordsFromLine("app_opted_in//comment here");
      let expected = ["app_opted_in"];

      assert.deepEqual(res, expected);

      res = wordsFromLine("          app_local_get     // comment here");
      expected = ["app_local_get"];

      assert.deepEqual(res, expected);

      res = wordsFromLine("          app_global_get_ex     // comment here");
      expected = ["app_global_get_ex"];

      assert.deepEqual(res, expected);

      res = wordsFromLine("  balance     // comment here");
      expected = ["balance"];

      assert.deepEqual(res, expected);
    });
  });

  describe("Opcode Objects from words", () => {
    let interpreter: Interpreter;
    beforeEach(function () {
      interpreter = new Interpreter();
      interpreter.tealVersion = MaxTEALVersion;
    });

    it("should return correct opcode object for '+'", () => {
      const res = opcodeFromSentence(["+"], 1, interpreter);
      const expected = new Add([], 1);

      assert.deepEqual(res, expected);
    });

    it("should throw error for wrong field length for '+'", () => {
      expectRuntimeError(
        () => opcodeFromSentence(["+", "+"], 1, interpreter),
        RUNTIME_ERRORS.TEAL.ASSERT_LENGTH
      );
    });

    it("should return correct opcode object for '-'", () => {
      const res = opcodeFromSentence(["-"], 1, interpreter);
      const expected = new Sub([], 1);

      assert.deepEqual(res, expected);
    });

    it("should throw error for wrong field length for '-'", () => {
      expectRuntimeError(
        () => opcodeFromSentence(["-", "-"], 1, interpreter),
        RUNTIME_ERRORS.TEAL.ASSERT_LENGTH
      );
    });

    it("should return correct opcode object for '/'", () => {
      const res = opcodeFromSentence(["/"], 1, interpreter);
      const expected = new Div([], 1);

      assert.deepEqual(res, expected);
    });

    it("should throw error for wrong field length for '/'", () => {
      expectRuntimeError(
        () => opcodeFromSentence(["/", "/"], 1, interpreter),
        RUNTIME_ERRORS.TEAL.ASSERT_LENGTH
      );
    });

    it("should return correct opcode object for '*'", () => {
      const res = opcodeFromSentence(["*"], 1, interpreter);
      const expected = new Mul([], 1);

      assert.deepEqual(res, expected);
    });

    it("should throw error for wrong field length for '*'", () => {
      expectRuntimeError(
        () => opcodeFromSentence(["*", "*"], 1, interpreter),
        RUNTIME_ERRORS.TEAL.ASSERT_LENGTH
      );
    });

    it("should return correct opcode object for 'addr'", () => {
      const address = "WWYNX3TKQYVEREVSW6QQP3SXSFOCE3SKUSEIVJ7YAGUPEACNI5UGI4DZCE";
      const res = opcodeFromSentence(["addr", address], 1, interpreter);
      const expected = new Addr([address], 1);

      assert.deepEqual(res, expected);
    });

    it("should throw error for wrong field length for 'addr'", () => {
      expectRuntimeError(
        () => opcodeFromSentence(["addr"], 1, interpreter),
        RUNTIME_ERRORS.TEAL.ASSERT_LENGTH
      );
    });

    it("should throw error for invalid address for 'addr'", () => {
      expectRuntimeError(
        () => opcodeFromSentence(["addr", "AKGH12"], 1, interpreter),
        RUNTIME_ERRORS.TEAL.INVALID_ADDR
      );
    });

    it("should return correct opcode object for 'int'", () => {
      const value = "812546821";
      const res = opcodeFromSentence(["int", value], 1, interpreter);
      const expected = new Int([value], 1);

      assert.deepEqual(res, expected);
    });

    it("should throw error for wrong field length for 'int'", () => {
      expectRuntimeError(
        () => opcodeFromSentence(["int"], 1, interpreter),
        RUNTIME_ERRORS.TEAL.ASSERT_LENGTH
      );
    });

    it("should throw error for invalid number for 'int'", () => {
      expectRuntimeError(
        () => opcodeFromSentence(["int", "123A12"], 1, interpreter),
        RUNTIME_ERRORS.TEAL.INVALID_TYPE
      );

      expectRuntimeError(
        () => opcodeFromSentence(["int", String(MAX_UINT64 + 5n)], 1, interpreter),
        RUNTIME_ERRORS.TEAL.UINT64_OVERFLOW
      );

      expectRuntimeError(
        () => opcodeFromSentence(["int", String(MIN_UINT64 - 5n)], 1, interpreter),
        RUNTIME_ERRORS.TEAL.INVALID_TYPE
      );
    });

    it("should return correct label", () => {
      const res = opcodeFromSentence(["label:"], 1, interpreter);
      const expected = new Label(["label:"], 1);

      assert.deepEqual(res, expected);
    });

    it("should throw error if wrong label is used", () => {
      expectRuntimeError(
        () => opcodeFromSentence(["substring:"], 1, interpreter),
        RUNTIME_ERRORS.TEAL.INVALID_LABEL
      );
    });

    it("should return correct objects for `txn`", () => {
      let res = opcodeFromSentence(["txn", "Fee"], 1, interpreter);
      let expected = new Txn(["Fee"], 1, interpreter);
      assert.deepEqual(res, expected);

      res = opcodeFromSentence(["txn", "Accounts", "1"], 1, interpreter);
      expected = new Txn(["Accounts", "1"], 1, interpreter);
      assert.deepEqual(res, expected);

      res = opcodeFromSentence(["txn", "ApplicationArgs", "0"], 1, interpreter);
      expected = new Txn(["ApplicationArgs", "0"], 1, interpreter);
      assert.deepEqual(res, expected);

      expectRuntimeError(
        () => opcodeFromSentence(["txn", "Fee", "Fee"], 1, interpreter),
        RUNTIME_ERRORS.TEAL.ASSERT_LENGTH
      );

      expectRuntimeError(
        () => opcodeFromSentence(["txn", "fee"], 1, interpreter),
        RUNTIME_ERRORS.TEAL.UNKNOWN_TRANSACTION_FIELD
      );
    });

    it("should return correct object for `gtxn`", () => {
      let res = opcodeFromSentence(["gtxn", "0", "Fee"], 1, interpreter);
      let expected = new Gtxn(["0", "Fee"], 1, interpreter);
      assert.deepEqual(res, expected);

      res = opcodeFromSentence(["gtxn", "0", "ApplicationArgs", "0"], 1, interpreter);
      expected = new Gtxn(["0", "ApplicationArgs", "0"], 1, interpreter);
      assert.deepEqual(res, expected);

      expectRuntimeError(
        () => opcodeFromSentence(["gtxn", "1"], 1, interpreter),
        RUNTIME_ERRORS.TEAL.ASSERT_LENGTH
      );

      expectRuntimeError(
        () => opcodeFromSentence(["gtxn", "1AA", "Fee"], 1, interpreter),
        RUNTIME_ERRORS.TEAL.INVALID_TYPE
      );
    });

    it("should return correct object for `txna`", () => {
      let res = opcodeFromSentence(["txna", "Accounts", "0"], 1, interpreter);
      let expected = new Txna(["Accounts", "0"], 1, interpreter);
      assert.deepEqual(res, expected);

      res = opcodeFromSentence(["txna", "ApplicationArgs", "2"], 1, interpreter);
      expected = new Txna(["ApplicationArgs", "2"], 1, interpreter);
      assert.deepEqual(res, expected);

      expectRuntimeError(
        () => opcodeFromSentence(["txna", "Fee", "2"], 1, interpreter),
        RUNTIME_ERRORS.TEAL.INVALID_OP_ARG
      );

      expectRuntimeError(
        () => opcodeFromSentence(["txna", "2"], 1, interpreter),
        RUNTIME_ERRORS.TEAL.ASSERT_LENGTH
      );

      expectRuntimeError(
        () => opcodeFromSentence(["txna", "Fee", "A"], 1, interpreter),
        RUNTIME_ERRORS.TEAL.INVALID_TYPE
      );
    });

    it("should return correct object for `gtxna`", () => {
      let res = opcodeFromSentence(["gtxna", "1", "Accounts", "1"], 1, interpreter);
      let expected = new Gtxna(["1", "Accounts", "1"], 1, interpreter);
      assert.deepEqual(res, expected);

      res = opcodeFromSentence(["gtxna", "1", "ApplicationArgs", "4"], 1, interpreter);
      expected = new Gtxna(["1", "ApplicationArgs", "4"], 1, interpreter);
      assert.deepEqual(res, expected);

      expectRuntimeError(
        () => opcodeFromSentence(["gtxna", "1", "Fee", "4"], 1, interpreter),
        RUNTIME_ERRORS.TEAL.INVALID_OP_ARG
      );

      expectRuntimeError(
        () => opcodeFromSentence(["gtxna", "1", "2", "3", "4"], 1, interpreter),
        RUNTIME_ERRORS.TEAL.ASSERT_LENGTH
      );

      expectRuntimeError(
        () => opcodeFromSentence(["gtxna", "1AB", "Fee", "4"], 1, interpreter),
        RUNTIME_ERRORS.TEAL.INVALID_TYPE
      );
    });

    it("should return correct objects for `global`", () => {
      let res = opcodeFromSentence(["global", "MinTxnFee"], 1, interpreter);
      let expected = new Global(["MinTxnFee"], 1, interpreter);
      assert.deepEqual(res, expected);

      res = opcodeFromSentence(["global", "MinBalance"], 1, interpreter);
      expected = new Global(["MinBalance"], 1, interpreter);
      assert.deepEqual(res, expected);

      res = opcodeFromSentence(["global", "MaxTxnLife"], 1, interpreter);
      expected = new Global(["MaxTxnLife"], 1, interpreter);
      assert.deepEqual(res, expected);

      res = opcodeFromSentence(["global", "ZeroAddress"], 1, interpreter);
      expected = new Global(["ZeroAddress"], 1, interpreter);
      assert.deepEqual(res, expected);

      res = opcodeFromSentence(["global", "GroupSize"], 1, interpreter);
      expected = new Global(["GroupSize"], 1, interpreter);
      assert.deepEqual(res, expected);

      res = opcodeFromSentence(["global", "LogicSigVersion"], 1, interpreter);
      expected = new Global(["LogicSigVersion"], 1, interpreter);
      assert.deepEqual(res, expected);

      res = opcodeFromSentence(["global", "Round"], 1, interpreter);
      expected = new Global(["Round"], 1, interpreter);
      assert.deepEqual(res, expected);

      res = opcodeFromSentence(["global", "LatestTimestamp"], 1, interpreter);
      expected = new Global(["LatestTimestamp"], 1, interpreter);
      assert.deepEqual(res, expected);

      res = opcodeFromSentence(["global", "CurrentApplicationID"], 1, interpreter);
      expected = new Global(["CurrentApplicationID"], 1, interpreter);
      assert.deepEqual(res, expected);

      res = opcodeFromSentence(["global", "CreatorAddress"], 1, interpreter);
      expected = new Global(["CreatorAddress"], 1, interpreter);
      assert.deepEqual(res, expected);

      expectRuntimeError(
        () => opcodeFromSentence(["global", "MinTxnFee", "MinTxnFee"], 1, interpreter),
        RUNTIME_ERRORS.TEAL.ASSERT_LENGTH
      );

      expectRuntimeError(
        () => opcodeFromSentence(["global", "mintxnfee"], 1, interpreter),
        RUNTIME_ERRORS.TEAL.UNKNOWN_GLOBAL_FIELD
      );

      expectRuntimeError(
        () => opcodeFromSentence(["global", "minbalance"], 1, interpreter),
        RUNTIME_ERRORS.TEAL.UNKNOWN_GLOBAL_FIELD
      );

      expectRuntimeError(
        () => opcodeFromSentence(["global", "maxtxnlife"], 1, interpreter),
        RUNTIME_ERRORS.TEAL.UNKNOWN_GLOBAL_FIELD
      );
    });

    it("should return correct opcodes for `Balance` and `Asset` opcodes", () => {
      let res = opcodeFromSentence(["balance"], 1, interpreter);
      let expected = new Balance([], 1, interpreter);
      assert.deepEqual(res, expected);

      expectRuntimeError(
        () => opcodeFromSentence(["balance", "1"], 1, interpreter),
        RUNTIME_ERRORS.TEAL.ASSERT_LENGTH
      );

      res = opcodeFromSentence(["asset_holding_get", "AssetBalance"], 1, interpreter);
      expected = new GetAssetHolding(["AssetBalance"], 1, interpreter);
      assert.deepEqual(res, expected);

      expectRuntimeError(
        () => opcodeFromSentence(["asset_holding_get", "AssetBalance", "AssetFrozen"], 1, interpreter),
        RUNTIME_ERRORS.TEAL.ASSERT_LENGTH
      );

      res = opcodeFromSentence(["asset_params_get", "AssetTotal"], 1, interpreter);
      expected = new GetAssetDef(["AssetTotal"], 1, interpreter);
      assert.deepEqual(res, expected);

      expectRuntimeError(
        () => opcodeFromSentence(["asset_params_get", "AssetTotal", "123"], 1, interpreter),
        RUNTIME_ERRORS.TEAL.ASSERT_LENGTH
      );
    });

    it("should return correct opcodes for Stateful opcodes", () => {
      let res = opcodeFromSentence(["app_opted_in"], 1, interpreter);
      let expected = new AppOptedIn([], 1, interpreter);
      assert.deepEqual(res, expected);

      expectRuntimeError(
        () => opcodeFromSentence(["app_opted_in", "12", "123"], 1, interpreter),
        RUNTIME_ERRORS.TEAL.ASSERT_LENGTH
      );

      res = opcodeFromSentence(["app_local_get"], 1, interpreter);
      expected = new AppLocalGet([], 1, interpreter);
      assert.deepEqual(res, expected);

      expectRuntimeError(
        () => opcodeFromSentence(["app_local_get", "123"], 1, interpreter),
        RUNTIME_ERRORS.TEAL.ASSERT_LENGTH
      );

      res = opcodeFromSentence(["app_local_get_ex"], 1, interpreter);
      expected = new AppLocalGetEx([], 1, interpreter);
      assert.deepEqual(res, expected);

      expectRuntimeError(
        () => opcodeFromSentence(["app_local_get_ex", "22", "123"], 1, interpreter),
        RUNTIME_ERRORS.TEAL.ASSERT_LENGTH
      );

      res = opcodeFromSentence(["app_global_get"], 1, interpreter);
      expected = new AppGlobalGet([], 1, interpreter);
      assert.deepEqual(res, expected);

      expectRuntimeError(
        () => opcodeFromSentence(["app_global_get", "12", "3"], 1, interpreter),
        RUNTIME_ERRORS.TEAL.ASSERT_LENGTH
      );

      res = opcodeFromSentence(["app_global_get_ex"], 1, interpreter);
      expected = new AppGlobalGetEx([], 1, interpreter);
      assert.deepEqual(res, expected);

      expectRuntimeError(
        () => opcodeFromSentence(["app_global_get_ex", "4"], 1, interpreter),
        RUNTIME_ERRORS.TEAL.ASSERT_LENGTH
      );

      res = opcodeFromSentence(["app_local_put"], 1, interpreter);
      expected = new AppLocalPut([], 1, interpreter);
      assert.deepEqual(res, expected);

      expectRuntimeError(
        () => opcodeFromSentence(["app_local_put", "1223"], 1, interpreter),
        RUNTIME_ERRORS.TEAL.ASSERT_LENGTH
      );

      res = opcodeFromSentence(["app_global_put"], 1, interpreter);
      expected = new AppGlobalPut([], 1, interpreter);
      assert.deepEqual(res, expected);

      expectRuntimeError(
        () => opcodeFromSentence(["app_global_put", "123"], 1, interpreter),
        RUNTIME_ERRORS.TEAL.ASSERT_LENGTH
      );

      res = opcodeFromSentence(["app_local_del"], 1, interpreter);
      expected = new AppLocalDel([], 1, interpreter);
      assert.deepEqual(res, expected);

      expectRuntimeError(
        () => opcodeFromSentence(["app_local_del", "3"], 1, interpreter),
        RUNTIME_ERRORS.TEAL.ASSERT_LENGTH
      );

      res = opcodeFromSentence(["app_global_del"], 1, interpreter);
      expected = new AppGlobalDel([], 1, interpreter);
      assert.deepEqual(res, expected);

      expectRuntimeError(
        () => opcodeFromSentence(["app_global_del", "45"], 1, interpreter),
        RUNTIME_ERRORS.TEAL.ASSERT_LENGTH
      );
    });

    describe("should return correct opcodes for tealv3 ops", () => {
      it("assert", () => {
        const res = opcodeFromSentence(["assert"], 1, interpreter);
        const expected = new Assert([], 1);
        assert.deepEqual(res, expected);

        expectRuntimeError(
          () => opcodeFromSentence(["assert", "1234"], 1, interpreter),
          RUNTIME_ERRORS.TEAL.ASSERT_LENGTH
        );
      });

      it("pushint", () => {
        const res = opcodeFromSentence(["pushint", "345"], 1, interpreter);
        const expected = new PushInt(["345"], 1);
        assert.deepEqual(res, expected);

        expectRuntimeError(
          () => opcodeFromSentence(["pushint", "345", "456"], 1, interpreter),
          RUNTIME_ERRORS.TEAL.ASSERT_LENGTH
        );

        expectRuntimeError( // Int Constants(eg. NoOp) works with int x
          () => opcodeFromSentence(["pushint", "NoOp"], 1, interpreter),
          RUNTIME_ERRORS.TEAL.INVALID_TYPE
        );

        expectRuntimeError(
          () => opcodeFromSentence(["pushint", (MAX_UINT64 + 10n).toString()], 1, interpreter),
          RUNTIME_ERRORS.TEAL.UINT64_OVERFLOW
        );
      });

      it("pushbytes", () => {
        const res = opcodeFromSentence(["pushbytes", `"Algorand"`], 1, interpreter);
        const expected = new PushBytes([`"Algorand"`], 1);
        assert.deepEqual(res, expected);

        expectRuntimeError(
          () => opcodeFromSentence(["pushbytes", `"Algorand"`, `"Blockchain"`], 1, interpreter),
          RUNTIME_ERRORS.TEAL.ASSERT_LENGTH
        );

        expectRuntimeError(
          () => opcodeFromSentence(["pushbytes", `0x250001000192CD0000002F6D6E742F72`], 1, interpreter),
          RUNTIME_ERRORS.TEAL.UNKOWN_DECODE_TYPE
        );
      });

      it("swap", () => {
        const res = opcodeFromSentence(["swap"], 1, interpreter);
        const expected = new Swap([], 1);
        assert.deepEqual(res, expected);

        expectRuntimeError(
          () => opcodeFromSentence(["swap", "xyz"], 1, interpreter),
          RUNTIME_ERRORS.TEAL.ASSERT_LENGTH
        );
      });

      it("txn fields", () => {
        let res = opcodeFromSentence(["txn", "Assets", "1"], 1, interpreter);
        let expected = new Txn(["Assets", "1"], 1, interpreter);
        assert.deepEqual(res, expected);

        expectRuntimeError(
          () => opcodeFromSentence(["txn", "Assets", "0", "1"], 1, interpreter),
          RUNTIME_ERRORS.TEAL.ASSERT_LENGTH
        );

        expectRuntimeError(
          () => opcodeFromSentence(["txn", "Assets", "random-string"], 1, interpreter),
          RUNTIME_ERRORS.TEAL.INVALID_TYPE
        );

        res = opcodeFromSentence(["txn", "Applications", "0"], 1, interpreter);
        expected = new Txn(["Applications", "0"], 1, interpreter);
        assert.deepEqual(res, expected);

        expectRuntimeError(
          () => opcodeFromSentence(["txn", "Applications", "0", "11"], 1, interpreter),
          RUNTIME_ERRORS.TEAL.ASSERT_LENGTH
        );

        expectRuntimeError(
          () => opcodeFromSentence(["txn", "Applications", "random-string"], 1, interpreter),
          RUNTIME_ERRORS.TEAL.INVALID_TYPE
        );

        res = opcodeFromSentence(["txn", "NumAssets"], 1, interpreter);
        expected = new Txn(["NumAssets"], 1, interpreter);
        assert.deepEqual(res, expected);

        res = opcodeFromSentence(["txn", "GlobalNumUint"], 1, interpreter);
        expected = new Txn(["GlobalNumUint"], 1, interpreter);
        assert.deepEqual(res, expected);

        expectRuntimeError(
          () => opcodeFromSentence(["txn", "NumAssets", "0"], 1, interpreter),
          RUNTIME_ERRORS.TEAL.ASSERT_LENGTH
        );

        expectRuntimeError(
          () => opcodeFromSentence(["txn", "GlobalNumUint", "0"], 1, interpreter),
          RUNTIME_ERRORS.TEAL.ASSERT_LENGTH
        );
      });

<<<<<<< HEAD
      it("dig", () => {
        const res = opcodeFromSentence(["dig", "2"], 1, interpreter);
        const expected = new Dig(["2"], 1);
        assert.deepEqual(res, expected);

        expectRuntimeError(
          () => opcodeFromSentence(["dig", "xyz"], 1, interpreter),
          RUNTIME_ERRORS.TEAL.INVALID_TYPE
        );

        expectRuntimeError(
          () => opcodeFromSentence(["dig", "2", "3"], 1, interpreter),
=======
      it("getbit", () => {
        const res = opcodeFromSentence(["getbit"], 1, interpreter);
        const expected = new GetBit([], 1);
        assert.deepEqual(res, expected);

        expectRuntimeError(
          () => opcodeFromSentence(["getbit", "1234"], 1, interpreter),
>>>>>>> 560e4771
          RUNTIME_ERRORS.TEAL.ASSERT_LENGTH
        );
      });

<<<<<<< HEAD
      it("select", () => {
        const res = opcodeFromSentence(["select"], 1, interpreter);
        const expected = new Select([], 1);
        assert.deepEqual(res, expected);

        expectRuntimeError(
          () => opcodeFromSentence(["select", "xyz"], 1, interpreter),
=======
      it("setbit", () => {
        const res = opcodeFromSentence(["setbit"], 1, interpreter);
        const expected = new SetBit([], 1);
        assert.deepEqual(res, expected);

        expectRuntimeError(
          () => opcodeFromSentence(["setbit", "1234"], 1, interpreter),
>>>>>>> 560e4771
          RUNTIME_ERRORS.TEAL.ASSERT_LENGTH
        );
      });

<<<<<<< HEAD
      it("gtxns", () => {
        const res = opcodeFromSentence(["gtxns", "Amount"], 1, interpreter);
        const expected = new Gtxns(["Amount"], 1, interpreter);
        assert.deepEqual(res, expected);

        expectRuntimeError(
          () => opcodeFromSentence(["gtxns", "amount"], 1, interpreter),
          RUNTIME_ERRORS.TEAL.UNKNOWN_TRANSACTION_FIELD
        );

        // invalid because index 0 is fetched from top of stack
        expectRuntimeError(
          () => opcodeFromSentence(["gtxns", "0", "Amount"], 1, interpreter),
=======
      it("getbyte", () => {
        const res = opcodeFromSentence(["getbyte"], 1, interpreter);
        const expected = new GetByte([], 1);
        assert.deepEqual(res, expected);

        expectRuntimeError(
          () => opcodeFromSentence(["getbyte", "1234"], 1, interpreter),
>>>>>>> 560e4771
          RUNTIME_ERRORS.TEAL.ASSERT_LENGTH
        );
      });

<<<<<<< HEAD
      it("gtxnsa", () => {
        const res = opcodeFromSentence(["gtxnsa", "ApplicationArgs", "0"], 1, interpreter);
        const expected = new Gtxnsa(["ApplicationArgs", "0"], 1, interpreter);
        assert.deepEqual(res, expected);

        expectRuntimeError(
          () => opcodeFromSentence(["gtxnsa", "applicationargs", "0"], 1, interpreter),
          RUNTIME_ERRORS.TEAL.INVALID_OP_ARG
        );

        // invalid because index 0 is fetched from top of stack
        expectRuntimeError(
          () => opcodeFromSentence(["gtxnsa", "0", "ApplicationArgs", "0"], 1, interpreter),
=======
      it("setbyte", () => {
        const res = opcodeFromSentence(["setbyte"], 1, interpreter);
        const expected = new SetByte([], 1);
        assert.deepEqual(res, expected);

        expectRuntimeError(
          () => opcodeFromSentence(["setbyte", "1234"], 1, interpreter),
>>>>>>> 560e4771
          RUNTIME_ERRORS.TEAL.ASSERT_LENGTH
        );
      });
    });
  });

  const cryptoFile = "test-crypto.teal";
  describe("Opcodes list from TEAL file", () => {
    useFixture("teal-files");

    let interpreter: Interpreter;
    beforeEach(function () {
      interpreter = new Interpreter();
      interpreter.tealVersion = 2;
    });

    it("Should return correct opcode list for '+'", async () => {
      const file1 = "test-file-1.teal";
      let res = parser(getProgram(file1), ExecutionMode.STATELESS, interpreter);
      const expected = [new Int(["1"], 1), new Int(["3"], 2), new Add([], 3)];

      assert.deepEqual(res, expected);

      const expect = [new Pragma(["version", "2"], 1, interpreter), new Int(["1"], 2),
        new Int(["3"], 3), new Add([], 4)];
      res = parser(getProgram("test-file-2.teal"), ExecutionMode.STATELESS, interpreter);

      assert.deepEqual(res, expect);
    });

    it("Should throw error if #pragma is not on 1st line", async () => {
      let file = "test-pragma-1.teal";
      expectRuntimeError(
        () => parser(getProgram(file), ExecutionMode.STATELESS, interpreter),
        RUNTIME_ERRORS.TEAL.PRAGMA_NOT_AT_FIRST_LINE
      );

      file = "test-pragma-2.teal";
      expectRuntimeError(
        () => parser(getProgram(file), ExecutionMode.STATELESS, interpreter),
        RUNTIME_ERRORS.TEAL.PRAGMA_NOT_AT_FIRST_LINE
      );
    });

    it("Should return correct opcode list for '-'", async () => {
      const file = "test-file-3.teal";
      const res = parser(getProgram(file), ExecutionMode.STATELESS, interpreter);
      const expected = [
        new Pragma(["version", "2"], 1, interpreter),
        new Int(["5"], 2),
        new Int(["3"], 3),
        new Sub([], 4)
      ];

      assert.deepEqual(res, expected);
    });

    it("Should return correct opcode list for '/'", async () => {
      const file = "test-file-4.teal";
      const res = parser(getProgram(file), ExecutionMode.STATELESS, interpreter);
      const expected = [
        new Pragma(["version", "2"], 1, interpreter),
        new Int(["6"], 2),
        new Int(["3"], 3),
        new Div([], 6)
      ];

      assert.deepEqual(res, expected);
    });

    it("Should return correct opcode list for '*'", async () => {
      const file = "test-file-5.teal";
      const res = parser(getProgram(file), ExecutionMode.STATELESS, interpreter);
      const expected = [
        new Pragma(["version", "2"], 1, interpreter),
        new Int(["5"], 4),
        new Int(["3"], 6),
        new Mul([], 10)
      ];

      assert.deepEqual(res, expected);
    });

    it("Should return correct opcode list for 'addr'", async () => {
      const file = "test-addr.teal";
      const res = parser(getProgram(file), ExecutionMode.STATELESS, interpreter);
      const expected = [
        new Pragma(["version", "2"], 1, interpreter),
        new Addr(["WWYNX3TKQYVEREVSW6QQP3SXSFOCE3SKUSEIVJ7YAGUPEACNI5UGI4DZCE"], 2)
      ];

      assert.deepEqual(res, expected);
    });

    it("Should return correct opcode list for 'byte'", async () => {
      const file = "test-byte.teal";
      const res = parser(getProgram(file), ExecutionMode.STATELESS, interpreter);
      const byte64 = "QzYhq9JlYbn2QdOMrhyxVlNtNjeyvyJc/I8d8VAGfGc=";
      const byte32 = "MFRGGZDFMY======";

      const expected = [
        new Byte(["b64", byte64], 1), new Byte(["b64", byte64], 2),
        new Byte(["b64", byte64], 3), new Byte(["b64", byte64], 4),
        new Byte(["b32", byte32], 5), new Byte(["b32", byte32], 6),
        new Byte(["b32", byte32], 7), new Byte(["b32", byte32], 8)
      ];

      assert.deepEqual(res, expected);
    });

    it("Should return correct opcode list for 'Len and Err'", async () => {
      const file = "test-len-err.teal";
      const res = parser(getProgram(file), ExecutionMode.STATELESS, interpreter);
      const expected = [new Len([], 1), new Err([], 2)];

      assert.deepEqual(res, expected);
    });

    it("Should return correct opcode list for 'Bitwise'", async () => {
      const file = "test-bitwise.teal";
      const res = parser(getProgram(file), ExecutionMode.STATELESS, interpreter);
      const expected = [
        new BitwiseOr([], 2),
        new BitwiseAnd([], 4),
        new BitwiseXor([], 6),
        new BitwiseNot([], 7)
      ];

      assert.deepEqual(res, expected);
    });

    it("Should return correct opcode list for 'Mod'", async () => {
      const file = "test-mod.teal";
      const res = parser(getProgram(file), ExecutionMode.STATELESS, interpreter);
      const expected = [new Int(["6"], 1), new Int(["3"], 2), new Mod([], 3)];

      assert.deepEqual(res, expected);
    });

    it("Should return correct opcode list for 'Arg'", async () => {
      const file = "test-arg.teal";
      interpreter.runtime = new Runtime([]);
      interpreter.runtime.ctx.args = [new Uint8Array(0)];

      const res = parser(getProgram(file), ExecutionMode.STATELESS, interpreter);
      const expected = [new Arg(["0"], 1, interpreter)];

      assert.deepEqual(res, expected);
    });

    it("Should return correct opcode list for 'Intc and Bytec'", async () => {
      const file = "test-int-bytec.teal";
      interpreter.intcblock = [1n];
      interpreter.bytecblock = [new Uint8Array(0)];

      const res = parser(getProgram(file), ExecutionMode.STATELESS, interpreter);
      const expected = [new Intc(["0"], 1, interpreter), new Bytec(["0"], 2, interpreter)];

      assert.deepEqual(res, expected);
    });

    it("Should return correct opcode list for 'Store and Load'", async () => {
      const file = "test-store-load.teal";
      interpreter.scratch = [1n];

      const res = parser(getProgram(file), ExecutionMode.STATELESS, interpreter);
      const expected = [new Store(["0"], 1, interpreter), new Load(["0"], 2, interpreter)];

      assert.deepEqual(res, expected);
    });

    it("Should return correct opcode list for 'Crypto opcodes'", async () => {
      const res = parser(getProgram(cryptoFile), ExecutionMode.STATELESS, interpreter);
      const expected = [
        new Sha256([], 1),
        new Keccak256([], 2),
        new Sha512_256([], 3),
        new Ed25519verify([], 4)
      ];
      assert.deepEqual(res, expected);
    });

    it("Should return correct opcode list for 'comparsions'", async () => {
      const file = "test-compare.teal";

      const res = parser(getProgram(file), ExecutionMode.STATELESS, interpreter);
      const expected = [
        new LessThan([], 1),
        new GreaterThan([], 2),
        new LessThanEqualTo([], 3),
        new GreaterThanEqualTo([], 4),
        new And([], 5),
        new Or([], 6),
        new EqualTo([], 7),
        new NotEqualTo([], 8),
        new Not([], 9)
      ];

      assert.deepEqual(res, expected);
    });

    it("Should return correct opcode list for 'all others'", async () => {
      const file = "test-others.teal";

      const res = parser(getProgram(file), ExecutionMode.STATELESS, interpreter);
      const expected = [
        new Pragma(["version", "2"], 1, interpreter),
        new Itob([], 2),
        new Btoi([], 3),
        new Mulw([], 4),
        new Addw([], 5),
        new Pop([], 6),
        new Dup([], 7),
        new Dup2([], 8),
        new Concat([], 9),
        new Substring(["0", "4"], 10),
        new Substring3([], 11)
      ];

      assert.deepEqual(res, expected);
    });

    it("should return correct opcode list for 'b, bz, bnz'", async () => {
      const file = "test-branch.teal";

      const res = parser(getProgram(file), ExecutionMode.STATELESS, interpreter);
      const expected = [
        new Branch(["label1"], 2, interpreter),
        new BranchIfZero(["label2"], 3, interpreter),
        new BranchIfNotZero(["label3"], 4, interpreter)
      ];

      assert.deepEqual(res, expected);
    });

    it("should return correct opcode list for 'return'", async () => {
      const file = "test-return.teal";

      const res = parser(getProgram(file), ExecutionMode.STATELESS, interpreter);
      const expected = [new Return([], 2, interpreter)];

      assert.deepEqual(res, expected);
    });

    it("should return correct opcode list for 'Label'", async () => {
      const file = "test-label.teal";

      const res = parser(getProgram(file), ExecutionMode.STATELESS, interpreter);
      const expected = [new Label(["label:"], 2)];

      assert.deepEqual(res, expected);
    });

    it("should return correct opcode list for 'global'", async () => {
      const file = "test-global.teal";

      const res = parser(getProgram(file), ExecutionMode.STATELESS, interpreter);
      const expected = [
        new Global(["MinTxnFee"], 3, interpreter),
        new Global(["MinBalance"], 4, interpreter),
        new Global(["MaxTxnLife"], 5, interpreter),
        new Global(["ZeroAddress"], 6, interpreter),
        new Global(["GroupSize"], 7, interpreter),
        new Global(["LogicSigVersion"], 8, interpreter),
        new Global(["Round"], 9, interpreter),
        new Global(["LatestTimestamp"], 10, interpreter),
        new Global(["CurrentApplicationID"], 11, interpreter)
      ];

      assert.deepEqual(res, expected);
    });

    it("should return correct opcode list for `Stateful`", async () => {
      const file = "test-stateful.teal";

      const res = parser(getProgram(file), ExecutionMode.STATEFUL, interpreter);
      const expected = [
        new Pragma(["version", "2"], 1, interpreter),
        new Balance([], 4, interpreter),
        new GetAssetHolding(["AssetBalance"], 5, interpreter),
        new GetAssetDef(["AssetTotal"], 6, interpreter),
        new AppOptedIn([], 8, interpreter),
        new AppLocalGet([], 9, interpreter),
        new AppLocalGetEx([], 10, interpreter),
        new AppGlobalGet([], 11, interpreter),
        new AppGlobalGetEx([], 12, interpreter),
        new AppLocalPut([], 13, interpreter),
        new AppGlobalPut([], 14, interpreter),
        new AppLocalDel([], 15, interpreter),
        new AppGlobalDel([], 16, interpreter)
      ];

      assert.deepEqual(res, expected);
    });
  });

  describe("Gas cost of Opcodes from TEAL file", () => {
    useFixture("teal-files");

    let interpreter: Interpreter;
    beforeEach(function () {
      interpreter = new Interpreter();
    });

    it("Should return correct gas cost for 'Crypto opcodes' for tealversion 1", async () => {
      interpreter.tealVersion = 1; // by default the version is also 1

      let op = opcodeFromSentence(["sha256"], 1, interpreter);
      assert.equal(interpreter.gas, 7);

      interpreter.gas = 0;
      op = opcodeFromSentence(["keccak256"], 2, interpreter);
      assert.equal(interpreter.gas, 26);

      interpreter.gas = 0;
      op = opcodeFromSentence(["sha512_256"], 3, interpreter);
      assert.equal(interpreter.gas, 9);

      interpreter.gas = 0;
      // eslint-disable-next-line
      op = opcodeFromSentence(["ed25519verify"], 4, interpreter);
      assert.equal(interpreter.gas, 1900);

      interpreter.gas = 0;
      parser(getProgram(cryptoFile), ExecutionMode.STATELESS, interpreter);
      assert.equal(interpreter.gas, 1942); // 7 + 26 + 9 + 1900
    });

    it("Should return correct gas cost for 'Crypto opcodes' for tealversion 2", async () => {
      interpreter.tealVersion = 2;

      let op = opcodeFromSentence(["sha256"], 1, interpreter);
      assert.equal(interpreter.gas, 35);

      interpreter.gas = 0;
      op = opcodeFromSentence(["keccak256"], 2, interpreter);
      assert.equal(interpreter.gas, 130);

      interpreter.gas = 0;
      op = opcodeFromSentence(["sha512_256"], 3, interpreter);
      assert.equal(interpreter.gas, 45);

      interpreter.gas = 0;
      // eslint-disable-next-line
      op = opcodeFromSentence(["ed25519verify"], 4, interpreter);
      assert.equal(interpreter.gas, 1900);

      interpreter.gas = 0;
      parser(getProgram(cryptoFile), ExecutionMode.STATELESS, interpreter);
      assert.equal(interpreter.gas, 2110); // 35 + 130 + 45 + 1900
    });

    // note: cost for cryto ops for teal version 2, 3 are same
    it("Should return correct gas cost for 'Crypto opcodes' for tealversion 3", async () => {
      interpreter.tealVersion = 3;

      let op = opcodeFromSentence(["sha256"], 1, interpreter);
      assert.equal(interpreter.gas, 35);

      interpreter.gas = 0;
      op = opcodeFromSentence(["keccak256"], 2, interpreter);
      assert.equal(interpreter.gas, 130);

      interpreter.gas = 0;
      op = opcodeFromSentence(["sha512_256"], 3, interpreter);
      assert.equal(interpreter.gas, 45);

      interpreter.gas = 0;
      // eslint-disable-next-line
      op = opcodeFromSentence(["ed25519verify"], 4, interpreter);
      assert.equal(interpreter.gas, 1900);

      interpreter.gas = 0;
      parser(getProgram(cryptoFile), ExecutionMode.STATELESS, interpreter);
      assert.equal(interpreter.gas, 2110); // 35 + 130 + 45 + 1900
    });

    it("Should return correct gas cost for mix opcodes from teal files", async () => {
      let file = "test-file-1.teal";
      const mode = ExecutionMode.STATELESS;
      parser(getProgram(file), mode, interpreter);
      assert.equal(interpreter.gas, 3);

      interpreter.gas = 0;
      file = "test-file-3.teal";
      parser(getProgram(file), mode, interpreter);
      assert.equal(interpreter.gas, 3);

      interpreter.gas = 0;
      file = "test-file-4.teal";
      parser(getProgram(file), mode, interpreter);
      assert.equal(interpreter.gas, 3);

      interpreter.gas = 0;
      file = "test-label.teal";
      parser(getProgram(file), mode, interpreter);
      assert.equal(interpreter.gas, 0); // label has cost 0

      interpreter.gas = 0;
      file = "test-others.teal";
      parser(getProgram(file), mode, interpreter);
      assert.equal(interpreter.gas, 10);

      interpreter.gas = 0;
      file = "test-stateful.teal";
      parser(getProgram(file), ExecutionMode.STATEFUL, interpreter);
      assert.equal(interpreter.gas, 12);
    });

    it("Should throw error if total cost exceeds 20000", async () => {
      const file = "test-max-opcost.teal"; // has cost 22800
      expectRuntimeError(
        () => parser(getProgram(file), ExecutionMode.STATELESS, interpreter),
        RUNTIME_ERRORS.TEAL.MAX_COST_EXCEEDED
      );
    });
  });
});<|MERGE_RESOLUTION|>--- conflicted
+++ resolved
@@ -8,17 +8,12 @@
   AppOptedIn, Arg, Assert, Balance, BitwiseAnd, BitwiseNot, BitwiseOr, BitwiseXor,
   Branch, BranchIfNotZero, BranchIfZero, Btoi, Byte, Bytec, Concat, Dig, Div,
   Dup, Dup2, Ed25519verify, EqualTo, Err, GetAssetDef, GetAssetHolding,
-<<<<<<< HEAD
+  GetBit,
+  GetByte,
   Global, GreaterThan, GreaterThanEqualTo, Gtxn, Gtxna, Gtxns, Gtxnsa, Int, Intc, Itob,
   Keccak256, Label, Len, LessThan, LessThanEqualTo, Load, Mod, Mul, Mulw,
-  Not, NotEqualTo, Or, Pop, Pragma, PushBytes, PushInt, Return, Select, Sha256, Sha512_256, Store,
-=======
-  GetBit,
-  GetByte,
-  Global, GreaterThan, GreaterThanEqualTo, Gtxn, Gtxna, Int, Intc, Itob,
-  Keccak256, Label, Len, LessThan, LessThanEqualTo, Load, Mod, Mul, Mulw,
-  Not, NotEqualTo, Or, Pop, Pragma, PushBytes, PushInt, Return, SetBit, SetByte, Sha256, Sha512_256, Store,
->>>>>>> 560e4771
+  Not, NotEqualTo, Or, Pop, Pragma, PushBytes, PushInt, Return, Select, SetBit,
+  SetByte, Sha256, Sha512_256, Store,
   Sub, Substring, Substring3, Swap, Txn, Txna
 } from "../../../src/interpreter/opcode-list";
 import { MAX_UINT64, MaxTEALVersion, MIN_UINT64 } from "../../../src/lib/constants";
@@ -777,7 +772,50 @@
         );
       });
 
-<<<<<<< HEAD
+      it("getbit", () => {
+        const res = opcodeFromSentence(["getbit"], 1, interpreter);
+        const expected = new GetBit([], 1);
+        assert.deepEqual(res, expected);
+
+        expectRuntimeError(
+          () => opcodeFromSentence(["getbit", "1234"], 1, interpreter),
+          RUNTIME_ERRORS.TEAL.ASSERT_LENGTH
+        );
+      });
+
+      it("setbit", () => {
+        const res = opcodeFromSentence(["setbit"], 1, interpreter);
+        const expected = new SetBit([], 1);
+        assert.deepEqual(res, expected);
+
+        expectRuntimeError(
+          () => opcodeFromSentence(["setbit", "1234"], 1, interpreter),
+          RUNTIME_ERRORS.TEAL.ASSERT_LENGTH
+        );
+      });
+
+      it("getbyte", () => {
+        const res = opcodeFromSentence(["getbyte"], 1, interpreter);
+        const expected = new GetByte([], 1);
+        assert.deepEqual(res, expected);
+
+        expectRuntimeError(
+          () => opcodeFromSentence(["getbyte", "1234"], 1, interpreter),
+          RUNTIME_ERRORS.TEAL.ASSERT_LENGTH
+        );
+      });
+
+      it("setbyte", () => {
+        const res = opcodeFromSentence(["setbyte"], 1, interpreter);
+        const expected = new SetByte([], 1);
+        assert.deepEqual(res, expected);
+
+        expectRuntimeError(
+          () => opcodeFromSentence(["setbyte", "1234"], 1, interpreter),
+          RUNTIME_ERRORS.TEAL.ASSERT_LENGTH
+        );
+      });
+
       it("dig", () => {
         const res = opcodeFromSentence(["dig", "2"], 1, interpreter);
         const expected = new Dig(["2"], 1);
@@ -790,20 +828,10 @@
 
         expectRuntimeError(
           () => opcodeFromSentence(["dig", "2", "3"], 1, interpreter),
-=======
-      it("getbit", () => {
-        const res = opcodeFromSentence(["getbit"], 1, interpreter);
-        const expected = new GetBit([], 1);
-        assert.deepEqual(res, expected);
-
-        expectRuntimeError(
-          () => opcodeFromSentence(["getbit", "1234"], 1, interpreter),
->>>>>>> 560e4771
           RUNTIME_ERRORS.TEAL.ASSERT_LENGTH
         );
       });
 
-<<<<<<< HEAD
       it("select", () => {
         const res = opcodeFromSentence(["select"], 1, interpreter);
         const expected = new Select([], 1);
@@ -811,20 +839,10 @@
 
         expectRuntimeError(
           () => opcodeFromSentence(["select", "xyz"], 1, interpreter),
-=======
-      it("setbit", () => {
-        const res = opcodeFromSentence(["setbit"], 1, interpreter);
-        const expected = new SetBit([], 1);
-        assert.deepEqual(res, expected);
-
-        expectRuntimeError(
-          () => opcodeFromSentence(["setbit", "1234"], 1, interpreter),
->>>>>>> 560e4771
           RUNTIME_ERRORS.TEAL.ASSERT_LENGTH
         );
       });
 
-<<<<<<< HEAD
       it("gtxns", () => {
         const res = opcodeFromSentence(["gtxns", "Amount"], 1, interpreter);
         const expected = new Gtxns(["Amount"], 1, interpreter);
@@ -838,20 +856,10 @@
         // invalid because index 0 is fetched from top of stack
         expectRuntimeError(
           () => opcodeFromSentence(["gtxns", "0", "Amount"], 1, interpreter),
-=======
-      it("getbyte", () => {
-        const res = opcodeFromSentence(["getbyte"], 1, interpreter);
-        const expected = new GetByte([], 1);
-        assert.deepEqual(res, expected);
-
-        expectRuntimeError(
-          () => opcodeFromSentence(["getbyte", "1234"], 1, interpreter),
->>>>>>> 560e4771
           RUNTIME_ERRORS.TEAL.ASSERT_LENGTH
         );
       });
 
-<<<<<<< HEAD
       it("gtxnsa", () => {
         const res = opcodeFromSentence(["gtxnsa", "ApplicationArgs", "0"], 1, interpreter);
         const expected = new Gtxnsa(["ApplicationArgs", "0"], 1, interpreter);
@@ -865,15 +873,6 @@
         // invalid because index 0 is fetched from top of stack
         expectRuntimeError(
           () => opcodeFromSentence(["gtxnsa", "0", "ApplicationArgs", "0"], 1, interpreter),
-=======
-      it("setbyte", () => {
-        const res = opcodeFromSentence(["setbyte"], 1, interpreter);
-        const expected = new SetByte([], 1);
-        assert.deepEqual(res, expected);
-
-        expectRuntimeError(
-          () => opcodeFromSentence(["setbyte", "1234"], 1, interpreter),
->>>>>>> 560e4771
           RUNTIME_ERRORS.TEAL.ASSERT_LENGTH
         );
       });
