import { assert } from "chai";

import { RUNTIME_ERRORS } from "../../../src/errors/errors-list";
import { Interpreter } from "../../../src/interpreter/interpreter";
import {
  Add, Addr, Addw, And, AppGlobalDel, AppGlobalGet, AppGlobalGetEx,
  AppGlobalPut, AppLocalDel, AppLocalGet, AppLocalGetEx, AppLocalPut,
  AppOptedIn, Arg, Assert, Balance, BitwiseAnd, BitwiseNot, BitwiseOr, BitwiseXor,
  Branch, BranchIfNotZero, BranchIfZero, Btoi, Byte, Bytec, Concat, Dig, Div,
  Dup, Dup2, Ed25519verify, EqualTo, Err, GetAssetDef, GetAssetHolding,
<<<<<<< HEAD
  Global, GreaterThan, GreaterThanEqualTo, Gtxn, Gtxna, Int, Intc, Itob,
  Keccak256, Label, Len, LessThan, LessThanEqualTo, Load, MinBalance, Mod, Mul, Mulw,
  Not, NotEqualTo, Or, Pop, Pragma, PushBytes, PushInt, Return, Sha256, Sha512_256, Store,
=======
  GetBit,
  GetByte,
  Global, GreaterThan, GreaterThanEqualTo, Gtxn, Gtxna, Gtxns, Gtxnsa, Int, Intc, Itob,
  Keccak256, Label, Len, LessThan, LessThanEqualTo, Load, Mod, Mul, Mulw,
  Not, NotEqualTo, Or, Pop, Pragma, PushBytes, PushInt, Return, Select, SetBit,
  SetByte, Sha256, Sha512_256, Store,
>>>>>>> c7c266c1
  Sub, Substring, Substring3, Swap, Txn, Txna
} from "../../../src/interpreter/opcode-list";
import { MAX_UINT64, MaxTEALVersion, MIN_UINT64 } from "../../../src/lib/constants";
import { opcodeFromSentence, parser, wordsFromLine } from "../../../src/parser/parser";
import { Runtime } from "../../../src/runtime";
import { ExecutionMode } from "../../../src/types";
import { getProgram } from "../../helpers/files";
import { useFixture } from "../../helpers/integration";
import { expectRuntimeError } from "../../helpers/runtime-errors";

// base64 case needs to be verified at the time of decoding
describe("Parser", function () {
  describe("Extract words from line", () => {
    it("should return correct words for addr", function () {
      let res = wordsFromLine("addr KAGKGFFKGKGFGLFFBSLFBJKSFB");
      const expected = ["addr", "KAGKGFFKGKGFGLFFBSLFBJKSFB"];

      assert.deepEqual(res, expected);

      res = wordsFromLine("addr KAGKGFFKGKGFGLFFBSLFBJKSFB//comment here");
      assert.deepEqual(res, expected);

      res = wordsFromLine("addr KAGKGFFKGKGFGLFFBSLFBJKSFB       //comment here");
      assert.deepEqual(res, expected);

      res = wordsFromLine("addr              KAGKGFFKGKGFGLFFBSLFBJKSFB//comment here");
      assert.deepEqual(res, expected);

      res = wordsFromLine("      addr     KAGKGFFKGKGFGLFFBSLFBJKSFB//comment here       ");
      assert.deepEqual(res, expected);
    });

    it("should return correct words for byte base64", () => {
      let res = wordsFromLine("byte base64 BKBDKSKDK");
      let expected = ["byte", "base64", "BKBDKSKDK"];

      assert.deepEqual(res, expected);

      res = wordsFromLine("byte base64(BKBDKSKDK)");
      expected = ["byte", "base64(BKBDKSKDK)"];

      assert.deepEqual(res, expected);

      res = wordsFromLine("byte base64(BKBDKSKD/K)");
      expected = ["byte", "base64(BKBDKSKD/K)"];

      assert.deepEqual(res, expected);

      res = wordsFromLine("byte base64(BKBDKSKDK//KBBJSKJB)");
      expected = ["byte", "base64(BKBDKSKDK//KBBJSKJB)"];

      assert.deepEqual(res, expected);

      // Ignore `//` present in () because it may be a valid base64, but ignore outer comments
      res = wordsFromLine("byte base64(BKBDKSKDK//KBBJSKJB) // comment here");
      expected = ["byte", "base64(BKBDKSKDK//KBBJSKJB)"];

      assert.deepEqual(res, expected);
    });

    it("should return correct words for byte base32", () => {
      let res = wordsFromLine("byte     base32       BKBDKSKDK//commenthere");
      let expected = ["byte", "base32", "BKBDKSKDK"];

      assert.deepEqual(res, expected);

      res = wordsFromLine("      byte  base32(BKBDKSKDK) //comment");
      expected = ["byte", "base32(BKBDKSKDK)"];

      assert.deepEqual(res, expected);

      res = wordsFromLine("byte b32(BKBDKSKDK)");
      expected = ["byte", "b32(BKBDKSKDK)"];

      assert.deepEqual(res, expected);

      res = wordsFromLine("byte b32 BKBDKSKDK//comment");
      expected = ["byte", "b32", "BKBDKSKDK"];

      assert.deepEqual(res, expected);
    });

    it("should return correct words for byte string literal", () => {
      let res = wordsFromLine('byte "STRING LITERAL"');
      let expected = ["byte", "\"STRING LITERAL\""];

      assert.deepEqual(res, expected);

      res = wordsFromLine('byte "STRING \\"NESTED STRING\\" END"');
      expected = ["byte", "\"STRING \\\"NESTED STRING\\\" END\""];

      assert.deepEqual(res, expected);
    });

    it("should return correct words for int", () => {
      let res = wordsFromLine("int 123");
      const expected = ["int", "123"];

      assert.deepEqual(res, expected);

      res = wordsFromLine("int 123//comment here");
      assert.deepEqual(res, expected);

      res = wordsFromLine("       int       123       //comment here");
      assert.deepEqual(res, expected);

      res = wordsFromLine("int 123 //comment here");
      assert.deepEqual(res, expected);
    });

    it("should return correct words for operators", () => {
      let res = wordsFromLine("+");
      let expected = ["+"];

      assert.deepEqual(res, expected);

      res = wordsFromLine("  +//comment here");
      assert.deepEqual(res, expected);

      res = wordsFromLine("+ //comment here");
      assert.deepEqual(res, expected);

      res = wordsFromLine("         - //comment            here");
      expected = ["-"];
      assert.deepEqual(res, expected);

      res = wordsFromLine("- //comment here");
      assert.deepEqual(res, expected);

      res = wordsFromLine("/ //comment here");
      expected = ["/"];
      assert.deepEqual(res, expected);

      res = wordsFromLine("* //comment here");
      expected = ["*"];
      assert.deepEqual(res, expected);

      res = wordsFromLine("      *       //    comment     here");
      assert.deepEqual(res, expected);
    });

    // more edge cases
    // space before parentheses,
    // space after base64: base64 (xxx ), base64( xxx) ..
    it("should extract correct words from line", () => {
      let res = wordsFromLine("base64 (abcd)");
      let expected = ["base64", "(abcd)"];

      assert.deepEqual(res, expected);

      res = wordsFromLine("base64 (abcd )");
      expected = ["base64", "(abcd", ")"];

      assert.deepEqual(res, expected);

      res = wordsFromLine("base64( abcd)");
      expected = ["base64(", "abcd)"];

      assert.deepEqual(res, expected);

      res = wordsFromLine("base64(ab cd)");
      expected = ["base64(ab", "cd)"];

      assert.deepEqual(res, expected);

      res = wordsFromLine("base64 \"ab cd\"");
      expected = ["base64", "\"ab cd\""];

      assert.deepEqual(res, expected);
    });

    it("should extract correct words from line", () => {
      let res = wordsFromLine("arg 1//comment here");
      let expected = ["arg", "1"];

      assert.deepEqual(res, expected);

      res = wordsFromLine("arg_0// comment // comment // here");
      expected = ["arg_0"];

      assert.deepEqual(res, expected);

      res = wordsFromLine("//comment int 2");
      expected = [];

      assert.deepEqual(res, expected);

      res = wordsFromLine("         txn             LastValid       // comment here");
      expected = ["txn", "LastValid"];

      assert.deepEqual(res, expected);

      res = wordsFromLine("     ed25519verify     // here");
      expected = ["ed25519verify"];

      assert.deepEqual(res, expected);

      res = wordsFromLine("/");
      expected = ["/"];

      assert.deepEqual(res, expected);

      res = wordsFromLine("//");
      expected = [];

      assert.deepEqual(res, expected);

      res = wordsFromLine("!//");
      expected = ["!"];

      assert.deepEqual(res, expected);

      res = wordsFromLine("!=//");
      expected = ["!="];

      assert.deepEqual(res, expected);

      res = wordsFromLine("%//here");
      expected = ["%"];

      assert.deepEqual(res, expected);

      res = wordsFromLine("|//");
      expected = ["|"];

      assert.deepEqual(res, expected);
    });

    it("should extract correct stateful words", () => {
      let res = wordsFromLine("app_opted_in//comment here");
      let expected = ["app_opted_in"];

      assert.deepEqual(res, expected);

      res = wordsFromLine("          app_local_get     // comment here");
      expected = ["app_local_get"];

      assert.deepEqual(res, expected);

      res = wordsFromLine("          app_global_get_ex     // comment here");
      expected = ["app_global_get_ex"];

      assert.deepEqual(res, expected);

      res = wordsFromLine("  balance     // comment here");
      expected = ["balance"];

      assert.deepEqual(res, expected);
    });
  });

  describe("Opcode Objects from words", () => {
    let interpreter: Interpreter;
    beforeEach(function () {
      interpreter = new Interpreter();
      interpreter.tealVersion = MaxTEALVersion;
    });

    it("should return correct opcode object for '+'", () => {
      const res = opcodeFromSentence(["+"], 1, interpreter);
      const expected = new Add([], 1);

      assert.deepEqual(res, expected);
    });

    it("should throw error for wrong field length for '+'", () => {
      expectRuntimeError(
        () => opcodeFromSentence(["+", "+"], 1, interpreter),
        RUNTIME_ERRORS.TEAL.ASSERT_LENGTH
      );
    });

    it("should return correct opcode object for '-'", () => {
      const res = opcodeFromSentence(["-"], 1, interpreter);
      const expected = new Sub([], 1);

      assert.deepEqual(res, expected);
    });

    it("should throw error for wrong field length for '-'", () => {
      expectRuntimeError(
        () => opcodeFromSentence(["-", "-"], 1, interpreter),
        RUNTIME_ERRORS.TEAL.ASSERT_LENGTH
      );
    });

    it("should return correct opcode object for '/'", () => {
      const res = opcodeFromSentence(["/"], 1, interpreter);
      const expected = new Div([], 1);

      assert.deepEqual(res, expected);
    });

    it("should throw error for wrong field length for '/'", () => {
      expectRuntimeError(
        () => opcodeFromSentence(["/", "/"], 1, interpreter),
        RUNTIME_ERRORS.TEAL.ASSERT_LENGTH
      );
    });

    it("should return correct opcode object for '*'", () => {
      const res = opcodeFromSentence(["*"], 1, interpreter);
      const expected = new Mul([], 1);

      assert.deepEqual(res, expected);
    });

    it("should throw error for wrong field length for '*'", () => {
      expectRuntimeError(
        () => opcodeFromSentence(["*", "*"], 1, interpreter),
        RUNTIME_ERRORS.TEAL.ASSERT_LENGTH
      );
    });

    it("should return correct opcode object for 'addr'", () => {
      const address = "WWYNX3TKQYVEREVSW6QQP3SXSFOCE3SKUSEIVJ7YAGUPEACNI5UGI4DZCE";
      const res = opcodeFromSentence(["addr", address], 1, interpreter);
      const expected = new Addr([address], 1);

      assert.deepEqual(res, expected);
    });

    it("should throw error for wrong field length for 'addr'", () => {
      expectRuntimeError(
        () => opcodeFromSentence(["addr"], 1, interpreter),
        RUNTIME_ERRORS.TEAL.ASSERT_LENGTH
      );
    });

    it("should throw error for invalid address for 'addr'", () => {
      expectRuntimeError(
        () => opcodeFromSentence(["addr", "AKGH12"], 1, interpreter),
        RUNTIME_ERRORS.TEAL.INVALID_ADDR
      );
    });

    it("should return correct opcode object for 'int'", () => {
      const value = "812546821";
      const res = opcodeFromSentence(["int", value], 1, interpreter);
      const expected = new Int([value], 1);

      assert.deepEqual(res, expected);
    });

    it("should throw error for wrong field length for 'int'", () => {
      expectRuntimeError(
        () => opcodeFromSentence(["int"], 1, interpreter),
        RUNTIME_ERRORS.TEAL.ASSERT_LENGTH
      );
    });

    it("should throw error for invalid number for 'int'", () => {
      expectRuntimeError(
        () => opcodeFromSentence(["int", "123A12"], 1, interpreter),
        RUNTIME_ERRORS.TEAL.INVALID_TYPE
      );

      expectRuntimeError(
        () => opcodeFromSentence(["int", String(MAX_UINT64 + 5n)], 1, interpreter),
        RUNTIME_ERRORS.TEAL.UINT64_OVERFLOW
      );

      expectRuntimeError(
        () => opcodeFromSentence(["int", String(MIN_UINT64 - 5n)], 1, interpreter),
        RUNTIME_ERRORS.TEAL.INVALID_TYPE
      );
    });

    it("should return correct label", () => {
      const res = opcodeFromSentence(["label:"], 1, interpreter);
      const expected = new Label(["label:"], 1);

      assert.deepEqual(res, expected);
    });

    it("should throw error if wrong label is used", () => {
      expectRuntimeError(
        () => opcodeFromSentence(["substring:"], 1, interpreter),
        RUNTIME_ERRORS.TEAL.INVALID_LABEL
      );
    });

    it("should return correct objects for `txn`", () => {
      let res = opcodeFromSentence(["txn", "Fee"], 1, interpreter);
      let expected = new Txn(["Fee"], 1, interpreter);
      assert.deepEqual(res, expected);

      res = opcodeFromSentence(["txn", "Accounts", "1"], 1, interpreter);
      expected = new Txn(["Accounts", "1"], 1, interpreter);
      assert.deepEqual(res, expected);

      res = opcodeFromSentence(["txn", "ApplicationArgs", "0"], 1, interpreter);
      expected = new Txn(["ApplicationArgs", "0"], 1, interpreter);
      assert.deepEqual(res, expected);

      expectRuntimeError(
        () => opcodeFromSentence(["txn", "Fee", "Fee"], 1, interpreter),
        RUNTIME_ERRORS.TEAL.ASSERT_LENGTH
      );

      expectRuntimeError(
        () => opcodeFromSentence(["txn", "fee"], 1, interpreter),
        RUNTIME_ERRORS.TEAL.UNKNOWN_TRANSACTION_FIELD
      );
    });

    it("should return correct object for `gtxn`", () => {
      let res = opcodeFromSentence(["gtxn", "0", "Fee"], 1, interpreter);
      let expected = new Gtxn(["0", "Fee"], 1, interpreter);
      assert.deepEqual(res, expected);

      res = opcodeFromSentence(["gtxn", "0", "ApplicationArgs", "0"], 1, interpreter);
      expected = new Gtxn(["0", "ApplicationArgs", "0"], 1, interpreter);
      assert.deepEqual(res, expected);

      expectRuntimeError(
        () => opcodeFromSentence(["gtxn", "1"], 1, interpreter),
        RUNTIME_ERRORS.TEAL.ASSERT_LENGTH
      );

      expectRuntimeError(
        () => opcodeFromSentence(["gtxn", "1AA", "Fee"], 1, interpreter),
        RUNTIME_ERRORS.TEAL.INVALID_TYPE
      );
    });

    it("should return correct object for `txna`", () => {
      let res = opcodeFromSentence(["txna", "Accounts", "0"], 1, interpreter);
      let expected = new Txna(["Accounts", "0"], 1, interpreter);
      assert.deepEqual(res, expected);

      res = opcodeFromSentence(["txna", "ApplicationArgs", "2"], 1, interpreter);
      expected = new Txna(["ApplicationArgs", "2"], 1, interpreter);
      assert.deepEqual(res, expected);

      expectRuntimeError(
        () => opcodeFromSentence(["txna", "Fee", "2"], 1, interpreter),
        RUNTIME_ERRORS.TEAL.INVALID_OP_ARG
      );

      expectRuntimeError(
        () => opcodeFromSentence(["txna", "2"], 1, interpreter),
        RUNTIME_ERRORS.TEAL.ASSERT_LENGTH
      );

      expectRuntimeError(
        () => opcodeFromSentence(["txna", "Fee", "A"], 1, interpreter),
        RUNTIME_ERRORS.TEAL.INVALID_TYPE
      );
    });

    it("should return correct object for `gtxna`", () => {
      let res = opcodeFromSentence(["gtxna", "1", "Accounts", "1"], 1, interpreter);
      let expected = new Gtxna(["1", "Accounts", "1"], 1, interpreter);
      assert.deepEqual(res, expected);

      res = opcodeFromSentence(["gtxna", "1", "ApplicationArgs", "4"], 1, interpreter);
      expected = new Gtxna(["1", "ApplicationArgs", "4"], 1, interpreter);
      assert.deepEqual(res, expected);

      expectRuntimeError(
        () => opcodeFromSentence(["gtxna", "1", "Fee", "4"], 1, interpreter),
        RUNTIME_ERRORS.TEAL.INVALID_OP_ARG
      );

      expectRuntimeError(
        () => opcodeFromSentence(["gtxna", "1", "2", "3", "4"], 1, interpreter),
        RUNTIME_ERRORS.TEAL.ASSERT_LENGTH
      );

      expectRuntimeError(
        () => opcodeFromSentence(["gtxna", "1AB", "Fee", "4"], 1, interpreter),
        RUNTIME_ERRORS.TEAL.INVALID_TYPE
      );
    });

    it("should return correct objects for `global`", () => {
      let res = opcodeFromSentence(["global", "MinTxnFee"], 1, interpreter);
      let expected = new Global(["MinTxnFee"], 1, interpreter);
      assert.deepEqual(res, expected);

      res = opcodeFromSentence(["global", "MinBalance"], 1, interpreter);
      expected = new Global(["MinBalance"], 1, interpreter);
      assert.deepEqual(res, expected);

      res = opcodeFromSentence(["global", "MaxTxnLife"], 1, interpreter);
      expected = new Global(["MaxTxnLife"], 1, interpreter);
      assert.deepEqual(res, expected);

      res = opcodeFromSentence(["global", "ZeroAddress"], 1, interpreter);
      expected = new Global(["ZeroAddress"], 1, interpreter);
      assert.deepEqual(res, expected);

      res = opcodeFromSentence(["global", "GroupSize"], 1, interpreter);
      expected = new Global(["GroupSize"], 1, interpreter);
      assert.deepEqual(res, expected);

      res = opcodeFromSentence(["global", "LogicSigVersion"], 1, interpreter);
      expected = new Global(["LogicSigVersion"], 1, interpreter);
      assert.deepEqual(res, expected);

      res = opcodeFromSentence(["global", "Round"], 1, interpreter);
      expected = new Global(["Round"], 1, interpreter);
      assert.deepEqual(res, expected);

      res = opcodeFromSentence(["global", "LatestTimestamp"], 1, interpreter);
      expected = new Global(["LatestTimestamp"], 1, interpreter);
      assert.deepEqual(res, expected);

      res = opcodeFromSentence(["global", "CurrentApplicationID"], 1, interpreter);
      expected = new Global(["CurrentApplicationID"], 1, interpreter);
      assert.deepEqual(res, expected);

      res = opcodeFromSentence(["global", "CreatorAddress"], 1, interpreter);
      expected = new Global(["CreatorAddress"], 1, interpreter);
      assert.deepEqual(res, expected);

      expectRuntimeError(
        () => opcodeFromSentence(["global", "MinTxnFee", "MinTxnFee"], 1, interpreter),
        RUNTIME_ERRORS.TEAL.ASSERT_LENGTH
      );

      expectRuntimeError(
        () => opcodeFromSentence(["global", "mintxnfee"], 1, interpreter),
        RUNTIME_ERRORS.TEAL.UNKNOWN_GLOBAL_FIELD
      );

      expectRuntimeError(
        () => opcodeFromSentence(["global", "minbalance"], 1, interpreter),
        RUNTIME_ERRORS.TEAL.UNKNOWN_GLOBAL_FIELD
      );

      expectRuntimeError(
        () => opcodeFromSentence(["global", "maxtxnlife"], 1, interpreter),
        RUNTIME_ERRORS.TEAL.UNKNOWN_GLOBAL_FIELD
      );
    });

    it("should return correct opcodes for `Balance` and `Asset` opcodes", () => {
      let res = opcodeFromSentence(["balance"], 1, interpreter);
      let expected = new Balance([], 1, interpreter);
      assert.deepEqual(res, expected);

      expectRuntimeError(
        () => opcodeFromSentence(["balance", "1"], 1, interpreter),
        RUNTIME_ERRORS.TEAL.ASSERT_LENGTH
      );

      res = opcodeFromSentence(["asset_holding_get", "AssetBalance"], 1, interpreter);
      expected = new GetAssetHolding(["AssetBalance"], 1, interpreter);
      assert.deepEqual(res, expected);

      expectRuntimeError(
        () => opcodeFromSentence(["asset_holding_get", "AssetBalance", "AssetFrozen"], 1, interpreter),
        RUNTIME_ERRORS.TEAL.ASSERT_LENGTH
      );

      res = opcodeFromSentence(["asset_params_get", "AssetTotal"], 1, interpreter);
      expected = new GetAssetDef(["AssetTotal"], 1, interpreter);
      assert.deepEqual(res, expected);

      expectRuntimeError(
        () => opcodeFromSentence(["asset_params_get", "AssetTotal", "123"], 1, interpreter),
        RUNTIME_ERRORS.TEAL.ASSERT_LENGTH
      );
    });

    it("should return correct opcodes for Stateful opcodes", () => {
      let res = opcodeFromSentence(["app_opted_in"], 1, interpreter);
      let expected = new AppOptedIn([], 1, interpreter);
      assert.deepEqual(res, expected);

      expectRuntimeError(
        () => opcodeFromSentence(["app_opted_in", "12", "123"], 1, interpreter),
        RUNTIME_ERRORS.TEAL.ASSERT_LENGTH
      );

      res = opcodeFromSentence(["app_local_get"], 1, interpreter);
      expected = new AppLocalGet([], 1, interpreter);
      assert.deepEqual(res, expected);

      expectRuntimeError(
        () => opcodeFromSentence(["app_local_get", "123"], 1, interpreter),
        RUNTIME_ERRORS.TEAL.ASSERT_LENGTH
      );

      res = opcodeFromSentence(["app_local_get_ex"], 1, interpreter);
      expected = new AppLocalGetEx([], 1, interpreter);
      assert.deepEqual(res, expected);

      expectRuntimeError(
        () => opcodeFromSentence(["app_local_get_ex", "22", "123"], 1, interpreter),
        RUNTIME_ERRORS.TEAL.ASSERT_LENGTH
      );

      res = opcodeFromSentence(["app_global_get"], 1, interpreter);
      expected = new AppGlobalGet([], 1, interpreter);
      assert.deepEqual(res, expected);

      expectRuntimeError(
        () => opcodeFromSentence(["app_global_get", "12", "3"], 1, interpreter),
        RUNTIME_ERRORS.TEAL.ASSERT_LENGTH
      );

      res = opcodeFromSentence(["app_global_get_ex"], 1, interpreter);
      expected = new AppGlobalGetEx([], 1, interpreter);
      assert.deepEqual(res, expected);

      expectRuntimeError(
        () => opcodeFromSentence(["app_global_get_ex", "4"], 1, interpreter),
        RUNTIME_ERRORS.TEAL.ASSERT_LENGTH
      );

      res = opcodeFromSentence(["app_local_put"], 1, interpreter);
      expected = new AppLocalPut([], 1, interpreter);
      assert.deepEqual(res, expected);

      expectRuntimeError(
        () => opcodeFromSentence(["app_local_put", "1223"], 1, interpreter),
        RUNTIME_ERRORS.TEAL.ASSERT_LENGTH
      );

      res = opcodeFromSentence(["app_global_put"], 1, interpreter);
      expected = new AppGlobalPut([], 1, interpreter);
      assert.deepEqual(res, expected);

      expectRuntimeError(
        () => opcodeFromSentence(["app_global_put", "123"], 1, interpreter),
        RUNTIME_ERRORS.TEAL.ASSERT_LENGTH
      );

      res = opcodeFromSentence(["app_local_del"], 1, interpreter);
      expected = new AppLocalDel([], 1, interpreter);
      assert.deepEqual(res, expected);

      expectRuntimeError(
        () => opcodeFromSentence(["app_local_del", "3"], 1, interpreter),
        RUNTIME_ERRORS.TEAL.ASSERT_LENGTH
      );

      res = opcodeFromSentence(["app_global_del"], 1, interpreter);
      expected = new AppGlobalDel([], 1, interpreter);
      assert.deepEqual(res, expected);

      expectRuntimeError(
        () => opcodeFromSentence(["app_global_del", "45"], 1, interpreter),
        RUNTIME_ERRORS.TEAL.ASSERT_LENGTH
      );
    });

    describe("should return correct opcodes for tealv3 ops", () => {
      it("assert", () => {
        const res = opcodeFromSentence(["assert"], 1, interpreter);
        const expected = new Assert([], 1);
        assert.deepEqual(res, expected);

        expectRuntimeError(
          () => opcodeFromSentence(["assert", "1234"], 1, interpreter),
          RUNTIME_ERRORS.TEAL.ASSERT_LENGTH
        );
      });

      it("pushint", () => {
        const res = opcodeFromSentence(["pushint", "345"], 1, interpreter);
        const expected = new PushInt(["345"], 1);
        assert.deepEqual(res, expected);

        expectRuntimeError(
          () => opcodeFromSentence(["pushint", "345", "456"], 1, interpreter),
          RUNTIME_ERRORS.TEAL.ASSERT_LENGTH
        );

        expectRuntimeError( // Int Constants(eg. NoOp) works with int x
          () => opcodeFromSentence(["pushint", "NoOp"], 1, interpreter),
          RUNTIME_ERRORS.TEAL.INVALID_TYPE
        );

        expectRuntimeError(
          () => opcodeFromSentence(["pushint", (MAX_UINT64 + 10n).toString()], 1, interpreter),
          RUNTIME_ERRORS.TEAL.UINT64_OVERFLOW
        );
      });

      it("pushbytes", () => {
        const res = opcodeFromSentence(["pushbytes", `"Algorand"`], 1, interpreter);
        const expected = new PushBytes([`"Algorand"`], 1);
        assert.deepEqual(res, expected);

        expectRuntimeError(
          () => opcodeFromSentence(["pushbytes", `"Algorand"`, `"Blockchain"`], 1, interpreter),
          RUNTIME_ERRORS.TEAL.ASSERT_LENGTH
        );

        expectRuntimeError(
          () => opcodeFromSentence(["pushbytes", `0x250001000192CD0000002F6D6E742F72`], 1, interpreter),
          RUNTIME_ERRORS.TEAL.UNKOWN_DECODE_TYPE
        );
      });

      it("swap", () => {
        const res = opcodeFromSentence(["swap"], 1, interpreter);
        const expected = new Swap([], 1);
        assert.deepEqual(res, expected);

        expectRuntimeError(
          () => opcodeFromSentence(["swap", "xyz"], 1, interpreter),
          RUNTIME_ERRORS.TEAL.ASSERT_LENGTH
        );
      });

<<<<<<< HEAD
      it("min_balance", () => {
        const res = opcodeFromSentence(["min_balance"], 1, interpreter);
        const expected = new MinBalance([], 1, interpreter);
        assert.deepEqual(res, expected);

        expectRuntimeError(
          () => opcodeFromSentence(["min_balance", "xyz"], 1, interpreter),
=======
      it("txn fields", () => {
        let res = opcodeFromSentence(["txn", "Assets", "1"], 1, interpreter);
        let expected = new Txn(["Assets", "1"], 1, interpreter);
        assert.deepEqual(res, expected);

        expectRuntimeError(
          () => opcodeFromSentence(["txn", "Assets", "0", "1"], 1, interpreter),
          RUNTIME_ERRORS.TEAL.ASSERT_LENGTH
        );

        expectRuntimeError(
          () => opcodeFromSentence(["txn", "Assets", "random-string"], 1, interpreter),
          RUNTIME_ERRORS.TEAL.INVALID_TYPE
        );

        res = opcodeFromSentence(["txn", "Applications", "0"], 1, interpreter);
        expected = new Txn(["Applications", "0"], 1, interpreter);
        assert.deepEqual(res, expected);

        expectRuntimeError(
          () => opcodeFromSentence(["txn", "Applications", "0", "11"], 1, interpreter),
          RUNTIME_ERRORS.TEAL.ASSERT_LENGTH
        );

        expectRuntimeError(
          () => opcodeFromSentence(["txn", "Applications", "random-string"], 1, interpreter),
          RUNTIME_ERRORS.TEAL.INVALID_TYPE
        );

        res = opcodeFromSentence(["txn", "NumAssets"], 1, interpreter);
        expected = new Txn(["NumAssets"], 1, interpreter);
        assert.deepEqual(res, expected);

        res = opcodeFromSentence(["txn", "GlobalNumUint"], 1, interpreter);
        expected = new Txn(["GlobalNumUint"], 1, interpreter);
        assert.deepEqual(res, expected);

        expectRuntimeError(
          () => opcodeFromSentence(["txn", "NumAssets", "0"], 1, interpreter),
          RUNTIME_ERRORS.TEAL.ASSERT_LENGTH
        );

        expectRuntimeError(
          () => opcodeFromSentence(["txn", "GlobalNumUint", "0"], 1, interpreter),
          RUNTIME_ERRORS.TEAL.ASSERT_LENGTH
        );
      });

      it("getbit", () => {
        const res = opcodeFromSentence(["getbit"], 1, interpreter);
        const expected = new GetBit([], 1);
        assert.deepEqual(res, expected);

        expectRuntimeError(
          () => opcodeFromSentence(["getbit", "1234"], 1, interpreter),
          RUNTIME_ERRORS.TEAL.ASSERT_LENGTH
        );
      });

      it("setbit", () => {
        const res = opcodeFromSentence(["setbit"], 1, interpreter);
        const expected = new SetBit([], 1);
        assert.deepEqual(res, expected);

        expectRuntimeError(
          () => opcodeFromSentence(["setbit", "1234"], 1, interpreter),
          RUNTIME_ERRORS.TEAL.ASSERT_LENGTH
        );
      });

      it("getbyte", () => {
        const res = opcodeFromSentence(["getbyte"], 1, interpreter);
        const expected = new GetByte([], 1);
        assert.deepEqual(res, expected);

        expectRuntimeError(
          () => opcodeFromSentence(["getbyte", "1234"], 1, interpreter),
          RUNTIME_ERRORS.TEAL.ASSERT_LENGTH
        );
      });

      it("setbyte", () => {
        const res = opcodeFromSentence(["setbyte"], 1, interpreter);
        const expected = new SetByte([], 1);
        assert.deepEqual(res, expected);

        expectRuntimeError(
          () => opcodeFromSentence(["setbyte", "1234"], 1, interpreter),
          RUNTIME_ERRORS.TEAL.ASSERT_LENGTH
        );
      });

      it("dig", () => {
        const res = opcodeFromSentence(["dig", "2"], 1, interpreter);
        const expected = new Dig(["2"], 1);
        assert.deepEqual(res, expected);

        expectRuntimeError(
          () => opcodeFromSentence(["dig", "xyz"], 1, interpreter),
          RUNTIME_ERRORS.TEAL.INVALID_TYPE
        );

        expectRuntimeError(
          () => opcodeFromSentence(["dig", "2", "3"], 1, interpreter),
          RUNTIME_ERRORS.TEAL.ASSERT_LENGTH
        );
      });

      it("select", () => {
        const res = opcodeFromSentence(["select"], 1, interpreter);
        const expected = new Select([], 1);
        assert.deepEqual(res, expected);

        expectRuntimeError(
          () => opcodeFromSentence(["select", "xyz"], 1, interpreter),
          RUNTIME_ERRORS.TEAL.ASSERT_LENGTH
        );
      });

      it("gtxns", () => {
        const res = opcodeFromSentence(["gtxns", "Amount"], 1, interpreter);
        const expected = new Gtxns(["Amount"], 1, interpreter);
        assert.deepEqual(res, expected);

        expectRuntimeError(
          () => opcodeFromSentence(["gtxns", "amount"], 1, interpreter),
          RUNTIME_ERRORS.TEAL.UNKNOWN_TRANSACTION_FIELD
        );

        // invalid because index 0 is fetched from top of stack
        expectRuntimeError(
          () => opcodeFromSentence(["gtxns", "0", "Amount"], 1, interpreter),
          RUNTIME_ERRORS.TEAL.ASSERT_LENGTH
        );
      });

      it("gtxnsa", () => {
        const res = opcodeFromSentence(["gtxnsa", "ApplicationArgs", "0"], 1, interpreter);
        const expected = new Gtxnsa(["ApplicationArgs", "0"], 1, interpreter);
        assert.deepEqual(res, expected);

        expectRuntimeError(
          () => opcodeFromSentence(["gtxnsa", "applicationargs", "0"], 1, interpreter),
          RUNTIME_ERRORS.TEAL.INVALID_OP_ARG
        );

        // invalid because index 0 is fetched from top of stack
        expectRuntimeError(
          () => opcodeFromSentence(["gtxnsa", "0", "ApplicationArgs", "0"], 1, interpreter),
>>>>>>> c7c266c1
          RUNTIME_ERRORS.TEAL.ASSERT_LENGTH
        );
      });
    });
  });

  const cryptoFile = "test-crypto.teal";
  describe("Opcodes list from TEAL file", () => {
    useFixture("teal-files");

    let interpreter: Interpreter;
    beforeEach(function () {
      interpreter = new Interpreter();
      interpreter.tealVersion = 2;
    });

    it("Should return correct opcode list for '+'", async () => {
      const file1 = "test-file-1.teal";
      let res = parser(getProgram(file1), ExecutionMode.STATELESS, interpreter);
      const expected = [new Int(["1"], 1), new Int(["3"], 2), new Add([], 3)];

      assert.deepEqual(res, expected);

      const expect = [new Pragma(["version", "2"], 1, interpreter), new Int(["1"], 2),
        new Int(["3"], 3), new Add([], 4)];
      res = parser(getProgram("test-file-2.teal"), ExecutionMode.STATELESS, interpreter);

      assert.deepEqual(res, expect);
    });

    it("Should throw error if #pragma is not on 1st line", async () => {
      let file = "test-pragma-1.teal";
      expectRuntimeError(
        () => parser(getProgram(file), ExecutionMode.STATELESS, interpreter),
        RUNTIME_ERRORS.TEAL.PRAGMA_NOT_AT_FIRST_LINE
      );

      file = "test-pragma-2.teal";
      expectRuntimeError(
        () => parser(getProgram(file), ExecutionMode.STATELESS, interpreter),
        RUNTIME_ERRORS.TEAL.PRAGMA_NOT_AT_FIRST_LINE
      );
    });

    it("Should return correct opcode list for '-'", async () => {
      const file = "test-file-3.teal";
      const res = parser(getProgram(file), ExecutionMode.STATELESS, interpreter);
      const expected = [
        new Pragma(["version", "2"], 1, interpreter),
        new Int(["5"], 2),
        new Int(["3"], 3),
        new Sub([], 4)
      ];

      assert.deepEqual(res, expected);
    });

    it("Should return correct opcode list for '/'", async () => {
      const file = "test-file-4.teal";
      const res = parser(getProgram(file), ExecutionMode.STATELESS, interpreter);
      const expected = [
        new Pragma(["version", "2"], 1, interpreter),
        new Int(["6"], 2),
        new Int(["3"], 3),
        new Div([], 6)
      ];

      assert.deepEqual(res, expected);
    });

    it("Should return correct opcode list for '*'", async () => {
      const file = "test-file-5.teal";
      const res = parser(getProgram(file), ExecutionMode.STATELESS, interpreter);
      const expected = [
        new Pragma(["version", "2"], 1, interpreter),
        new Int(["5"], 4),
        new Int(["3"], 6),
        new Mul([], 10)
      ];

      assert.deepEqual(res, expected);
    });

    it("Should return correct opcode list for 'addr'", async () => {
      const file = "test-addr.teal";
      const res = parser(getProgram(file), ExecutionMode.STATELESS, interpreter);
      const expected = [
        new Pragma(["version", "2"], 1, interpreter),
        new Addr(["WWYNX3TKQYVEREVSW6QQP3SXSFOCE3SKUSEIVJ7YAGUPEACNI5UGI4DZCE"], 2)
      ];

      assert.deepEqual(res, expected);
    });

    it("Should return correct opcode list for 'byte'", async () => {
      const file = "test-byte.teal";
      const res = parser(getProgram(file), ExecutionMode.STATELESS, interpreter);
      const byte64 = "QzYhq9JlYbn2QdOMrhyxVlNtNjeyvyJc/I8d8VAGfGc=";
      const byte32 = "MFRGGZDFMY======";

      const expected = [
        new Byte(["b64", byte64], 1), new Byte(["b64", byte64], 2),
        new Byte(["b64", byte64], 3), new Byte(["b64", byte64], 4),
        new Byte(["b32", byte32], 5), new Byte(["b32", byte32], 6),
        new Byte(["b32", byte32], 7), new Byte(["b32", byte32], 8)
      ];

      assert.deepEqual(res, expected);
    });

    it("Should return correct opcode list for 'Len and Err'", async () => {
      const file = "test-len-err.teal";
      const res = parser(getProgram(file), ExecutionMode.STATELESS, interpreter);
      const expected = [new Len([], 1), new Err([], 2)];

      assert.deepEqual(res, expected);
    });

    it("Should return correct opcode list for 'Bitwise'", async () => {
      const file = "test-bitwise.teal";
      const res = parser(getProgram(file), ExecutionMode.STATELESS, interpreter);
      const expected = [
        new BitwiseOr([], 2),
        new BitwiseAnd([], 4),
        new BitwiseXor([], 6),
        new BitwiseNot([], 7)
      ];

      assert.deepEqual(res, expected);
    });

    it("Should return correct opcode list for 'Mod'", async () => {
      const file = "test-mod.teal";
      const res = parser(getProgram(file), ExecutionMode.STATELESS, interpreter);
      const expected = [new Int(["6"], 1), new Int(["3"], 2), new Mod([], 3)];

      assert.deepEqual(res, expected);
    });

    it("Should return correct opcode list for 'Arg'", async () => {
      const file = "test-arg.teal";
      interpreter.runtime = new Runtime([]);
      interpreter.runtime.ctx.args = [new Uint8Array(0)];

      const res = parser(getProgram(file), ExecutionMode.STATELESS, interpreter);
      const expected = [new Arg(["0"], 1, interpreter)];

      assert.deepEqual(res, expected);
    });

    it("Should return correct opcode list for 'Intc and Bytec'", async () => {
      const file = "test-int-bytec.teal";
      interpreter.intcblock = [1n];
      interpreter.bytecblock = [new Uint8Array(0)];

      const res = parser(getProgram(file), ExecutionMode.STATELESS, interpreter);
      const expected = [new Intc(["0"], 1, interpreter), new Bytec(["0"], 2, interpreter)];

      assert.deepEqual(res, expected);
    });

    it("Should return correct opcode list for 'Store and Load'", async () => {
      const file = "test-store-load.teal";
      interpreter.scratch = [1n];

      const res = parser(getProgram(file), ExecutionMode.STATELESS, interpreter);
      const expected = [new Store(["0"], 1, interpreter), new Load(["0"], 2, interpreter)];

      assert.deepEqual(res, expected);
    });

    it("Should return correct opcode list for 'Crypto opcodes'", async () => {
      const res = parser(getProgram(cryptoFile), ExecutionMode.STATELESS, interpreter);
      const expected = [
        new Sha256([], 1),
        new Keccak256([], 2),
        new Sha512_256([], 3),
        new Ed25519verify([], 4)
      ];
      assert.deepEqual(res, expected);
    });

    it("Should return correct opcode list for 'comparsions'", async () => {
      const file = "test-compare.teal";

      const res = parser(getProgram(file), ExecutionMode.STATELESS, interpreter);
      const expected = [
        new LessThan([], 1),
        new GreaterThan([], 2),
        new LessThanEqualTo([], 3),
        new GreaterThanEqualTo([], 4),
        new And([], 5),
        new Or([], 6),
        new EqualTo([], 7),
        new NotEqualTo([], 8),
        new Not([], 9)
      ];

      assert.deepEqual(res, expected);
    });

    it("Should return correct opcode list for 'all others'", async () => {
      const file = "test-others.teal";

      const res = parser(getProgram(file), ExecutionMode.STATELESS, interpreter);
      const expected = [
        new Pragma(["version", "2"], 1, interpreter),
        new Itob([], 2),
        new Btoi([], 3),
        new Mulw([], 4),
        new Addw([], 5),
        new Pop([], 6),
        new Dup([], 7),
        new Dup2([], 8),
        new Concat([], 9),
        new Substring(["0", "4"], 10),
        new Substring3([], 11)
      ];

      assert.deepEqual(res, expected);
    });

    it("should return correct opcode list for 'b, bz, bnz'", async () => {
      const file = "test-branch.teal";

      const res = parser(getProgram(file), ExecutionMode.STATELESS, interpreter);
      const expected = [
        new Branch(["label1"], 2, interpreter),
        new BranchIfZero(["label2"], 3, interpreter),
        new BranchIfNotZero(["label3"], 4, interpreter)
      ];

      assert.deepEqual(res, expected);
    });

    it("should return correct opcode list for 'return'", async () => {
      const file = "test-return.teal";

      const res = parser(getProgram(file), ExecutionMode.STATELESS, interpreter);
      const expected = [new Return([], 2, interpreter)];

      assert.deepEqual(res, expected);
    });

    it("should return correct opcode list for 'Label'", async () => {
      const file = "test-label.teal";

      const res = parser(getProgram(file), ExecutionMode.STATELESS, interpreter);
      const expected = [new Label(["label:"], 2)];

      assert.deepEqual(res, expected);
    });

    it("should return correct opcode list for 'global'", async () => {
      const file = "test-global.teal";

      const res = parser(getProgram(file), ExecutionMode.STATELESS, interpreter);
      const expected = [
        new Global(["MinTxnFee"], 3, interpreter),
        new Global(["MinBalance"], 4, interpreter),
        new Global(["MaxTxnLife"], 5, interpreter),
        new Global(["ZeroAddress"], 6, interpreter),
        new Global(["GroupSize"], 7, interpreter),
        new Global(["LogicSigVersion"], 8, interpreter),
        new Global(["Round"], 9, interpreter),
        new Global(["LatestTimestamp"], 10, interpreter),
        new Global(["CurrentApplicationID"], 11, interpreter)
      ];

      assert.deepEqual(res, expected);
    });

    it("should return correct opcode list for `Stateful`", async () => {
      const file = "test-stateful.teal";

      const res = parser(getProgram(file), ExecutionMode.STATEFUL, interpreter);
      const expected = [
        new Pragma(["version", "2"], 1, interpreter),
        new Balance([], 4, interpreter),
        new GetAssetHolding(["AssetBalance"], 5, interpreter),
        new GetAssetDef(["AssetTotal"], 6, interpreter),
        new AppOptedIn([], 8, interpreter),
        new AppLocalGet([], 9, interpreter),
        new AppLocalGetEx([], 10, interpreter),
        new AppGlobalGet([], 11, interpreter),
        new AppGlobalGetEx([], 12, interpreter),
        new AppLocalPut([], 13, interpreter),
        new AppGlobalPut([], 14, interpreter),
        new AppLocalDel([], 15, interpreter),
        new AppGlobalDel([], 16, interpreter)
      ];

      assert.deepEqual(res, expected);
    });
  });

  describe("Gas cost of Opcodes from TEAL file", () => {
    useFixture("teal-files");

    let interpreter: Interpreter;
    beforeEach(function () {
      interpreter = new Interpreter();
    });

    it("Should return correct gas cost for 'Crypto opcodes' for tealversion 1", async () => {
      interpreter.tealVersion = 1; // by default the version is also 1

      let op = opcodeFromSentence(["sha256"], 1, interpreter);
      assert.equal(interpreter.gas, 7);

      interpreter.gas = 0;
      op = opcodeFromSentence(["keccak256"], 2, interpreter);
      assert.equal(interpreter.gas, 26);

      interpreter.gas = 0;
      op = opcodeFromSentence(["sha512_256"], 3, interpreter);
      assert.equal(interpreter.gas, 9);

      interpreter.gas = 0;
      // eslint-disable-next-line
      op = opcodeFromSentence(["ed25519verify"], 4, interpreter);
      assert.equal(interpreter.gas, 1900);

      interpreter.gas = 0;
      parser(getProgram(cryptoFile), ExecutionMode.STATELESS, interpreter);
      assert.equal(interpreter.gas, 1942); // 7 + 26 + 9 + 1900
    });

    it("Should return correct gas cost for 'Crypto opcodes' for tealversion 2", async () => {
      interpreter.tealVersion = 2;

      let op = opcodeFromSentence(["sha256"], 1, interpreter);
      assert.equal(interpreter.gas, 35);

      interpreter.gas = 0;
      op = opcodeFromSentence(["keccak256"], 2, interpreter);
      assert.equal(interpreter.gas, 130);

      interpreter.gas = 0;
      op = opcodeFromSentence(["sha512_256"], 3, interpreter);
      assert.equal(interpreter.gas, 45);

      interpreter.gas = 0;
      // eslint-disable-next-line
      op = opcodeFromSentence(["ed25519verify"], 4, interpreter);
      assert.equal(interpreter.gas, 1900);

      interpreter.gas = 0;
      parser(getProgram(cryptoFile), ExecutionMode.STATELESS, interpreter);
      assert.equal(interpreter.gas, 2110); // 35 + 130 + 45 + 1900
    });

    // note: cost for cryto ops for teal version 2, 3 are same
    it("Should return correct gas cost for 'Crypto opcodes' for tealversion 3", async () => {
      interpreter.tealVersion = 3;

      let op = opcodeFromSentence(["sha256"], 1, interpreter);
      assert.equal(interpreter.gas, 35);

      interpreter.gas = 0;
      op = opcodeFromSentence(["keccak256"], 2, interpreter);
      assert.equal(interpreter.gas, 130);

      interpreter.gas = 0;
      op = opcodeFromSentence(["sha512_256"], 3, interpreter);
      assert.equal(interpreter.gas, 45);

      interpreter.gas = 0;
      // eslint-disable-next-line
      op = opcodeFromSentence(["ed25519verify"], 4, interpreter);
      assert.equal(interpreter.gas, 1900);

      interpreter.gas = 0;
      parser(getProgram(cryptoFile), ExecutionMode.STATELESS, interpreter);
      assert.equal(interpreter.gas, 2110); // 35 + 130 + 45 + 1900
    });

    it("Should return correct gas cost for mix opcodes from teal files", async () => {
      let file = "test-file-1.teal";
      const mode = ExecutionMode.STATELESS;
      parser(getProgram(file), mode, interpreter);
      assert.equal(interpreter.gas, 3);

      interpreter.gas = 0;
      file = "test-file-3.teal";
      parser(getProgram(file), mode, interpreter);
      assert.equal(interpreter.gas, 3);

      interpreter.gas = 0;
      file = "test-file-4.teal";
      parser(getProgram(file), mode, interpreter);
      assert.equal(interpreter.gas, 3);

      interpreter.gas = 0;
      file = "test-label.teal";
      parser(getProgram(file), mode, interpreter);
      assert.equal(interpreter.gas, 0); // label has cost 0

      interpreter.gas = 0;
      file = "test-others.teal";
      parser(getProgram(file), mode, interpreter);
      assert.equal(interpreter.gas, 10);

      interpreter.gas = 0;
      file = "test-stateful.teal";
      parser(getProgram(file), ExecutionMode.STATEFUL, interpreter);
      assert.equal(interpreter.gas, 12);
    });

    it("Should throw error if total cost exceeds 20000", async () => {
      const file = "test-max-opcost.teal"; // has cost 22800
      expectRuntimeError(
        () => parser(getProgram(file), ExecutionMode.STATELESS, interpreter),
        RUNTIME_ERRORS.TEAL.MAX_COST_EXCEEDED
      );
    });
  });
});<|MERGE_RESOLUTION|>--- conflicted
+++ resolved
@@ -8,18 +8,12 @@
   AppOptedIn, Arg, Assert, Balance, BitwiseAnd, BitwiseNot, BitwiseOr, BitwiseXor,
   Branch, BranchIfNotZero, BranchIfZero, Btoi, Byte, Bytec, Concat, Dig, Div,
   Dup, Dup2, Ed25519verify, EqualTo, Err, GetAssetDef, GetAssetHolding,
-<<<<<<< HEAD
-  Global, GreaterThan, GreaterThanEqualTo, Gtxn, Gtxna, Int, Intc, Itob,
-  Keccak256, Label, Len, LessThan, LessThanEqualTo, Load, MinBalance, Mod, Mul, Mulw,
-  Not, NotEqualTo, Or, Pop, Pragma, PushBytes, PushInt, Return, Sha256, Sha512_256, Store,
-=======
   GetBit,
   GetByte,
   Global, GreaterThan, GreaterThanEqualTo, Gtxn, Gtxna, Gtxns, Gtxnsa, Int, Intc, Itob,
-  Keccak256, Label, Len, LessThan, LessThanEqualTo, Load, Mod, Mul, Mulw,
+  Keccak256, Label, Len, LessThan, LessThanEqualTo, Load, MinBalance, Mod, Mul, Mulw,
   Not, NotEqualTo, Or, Pop, Pragma, PushBytes, PushInt, Return, Select, SetBit,
   SetByte, Sha256, Sha512_256, Store,
->>>>>>> c7c266c1
   Sub, Substring, Substring3, Swap, Txn, Txna
 } from "../../../src/interpreter/opcode-list";
 import { MAX_UINT64, MaxTEALVersion, MIN_UINT64 } from "../../../src/lib/constants";
@@ -730,7 +724,159 @@
         );
       });
 
-<<<<<<< HEAD
+      it("txn fields", () => {
+        let res = opcodeFromSentence(["txn", "Assets", "1"], 1, interpreter);
+        let expected = new Txn(["Assets", "1"], 1, interpreter);
+        assert.deepEqual(res, expected);
+
+        expectRuntimeError(
+          () => opcodeFromSentence(["txn", "Assets", "0", "1"], 1, interpreter),
+          RUNTIME_ERRORS.TEAL.ASSERT_LENGTH
+        );
+
+        expectRuntimeError(
+          () => opcodeFromSentence(["txn", "Assets", "random-string"], 1, interpreter),
+          RUNTIME_ERRORS.TEAL.INVALID_TYPE
+        );
+
+        res = opcodeFromSentence(["txn", "Applications", "0"], 1, interpreter);
+        expected = new Txn(["Applications", "0"], 1, interpreter);
+        assert.deepEqual(res, expected);
+
+        expectRuntimeError(
+          () => opcodeFromSentence(["txn", "Applications", "0", "11"], 1, interpreter),
+          RUNTIME_ERRORS.TEAL.ASSERT_LENGTH
+        );
+
+        expectRuntimeError(
+          () => opcodeFromSentence(["txn", "Applications", "random-string"], 1, interpreter),
+          RUNTIME_ERRORS.TEAL.INVALID_TYPE
+        );
+
+        res = opcodeFromSentence(["txn", "NumAssets"], 1, interpreter);
+        expected = new Txn(["NumAssets"], 1, interpreter);
+        assert.deepEqual(res, expected);
+
+        res = opcodeFromSentence(["txn", "GlobalNumUint"], 1, interpreter);
+        expected = new Txn(["GlobalNumUint"], 1, interpreter);
+        assert.deepEqual(res, expected);
+
+        expectRuntimeError(
+          () => opcodeFromSentence(["txn", "NumAssets", "0"], 1, interpreter),
+          RUNTIME_ERRORS.TEAL.ASSERT_LENGTH
+        );
+
+        expectRuntimeError(
+          () => opcodeFromSentence(["txn", "GlobalNumUint", "0"], 1, interpreter),
+          RUNTIME_ERRORS.TEAL.ASSERT_LENGTH
+        );
+      });
+
+      it("getbit", () => {
+        const res = opcodeFromSentence(["getbit"], 1, interpreter);
+        const expected = new GetBit([], 1);
+        assert.deepEqual(res, expected);
+
+        expectRuntimeError(
+          () => opcodeFromSentence(["getbit", "1234"], 1, interpreter),
+          RUNTIME_ERRORS.TEAL.ASSERT_LENGTH
+        );
+      });
+
+      it("setbit", () => {
+        const res = opcodeFromSentence(["setbit"], 1, interpreter);
+        const expected = new SetBit([], 1);
+        assert.deepEqual(res, expected);
+
+        expectRuntimeError(
+          () => opcodeFromSentence(["setbit", "1234"], 1, interpreter),
+          RUNTIME_ERRORS.TEAL.ASSERT_LENGTH
+        );
+      });
+
+      it("getbyte", () => {
+        const res = opcodeFromSentence(["getbyte"], 1, interpreter);
+        const expected = new GetByte([], 1);
+        assert.deepEqual(res, expected);
+
+        expectRuntimeError(
+          () => opcodeFromSentence(["getbyte", "1234"], 1, interpreter),
+          RUNTIME_ERRORS.TEAL.ASSERT_LENGTH
+        );
+      });
+
+      it("setbyte", () => {
+        const res = opcodeFromSentence(["setbyte"], 1, interpreter);
+        const expected = new SetByte([], 1);
+        assert.deepEqual(res, expected);
+
+        expectRuntimeError(
+          () => opcodeFromSentence(["setbyte", "1234"], 1, interpreter),
+          RUNTIME_ERRORS.TEAL.ASSERT_LENGTH
+        );
+      });
+
+      it("dig", () => {
+        const res = opcodeFromSentence(["dig", "2"], 1, interpreter);
+        const expected = new Dig(["2"], 1);
+        assert.deepEqual(res, expected);
+
+        expectRuntimeError(
+          () => opcodeFromSentence(["dig", "xyz"], 1, interpreter),
+          RUNTIME_ERRORS.TEAL.INVALID_TYPE
+        );
+
+        expectRuntimeError(
+          () => opcodeFromSentence(["dig", "2", "3"], 1, interpreter),
+          RUNTIME_ERRORS.TEAL.ASSERT_LENGTH
+        );
+      });
+
+      it("select", () => {
+        const res = opcodeFromSentence(["select"], 1, interpreter);
+        const expected = new Select([], 1);
+        assert.deepEqual(res, expected);
+
+        expectRuntimeError(
+          () => opcodeFromSentence(["select", "xyz"], 1, interpreter),
+          RUNTIME_ERRORS.TEAL.ASSERT_LENGTH
+        );
+      });
+
+      it("gtxns", () => {
+        const res = opcodeFromSentence(["gtxns", "Amount"], 1, interpreter);
+        const expected = new Gtxns(["Amount"], 1, interpreter);
+        assert.deepEqual(res, expected);
+
+        expectRuntimeError(
+          () => opcodeFromSentence(["gtxns", "amount"], 1, interpreter),
+          RUNTIME_ERRORS.TEAL.UNKNOWN_TRANSACTION_FIELD
+        );
+
+        // invalid because index 0 is fetched from top of stack
+        expectRuntimeError(
+          () => opcodeFromSentence(["gtxns", "0", "Amount"], 1, interpreter),
+          RUNTIME_ERRORS.TEAL.ASSERT_LENGTH
+        );
+      });
+
+      it("gtxnsa", () => {
+        const res = opcodeFromSentence(["gtxnsa", "ApplicationArgs", "0"], 1, interpreter);
+        const expected = new Gtxnsa(["ApplicationArgs", "0"], 1, interpreter);
+        assert.deepEqual(res, expected);
+
+        expectRuntimeError(
+          () => opcodeFromSentence(["gtxnsa", "applicationargs", "0"], 1, interpreter),
+          RUNTIME_ERRORS.TEAL.INVALID_OP_ARG
+        );
+
+        // invalid because index 0 is fetched from top of stack
+        expectRuntimeError(
+          () => opcodeFromSentence(["gtxnsa", "0", "ApplicationArgs", "0"], 1, interpreter),
+          RUNTIME_ERRORS.TEAL.ASSERT_LENGTH
+        );
+      });
+
       it("min_balance", () => {
         const res = opcodeFromSentence(["min_balance"], 1, interpreter);
         const expected = new MinBalance([], 1, interpreter);
@@ -738,157 +884,6 @@
 
         expectRuntimeError(
           () => opcodeFromSentence(["min_balance", "xyz"], 1, interpreter),
-=======
-      it("txn fields", () => {
-        let res = opcodeFromSentence(["txn", "Assets", "1"], 1, interpreter);
-        let expected = new Txn(["Assets", "1"], 1, interpreter);
-        assert.deepEqual(res, expected);
-
-        expectRuntimeError(
-          () => opcodeFromSentence(["txn", "Assets", "0", "1"], 1, interpreter),
-          RUNTIME_ERRORS.TEAL.ASSERT_LENGTH
-        );
-
-        expectRuntimeError(
-          () => opcodeFromSentence(["txn", "Assets", "random-string"], 1, interpreter),
-          RUNTIME_ERRORS.TEAL.INVALID_TYPE
-        );
-
-        res = opcodeFromSentence(["txn", "Applications", "0"], 1, interpreter);
-        expected = new Txn(["Applications", "0"], 1, interpreter);
-        assert.deepEqual(res, expected);
-
-        expectRuntimeError(
-          () => opcodeFromSentence(["txn", "Applications", "0", "11"], 1, interpreter),
-          RUNTIME_ERRORS.TEAL.ASSERT_LENGTH
-        );
-
-        expectRuntimeError(
-          () => opcodeFromSentence(["txn", "Applications", "random-string"], 1, interpreter),
-          RUNTIME_ERRORS.TEAL.INVALID_TYPE
-        );
-
-        res = opcodeFromSentence(["txn", "NumAssets"], 1, interpreter);
-        expected = new Txn(["NumAssets"], 1, interpreter);
-        assert.deepEqual(res, expected);
-
-        res = opcodeFromSentence(["txn", "GlobalNumUint"], 1, interpreter);
-        expected = new Txn(["GlobalNumUint"], 1, interpreter);
-        assert.deepEqual(res, expected);
-
-        expectRuntimeError(
-          () => opcodeFromSentence(["txn", "NumAssets", "0"], 1, interpreter),
-          RUNTIME_ERRORS.TEAL.ASSERT_LENGTH
-        );
-
-        expectRuntimeError(
-          () => opcodeFromSentence(["txn", "GlobalNumUint", "0"], 1, interpreter),
-          RUNTIME_ERRORS.TEAL.ASSERT_LENGTH
-        );
-      });
-
-      it("getbit", () => {
-        const res = opcodeFromSentence(["getbit"], 1, interpreter);
-        const expected = new GetBit([], 1);
-        assert.deepEqual(res, expected);
-
-        expectRuntimeError(
-          () => opcodeFromSentence(["getbit", "1234"], 1, interpreter),
-          RUNTIME_ERRORS.TEAL.ASSERT_LENGTH
-        );
-      });
-
-      it("setbit", () => {
-        const res = opcodeFromSentence(["setbit"], 1, interpreter);
-        const expected = new SetBit([], 1);
-        assert.deepEqual(res, expected);
-
-        expectRuntimeError(
-          () => opcodeFromSentence(["setbit", "1234"], 1, interpreter),
-          RUNTIME_ERRORS.TEAL.ASSERT_LENGTH
-        );
-      });
-
-      it("getbyte", () => {
-        const res = opcodeFromSentence(["getbyte"], 1, interpreter);
-        const expected = new GetByte([], 1);
-        assert.deepEqual(res, expected);
-
-        expectRuntimeError(
-          () => opcodeFromSentence(["getbyte", "1234"], 1, interpreter),
-          RUNTIME_ERRORS.TEAL.ASSERT_LENGTH
-        );
-      });
-
-      it("setbyte", () => {
-        const res = opcodeFromSentence(["setbyte"], 1, interpreter);
-        const expected = new SetByte([], 1);
-        assert.deepEqual(res, expected);
-
-        expectRuntimeError(
-          () => opcodeFromSentence(["setbyte", "1234"], 1, interpreter),
-          RUNTIME_ERRORS.TEAL.ASSERT_LENGTH
-        );
-      });
-
-      it("dig", () => {
-        const res = opcodeFromSentence(["dig", "2"], 1, interpreter);
-        const expected = new Dig(["2"], 1);
-        assert.deepEqual(res, expected);
-
-        expectRuntimeError(
-          () => opcodeFromSentence(["dig", "xyz"], 1, interpreter),
-          RUNTIME_ERRORS.TEAL.INVALID_TYPE
-        );
-
-        expectRuntimeError(
-          () => opcodeFromSentence(["dig", "2", "3"], 1, interpreter),
-          RUNTIME_ERRORS.TEAL.ASSERT_LENGTH
-        );
-      });
-
-      it("select", () => {
-        const res = opcodeFromSentence(["select"], 1, interpreter);
-        const expected = new Select([], 1);
-        assert.deepEqual(res, expected);
-
-        expectRuntimeError(
-          () => opcodeFromSentence(["select", "xyz"], 1, interpreter),
-          RUNTIME_ERRORS.TEAL.ASSERT_LENGTH
-        );
-      });
-
-      it("gtxns", () => {
-        const res = opcodeFromSentence(["gtxns", "Amount"], 1, interpreter);
-        const expected = new Gtxns(["Amount"], 1, interpreter);
-        assert.deepEqual(res, expected);
-
-        expectRuntimeError(
-          () => opcodeFromSentence(["gtxns", "amount"], 1, interpreter),
-          RUNTIME_ERRORS.TEAL.UNKNOWN_TRANSACTION_FIELD
-        );
-
-        // invalid because index 0 is fetched from top of stack
-        expectRuntimeError(
-          () => opcodeFromSentence(["gtxns", "0", "Amount"], 1, interpreter),
-          RUNTIME_ERRORS.TEAL.ASSERT_LENGTH
-        );
-      });
-
-      it("gtxnsa", () => {
-        const res = opcodeFromSentence(["gtxnsa", "ApplicationArgs", "0"], 1, interpreter);
-        const expected = new Gtxnsa(["ApplicationArgs", "0"], 1, interpreter);
-        assert.deepEqual(res, expected);
-
-        expectRuntimeError(
-          () => opcodeFromSentence(["gtxnsa", "applicationargs", "0"], 1, interpreter),
-          RUNTIME_ERRORS.TEAL.INVALID_OP_ARG
-        );
-
-        // invalid because index 0 is fetched from top of stack
-        expectRuntimeError(
-          () => opcodeFromSentence(["gtxnsa", "0", "ApplicationArgs", "0"], 1, interpreter),
->>>>>>> c7c266c1
           RUNTIME_ERRORS.TEAL.ASSERT_LENGTH
         );
       });
