import { assert } from "chai";

import { RUNTIME_ERRORS } from "../../src/errors/errors-list";
import { AccountStore, Runtime } from "../../src/index";
import { addressToPk, uint64ToBigEndian } from "../../src/lib/parsing";
import { SSCDeploymentFlags, StackElem } from "../../src/types";
import { getProgram } from "../helpers/files";
import { useFixture } from "../helpers/integration";
import { expectRuntimeError } from "../helpers/runtime-errors";

describe("Crowdfunding basic tests", function () {
  useFixture("stateful");
  const john = new AccountStore(10e6);

  let runtime: Runtime;
  let approvalProgram: string;
  let clearProgram: string;
  let flags: SSCDeploymentFlags;
  this.beforeAll(async function () {
    runtime = new Runtime([john]); // setup test
    approvalProgram = getProgram('crowdfunding.teal');
    clearProgram = getProgram('clear.teal');

    flags = {
      sender: john.account,
      globalBytes: 32,
      globalInts: 32,
      localBytes: 8,
      localInts: 8
    };
  });

  it("should fail during create application if 0 args are passed", function () {
    // create new app
    expectRuntimeError(
      () => runtime.addApp(flags, {}, approvalProgram, clearProgram),
      RUNTIME_ERRORS.TEAL.REJECTED_BY_LOGIC
    );
  });

  it("should create application and update global state if correct args are passed", function () {
    const validFlags: SSCDeploymentFlags = Object.assign({}, flags);

    // Get begin date to pass in
    const beginDate = new Date();
    beginDate.setSeconds(beginDate.getSeconds() + 2);

    // Get end date to pass in
    const endDate = new Date();
    endDate.setSeconds(endDate.getSeconds() + 12000);

    // Get fund close date to pass in
    const fundCloseDate = new Date();
    fundCloseDate.setSeconds(fundCloseDate.getSeconds() + 120000);

    const appArgs = [
      uint64ToBigEndian(beginDate.getTime()),
      uint64ToBigEndian(endDate.getTime()),
      uint64ToBigEndian(7000000),
      addressToPk(john.address),
      uint64ToBigEndian(fundCloseDate.getTime())
    ];

<<<<<<< HEAD
    const appID = runtime.addApp(
=======
    const johnMinBalance = john.minBalance;
    const appId = runtime.addApp(
>>>>>>> e93f75ff
      { ...validFlags, appArgs: appArgs }, {}, approvalProgram, clearProgram);
    // verify sender's min balance increased after creating application
    assert.isAbove(runtime.getAccount(john.address).minBalance, johnMinBalance);

    const getGlobal = (key: string):
    StackElem |undefined => runtime.getGlobalState(appID, key);
    const johnPk = addressToPk(john.address);

    // verify global state
    assert.isDefined(appID);
    assert.deepEqual(getGlobal('Creator'), johnPk);
    assert.deepEqual(getGlobal('StartDate'), BigInt(beginDate.getTime()));
    assert.deepEqual(getGlobal('EndDate'), BigInt(endDate.getTime()));
    assert.deepEqual(getGlobal('Goal'), 7000000n);
    assert.deepEqual(getGlobal('Receiver'), johnPk);
    assert.deepEqual(getGlobal('Total'), 0n);
  });
});<|MERGE_RESOLUTION|>--- conflicted
+++ resolved
@@ -61,12 +61,8 @@
       uint64ToBigEndian(fundCloseDate.getTime())
     ];
 
-<<<<<<< HEAD
+    const johnMinBalance = john.minBalance;
     const appID = runtime.addApp(
-=======
-    const johnMinBalance = john.minBalance;
-    const appId = runtime.addApp(
->>>>>>> e93f75ff
       { ...validFlags, appArgs: appArgs }, {}, approvalProgram, clearProgram);
     // verify sender's min balance increased after creating application
     assert.isAbove(runtime.getAccount(john.address).minBalance, johnMinBalance);
