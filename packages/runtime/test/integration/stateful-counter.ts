import { assert } from "chai";

import { Runtime, StoreAccount } from "../../src/index";
import { BIGINT1 } from "../../src/interpreter/opcode-list";
import { ALGORAND_ACCOUNT_MIN_BALANCE } from "../../src/lib/constants";
import { ExecParams, SignType, TransactionType } from "../../src/types";
import { getProgram } from "../helpers/files";
import { useFixture } from "../helpers/integration";

describe("Algorand Smart Contracts - Stateful Counter example", function () {
  useFixture("stateful");
  const minBalance = ALGORAND_ACCOUNT_MIN_BALANCE * 10 + 1000; // 1000 to cover fee
  const john = new StoreAccount(minBalance + 1000);

  const txnParams: ExecParams = {
    type: TransactionType.CallNoOpSSC,
    sign: SignType.SecretKey,
    fromAccount: john.account,
    appId: 0,
    payFlags: { totalFee: 1000 }
  };

  let runtime: Runtime;
  let approvalProgram: string;
  let clearProgram: string;
  this.beforeAll(function () {
    runtime = new Runtime([john]); // setup test
    approvalProgram = getProgram('counter-approval.teal');

    // create new app
    txnParams.appId = runtime.addApp({
      sender: john.account,
      globalBytes: 32,
      globalInts: 32,
      localBytes: 8,
      localInts: 8
    }, {}, approvalProgram, clearProgram);

    // opt-in to app
    runtime.optInToApp(john.address, txnParams.appId, {}, {});
  });

  const key = "counter";
  it("should initialize global and local counter to 1 on first call", function () {
<<<<<<< HEAD
    // execute transaction
    runtime.executeTx(txnParams);
=======
    runtime.executeTx(txnParams, program, []);
>>>>>>> f0a38ac0

    const globalCounter = runtime.getGlobalState(txnParams.appId, key);
    assert.isDefined(globalCounter); // there should be a value present with key "counter"
    assert.equal(globalCounter, BIGINT1);

    const localCounter = runtime.getAccount(john.address).getLocalState(txnParams.appId, key); // get local value from john account
    assert.isDefined(localCounter); // there should be a value present in local state with key "counter"
    assert.equal(localCounter, BIGINT1);
  });

  it("should update counter by +1 for both global and local states on second call", function () {
    const globalCounter = runtime.getGlobalState(txnParams.appId, key) as bigint;
    const localCounter = runtime.getAccount(john.address).getLocalState(txnParams.appId, key) as bigint;

    // verfify that both counters are set to 1 (by the previous test)
    assert.equal(globalCounter, BIGINT1);
    assert.equal(localCounter, BIGINT1);

<<<<<<< HEAD
    // execute transaction
    runtime.executeTx(txnParams);
=======
    runtime.executeTx(txnParams, program, []);
>>>>>>> f0a38ac0

    // after execution the counters should be updated by +1
    const newGlobalCounter = runtime.getGlobalState(txnParams.appId, key);
    const newLocalCounter = runtime.getAccount(john.address).getLocalState(txnParams.appId, key);

    assert.equal(newGlobalCounter, globalCounter + BIGINT1);
    assert.equal(newLocalCounter, localCounter + BIGINT1);
  });
});<|MERGE_RESOLUTION|>--- conflicted
+++ resolved
@@ -42,12 +42,7 @@
 
   const key = "counter";
   it("should initialize global and local counter to 1 on first call", function () {
-<<<<<<< HEAD
-    // execute transaction
     runtime.executeTx(txnParams);
-=======
-    runtime.executeTx(txnParams, program, []);
->>>>>>> f0a38ac0
 
     const globalCounter = runtime.getGlobalState(txnParams.appId, key);
     assert.isDefined(globalCounter); // there should be a value present with key "counter"
@@ -66,12 +61,7 @@
     assert.equal(globalCounter, BIGINT1);
     assert.equal(localCounter, BIGINT1);
 
-<<<<<<< HEAD
-    // execute transaction
     runtime.executeTx(txnParams);
-=======
-    runtime.executeTx(txnParams, program, []);
->>>>>>> f0a38ac0
 
     // after execution the counters should be updated by +1
     const newGlobalCounter = runtime.getGlobalState(txnParams.appId, key);
