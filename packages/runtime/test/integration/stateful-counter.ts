import { assert } from "chai";

import { Runtime, StoreAccount } from "../../src/index";
import { BIGINT1 } from "../../src/interpreter/opcode-list";
<<<<<<< HEAD
import { ExecParams, SignType, TransactionType } from "../../src/types";
=======
import { ALGORAND_ACCOUNT_MIN_BALANCE } from "../../src/lib/constants";
>>>>>>> b6d40858
import { getProgram } from "../helpers/files";
import { useFixture } from "../helpers/integration";

describe("Algorand Smart Contracts - Stateful Counter example", function () {
  useFixture("stateful");
  const minBalance = ALGORAND_ACCOUNT_MIN_BALANCE * 10 + 1000; // 1000 to cover fee
  const john = new StoreAccount(minBalance + 1000);

  const txnParams: ExecParams = {
    type: TransactionType.CallNoOpSSC,
    sign: SignType.SecretKey,
    fromAccount: john.account,
    appId: 0,
    payFlags: { totalFee: 1000 }
  };

  let runtime: Runtime;
  let program: string;
  this.beforeAll(function () {
    runtime = new Runtime([john]); // setup test
    program = getProgram('counter-approval.teal');

    // create new app
    txnParams.appId = runtime.addApp({
      sender: john.account,
      globalBytes: 32,
      globalInts: 32,
      localBytes: 8,
      localInts: 8
    }, {}, program);

    // opt-in to app
    runtime.optInToApp(john.address, txnParams.appId, {}, {}, program);
  });

  const key = "counter";
  it("should initialize global and local counter to 1 on first call", function () {
    // execute transaction
    runtime.executeTx(txnParams, program, []);

    const globalCounter = runtime.getGlobalState(txnParams.appId, key);
    assert.isDefined(globalCounter); // there should be a value present with key "counter"
    assert.equal(globalCounter, BIGINT1);

    const localCounter = runtime.getAccount(john.address).getLocalState(txnParams.appId, key); // get local value from john account
    assert.isDefined(localCounter); // there should be a value present in local state with key "counter"
    assert.equal(localCounter, BIGINT1);
  });

  it("should update counter by +1 for both global and local states on second call", function () {
    const globalCounter = runtime.getGlobalState(txnParams.appId, key) as bigint;
    const localCounter = runtime.getAccount(john.address).getLocalState(txnParams.appId, key) as bigint;

    // verfify that both counters are set to 1 (by the previous test)
    assert.equal(globalCounter, BIGINT1);
    assert.equal(localCounter, BIGINT1);

    // execute transaction
    runtime.executeTx(txnParams, program, []);

    // after execution the counters should be updated by +1
    const newGlobalCounter = runtime.getGlobalState(txnParams.appId, key);
    const newLocalCounter = runtime.getAccount(john.address).getLocalState(txnParams.appId, key);

    assert.equal(newGlobalCounter, globalCounter + BIGINT1);
    assert.equal(newLocalCounter, localCounter + BIGINT1);
  });
});<|MERGE_RESOLUTION|>--- conflicted
+++ resolved
@@ -2,11 +2,8 @@
 
 import { Runtime, StoreAccount } from "../../src/index";
 import { BIGINT1 } from "../../src/interpreter/opcode-list";
-<<<<<<< HEAD
+import { ALGORAND_ACCOUNT_MIN_BALANCE } from "../../src/lib/constants";
 import { ExecParams, SignType, TransactionType } from "../../src/types";
-=======
-import { ALGORAND_ACCOUNT_MIN_BALANCE } from "../../src/lib/constants";
->>>>>>> b6d40858
 import { getProgram } from "../helpers/files";
 import { useFixture } from "../helpers/integration";
 
