--- conflicted
+++ resolved
@@ -1,12 +1,10 @@
 /* eslint sonarjs/no-duplicate-string: 0 */
+import { LogicSig } from "algosdk";
 import { assert } from "chai";
 
 import { ERRORS } from "../../src/errors/errors-list";
 import { Runtime, StoreAccount } from "../../src/index";
-<<<<<<< HEAD
-=======
 import { ALGORAND_ACCOUNT_MIN_BALANCE } from "../../src/lib/constants";
->>>>>>> 76005dac
 import { ExecParams, SignType, TransactionType } from "../../src/types";
 import { expectTealError } from "../helpers/errors";
 import { getProgram } from "../helpers/files";
@@ -19,21 +17,38 @@
 
 describe("Algorand Stateless Smart Contracts - Escrow Account Example", function () {
   useFixture("escrow-account");
-  const escrow = new StoreAccount(initialEscrowHolding); // 1000 ALGO
   const john = new StoreAccount(initialJohnHolding, johnAccount); // 0.005 ALGO
+  const admin = new StoreAccount(1e12);
   // set up transaction paramenters
   const txnParams: ExecParams = {
     type: TransactionType.TransferAlgo, // payment
     sign: SignType.SecretKey,
-    fromAccount: escrow.account,
+    fromAccount: admin.account,
     toAccountAddr: john.address,
-    amountMicroAlgos: 100,
+    amountMicroAlgos: initialEscrowHolding,
     payFlags: { totalFee: 1000 }
   };
 
   let runtime: Runtime;
+  let escrow: StoreAccount;
+  let lsig: LogicSig;
   this.beforeAll(function () {
-    runtime = new Runtime([escrow, john]); // setup test
+    runtime = new Runtime([john, admin]); // setup test
+    lsig = runtime.getLogicSig(getProgram('escrow.teal'), []);
+    escrow = runtime.getAccount(lsig.address());
+
+    // fund escrow account
+    txnParams.toAccountAddr = escrow.address;
+    // execute transaction
+    runtime.executeTx(txnParams);
+    escrow = runtime.getAccount(escrow.address);
+
+    // update transaction parameters
+    txnParams.sign = SignType.LogicSignature;
+    txnParams.fromAccount = escrow.account;
+    txnParams.toAccountAddr = john.address;
+    txnParams.amountMicroAlgos = 100;
+    txnParams.lsig = lsig;
   });
 
   it("should withdraw funds from escrow if txn params are correct", function () {
@@ -42,7 +57,7 @@
     assert.equal(john.balance(), initialJohnHolding);
 
     // execute transaction
-    runtime.executeTx(txnParams, getProgram('escrow.teal'), []);
+    runtime.executeTx(txnParams);
 
     // check final state (updated accounts)
     assert.equal(runtime.getAccount(escrow.address).balance(), initialEscrowHolding - 1100); // check if 100 microAlgo's + fee are withdrawn
@@ -55,7 +70,7 @@
 
     // execute transaction (should fail as amount = 500)
     expectTealError(
-      () => runtime.executeTx(invalidParams, getProgram('escrow.teal'), []),
+      () => runtime.executeTx(invalidParams),
       ERRORS.TEAL.REJECTED_BY_LOGIC
     );
   });
@@ -66,7 +81,7 @@
 
     // execute transaction (should fail as fee is 12000)
     expectTealError(
-      () => runtime.executeTx(invalidParams, getProgram('escrow.teal'), []),
+      () => runtime.executeTx(invalidParams),
       ERRORS.TEAL.REJECTED_BY_LOGIC
     );
   });
@@ -81,7 +96,7 @@
 
     // execute transaction (should fail as transfer type is asset)
     expectTealError(
-      () => runtime.executeTx(invalidParams, getProgram('escrow.teal'), []),
+      () => runtime.executeTx(invalidParams),
       ERRORS.TEAL.REJECTED_BY_LOGIC
     );
   });
@@ -93,7 +108,7 @@
 
     // execute transaction (should fail as receiver is bob)
     expectTealError(
-      () => runtime.executeTx(invalidParams, getProgram('escrow.teal'), []),
+      () => runtime.executeTx(invalidParams),
       ERRORS.TEAL.REJECTED_BY_LOGIC
     );
   });
@@ -112,7 +127,7 @@
         closeRemainderTo: john.address
       }
     };
-    runtime.executeTx(closeParams, getProgram('escrow.teal'), []);
+    runtime.executeTx(closeParams);
 
     assert.equal(runtime.getAccount(escrow.address).balance(), 0);
     assert.equal(runtime.getAccount(john.address).balance(), (initialJohnBal + initialEscrowBal) - 1000);
