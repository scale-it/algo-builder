--- conflicted
+++ resolved
@@ -56,12 +56,7 @@
     assert.equal(escrow.balance(), initialEscrowHolding);
     assert.equal(john.balance(), initialJohnHolding);
 
-<<<<<<< HEAD
-    // execute transaction
     runtime.executeTx(txnParams);
-=======
-    runtime.executeTx(txnParams, getProgram('escrow.teal'), []);
->>>>>>> f0a38ac0
 
     // check final state (updated accounts)
     assert.equal(runtime.getAccount(escrow.address).balance(), initialEscrowHolding - 1100); // check if 100 microAlgo's + fee are withdrawn
