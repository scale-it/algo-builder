/* eslint sonarjs/no-duplicate-string: 0 */
import { assert } from "chai";

import { ERRORS } from "../../src/errors/errors-list";
import { Runtime, StoreAccount } from "../../src/index";
<<<<<<< HEAD
import { ExecParams, SignType, TransactionType } from "../../src/types";
=======
import { ALGORAND_ACCOUNT_MIN_BALANCE } from "../../src/lib/constants";
>>>>>>> b6d40858
import { expectTealError } from "../helpers/errors";
import { getProgram } from "../helpers/files";
import { useFixture } from "../helpers/integration";
import { johnAccount } from "../mocks/account";

const minBalance = ALGORAND_ACCOUNT_MIN_BALANCE + 1000; // 1000 to cover fee
const initialEscrowHolding = minBalance + 1000e6;
const initialJohnHolding = minBalance + 500;

describe("Algorand Stateless Smart Contracts - Escrow Account Example", function () {
  useFixture("escrow-account");
  const escrow = new StoreAccount(initialEscrowHolding); // 1000 ALGO
  const john = new StoreAccount(initialJohnHolding, johnAccount); // 0.005 ALGO
  // set up transaction paramenters
  const txnParams: ExecParams = {
    type: TransactionType.TransferAlgo, // payment
    sign: SignType.SecretKey,
    fromAccount: escrow.account,
    toAccountAddr: john.address,
    amountMicroAlgos: 100,
    payFlags: { totalFee: 1000 }
  };

  let runtime: Runtime;
  this.beforeAll(function () {
    runtime = new Runtime([escrow, john]); // setup test
  });

  it("should withdraw funds from escrow if txn params are correct", function () {
    // check initial balance
    assert.equal(escrow.balance(), initialEscrowHolding);
    assert.equal(john.balance(), initialJohnHolding);

    // execute transaction
    runtime.executeTx(txnParams, getProgram('escrow.teal'), []);

    // check final state (updated accounts)
    assert.equal(runtime.getAccount(escrow.address).balance(), initialEscrowHolding - 1100); // check if 100 microAlgo's + fee are withdrawn
    assert.equal(runtime.getAccount(john.address).balance(), initialJohnHolding + 100);
  });

  it("should reject transaction if amount > 100", function () {
    const invalidParams = Object.assign({}, txnParams);
    invalidParams.amountMicroAlgos = 500;

    // execute transaction (should fail as amount = 500)
    expectTealError(
      () => runtime.executeTx(invalidParams, getProgram('escrow.teal'), []),
      ERRORS.TEAL.REJECTED_BY_LOGIC
    );
  });

  it("should reject transaction if Fee > 10000", function () {
    const invalidParams = Object.assign({}, txnParams);
    invalidParams.payFlags = { totalFee: 12000 };

    // execute transaction (should fail as fee is 12000)
    expectTealError(
      () => runtime.executeTx(invalidParams, getProgram('escrow.teal'), []),
      ERRORS.TEAL.REJECTED_BY_LOGIC
    );
  });

  it("should reject transaction if type is not `pay`", function () {
    const invalidParams: ExecParams = {
      ...txnParams,
      type: TransactionType.TransferAsset,
      assetID: 1111,
      amount: 10 // asset amount
    };

    // execute transaction (should fail as transfer type is asset)
    expectTealError(
      () => runtime.executeTx(invalidParams, getProgram('escrow.teal'), []),
      ERRORS.TEAL.REJECTED_BY_LOGIC
    );
  });

  it("should reject transaction if receiver is not john", function () {
    const bob = new StoreAccount(100);
    const invalidParams = Object.assign({}, txnParams);
    invalidParams.toAccountAddr = bob.address;

    // execute transaction (should fail as receiver is bob)
    expectTealError(
      () => runtime.executeTx(invalidParams, getProgram('escrow.teal'), []),
      ERRORS.TEAL.REJECTED_BY_LOGIC
    );
  });

  it("should close escrow account if closeRemainderTo is passed", function () {
    const initialEscrowBal = runtime.getAccount(escrow.address).balance();
    const initialJohnBal = runtime.getAccount(john.address).balance();

    assert.isAbove(initialEscrowBal, 0); // initial balance should be > 0

    const closeParams: ExecParams = {
      ...txnParams,
      amountMicroAlgos: 0,
      payFlags: {
        totalFee: 1000,
        closeRemainderTo: john.address
      }
    };
    runtime.executeTx(closeParams, getProgram('escrow.teal'), []);

    assert.equal(runtime.getAccount(escrow.address).balance(), 0);
    assert.equal(runtime.getAccount(john.address).balance(), (initialJohnBal + initialEscrowBal) - 1000);
  });
});<|MERGE_RESOLUTION|>--- conflicted
+++ resolved
@@ -3,11 +3,8 @@
 
 import { ERRORS } from "../../src/errors/errors-list";
 import { Runtime, StoreAccount } from "../../src/index";
-<<<<<<< HEAD
+import { ALGORAND_ACCOUNT_MIN_BALANCE } from "../../src/lib/constants";
 import { ExecParams, SignType, TransactionType } from "../../src/types";
-=======
-import { ALGORAND_ACCOUNT_MIN_BALANCE } from "../../src/lib/constants";
->>>>>>> b6d40858
 import { expectTealError } from "../helpers/errors";
 import { getProgram } from "../helpers/files";
 import { useFixture } from "../helpers/integration";
