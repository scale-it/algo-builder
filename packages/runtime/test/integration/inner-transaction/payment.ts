import { types } from "@algo-builder/web";
import { getApplicationAddress } from "algosdk";
import { assert } from "chai";

<<<<<<< HEAD
import { getProgram } from "../../../src";
=======
import { RUNTIME_ERRORS } from "../../../src/errors/errors-list";
>>>>>>> 48c1dde4
import { AccountStore, Runtime } from "../../../src/index";
import { ALGORAND_ACCOUNT_MIN_BALANCE } from "../../../src/lib/constants";
import { AccountStoreI, AppDeploymentFlags } from "../../../src/types";
import { useFixture } from "../../helpers/integration";
import { expectRuntimeError } from "../../helpers/runtime-errors";

describe("Algorand Smart Contracts(TEALv5) - Inner Transactions[ALGO Payment]", function () {
  useFixture("inner-transaction");
  const fee = 1000;
  const minBalance = ALGORAND_ACCOUNT_MIN_BALANCE * 10 + fee;
  const master = new AccountStore(300e6);
  let john = new AccountStore(minBalance + fee);
  let elon = new AccountStore(minBalance + fee);
  let bob = new AccountStore(minBalance + fee);
  let appAccount: AccountStoreI; // initialized later

  let runtime: Runtime;
  let approvalProgram: string;
  let clearProgram: string;
  let appCreationFlags: AppDeploymentFlags;
  let appID: number;
  let appCallParams: types.ExecParams;
  this.beforeAll(function () {
    runtime = new Runtime([master, john, elon, bob]); // setup test
    approvalProgram = getProgram('approval-payment.py');
    clearProgram = getProgram('clear.teal');

    appCreationFlags = {
      sender: john.account,
      globalBytes: 1,
      globalInts: 1,
      localBytes: 1,
      localInts: 1
    };
  });

  this.beforeEach(() => {
    appID = runtime.addApp(appCreationFlags, {}, approvalProgram, clearProgram);
    appAccount = runtime.getAccount(getApplicationAddress(appID)); // update app account

    // fund app (escrow belonging to app) with 10 ALGO
    const fundAppParams: types.AlgoTransferParam = {
      type: types.TransactionType.TransferAlgo,
      sign: types.SignType.SecretKey,
      fromAccount: master.account,
      toAccountAddr: getApplicationAddress(appID),
      amountMicroAlgos: 10e6,
      payFlags: { totalFee: 1000 }
    };

    runtime.executeTx(fundAppParams);
    syncAccounts();

    appCallParams = {
      type: types.TransactionType.CallApp,
      sign: types.SignType.SecretKey,
      fromAccount: john.account,
      appID: appID,
      payFlags: { totalFee: 1000 }
    };
  });

  function syncAccounts (): void {
    appAccount = runtime.getAccount(getApplicationAddress(appID));
    john = runtime.getAccount(john.address);
    elon = runtime.getAccount(elon.address);
    bob = runtime.getAccount(bob.address);
  };

  it("initiate payment from smart contract", function () {
    const appAccountBalBefore = appAccount.balance();
    const johnBalBefore = john.balance();
    const elonBalBefore = elon.balance();

    // contracts pays 1ALGO to sender, and 2Algo's to txn.accounts[1]
    const paymentTxParams = {
      ...appCallParams,
      appArgs: ['str:pay'],
      accounts: [elon.address]
    };
    runtime.executeTx(paymentTxParams);
    syncAccounts();

    assert.equal(john.balance(), johnBalBefore + BigInt(1e6) - 1000n);
    assert.equal(elon.balance(), elonBalBefore + BigInt(2e6));
    assert.equal(appAccount.balance(), appAccountBalBefore - BigInt(3e6) - 2000n);
  });

  it("initiate payment from smart contract with fee set in inner txn", function () {
    const appAccountBalBefore = appAccount.balance();
    const elonBalBefore = elon.balance();

    // contracts pays 3 Algo's to txn.accounts[1]
    const paymentTxParams = {
      ...appCallParams,
      appArgs: ['str:pay_with_fee'],
      accounts: [elon.address]
    };
    runtime.executeTx(paymentTxParams);
    syncAccounts();

    assert.equal(elon.balance(), elonBalBefore + BigInt(3e6));
    assert.equal(appAccount.balance(), appAccountBalBefore - BigInt(3e6) - 1000n);
  });

  it("should fail on payment from smart contract if fee is 0", function () {
    const paymentTxParams = {
      ...appCallParams,
      appArgs: ['str:pay_with_zero_fee'],
      accounts: [elon.address],
      payFlags: { totalFee: 1000 } // not enough fees for inner txn
    };
    expectRuntimeError(
      () => runtime.executeTx(paymentTxParams),
      RUNTIME_ERRORS.TRANSACTION.FEES_NOT_ENOUGH
    );
  });

  it("initiate payment from smart contract if inner txn fee is 0, but pooled fees cover it", function () {
    const appAccountBalBefore = appAccount.balance();
    const johnBalBefore = john.balance();
    const elonBalBefore = elon.balance();

    // contracts pays 3 Algo's to txn.accounts[1]
    const paymentTxParams = {
      ...appCallParams,
      appArgs: ['str:pay_with_zero_fee'],
      accounts: [elon.address],
      payFlags: { totalFee: 1000 + 1000 } // enough fees for base txn & inner txn
    };
    runtime.executeTx(paymentTxParams);
    syncAccounts();

    assert.equal(elon.balance(), elonBalBefore + BigInt(3e6));
    // note that fees is not deducted from app account
    assert.equal(appAccount.balance(), appAccountBalBefore - BigInt(3e6));
    // total fees is deducted from Txn.sender()
    assert.equal(john.balance(), johnBalBefore - 2000n);
  });

  it("should not deduct fee from contract if enough fee available in pool", function () {
    const appAccountBalBefore = appAccount.balance();

    // same as prev test, just increasing totalFee
    const paymentTxParams = {
      ...appCallParams,
      payFlags: { totalFee: 3000 }, // john can support upto 3 txns
      appArgs: ['str:pay'],
      accounts: [elon.address]
    };
    runtime.executeTx(paymentTxParams);
    syncAccounts();

    // note that only 3ALGO are deducted (and not fees)
    assert.equal(appAccount.balance(), appAccountBalBefore - BigInt(3e6));
  });

  it("empty contract's account to txn.accounts[1] if close remainder to is passed", function () {
    const appAccountBalBefore = appAccount.balance();
    const bobBalBefore = bob.balance();
    assert.isAbove(Number(appAccountBalBefore), 0);

    // empties contract's ALGO's to elon (after deducting fees)
    const paymentTxParams = {
      ...appCallParams,
      payFlags: { totalFee: 1000 },
      appArgs: ['str:pay_with_close_rem_to'],
      accounts: [bob.address]
    };
    runtime.executeTx(paymentTxParams);
    syncAccounts();

    assert.equal(appAccount.balance(), 0n);
    assert.equal(bob.balance(), bobBalBefore + appAccountBalBefore - 1000n);
  });
});<|MERGE_RESOLUTION|>--- conflicted
+++ resolved
@@ -2,11 +2,8 @@
 import { getApplicationAddress } from "algosdk";
 import { assert } from "chai";
 
-<<<<<<< HEAD
 import { getProgram } from "../../../src";
-=======
 import { RUNTIME_ERRORS } from "../../../src/errors/errors-list";
->>>>>>> 48c1dde4
 import { AccountStore, Runtime } from "../../../src/index";
 import { ALGORAND_ACCOUNT_MIN_BALANCE } from "../../../src/lib/constants";
 import { AccountStoreI, AppDeploymentFlags } from "../../../src/types";
