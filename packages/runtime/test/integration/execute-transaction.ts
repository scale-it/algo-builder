--- conflicted
+++ resolved
@@ -113,19 +113,6 @@
     syncAccounts();
     const assetInfo = runtime.getAssetInfoFromName('gold');
     assert.isDefined(assetInfo);
-<<<<<<< HEAD
-    const tx: types.ExecParams[] = [
-      {
-        type: types.TransactionType.OptInASA,
-        sign: types.SignType.SecretKey,
-        fromAccount: alice.account,
-        assetID: assetInfo?.assetIndex,
-        payFlags: { totalFee: 1000 }
-      }
-    ];
-
-    runtime.executeTx(tx);
-=======
     let tx: types.ExecParams[];
     if (assetInfo !== undefined) {
       tx = [
@@ -140,7 +127,6 @@
 
       runtime.executeTx(tx);
     }
->>>>>>> be9fb9c1
   });
 
   it("should execute group of (payment + app creation) successfully", () => {
@@ -212,19 +198,6 @@
     syncAccounts();
     const appInfo = runtime.getAppInfoFromName(approvalProgramFileName, clearProgramFileName);
     assert.isDefined(appInfo);
-<<<<<<< HEAD
-    const tx: types.ExecParams[] = [
-      {
-        type: types.TransactionType.OptInToApp,
-        sign: types.SignType.SecretKey,
-        fromAccount: alice.account,
-        appID: appInfo?.appID,
-        payFlags: { totalFee: 1000 }
-      }
-    ];
-
-    runtime.executeTx(tx);
-=======
     let tx: types.ExecParams[];
     if (appInfo !== undefined) {
       tx = [
@@ -239,6 +212,5 @@
 
       runtime.executeTx(tx);
     }
->>>>>>> be9fb9c1
   });
 });