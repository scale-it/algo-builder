--- conflicted
+++ resolved
@@ -47,12 +47,7 @@
     lsig.sign(john.account.sk);
     txnParams.lsig = lsig;
 
-<<<<<<< HEAD
-    // execute transaction
     runtime.executeTx(txnParams);
-=======
-    runtime.executeTx(txnParams, getProgram('basic.teal'), []);
->>>>>>> f0a38ac0
 
     // get final state (updated accounts)
     const johnAcc = runtime.getAccount(john.address);
