import { assert } from "chai";

import { ERRORS } from "../../src/errors/errors-list";
import { Runtime, StoreAccount } from "../../src/index";
import { ALGORAND_ACCOUNT_MIN_BALANCE } from "../../src/lib/constants";
import { stringToBytes } from "../../src/lib/parsing";
import { SignType, SSCCallsParam, TransactionType } from "../../src/types";
import { expectTealError } from "../helpers/errors";
import { getProgram } from "../helpers/files";
import { useFixture } from "../helpers/integration";

describe("ASC - CloseOut from Application and Clear State", function () {
  useFixture("stateful");
  const minBalance = ALGORAND_ACCOUNT_MIN_BALANCE * 10 + 1000; // 1000 to cover fee
  let john = new StoreAccount(minBalance + 1000);
  let alice = new StoreAccount(minBalance + 1000);

  let runtime: Runtime;
  let approvalProgram: string;
  let clearProgram: string;
  let closeOutParams: SSCCallsParam;
  const flags = {
    sender: john.account,
    globalBytes: 32,
    globalInts: 32,
    localBytes: 8,
    localInts: 8
  };
  this.beforeAll(async function () {
    runtime = new Runtime([john, alice]); // setup test
    approvalProgram = getProgram('close-clear-ssc.teal');
    clearProgram = getProgram('clear.teal');

    closeOutParams = {
      type: TransactionType.CloseSSC,
      sign: SignType.SecretKey,
      fromAccount: john.account,
      appId: 11,
      payFlags: { totalFee: 1000 }
    };
  });

  const syncAccount = (): void => {
    john = runtime.getAccount(john.address);
    alice = runtime.getAccount(alice.address);
  };

  it("should fail during closeOut if app id is not defined", function () {
    expectTealError(
      () => runtime.executeTx(closeOutParams),
      ERRORS.TEAL.APP_NOT_FOUND
    );
  });

  it("should successfully closeOut from app and update state according to asc", function () {
    const appId = runtime.addApp(flags, {}, approvalProgram, clearProgram); // create app
    closeOutParams.appId = appId;
    runtime.optInToApp(john.address, appId, {}, {}); // opt-in to app (set new local state)

<<<<<<< HEAD
    // execute clostOut txn
    runtime.executeTx(closeOutParams);
=======
    runtime.executeTx(closeOutParams, program, []);
>>>>>>> f0a38ac0

    syncAccount();
    // verify app is deleted from local state
    const localApp = john.getAppFromLocal(appId);
    assert.isUndefined(localApp);

    // verify app is NOT deleted from global state
    const globalApp = runtime.getApp(appId);
    assert.isDefined(globalApp);

    // since app is deleted from local, local state should be undefined
    const localVal = runtime.getLocalState(appId, john.address, 'local-key');
    assert.isUndefined(localVal);

    // since app is not deleted from global, global state should be updated by smart contract
    const globalVal = runtime.getGlobalState(appId, 'global-key');
    assert.deepEqual(globalVal, stringToBytes('global-val'));
  });

  it("should throw error if user is not opted-in for closeOut call", function () {
    // create app
    const appId = runtime.addApp(flags, {}, approvalProgram, clearProgram);
    closeOutParams.appId = appId;

    expectTealError(
      () => runtime.executeTx(closeOutParams),
      ERRORS.TEAL.APP_NOT_FOUND
    );
    syncAccount();
  });

  it("should not delete application on CloseOut call if logic is rejected", function () {
    // create app
    const appId = runtime.addApp(flags, {}, approvalProgram, clearProgram);
    closeOutParams.appId = appId;
    runtime.optInToApp(john.address, appId, {}, {}); // opt-in to app (set new local state)

    // sending txn sender other than creator (john), so txn should be rejected
    closeOutParams.fromAccount = alice.account;

    expectTealError(
      () => runtime.executeTx(closeOutParams),
      ERRORS.TEAL.REJECTED_BY_LOGIC
    );

    // verify app is not deleted from account's local state (as tx is rejected)
    const res = john.getAppFromLocal(appId);
    assert.isDefined(res);
  });

  // clearState call is different from closeOut call as in clear call, app is deleted from account
  // even if transaction fails
  it("should delete application on clearState call even if logic is rejected", function () {
    // create app
    const rejectClearProgram = getProgram('rejectClear.teal');
    const appId = runtime.addApp(flags, {}, approvalProgram, rejectClearProgram);
    const clearAppParams: SSCCallsParam = {
      type: TransactionType.ClearSSC,
      sign: SignType.SecretKey,
      fromAccount: alice.account, // sending txn sender other than creator (john), so txn should be rejected
      appId: appId,
      payFlags: {}
    };
    runtime.optInToApp(alice.address, appId, {}, {}); // opt-in to app (set new local state)
    syncAccount();

    // verify before tx execution that local state is present
    let res = alice.getAppFromLocal(appId);
    assert.isDefined(res);

    expectTealError(
      () => runtime.executeTx(clearAppParams),
      ERRORS.TEAL.REJECTED_BY_LOGIC
    );

    // verify app is deleted from account's local state even if tx is rejected after execution
    res = alice.getAppFromLocal(appId);
    assert.isUndefined(res);

    // verify global state is not deleted
    assert.isDefined(runtime.getApp(appId));
  });
});<|MERGE_RESOLUTION|>--- conflicted
+++ resolved
@@ -57,12 +57,7 @@
     closeOutParams.appId = appId;
     runtime.optInToApp(john.address, appId, {}, {}); // opt-in to app (set new local state)
 
-<<<<<<< HEAD
-    // execute clostOut txn
     runtime.executeTx(closeOutParams);
-=======
-    runtime.executeTx(closeOutParams, program, []);
->>>>>>> f0a38ac0
 
     syncAccount();
     // verify app is deleted from local state
