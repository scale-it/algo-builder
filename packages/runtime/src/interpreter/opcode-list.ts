/* eslint sonarjs/no-identical-functions: 0 */
/* eslint sonarjs/no-duplicate-string: 0 */
import { parsing } from "@algo-builder/web";
import { decodeAddress, decodeUint64, encodeAddress, encodeUint64, isValidAddress, modelsv2, verifyBytes } from "algosdk";
import { Message, sha256 } from "js-sha256";
import { sha512_256 } from "js-sha512";
import { Keccak } from 'sha3';

import { RUNTIME_ERRORS } from "../errors/errors-list";
import { RuntimeError } from "../errors/runtime-errors";
import { compareArray } from "../lib/compare";
import {
  AssetParamMap, GlobalFields, MAX_CONCAT_SIZE, MAX_INPUT_BYTE_LEN, MAX_OUTPUT_BYTE_LEN,
  MAX_UINT64, MaxTEALVersion, TxArrFields
} from "../lib/constants";
import {
  assertLen, assertOnlyDigits, bigEndianBytesToBigInt, bigintToBigEndianBytes, convertToBuffer,
  convertToString, getEncoding, parseBinaryStrToBigInt
} from "../lib/parsing";
import { Stack } from "../lib/stack";
import { txAppArg, txnSpecbyField } from "../lib/txn";
import { DecodingMode, EncodingType, StackElem, TEALStack, TxnOnComplete, TxnType } from "../types";
import { Interpreter } from "./interpreter";
import { Op } from "./opcode";

// Opcodes reference link: https://developer.algorand.org/docs/reference/teal/opcodes/

// Store TEAL version
// push to stack [...stack]
export class Pragma extends Op {
  readonly version: number;
  readonly line: number;
  /**
   * Store Pragma version
   * @param args Expected arguments: ["version", version number]
   * @param line line number in TEAL file
   * @param interpreter interpreter object
   */
  constructor (args: string[], line: number, interpreter: Interpreter) {
    super();
    this.line = line;
    assertLen(args.length, 2, line);
    if (this.line > 1) {
      throw new RuntimeError(RUNTIME_ERRORS.TEAL.PRAGMA_NOT_AT_FIRST_LINE, { line: line });
    }
    if (args[0] === "version" && Number(args[1]) <= MaxTEALVersion) {
      this.version = Number(args[1]);
      interpreter.tealVersion = this.version;
    } else {
      throw new RuntimeError(RUNTIME_ERRORS.TEAL.PRAGMA_VERSION_ERROR, {
        expected: 'till #4',
        got: args.join(' '),
        line: line
      });
    }
  }

  // Returns Pragma version
  getVersion (): number {
    return this.version;
  }

  execute (stack: TEALStack): void {}
}

// pops string([]byte) from stack and pushes it's length to stack
// push to stack [...stack, bigint]
export class Len extends Op {
  readonly line: number;
  /**
   * Asserts 0 arguments are passed.
   * @param args Expected arguments: [] // none
   * @param line line number in TEAL file
   */
  constructor (args: string[], line: number) {
    super();
    this.line = line;
    assertLen(args.length, 0, line);
  };

  execute (stack: TEALStack): void {
    this.assertMinStackLen(stack, 1, this.line);
    const last = this.assertBytes(stack.pop(), this.line);
    stack.push(BigInt(last.length));
  }
}

// pops two unit64 from stack(last, prev) and pushes their sum(last + prev) to stack
// panics on overflow (result > max_unit64)
// push to stack [...stack, bigint]
export class Add extends Op {
  readonly line: number;
  /**
   * Asserts 0 arguments are passed.
   * @param args Expected arguments: [] // none
   * @param line line number in TEAL file
   */
  constructor (args: string[], line: number) {
    super();
    this.line = line;
    assertLen(args.length, 0, line);
  };

  execute (stack: TEALStack): void {
    this.assertMinStackLen(stack, 2, this.line);
    const last = this.assertBigInt(stack.pop(), this.line);
    const prev = this.assertBigInt(stack.pop(), this.line);
    const result = prev + last;
    this.checkOverflow(result, this.line);
    stack.push(result);
  }
}

// pops two unit64 from stack(last, prev) and pushes their diff(last - prev) to stack
// panics on underflow (result < 0)
// push to stack [...stack, bigint]
export class Sub extends Op {
  readonly line: number;
  /**
   * Asserts 0 arguments are passed.
   * @param args Expected arguments: [] // none
   * @param line line number in TEAL file
   */
  constructor (args: string[], line: number) {
    super();
    this.line = line;
    assertLen(args.length, 0, line);
  };

  execute (stack: TEALStack): void {
    this.assertMinStackLen(stack, 2, this.line);
    const last = this.assertBigInt(stack.pop(), this.line);
    const prev = this.assertBigInt(stack.pop(), this.line);
    const result = prev - last;
    this.checkUnderflow(result, this.line);
    stack.push(result);
  }
}

// pops two unit64 from stack(last, prev) and pushes their division(last / prev) to stack
// panics if prev == 0
// push to stack [...stack, bigint]
export class Div extends Op {
  readonly line: number;
  /**
   * Asserts 0 arguments are passed.
   * @param args Expected arguments: [] // none
   * @param line line number in TEAL file
   */
  constructor (args: string[], line: number) {
    super();
    this.line = line;
    assertLen(args.length, 0, line);
  };

  execute (stack: TEALStack): void {
    this.assertMinStackLen(stack, 2, this.line);
    const last = this.assertBigInt(stack.pop(), this.line);
    const prev = this.assertBigInt(stack.pop(), this.line);
    if (last === 0n) {
      throw new RuntimeError(RUNTIME_ERRORS.TEAL.ZERO_DIV, { line: this.line });
    }
    stack.push(prev / last);
  }
}

// pops two unit64 from stack(last, prev) and pushes their mult(last * prev) to stack
// panics on overflow (result > max_unit64)
// push to stack [...stack, bigint]
export class Mul extends Op {
  readonly line: number;
  /**
   * Asserts 0 arguments are passed.
   * @param args Expected arguments: [] // none
   * @param line line number in TEAL file
   */
  constructor (args: string[], line: number) {
    super();
    this.line = line;
    assertLen(args.length, 0, line);
  };

  execute (stack: TEALStack): void {
    this.assertMinStackLen(stack, 2, this.line);
    const last = this.assertBigInt(stack.pop(), this.line);
    const prev = this.assertBigInt(stack.pop(), this.line);
    const result = prev * last;
    this.checkOverflow(result, this.line);
    stack.push(result);
  }
}

// pushes argument[N] from argument array to stack
// push to stack [...stack, bytes]
export class Arg extends Op {
  readonly _arg?: Uint8Array;
  readonly line: number;

  /**
   * Gets the argument value from interpreter.args array.
   * store the value in _arg variable
   * @param args Expected arguments: [argument number]
   * @param line line number in TEAL file
   * @param interpreter interpreter object
   */
  constructor (args: string[], line: number, interpreter: Interpreter) {
    super();
    this.line = line;
    assertLen(args.length, 1, line);
    assertOnlyDigits(args[0], this.line);

    const index = Number(args[0]);
    this.checkIndexBound(index, interpreter.runtime.ctx.args as Uint8Array[], this.line);

    this._arg = interpreter.runtime.ctx.args ? interpreter.runtime.ctx.args[index] : undefined;
  }

  execute (stack: TEALStack): void {
    const last = this.assertBytes(this._arg, this.line);
    stack.push(last);
  }
}

// load block of byte-array constants
// push to stack [...stack]
export class Bytecblock extends Op {
  readonly bytecblock: Uint8Array[];
  readonly interpreter: Interpreter;
  readonly line: number;

  /**
   * Store blocks of bytes in bytecblock
   * @param args Expected arguments: [bytecblock] // Ex: ["value1" "value2"]
   * @param line line number in TEAL file
   * @param interpreter interpreter object
   */
  constructor (args: string[], line: number, interpreter: Interpreter) {
    super();
    this.line = line;
    const bytecblock: Uint8Array[] = [];
    for (const val of args) {
      bytecblock.push(parsing.stringToBytes(val));
    }

    this.interpreter = interpreter;
    this.bytecblock = bytecblock;
  }

  execute (stack: TEALStack): void {
    this.assertArrLength(this.bytecblock, this.line);
    this.interpreter.bytecblock = this.bytecblock;
  }
}

// push bytes constant from bytecblock to stack by index
// push to stack [...stack, bytes]
export class Bytec extends Op {
  readonly index: number;
  readonly interpreter: Interpreter;
  readonly line: number;

  /**
   * Sets index according to arguments passed
   * @param args Expected arguments: [byteblock index number]
   * @param line line number in TEAL file
   * @param interpreter interpreter object
   */
  constructor (args: string[], line: number, interpreter: Interpreter) {
    super();
    this.line = line;
    assertLen(args.length, 1, line);

    this.index = Number(args[0]);
    this.interpreter = interpreter;
  }

  execute (stack: TEALStack): void {
    this.checkIndexBound(this.index, this.interpreter.bytecblock, this.line);
    const bytec = this.assertBytes(this.interpreter.bytecblock[this.index], this.line);
    stack.push(bytec);
  }
}

// load block of uint64 constants
// push to stack [...stack]
export class Intcblock extends Op {
  readonly intcblock: Array<bigint>;
  readonly interpreter: Interpreter;
  readonly line: number;

  /**
   * Stores block of integer in intcblock
   * @param args Expected arguments: [integer block] // Ex: [100 200]
   * @param line line number in TEAL file
   * @param interpreter interpreter object
   */
  constructor (args: string[], line: number, interpreter: Interpreter) {
    super();
    this.line = line;
    const intcblock: Array<bigint> = [];
    for (const val of args) {
      assertOnlyDigits(val, this.line);
      intcblock.push(BigInt(val));
    }

    this.interpreter = interpreter;
    this.intcblock = intcblock;
  }

  execute (stack: TEALStack): void {
    this.assertArrLength(this.intcblock, this.line);
    this.interpreter.intcblock = this.intcblock;
  }
}

// push value from uint64 intcblock to stack by index
// push to stack [...stack, bigint]
export class Intc extends Op {
  readonly index: number;
  readonly interpreter: Interpreter;
  readonly line: number;

  /**
   * Sets index according to arguments passed
   * @param args Expected arguments: [intcblock index number]
   * @param line line number in TEAL file
   * @param interpreter interpreter object
   */
  constructor (args: string[], line: number, interpreter: Interpreter) {
    super();
    this.line = line;
    assertLen(args.length, 1, line);

    this.index = Number(args[0]);
    this.interpreter = interpreter;
  }

  execute (stack: TEALStack): void {
    this.checkIndexBound(this.index, this.interpreter.intcblock, this.line);
    const intc = this.assertBigInt(this.interpreter.intcblock[this.index], this.line);
    stack.push(intc);
  }
}

// pops two unit64 from stack(last, prev) and pushes their modulo(last % prev) to stack
// Panic if B == 0.
// push to stack [...stack, bigint]
export class Mod extends Op {
  readonly line: number;
  /**
   * Asserts 0 arguments are passed.
   * @param args Expected arguments: [] // none
   * @param line line number in TEAL file
   */
  constructor (args: string[], line: number) {
    super();
    this.line = line;
    assertLen(args.length, 0, line);
  };

  execute (stack: TEALStack): void {
    this.assertMinStackLen(stack, 2, this.line);
    const last = this.assertBigInt(stack.pop(), this.line);
    const prev = this.assertBigInt(stack.pop(), this.line);
    if (last === 0n) {
      throw new RuntimeError(RUNTIME_ERRORS.TEAL.ZERO_DIV, { line: this.line });
    }
    stack.push(prev % last);
  }
}

// pops two unit64 from stack(last, prev) and pushes their bitwise-or(last | prev) to stack
// push to stack [...stack, bigint]
export class BitwiseOr extends Op {
  readonly line: number;
  /**
   * Asserts 0 arguments are passed.
   * @param args Expected arguments: [] // none
   * @param line line number in TEAL file
   */
  constructor (args: string[], line: number) {
    super();
    this.line = line;
    assertLen(args.length, 0, line);
  };

  execute (stack: TEALStack): void {
    this.assertMinStackLen(stack, 2, this.line);
    const last = this.assertBigInt(stack.pop(), this.line);
    const prev = this.assertBigInt(stack.pop(), this.line);
    stack.push(prev | last);
  }
}

// pops two unit64 from stack(last, prev) and pushes their bitwise-and(last & prev) to stack
// push to stack[...stack, bigint]
export class BitwiseAnd extends Op {
  readonly line: number;
  /**
   * Asserts 0 arguments are passed.
   * @param args Expected arguments: [] // none
   * @param line line number in TEAL file
   */
  constructor (args: string[], line: number) {
    super();
    this.line = line;
    assertLen(args.length, 0, line);
  };

  execute (stack: TEALStack): void {
    this.assertMinStackLen(stack, 2, this.line);
    const last = this.assertBigInt(stack.pop(), this.line);
    const prev = this.assertBigInt(stack.pop(), this.line);
    stack.push(prev & last);
  }
}

// pops two unit64 from stack(last, prev) and pushes their bitwise-xor(last ^ prev) to stack
// push to stack [...stack, bigint]
export class BitwiseXor extends Op {
  readonly line: number;
  /**
   * Asserts 0 arguments are passed.
   * @param args Expected arguments: [] // none
   * @param line line number in TEAL file
   */
  constructor (args: string[], line: number) {
    super();
    this.line = line;
    assertLen(args.length, 0, line);
  };

  execute (stack: TEALStack): void {
    this.assertMinStackLen(stack, 2, this.line);
    const last = this.assertBigInt(stack.pop(), this.line);
    const prev = this.assertBigInt(stack.pop(), this.line);
    stack.push(prev ^ last);
  }
}

// pop unit64 from stack and push it's bitwise-invert(~last) to stack
// push to stack [...stack, bigint]
export class BitwiseNot extends Op {
  readonly line: number;
  /**
   * Asserts 0 arguments are passed.
   * @param args Expected arguments: [] // none
   * @param line line number in TEAL file
   */
  constructor (args: string[], line: number) {
    super();
    this.line = line;
    assertLen(args.length, 0, line);
  };

  execute (stack: TEALStack): void {
    this.assertMinStackLen(stack, 1, this.line);
    const last = this.assertBigInt(stack.pop(), this.line);
    stack.push(~last);
  }
}

// pop last value from the stack and store to scratch space
// push to stack [...stack]
export class Store extends Op {
  readonly index: number;
  readonly interpreter: Interpreter;
  readonly line: number;

  /**
   * Stores index number according to arguments passed
   * @param args Expected arguments: [index number]
   * @param line line number in TEAL file
   * @param interpreter interpreter object
   */
  constructor (args: string[], line: number, interpreter: Interpreter) {
    super();
    this.line = line;
    assertLen(args.length, 1, this.line);
    assertOnlyDigits(args[0], this.line);

    this.index = Number(args[0]);
    this.interpreter = interpreter;
  }

  execute (stack: TEALStack): void {
    this.checkIndexBound(this.index, this.interpreter.scratch, this.line);
    this.assertMinStackLen(stack, 1, this.line);
    const top = stack.pop();
    this.interpreter.scratch[this.index] = top;
  }
}

// copy last value from scratch space to the stack
// push to stack [...stack, bigint/bytes]
export class Load extends Op {
  readonly index: number;
  readonly interpreter: Interpreter;
  readonly line: number;

  /**
   * Stores index number according to arguments passed.
   * @param args Expected arguments: [index number]
   * @param line line number in TEAL file
   * @param interpreter interpreter object
   */
  constructor (args: string[], line: number, interpreter: Interpreter) {
    super();
    this.line = line;
    assertLen(args.length, 1, this.line);
    assertOnlyDigits(args[0], this.line);

    this.index = Number(args[0]);
    this.interpreter = interpreter;
  }

  execute (stack: TEALStack): void {
    this.checkIndexBound(this.index, this.interpreter.scratch, this.line);
    stack.push(this.interpreter.scratch[this.index]);
  }
}

// err opcode : Error. Panic immediately.
// push to stack [...stack]
export class Err extends Op {
  readonly line: number;
  /**
   * Asserts 0 arguments are passed.
   * @param args Expected arguments: [] // none
   * @param line line number in TEAL file
   */
  constructor (args: string[], line: number) {
    super();
    this.line = line;
    assertLen(args.length, 0, line);
  };

  execute (stack: TEALStack): void {
    throw new RuntimeError(RUNTIME_ERRORS.TEAL.TEAL_ENCOUNTERED_ERR, { line: this.line });
  }
}

// SHA256 hash of value X, yields [32]byte
// push to stack [...stack, bytes]
export class Sha256 extends Op {
  readonly line: number;
  /**
   * Asserts 0 arguments are passed.
   * @param args Expected arguments: [] // none
   * @param line line number in TEAL file
   */
  constructor (args: string[], line: number) {
    super();
    this.line = line;
    assertLen(args.length, 0, line);
  };

  execute (stack: TEALStack): void {
    this.assertMinStackLen(stack, 1, this.line);
    const hash = sha256.create();
    const val = this.assertBytes(stack.pop(), this.line) as Message;
    hash.update(val);
    const hashedOutput = Buffer.from(hash.hex(), 'hex');
    const arrByte = Uint8Array.from(hashedOutput);
    stack.push(arrByte);
  }
}

// SHA512_256 hash of value X, yields [32]byte
// push to stack [...stack, bytes]
export class Sha512_256 extends Op {
  readonly line: number;
  /**
   * Asserts 0 arguments are passed.
   * @param args Expected arguments: [] // none
   * @param line line number in TEAL file
   */
  constructor (args: string[], line: number) {
    super();
    this.line = line;
    assertLen(args.length, 0, line);
  };

  execute (stack: TEALStack): void {
    this.assertMinStackLen(stack, 1, this.line);
    const hash = sha512_256.create();
    const val = this.assertBytes(stack.pop(), this.line) as Message;
    hash.update(val);
    const hashedOutput = Buffer.from(hash.hex(), 'hex');
    const arrByte = Uint8Array.from(hashedOutput);
    stack.push(arrByte);
  }
}

// Keccak256 hash of value X, yields [32]byte
// https://github.com/phusion/node-sha3#example-2
// push to stack [...stack, bytes]
export class Keccak256 extends Op {
  readonly line: number;
  /**
   * Asserts 0 arguments are passed.
   * @param args Expected arguments: [] // none
   * @param line line number in TEAL file
   */
  constructor (args: string[], line: number) {
    super();
    this.line = line;
    assertLen(args.length, 0, line);
  };

  execute (stack: TEALStack): void {
    this.assertMinStackLen(stack, 1, this.line);
    const top = this.assertBytes(stack.pop(), this.line);

    const hash = new Keccak(256);
    hash.update(convertToString(top));
    const arrByte = Uint8Array.from(hash.digest());
    stack.push(arrByte);
  }
}

// for (data A, signature B, pubkey C) verify the signature of
// ("ProgData" || program_hash || data) against the pubkey => {0 or 1}
// push to stack [...stack, bigint]
export class Ed25519verify extends Op {
  readonly line: number;
  /**
   * Asserts 0 arguments are passed.
   * @param args Expected arguments: [] // none
   * @param line line number in TEAL file
   */
  constructor (args: string[], line: number) {
    super();
    this.line = line;
    assertLen(args.length, 0, line);
  };

  execute (stack: TEALStack): void {
    this.assertMinStackLen(stack, 3, this.line);
    const pubkey = this.assertBytes(stack.pop(), this.line);
    const signature = this.assertBytes(stack.pop(), this.line);
    const data = this.assertBytes(stack.pop(), this.line);

    const addr = encodeAddress(pubkey);
    const isValid = verifyBytes(data, signature, addr);
    if (isValid) {
      stack.push(1n);
    } else {
      stack.push(0n);
    }
  }
}

// If A < B pushes '1' else '0'
// push to stack [...stack, bigint]
export class LessThan extends Op {
  readonly line: number;
  /**
   * Asserts 0 arguments are passed.
   * @param args Expected arguments: [] // none
   * @param line line number in TEAL file
   */
  constructor (args: string[], line: number) {
    super();
    this.line = line;
    assertLen(args.length, 0, line);
  };

  execute (stack: TEALStack): void {
    this.assertMinStackLen(stack, 2, this.line);
    const last = this.assertBigInt(stack.pop(), this.line);
    const prev = this.assertBigInt(stack.pop(), this.line);
    if (prev < last) {
      stack.push(1n);
    } else {
      stack.push(0n);
    }
  }
}

// If A > B pushes '1' else '0'
// push to stack [...stack, bigint]
export class GreaterThan extends Op {
  readonly line: number;
  /**
   * Asserts 0 arguments are passed.
   * @param args Expected arguments: [] // none
   * @param line line number in TEAL file
   */
  constructor (args: string[], line: number) {
    super();
    this.line = line;
    assertLen(args.length, 0, line);
  };

  execute (stack: TEALStack): void {
    this.assertMinStackLen(stack, 2, this.line);
    const last = this.assertBigInt(stack.pop(), this.line);
    const prev = this.assertBigInt(stack.pop(), this.line);
    if (prev > last) {
      stack.push(1n);
    } else {
      stack.push(0n);
    }
  }
}

// If A <= B pushes '1' else '0'
// push to stack [...stack, bigint]
export class LessThanEqualTo extends Op {
  readonly line: number;
  /**
   * Asserts 0 arguments are passed.
   * @param args Expected arguments: [] // none
   * @param line line number in TEAL file
   */
  constructor (args: string[], line: number) {
    super();
    this.line = line;
    assertLen(args.length, 0, line);
  };

  execute (stack: TEALStack): void {
    this.assertMinStackLen(stack, 2, this.line);
    const last = this.assertBigInt(stack.pop(), this.line);
    const prev = this.assertBigInt(stack.pop(), this.line);
    if (prev <= last) {
      stack.push(1n);
    } else {
      stack.push(0n);
    }
  }
}

// If A >= B pushes '1' else '0'
// push to stack [...stack, bigint]
export class GreaterThanEqualTo extends Op {
  readonly line: number;
  /**
   * Asserts 0 arguments are passed.
   * @param args Expected arguments: [] // none
   * @param line line number in TEAL file
   */
  constructor (args: string[], line: number) {
    super();
    this.line = line;
    assertLen(args.length, 0, line);
  };

  execute (stack: TEALStack): void {
    this.assertMinStackLen(stack, 2, this.line);
    const last = this.assertBigInt(stack.pop(), this.line);
    const prev = this.assertBigInt(stack.pop(), this.line);
    if (prev >= last) {
      stack.push(1n);
    } else {
      stack.push(0n);
    }
  }
}

// If A && B is true pushes '1' else '0'
// push to stack [...stack, bigint]
export class And extends Op {
  readonly line: number;
  /**
   * Asserts 0 arguments are passed.
   * @param args Expected arguments: [] // none
   * @param line line number in TEAL file
   */
  constructor (args: string[], line: number) {
    super();
    this.line = line;
    assertLen(args.length, 0, line);
  };

  execute (stack: TEALStack): void {
    this.assertMinStackLen(stack, 2, this.line);
    const last = this.assertBigInt(stack.pop(), this.line);
    const prev = this.assertBigInt(stack.pop(), this.line);
    if (last && prev) {
      stack.push(1n);
    } else {
      stack.push(0n);
    }
  }
}

// If A || B is true pushes '1' else '0'
// push to stack [...stack, bigint]
export class Or extends Op {
  readonly line: number;
  /**
   * Asserts 0 arguments are passed.
   * @param args Expected arguments: [] // none
   * @param line line number in TEAL file
   */
  constructor (args: string[], line: number) {
    super();
    this.line = line;
    assertLen(args.length, 0, line);
  };

  execute (stack: TEALStack): void {
    this.assertMinStackLen(stack, 2, this.line);
    const last = this.assertBigInt(stack.pop(), this.line);
    const prev = this.assertBigInt(stack.pop(), this.line);
    if (prev || last) {
      stack.push(1n);
    } else {
      stack.push(0n);
    }
  }
}

// If A == B pushes '1' else '0'
// push to stack [...stack, bigint]
export class EqualTo extends Op {
  readonly line: number;
  /**
   * Asserts 0 arguments are passed.
   * @param args Expected arguments: [] // none
   * @param line line number in TEAL file
   */
  constructor (args: string[], line: number) {
    super();
    this.line = line;
    assertLen(args.length, 0, line);
  };

  execute (stack: TEALStack): void {
    this.assertMinStackLen(stack, 2, this.line);
    const last = stack.pop();
    const prev = stack.pop();
    if (typeof last !== typeof prev) {
      throw new RuntimeError(RUNTIME_ERRORS.TEAL.INVALID_TYPE, {
        expected: typeof prev,
        actual: typeof last,
        line: this.line
      });
    }
    if (typeof last === "bigint") {
      stack = this.pushBooleanCheck(stack, (last === prev));
    } else {
      stack = this.pushBooleanCheck(stack,
        compareArray(this.assertBytes(last, this.line), this.assertBytes(prev, this.line)));
    }
  }
}

// If A != B pushes '1' else '0'
// push to stack [...stack, bigint]
export class NotEqualTo extends Op {
  readonly line: number;
  /**
   * Asserts 0 arguments are passed.
   * @param args Expected arguments: [] // none
   * @param line line number in TEAL file
   */
  constructor (args: string[], line: number) {
    super();
    this.line = line;
    assertLen(args.length, 0, line);
  };

  execute (stack: TEALStack): void {
    this.assertMinStackLen(stack, 2, this.line);
    const last = stack.pop();
    const prev = stack.pop();
    if (typeof last !== typeof prev) {
      throw new RuntimeError(RUNTIME_ERRORS.TEAL.INVALID_TYPE, {
        expected: typeof prev,
        actual: typeof last,
        line: this.line
      });
    }
    if (typeof last === "bigint") {
      stack = this.pushBooleanCheck(stack, last !== prev);
    } else {
      stack = this.pushBooleanCheck(stack,
        !compareArray(this.assertBytes(last, this.line), this.assertBytes(prev, this.line)));
    }
  }
}

// X == 0 yields 1; else 0
// push to stack [...stack, bigint]
export class Not extends Op {
  readonly line: number;
  /**
   * Asserts 0 arguments are passed.
   * @param args Expected arguments: [] // none
   * @param line line number in TEAL file
   */
  constructor (args: string[], line: number) {
    super();
    this.line = line;
    assertLen(args.length, 0, line);
  };

  execute (stack: TEALStack): void {
    this.assertMinStackLen(stack, 1, this.line);
    const last = this.assertBigInt(stack.pop(), this.line);
    if (last === 0n) {
      stack.push(1n);
    } else {
      stack.push(0n);
    }
  }
}

// converts uint64 X to big endian bytes
// push to stack [...stack, big endian bytes]
export class Itob extends Op {
  readonly line: number;
  /**
   * Asserts 0 arguments are passed.
   * @param args Expected arguments: [] // none
   * @param line line number in TEAL file
   */
  constructor (args: string[], line: number) {
    super();
    this.line = line;
    assertLen(args.length, 0, line);
  };

  execute (stack: TEALStack): void {
    this.assertMinStackLen(stack, 1, this.line);
    const uint64 = this.assertBigInt(stack.pop(), this.line);
    stack.push(encodeUint64(uint64));
  }
}

// converts bytes X as big endian to uint64
// btoi panics if the input is longer than 8 bytes.
// push to stack [...stack, bigint]
export class Btoi extends Op {
  readonly line: number;
  /**
   * Asserts 0 arguments are passed.
   * @param args Expected arguments: [] // none
   * @param line line number in TEAL file
   */
  constructor (args: string[], line: number) {
    super();
    this.line = line;
    assertLen(args.length, 0, line);
  };

  execute (stack: TEALStack): void {
    this.assertMinStackLen(stack, 1, this.line);
    const bytes = this.assertBytes(stack.pop(), this.line);
    const uint64 = decodeUint64(bytes, DecodingMode.BIGINT);
    stack.push(uint64);
  }
}

// A plus B out to 128-bit long result as sum (top) and carry-bit uint64 values on the stack
// push to stack [...stack, bigint]
export class Addw extends Op {
  readonly line: number;
  /**
   * Asserts 0 arguments are passed.
   * @param args Expected arguments: [] // none
   * @param line line number in TEAL file
   */
  constructor (args: string[], line: number) {
    super();
    this.line = line;
    assertLen(args.length, 0, line);
  };

  execute (stack: TEALStack): void {
    this.assertMinStackLen(stack, 2, this.line);
    const valueA = this.assertBigInt(stack.pop(), this.line);
    const valueB = this.assertBigInt(stack.pop(), this.line);
    let valueC = valueA + valueB;

    if (valueC > MAX_UINT64) {
      valueC -= MAX_UINT64;
      stack.push(1n);
      stack.push(valueC - 1n);
    } else {
      stack.push(0n);
      stack.push(valueC);
    }
  }
}

// A times B out to 128-bit long result as low (top) and high uint64 values on the stack
// push to stack [...stack, bigint]
export class Mulw extends Op {
  readonly line: number;
  /**
   * Asserts 0 arguments are passed.
   * @param args Expected arguments: [] // none
   * @param line line number in TEAL file
   */
  constructor (args: string[], line: number) {
    super();
    this.line = line;
    assertLen(args.length, 0, line);
  };

  execute (stack: TEALStack): void {
    this.assertMinStackLen(stack, 2, this.line);
    const valueA = this.assertBigInt(stack.pop(), this.line);
    const valueB = this.assertBigInt(stack.pop(), this.line);
    const result = valueA * valueB;

    const low = result & MAX_UINT64;
    this.checkOverflow(low, this.line);

    const high = result >> BigInt('64');
    this.checkOverflow(high, this.line);

    stack.push(high);
    stack.push(low);
  }
}

// Pop one element from stack
// [...stack] // pop value.
export class Pop extends Op {
  readonly line: number;
  /**
   * Asserts 0 arguments are passed.
   * @param args Expected arguments: [] // none
   * @param line line number in TEAL file
   */
  constructor (args: string[], line: number) {
    super();
    this.line = line;
    assertLen(args.length, 0, line);
  };

  execute (stack: TEALStack): void {
    this.assertMinStackLen(stack, 1, this.line);
    stack.pop();
  }
}

// duplicate last value on stack
// push to stack [...stack, duplicate value]
export class Dup extends Op {
  readonly line: number;
  /**
   * Asserts 0 arguments are passed.
   * @param args Expected arguments: [] // none
   * @param line line number in TEAL file
   */
  constructor (args: string[], line: number) {
    super();
    this.line = line;
    assertLen(args.length, 0, line);
  };

  execute (stack: TEALStack): void {
    this.assertMinStackLen(stack, 1, this.line);
    const lastValue = stack.pop();

    stack.push(lastValue);
    stack.push(lastValue);
  }
}

// duplicate two last values on stack: A, B -> A, B, A, B
// push to stack [...stack, B, A, B, A]
export class Dup2 extends Op {
  readonly line: number;
  /**
   * Asserts 0 arguments are passed.
   * @param args Expected arguments: [] // none
   * @param line line number in TEAL file
   */
  constructor (args: string[], line: number) {
    super();
    this.line = line;
    assertLen(args.length, 0, line);
  };

  execute (stack: TEALStack): void {
    this.assertMinStackLen(stack, 2, this.line);
    const lastValueA = stack.pop();
    const lastValueB = stack.pop();

    stack.push(lastValueB);
    stack.push(lastValueA);
    stack.push(lastValueB);
    stack.push(lastValueA);
  }
}

// pop two byte strings A and B and join them, push the result
// concat panics if the result would be greater than 4096 bytes.
// push to stack [...stack, string]
export class Concat extends Op {
  readonly line: number;
  /**
   * Asserts 0 arguments are passed.
   * @param args Expected arguments: [] // none
   * @param line line number in TEAL file
   */
  constructor (args: string[], line: number) {
    super();
    this.line = line;
    assertLen(args.length, 0, line);
  };

  execute (stack: TEALStack): void {
    this.assertMinStackLen(stack, 2, this.line);
    const valueA = this.assertBytes(stack.pop(), this.line);
    const valueB = this.assertBytes(stack.pop(), this.line);

    if (valueA.length + valueB.length > MAX_CONCAT_SIZE) {
      throw new RuntimeError(RUNTIME_ERRORS.TEAL.CONCAT_ERROR, { line: this.line });
    }
    const c = new Uint8Array(valueB.length + valueA.length);
    c.set(valueB);
    c.set(valueA, valueB.length);
    stack.push(c);
  }
}

// pop last byte string X. For immediate values in 0..255 M and N:
// extract last range of bytes from it starting at M up to but not including N,
// push the substring result. If N < M, or either is larger than the string length,
// the program fails
// push to stack [...stack, substring]
export class Substring extends Op {
  readonly start: bigint;
  readonly end: bigint;
  readonly line: number;

  /**
   * Stores values of `start` and `end` according to arguments passed.
   * @param args Expected arguments: [start index number, end index number]
   * @param line line number in TEAL file
   */
  constructor (args: string[], line: number) {
    super();
    this.line = line;
    assertLen(args.length, 2, line);
    assertOnlyDigits(args[0], line);
    assertOnlyDigits(args[1], line);

    this.start = BigInt(args[0]);
    this.end = BigInt(args[1]);
  };

  execute (stack: TEALStack): void {
    const byteString = this.assertBytes(stack.pop(), this.line);
    const start = this.assertUint8(this.start, this.line);
    const end = this.assertUint8(this.end, this.line);

    const subString = this.subString(start, end, byteString, this.line);
    stack.push(subString);
  }
}

// pop last byte string A and two integers B and C.
// Extract last range of bytes from A starting at B up to
// but not including C, push the substring result. If C < B,
// or either is larger than the string length, the program fails
// push to stack [...stack, substring]
export class Substring3 extends Op {
  readonly line: number;
  /**
   * Asserts 0 arguments are passed.
   * @param args Expected arguments: [] // none
   * @param line line number in TEAL file
   */
  constructor (args: string[], line: number) {
    super();
    this.line = line;
    assertLen(args.length, 0, line);
  };

  execute (stack: TEALStack): void {
    const byteString = this.assertBytes(stack.pop(), this.line);
    const end = this.assertBigInt(stack.pop(), this.line);
    const start = this.assertBigInt(stack.pop(), this.line);

    const subString = this.subString(start, end, byteString, this.line);
    stack.push(subString);
  }
}

// push field from current transaction to stack
// push to stack [...stack, transaction field]
export class Txn extends Op {
  readonly field: string;
  readonly idx: number | undefined;
  readonly interpreter: Interpreter;
  readonly line: number;

  /**
   * Set transaction field according to arguments passed
   * @param args Expected arguments: [transaction field]
   * // Note: Transaction field is expected as string instead of number.
   * For ex: `Fee` is expected and `0` is not expected.
   * @param line line number in TEAL file
   * @param interpreter interpreter object
   */
  constructor (args: string[], line: number, interpreter: Interpreter) {
    super();
    this.line = line;
    this.idx = undefined;

    this.assertTxFieldDefined(args[0], interpreter.tealVersion, line);
    if (TxArrFields[interpreter.tealVersion].has(args[0])) { // eg. txn Accounts 1
      assertLen(args.length, 2, line);
      assertOnlyDigits(args[1], line);
      this.idx = Number(args[1]);
    } else {
      assertLen(args.length, 1, line);
    }
    this.assertTxFieldDefined(args[0], interpreter.tealVersion, line);

    this.field = args[0]; // field
    this.interpreter = interpreter;
  }

  execute (stack: TEALStack): void {
    let result;
    if (this.idx !== undefined) { // if field is an array use txAppArg (with "Accounts"/"ApplicationArgs"/'Assets'..)
      result = txAppArg(this.field, this.interpreter.runtime.ctx.tx, this.idx, this,
        this.interpreter.tealVersion, this.line);
    } else {
      result = txnSpecbyField(
        this.field,
        this.interpreter.runtime.ctx.tx,
        this.interpreter.runtime.ctx.gtxs,
        this.interpreter.tealVersion);
    }
    stack.push(result);
  }
}

// push field to the stack from a transaction in the current transaction group
// If this transaction is i in the group, gtxn i field is equivalent to txn field.
// push to stack [...stack, transaction field]
export class Gtxn extends Op {
  readonly field: string;
  readonly txFieldIdx: number | undefined;
  readonly interpreter: Interpreter;
  readonly line: number;
  protected txIdx: number;

  /**
   * Sets `field`, `txIdx` values according to arguments passed.
   * @param args Expected arguments: [transaction group index, transaction field]
   * // Note: Transaction field is expected as string instead of number.
   * For ex: `Fee` is expected and `0` is not expected.
   * @param line line number in TEAL file
   * @param interpreter interpreter object
   */
  constructor (args: string[], line: number, interpreter: Interpreter) {
    super();
    this.line = line;
    this.txFieldIdx = undefined;
    if (TxArrFields[interpreter.tealVersion].has(args[1])) {
      assertLen(args.length, 3, line); // eg. gtxn 0 Accounts 1
      assertOnlyDigits(args[2], line);
      this.txFieldIdx = Number(args[2]);
    } else {
      assertLen(args.length, 2, line);
    }
    assertOnlyDigits(args[0], line);
    this.assertTxFieldDefined(args[1], interpreter.tealVersion, line);

    this.txIdx = Number(args[0]); // transaction group index
    this.field = args[1]; // field
    this.interpreter = interpreter;
  }

  execute (stack: TEALStack): void {
    this.assertUint8(BigInt(this.txIdx), this.line);
    this.checkIndexBound(this.txIdx, this.interpreter.runtime.ctx.gtxs, this.line);
    let result;

    if (this.txFieldIdx !== undefined) {
      const tx = this.interpreter.runtime.ctx.gtxs[this.txIdx]; // current tx
      result = txAppArg(this.field, tx, this.txFieldIdx, this, this.interpreter.tealVersion, this.line);
    } else {
      result = txnSpecbyField(
        this.field,
        this.interpreter.runtime.ctx.gtxs[this.txIdx],
        this.interpreter.runtime.ctx.gtxs,
        this.interpreter.tealVersion);
    }
    stack.push(result);
  }
}

/**
 * push value of an array field from current transaction to stack
 * push to stack [...stack, value of an array field ]
 * NOTE: a) for arg="Accounts" index 0 means sender's address, and index 1 means first address
 * from accounts array (eg. txna Accounts 1: will push 1st address from Accounts[] to stack)
 * b) for arg="ApplicationArgs" index 0 means first argument for application array (normal indexing)
 */
export class Txna extends Op {
  readonly field: string;
  readonly idx: number;
  readonly interpreter: Interpreter;
  readonly line: number;

  /**
   * Sets `field` and `idx` values according to arguments passed.
   * @param args Expected arguments: [transaction field, transaction field array index]
   * // Note: Transaction field is expected as string instead of number.
   * For ex: `Fee` is expected and `0` is not expected.
   * @param line line number in TEAL file
   * @param interpreter interpreter object
   */
  constructor (args: string[], line: number, interpreter: Interpreter) {
    super();
    this.line = line;
    assertLen(args.length, 2, line);
    assertOnlyDigits(args[1], line);
    this.assertTxArrFieldDefined(args[0], interpreter.tealVersion, line);

    this.field = args[0]; // field
    this.idx = Number(args[1]);
    this.interpreter = interpreter;
  }

  execute (stack: TEALStack): void {
    const result = txAppArg(this.field, this.interpreter.runtime.ctx.tx, this.idx, this,
      this.interpreter.tealVersion, this.line);
    stack.push(result);
  }
}

/**
 * push value of a field to the stack from a transaction in the current transaction group
 * push to stack [...stack, value of field]
 * NOTE: for arg="Accounts" index 0 means sender's address, and index 1 means first address from accounts
 * array (eg. gtxna 0 Accounts 1: will push 1st address from Accounts[](from the 1st tx in group) to stack)
 * b) for arg="ApplicationArgs" index 0 means first argument for application array (normal indexing)
 */
export class Gtxna extends Op {
  readonly field: string;
  readonly idx: number; // array index
  readonly interpreter: Interpreter;
  readonly line: number;
  protected txIdx: number; // transaction group index

  /**
   * Sets `field`(Transaction Field), `idx`(Array Index) and
   * `txIdx`(Transaction Group Index) values according to arguments passed.
   * @param args Expected arguments:
   * [transaction group index, transaction field, transaction field array index]
   * // Note: Transaction field is expected as string instead of number.
   * For ex: `Fee` is expected and `0` is not expected.
   * @param line line number in TEAL file
   * @param interpreter interpreter object
   */
  constructor (args: string[], line: number, interpreter: Interpreter) {
    super();
    assertLen(args.length, 3, line);
    assertOnlyDigits(args[0], line);
    assertOnlyDigits(args[2], line);
    this.assertTxArrFieldDefined(args[1], interpreter.tealVersion, line);

    this.txIdx = Number(args[0]); // transaction group index
    this.field = args[1]; // field
    this.idx = Number(args[2]); // transaction field array index
    this.interpreter = interpreter;
    this.line = line;
  }

  execute (stack: TEALStack): void {
    this.assertUint8(BigInt(this.txIdx), this.line);
    this.checkIndexBound(this.txIdx, this.interpreter.runtime.ctx.gtxs, this.line);
    const tx = this.interpreter.runtime.ctx.gtxs[this.txIdx];
    const result = txAppArg(this.field, tx, this.idx, this, this.interpreter.tealVersion, this.line);
    stack.push(result);
  }
}

// represents branch name of a new branch
// push to stack [...stack]
export class Label extends Op {
  readonly label: string;
  readonly line: number;

  /**
   * Sets `label` according to arguments passed.
   * @param args Expected arguments: [label]
   * @param line line number in TEAL file
   */
  constructor (args: string[], line: number) {
    super();
    assertLen(args.length, 1, line);
    this.label = args[0].split(':')[0];
    this.line = line;
  };

  execute (stack: TEALStack): void {}
}

// branch unconditionally to label - Tealv <= 3
// push to stack [...stack]
export class Branch extends Op {
  readonly label: string;
  readonly interpreter: Interpreter;
  readonly line: number;

  /**
   * Sets `label` according to arguments passed.
   * @param args Expected arguments: [label of branch]
   * @param line line number in TEAL file
   * @param interpreter interpreter object
   */
  constructor (args: string[], line: number, interpreter: Interpreter) {
    super();
    assertLen(args.length, 1, line);
    this.label = args[0];
    this.interpreter = interpreter;
    this.line = line;
  }

  execute (stack: TEALStack): void {
    this.interpreter.jumpForward(this.label, this.line);
  }
}

// branch unconditionally to label - TEALv4
// can also jump backward
// push to stack [...stack]
export class Branchv4 extends Branch {
  execute (stack: TEALStack): void {
    this.interpreter.jumpToLabel(this.label, this.line);
  }
}

// branch conditionally if top of stack is zero - Teal version <= 3
// push to stack [...stack]
export class BranchIfZero extends Op {
  readonly label: string;
  readonly interpreter: Interpreter;
  readonly line: number;

  /**
   * Sets `label` according to arguments passed.
   * @param args Expected arguments: [label of branch]
   * @param line line number in TEAL file
   * @param interpreter interpreter object
   */
  constructor (args: string[], line: number, interpreter: Interpreter) {
    super();
    assertLen(args.length, 1, line);
    this.label = args[0];
    this.interpreter = interpreter;
    this.line = line;
  }

  execute (stack: TEALStack): void {
    this.assertMinStackLen(stack, 1, this.line);
    const last = this.assertBigInt(stack.pop(), this.line);

    if (last === 0n) {
      this.interpreter.jumpForward(this.label, this.line);
    }
  }
}

// branch conditionally if top of stack is zero - Tealv4
// can jump forward also
// push to stack [...stack]
export class BranchIfZerov4 extends BranchIfZero {
  execute (stack: TEALStack): void {
    this.assertMinStackLen(stack, 1, this.line);
    const last = this.assertBigInt(stack.pop(), this.line);

    if (last === 0n) {
      this.interpreter.jumpToLabel(this.label, this.line);
    }
  }
}

// branch conditionally if top of stack is non zero
// push to stack [...stack]
export class BranchIfNotZero extends Op {
  readonly label: string;
  readonly interpreter: Interpreter;
  readonly line: number;

  /**
   * Sets `label` according to arguments passed.
   * @param args Expected arguments: [label of branch]
   * @param line line number in TEAL file
   * @param interpreter interpreter object
   */
  constructor (args: string[], line: number, interpreter: Interpreter) {
    super();
    assertLen(args.length, 1, line);
    this.label = args[0];
    this.interpreter = interpreter;
    this.line = line;
  }

  execute (stack: TEALStack): void {
    this.assertMinStackLen(stack, 1, this.line);
    const last = this.assertBigInt(stack.pop(), this.line);

    if (last !== 0n) {
      this.interpreter.jumpForward(this.label, this.line);
    }
  }
}

// branch conditionally if top of stack is non zero - Tealv4
// can jump forward as well
// push to stack [...stack]
export class BranchIfNotZerov4 extends BranchIfNotZero {
  execute (stack: TEALStack): void {
    this.assertMinStackLen(stack, 1, this.line);
    const last = this.assertBigInt(stack.pop(), this.line);

    if (last !== 0n) {
      this.interpreter.jumpToLabel(this.label, this.line);
    }
  }
}

// use last value on stack as success value; end
// push to stack [...stack, last]
export class Return extends Op {
  readonly interpreter: Interpreter;
  readonly line: number;

  /**
   * Asserts 0 arguments are passed.
   * @param args Expected arguments: [] // none
   * @param line line number in TEAL file
   * @param interpreter interpreter object
   */
  constructor (args: string[], line: number, interpreter: Interpreter) {
    super();
    assertLen(args.length, 0, line);
    this.interpreter = interpreter;
    this.line = line;
  }

  execute (stack: TEALStack): void {
    this.assertMinStackLen(stack, 1, this.line);

    const last = stack.pop();
    while (stack.length()) {
      stack.pop();
    }
    stack.push(last); // use last value as success
    this.interpreter.instructionIndex = this.interpreter.instructions.length; // end execution
  }
}

// push field from current transaction to stack
export class Global extends Op {
  readonly field: string;
  readonly interpreter: Interpreter;
  readonly line: number;

  /**
   * Stores global field to query as string
   * @param args Expected arguments: [field] // Ex: ["GroupSize"]
   * @param line line number in TEAL file
   * @param interpreter interpreter object
   */
  constructor (args: string[], line: number, interpreter: Interpreter) {
    super();
    assertLen(args.length, 1, line);
    this.assertGlobalDefined(args[0], interpreter.tealVersion, line);

    this.field = args[0]; // global field
    this.interpreter = interpreter;
    this.line = line;
  }

  execute (stack: TEALStack): void {
    let result;
    switch (this.field) {
      case 'GroupSize': {
        result = this.interpreter.runtime.ctx.gtxs.length;
        break;
      }
      case 'CurrentApplicationID': {
        result = this.interpreter.runtime.ctx.tx.apid;
        this.interpreter.runtime.assertAppDefined(
          result as number,
          this.interpreter.getApp(result as number, this.line),
          this.line);
        break;
      }
      case 'Round': {
        result = this.interpreter.runtime.getRound();
        break;
      }
      case 'LatestTimestamp': {
        result = this.interpreter.runtime.getTimestamp();
        break;
      }
      case 'CreatorAddress': {
        const appID = this.interpreter.runtime.ctx.tx.apid;
        const app = this.interpreter.getApp(appID as number, this.line);
        result = decodeAddress(app.creator).publicKey;
        break;
      }
      default: {
        result = GlobalFields[this.interpreter.tealVersion][this.field];
      }
    }

    if (typeof result === 'number') {
      stack.push(BigInt(result));
    } else {
      stack.push(result);
    }
  }
}

// check if account specified by Txn.Accounts[A] opted in for the application B => {0 or 1}
// params: account index, application id (top of the stack on opcode entry).
// push to stack [...stack, 1] if opted in
// push to stack[...stack, 0] 0 otherwise
export class AppOptedIn extends Op {
  readonly interpreter: Interpreter;
  readonly line: number;

  /**
   * Asserts 0 arguments are passed.
   * @param args Expected arguments: [] // none
   * @param line line number in TEAL file
   * @param interpreter interpreter object
   */
  constructor (args: string[], line: number, interpreter: Interpreter) {
    super();
    assertLen(args.length, 0, line);
    this.interpreter = interpreter;
    this.line = line;
  }

  execute (stack: TEALStack): void {
    this.assertMinStackLen(stack, 2, this.line);
    const appRef = this.assertBigInt(stack.pop(), this.line);
    const accountRef: StackElem = stack.pop(); // index to tx.accounts[] OR an address directly

    const account = this.interpreter.getAccount(accountRef, this.line);
    const localState = account.appsLocalState;

    const appID = this.interpreter.getAppIDByReference(Number(appRef), false, this.line, this);
    const isOptedIn = localState.get(appID);
    if (isOptedIn) {
      stack.push(1n);
    } else {
      stack.push(0n);
    }
  }
}

// read from account specified by Txn.Accounts[A] from local state of the current application key B => value
// push to stack [...stack, bigint/bytes] If key exist
// push to stack [...stack, 0] otherwise
export class AppLocalGet extends Op {
  readonly interpreter: Interpreter;
  readonly line: number;

  /**
   * Asserts 0 arguments are passed.
   * @param args Expected arguments: [] // none
   * @param line line number in TEAL file
   * @param interpreter interpreter object
   */
  constructor (args: string[], line: number, interpreter: Interpreter) {
    super();
    assertLen(args.length, 0, line);
    this.interpreter = interpreter;
    this.line = line;
  }

  execute (stack: TEALStack): void {
    this.assertMinStackLen(stack, 2, this.line);
    const key = this.assertBytes(stack.pop(), this.line);
    const accountRef: StackElem = stack.pop();

    const account = this.interpreter.getAccount(accountRef, this.line);
    const appID = this.interpreter.runtime.ctx.tx.apid ?? 0;

    const val = account.getLocalState(appID, key);
    if (val) {
      stack.push(val);
    } else {
      stack.push(0n); // The value is zero if the key does not exist.
    }
  }
}

// read from application local state at Txn.Accounts[A] => app B => key C from local state.
// push to stack [...stack, value, 1] (Note: value is 0 if key does not exist)
export class AppLocalGetEx extends Op {
  readonly interpreter: Interpreter;
  readonly line: number;

  /**
   * Asserts 0 arguments are passed.
   * @param args Expected arguments: [] // none
   * @param line line number in TEAL file
   * @param interpreter interpreter object
   */
  constructor (args: string[], line: number, interpreter: Interpreter) {
    super();
    assertLen(args.length, 0, line);
    this.interpreter = interpreter;
    this.line = line;
  }

  execute (stack: TEALStack): void {
    this.assertMinStackLen(stack, 3, this.line);
    const key = this.assertBytes(stack.pop(), this.line);
    const appRef = this.assertBigInt(stack.pop(), this.line);
    const accountRef: StackElem = stack.pop();

    const appID = this.interpreter.getAppIDByReference(Number(appRef), false, this.line, this);
    const account = this.interpreter.getAccount(accountRef, this.line);
    const val = account.getLocalState(appID, key);
    if (val) {
      stack.push(val);
      stack.push(1n);
    } else {
      stack.push(0n); // The value is zero if the key does not exist.
      stack.push(0n); // did_exist_flag
    }
  }
}

// read key A from global state of a current application => value
// push to stack[...stack, 0] if key doesn't exist
// otherwise push to stack [...stack, value]
export class AppGlobalGet extends Op {
  readonly interpreter: Interpreter;
  readonly line: number;

  /**
   * Asserts 0 arguments are passed.
   * @param args Expected arguments: [] // none
   * @param line line number in TEAL file
   * @param interpreter interpreter object
   */
  constructor (args: string[], line: number, interpreter: Interpreter) {
    super();
    assertLen(args.length, 0, line);
    this.interpreter = interpreter;
    this.line = line;
  }

  execute (stack: TEALStack): void {
    this.assertMinStackLen(stack, 1, this.line);
    const key = this.assertBytes(stack.pop(), this.line);

    const appID = this.interpreter.runtime.ctx.tx.apid ?? 0;
    const val = this.interpreter.getGlobalState(appID, key, this.line);
    if (val) {
      stack.push(val);
    } else {
      stack.push(0n); // The value is zero if the key does not exist.
    }
  }
}

// read from application Txn.ForeignApps[A] global state key B pushes to the stack
// push to stack [...stack, value, 1] (Note: value is 0 if key does not exist)
// A is specified as an account index in the ForeignApps field of the ApplicationCall transaction,
// zero index means this app
export class AppGlobalGetEx extends Op {
  readonly interpreter: Interpreter;
  readonly line: number;

  /**
   * Asserts 0 arguments are passed.
   * @param args Expected arguments: [] // none
   * @param line line number in TEAL file
   * @param interpreter interpreter object
   */
  constructor (args: string[], line: number, interpreter: Interpreter) {
    super();
    assertLen(args.length, 0, line);
    this.interpreter = interpreter;
    this.line = line;
  }

  execute (stack: TEALStack): void {
    this.assertMinStackLen(stack, 2, this.line);
    const key = this.assertBytes(stack.pop(), this.line);
    // appRef could be index to foreign apps array,
    // or since v4 an application id that appears in Txn.ForeignApps
    const appRef = this.assertBigInt(stack.pop(), this.line);

    const appID = this.interpreter.getAppIDByReference(Number(appRef), true, this.line, this);
    const val = this.interpreter.getGlobalState(appID, key, this.line);
    if (val) {
      stack.push(val);
      stack.push(1n);
    } else {
      stack.push(0n); // The value is zero if the key does not exist.
      stack.push(0n); // did_exist_flag
    }
  }
}

// write to account specified by Txn.Accounts[A] to local state of a current application key B with value C
// pops from stack [...stack, value, key]
// pushes nothing to stack, updates the app user local storage
export class AppLocalPut extends Op {
  readonly interpreter: Interpreter;
  readonly line: number;

  /**
   * Asserts 0 arguments are passed.
   * @param args Expected arguments: [] // none
   * @param line line number in TEAL file
   * @param interpreter interpreter object
   */
  constructor (args: string[], line: number, interpreter: Interpreter) {
    super();
    assertLen(args.length, 0, line);
    this.interpreter = interpreter;
    this.line = line;
  }

  execute (stack: TEALStack): void {
    this.assertMinStackLen(stack, 3, this.line);
    const value = stack.pop();
    const key = this.assertBytes(stack.pop(), this.line);
    const accountRef: StackElem = stack.pop();

    const account = this.interpreter.getAccount(accountRef, this.line);
    const appID = this.interpreter.runtime.ctx.tx.apid ?? 0;

    // get updated local state for account
    const localState = account.setLocalState(appID, key, value, this.line);
    const acc = this.interpreter.runtime.assertAccountDefined(account.address,
      this.interpreter.runtime.ctx.state.accounts.get(account.address), this.line);
    acc.appsLocalState.set(appID, localState);
  }
}

// write key A and value B to global state of the current application
// push to stack [...stack]
export class AppGlobalPut extends Op {
  readonly interpreter: Interpreter;
  readonly line: number;

  /**
   * Asserts 0 arguments are passed.
   * @param args Expected arguments: [] // none
   * @param line line number in TEAL file
   * @param interpreter interpreter object
   */
  constructor (args: string[], line: number, interpreter: Interpreter) {
    super();
    assertLen(args.length, 0, line);
    this.interpreter = interpreter;
    this.line = line;
  }

  execute (stack: TEALStack): void {
    this.assertMinStackLen(stack, 2, this.line);
    const value = stack.pop();
    const key = this.assertBytes(stack.pop(), this.line);

    const appID = this.interpreter.runtime.ctx.tx.apid ?? 0; // if undefined use 0 as default
    this.interpreter.setGlobalState(appID, key, value, this.line);
  }
}

// delete from account specified by Txn.Accounts[A] local state key B of the current application
// push to stack [...stack]
export class AppLocalDel extends Op {
  readonly interpreter: Interpreter;
  readonly line: number;

  /**
   * Asserts 0 arguments are passed.
   * @param args Expected arguments: [] // none
   * @param line line number in TEAL file
   * @param interpreter interpreter object
   */
  constructor (args: string[], line: number, interpreter: Interpreter) {
    super();
    assertLen(args.length, 0, line);
    this.interpreter = interpreter;
    this.line = line;
  }

  execute (stack: TEALStack): void {
    this.assertMinStackLen(stack, 1, this.line);
    const key = this.assertBytes(stack.pop(), this.line);
    const accountRef: StackElem = stack.pop();

    const appID = this.interpreter.runtime.ctx.tx.apid ?? 0;
    const account = this.interpreter.getAccount(accountRef, this.line);

    const localState = account.appsLocalState.get(appID);
    if (localState) {
      localState["key-value"].delete(key.toString()); // delete from local state

      let acc = this.interpreter.runtime.ctx.state.accounts.get(account.address);
      acc = this.interpreter.runtime.assertAccountDefined(account.address, acc, this.line);
      acc.appsLocalState.set(appID, localState);
    }
  }
}

// delete key A from a global state of the current application
// push to stack [...stack]
export class AppGlobalDel extends Op {
  readonly interpreter: Interpreter;
  readonly line: number;

  /**
   * Asserts 0 arguments are passed.
   * @param args Expected arguments: [] // none
   * @param line line number in TEAL file
   * @param interpreter interpreter object
   */
  constructor (args: string[], line: number, interpreter: Interpreter) {
    super();
    assertLen(args.length, 0, line);
    this.interpreter = interpreter;
    this.line = line;
  }

  execute (stack: TEALStack): void {
    this.assertMinStackLen(stack, 1, this.line);
    const key = this.assertBytes(stack.pop(), this.line);

    const appID = this.interpreter.runtime.ctx.tx.apid ?? 0;

    const app = this.interpreter.getApp(appID, this.line);
    if (app) {
      const globalState = app["global-state"];
      globalState.delete(key.toString());
    }
  }
}

// get balance for the requested account specified
// by Txn.Accounts[A] in microalgos. A is specified as an account
// index in the Accounts field of the ApplicationCall transaction,
// zero index means the sender
// push to stack [...stack, bigint]
export class Balance extends Op {
  readonly interpreter: Interpreter;
  readonly line: number;

  /**
   * Asserts if arguments length is zero
   * @param args Expected arguments: [] // none
   * @param line line number in TEAL file
   * @param interpreter Interpreter Object
   */
  constructor (args: string[], line: number, interpreter: Interpreter) {
    super();
    this.interpreter = interpreter;
    this.line = line;

    assertLen(args.length, 0, line);
  };

  execute (stack: TEALStack): void {
    this.assertMinStackLen(stack, 1, this.line);
    const accountRef: StackElem = stack.pop();
    const acc = this.interpreter.getAccount(accountRef, this.line);

    stack.push(BigInt(acc.balance()));
  }
}

// For Account A, Asset B (txn.accounts[A]) pushes to the
// push to stack [...stack, value(bigint/bytes), 1]
// NOTE: if account has no B holding then value = 0, did_exist = 0,
export class GetAssetHolding extends Op {
  readonly interpreter: Interpreter;
  readonly field: string;
  readonly line: number;

  /**
   * Sets field according to arguments passed.
   * @param args Expected arguments: [Asset Holding field]
   * // Note: Asset holding field will be string
   * For ex: `AssetBalance` is correct `0` is not.
   * @param line line number in TEAL file
   * @param interpreter Interpreter Object
   */
  constructor (args: string[], line: number, interpreter: Interpreter) {
    super();
    this.interpreter = interpreter;
    this.line = line;
    assertLen(args.length, 1, line);

    this.field = args[0];
  };

  execute (stack: TEALStack): void {
    this.assertMinStackLen(stack, 2, this.line);
    const assetRef = this.assertBigInt(stack.pop(), this.line);
    const accountRef: StackElem = stack.pop();

    const account = this.interpreter.getAccount(accountRef, this.line);
    const assetID = this.interpreter.getAssetIDByReference(Number(assetRef), false, this.line, this);
    const assetInfo = account.assets.get(assetID);
    if (assetInfo === undefined) {
      stack.push(0n);
      stack.push(0n);
      return;
    }
    let value: StackElem;
    switch (this.field) {
      case "AssetBalance":
        value = BigInt(assetInfo.amount);
        break;
      case "AssetFrozen":
        value = assetInfo["is-frozen"] ? 1n : 0n;
        break;
      default:
        throw new RuntimeError(RUNTIME_ERRORS.TEAL.INVALID_FIELD_TYPE, { line: this.line });
    }

    stack.push(value);
    stack.push(1n);
  }
}

// get Asset Params Info for given account
// For Index in ForeignAssets array
// push to stack [...stack, value(bigint/bytes), did_exist]
// NOTE: if asset doesn't exist, then did_exist = 0, value = 0
export class GetAssetDef extends Op {
  readonly interpreter: Interpreter;
  readonly field: string;
  readonly line: number;

  /**
   * Sets transaction field according to arguments passed
   * @param args Expected arguments: [Asset Params field]
   * // Note: Asset Params field will be string
   * For ex: `AssetTotal` is correct `0` is not.
   * @param line line number in TEAL file
   * @param interpreter Interpreter Object
   */
  constructor (args: string[], line: number, interpreter: Interpreter) {
    super();
    this.line = line;
    this.interpreter = interpreter;
    assertLen(args.length, 1, line);
    if (AssetParamMap[args[0]] === undefined) {
      throw new RuntimeError(RUNTIME_ERRORS.TEAL.UNKNOWN_ASSET_FIELD, { field: args[0], line: line });
    }

    this.field = args[0];
  };

  execute (stack: TEALStack): void {
    this.assertMinStackLen(stack, 1, this.line);
    const assetRef = this.assertBigInt(stack.pop(), this.line);
    const assetID = this.interpreter.getAssetIDByReference(Number(assetRef), true, this.line, this);
    const AssetDefinition = this.interpreter.getAssetDef(assetID);
    let def: string;

    if (AssetDefinition === undefined) {
      stack.push(0n);
      stack.push(0n);
    } else {
      let value: StackElem;
      const s = AssetParamMap[this.field] as keyof modelsv2.AssetParams;

      switch (this.field) {
        case "AssetTotal":
          value = BigInt(AssetDefinition.total);
          break;
        case "AssetDecimals":
          value = BigInt(AssetDefinition.decimals);
          break;
        case "AssetDefaultFrozen":
          value = AssetDefinition.defaultFrozen ? 1n : 0n;
          break;
        default:
          def = AssetDefinition[s] as string;
          if (isValidAddress(def)) {
            value = decodeAddress(def).publicKey;
          } else {
            value = parsing.stringToBytes(def);
          }
          break;
      }

      stack.push(value);
      stack.push(1n);
    }
  }
}

/** Pseudo-Ops **/
// push integer to stack
// push to stack [...stack, integer value]
export class Int extends Op {
  readonly uint64: bigint;
  readonly line: number;

  /**
   * Sets uint64 variable according to arguments passed.
   * @param args Expected arguments: [number]
   * @param line line number in TEAL file
   */
  constructor (args: string[], line: number) {
    super();
    this.line = line;
    assertLen(args.length, 1, line);

    let uint64;
    const intConst = TxnOnComplete[args[0] as keyof typeof TxnOnComplete] ||
      TxnType[args[0] as keyof typeof TxnType];

    // check if string is keyof TxnOnComplete or TxnType
    if (intConst !== undefined) {
      uint64 = BigInt(intConst);
    } else {
      assertOnlyDigits(args[0], line);
      uint64 = BigInt(args[0]);
    }

    this.checkOverflow(uint64, line);
    this.uint64 = uint64;
  }

  execute (stack: TEALStack): void {
    stack.push(this.uint64);
  }
}

// push bytes to stack
// push to stack [...stack, converted data]
export class Byte extends Op {
  readonly str: string;
  readonly encoding: EncodingType;
  readonly line: number;

  /**
   * Sets `str` and  `encoding` values according to arguments passed.
   * @param args Expected arguments: [data string]
   * @param line line number in TEAL file
   */
  constructor (args: string[], line: number) {
    super();
    this.line = line;
    [this.str, this.encoding] = getEncoding(args, line);
  }

  execute (stack: TEALStack): void {
    const buffer = convertToBuffer(this.str, this.encoding);
    stack.push(new Uint8Array(buffer));
  }
}

// decodes algorand address to bytes and pushes to stack
// push to stack [...stack, address]
export class Addr extends Op {
  readonly addr: string;
  readonly line: number;

  /**
   * Sets `addr` value according to arguments passed.
   * @param args Expected arguments: [Address]
   * @param line line number in TEAL file
   */
  constructor (args: string[], line: number) {
    super();
    assertLen(args.length, 1, line);
    if (!isValidAddress(args[0])) {
      throw new RuntimeError(RUNTIME_ERRORS.TEAL.INVALID_ADDR, { addr: args[0], line: line });
    }
    this.addr = args[0];
    this.line = line;
  };

  execute (stack: TEALStack): void {
    const addr = decodeAddress(this.addr);
    stack.push(addr.publicKey);
  }
}

/* TEALv3 Ops */

// immediately fail unless value top is a non-zero number
// pops from stack: [...stack, uint64]
export class Assert extends Op {
  readonly line: number;
  /**
   * Asserts 0 arguments are passed.
   * @param args Expected arguments: [] // none
   * @param line line number in TEAL file
   */
  constructor (args: string[], line: number) {
    super();
    this.line = line;
    assertLen(args.length, 0, line);
  };

  execute (stack: TEALStack): void {
    this.assertMinStackLen(stack, 1, this.line);
    const top = this.assertBigInt(stack.pop(), this.line);
    if (top === 0n) {
      throw new RuntimeError(RUNTIME_ERRORS.TEAL.TEAL_ENCOUNTERED_ERR, { line: this.line });
    }
  }
}

// push immediate UINT to the stack as an integer
// push to stack: [...stack, uint64]
export class PushInt extends Op {
  /**
   * NOTE: in runtime this class is similar to Int, but from tealv3 perspective this is optimized
   * because pushint args are not added to the intcblock during assembly processes
   */
  readonly uint64: bigint;
  readonly line: number;

  /**
   * Sets uint64 variable according to arguments passed.
   * @param args Expected arguments: [number]
   * @param line line number in TEAL file
   */
  constructor (args: string[], line: number) {
    super();
    this.line = line;
    assertLen(args.length, 1, line);
    assertOnlyDigits(args[0], line);

    this.checkOverflow(BigInt(args[0]), line);
    this.uint64 = BigInt(args[0]);
  }

  execute (stack: TEALStack): void {
    stack.push(this.uint64);
  }
}

// push bytes to stack
// push to stack [...stack, converted data]
export class PushBytes extends Op {
  /**
   * NOTE: in runtime this class is similar to Byte, but from tealv3 perspective this is optimized
   * because pushbytes args are not added to the bytecblock during assembly processes
   */
  readonly str: string;
  readonly encoding: EncodingType;
  readonly line: number;

  /**
   * Sets `str` and  `encoding` values according to arguments passed.
   * @param args Expected arguments: [data string]
   * @param line line number in TEAL file
   */
  constructor (args: string[], line: number) {
    super();
    this.line = line;
    assertLen(args.length, 1, line);
    [this.str, this.encoding] = getEncoding(args, line);
    if (this.encoding !== EncodingType.UTF8) {
      throw new RuntimeError(RUNTIME_ERRORS.TEAL.UNKOWN_DECODE_TYPE, { val: args[0], line: line });
    }
  }

  execute (stack: TEALStack): void {
    const buffer = convertToBuffer(this.str, this.encoding);
    stack.push(new Uint8Array(buffer));
  }
}

// swaps two last values on stack: A, B -> B, A (A,B = any)
// pops from stack: [...stack, A, B]
// pushes to stack: [...stack, B, A]
export class Swap extends Op {
  readonly line: number;
  /**
   * Asserts 0 arguments are passed.
   * @param args Expected arguments: [] // none
   * @param line line number in TEAL file
   */
  constructor (args: string[], line: number) {
    super();
    this.line = line;
    assertLen(args.length, 0, line);
  };

  execute (stack: TEALStack): void {
    this.assertMinStackLen(stack, 2, this.line);
    const a = stack.pop();
    const b = stack.pop();
    stack.push(a);
    stack.push(b);
  }
}

/**
 * bit indexing begins with low-order bits in integers.
 * Setting bit 4 to 1 on the integer 0 yields 16 (int 0x0010, or 2^4).
 * Indexing begins in the first bytes of a byte-string
 * (as seen in getbyte and substring). Setting bits 0 through 11 to 1
 * in a 4 byte-array of 0s yields byte 0xfff00000
 * Pops from stack: [ ... stack, {any A}, {uint64 B}, {uint64 C} ]
 * Pushes to stack: [ ...stack, uint64 ]
 * pop a target A, index B, and bit C. Set the Bth bit of A to C, and push the result
 */
export class SetBit extends Op {
  readonly line: number;
  /**
   * Asserts 0 arguments are passed.
   * @param args Expected arguments: [] // none
   * @param line line number in TEAL file
   */
  constructor (args: string[], line: number) {
    super();
    this.line = line;
    assertLen(args.length, 0, line);
  };

  execute (stack: TEALStack): void {
    this.assertMinStackLen(stack, 3, this.line);
    const bit = this.assertBigInt(stack.pop(), this.line);
    const index = this.assertBigInt(stack.pop(), this.line);
    const target = stack.pop();

    if (bit > 1n) {
      throw new RuntimeError(RUNTIME_ERRORS.TEAL.SET_BIT_VALUE_ERROR, { line: this.line });
    }

    if (typeof target === "bigint") {
      this.assert64BitIndex(index, this.line);
      const binaryStr = target.toString(2);
      const binaryArr = [...(binaryStr.padStart(64, "0"))];
      const size = binaryArr.length;
      binaryArr[size - Number(index) - 1] = (bit === 0n ? "0" : "1");
      stack.push(parseBinaryStrToBigInt(binaryArr));
    } else {
      const byteIndex = Math.floor(Number(index) / 8);
      this.assertBytesIndex(byteIndex, target, this.line);

      const targetBit = Number(index) % 8;
      // 8th bit in a bytes array will be highest order bit in second element
      // that's why mask is reversed
      const mask = 1 << (7 - targetBit);
      if (bit === 1n) {
        // set bit
        target[byteIndex] |= mask;
      } else {
        // clear bit
        const mask = ~(1 << ((7 - targetBit)));
        target[byteIndex] &= mask;
      }
      stack.push(target);
    }
  }
}

/**
 * pop a target A (integer or byte-array), and index B. Push the Bth bit of A.
 * Pops from stack: [ ... stack, {any A}, {uint64 B}]
 * Pushes to stack: [ ...stack, uint64]
 */
export class GetBit extends Op {
  readonly line: number;
  /**
   * Asserts 0 arguments are passed.
   * @param args Expected arguments: [] // none
   * @param line line number in TEAL file
   */
  constructor (args: string[], line: number) {
    super();
    this.line = line;
    assertLen(args.length, 0, line);
  };

  execute (stack: TEALStack): void {
    this.assertMinStackLen(stack, 2, this.line);
    const index = this.assertBigInt(stack.pop(), this.line);
    const target = stack.pop();

    if (typeof target === "bigint") {
      this.assert64BitIndex(index, this.line);
      const binaryStr = target.toString(2);
      const size = binaryStr.length;
      stack.push(BigInt(binaryStr[size - Number(index) - 1]));
    } else {
      const byteIndex = Math.floor(Number(index) / 8);
      this.assertBytesIndex(byteIndex, target, this.line);

      const targetBit = Number(index) % 8;
      const binary = target[byteIndex].toString(2);
      const str = binary.padStart(8, "0");
      stack.push(BigInt(str[targetBit]));
    }
  }
}

/**
 * pop a byte-array A, integer B, and
 * small integer C (between 0..255). Set the Bth byte of A to C, and push the result
 * Pops from stack: [ ...stack, {[]byte A}, {uint64 B}, {uint64 C}]
 * Pushes to stack: [ ...stack, []byte]
 */
export class SetByte extends Op {
  readonly line: number;
  /**
   * Asserts 0 arguments are passed.
   * @param args Expected arguments: [] // none
   * @param line line number in TEAL file
   */
  constructor (args: string[], line: number) {
    super();
    this.line = line;
    assertLen(args.length, 0, line);
  };

  execute (stack: TEALStack): void {
    this.assertMinStackLen(stack, 3, this.line);
    const smallInteger = this.assertBigInt(stack.pop(), this.line);
    const index = this.assertBigInt(stack.pop(), this.line);
    const target = this.assertBytes(stack.pop(), this.line);
    this.assertUint8(smallInteger, this.line);
    this.assertBytesIndex(Number(index), target, this.line);

    target[Number(index)] = Number(smallInteger);
    stack.push(target);
  }
}

/**
 * pop a byte-array A and integer B. Extract the Bth byte of A and push it as an integer
 * Pops from stack: [ ...stack, {[]byte A}, {uint64 B} ]
 * Pushes to stack: [ ...stack, uint64 ]
 */
export class GetByte extends Op {
  readonly line: number;
  /**
   * Asserts 0 arguments are passed.
   * @param args Expected arguments: [] // none
   * @param line line number in TEAL file
   */
  constructor (args: string[], line: number) {
    super();
    this.line = line;
    assertLen(args.length, 0, line);
  };

  execute (stack: TEALStack): void {
    this.assertMinStackLen(stack, 2, this.line);
    const index = this.assertBigInt(stack.pop(), this.line);
    const target = this.assertBytes(stack.pop(), this.line);
    this.assertBytesIndex(Number(index), target, this.line);

    stack.push(BigInt(target[Number(index)]));
  }
}

// push the Nth value (0 indexed) from the top of the stack.
// pops from stack: [...stack]
// pushes to stack: [...stack, any (nth slot from top of stack)]
// NOTE: dig 0 is same as dup
export class Dig extends Op {
  readonly line: number;
  readonly depth: number;

  /**
   * Asserts 0 arguments are passed.
   * @param args Expected arguments: [ depth ] // slot to duplicate
   * @param line line number in TEAL file
   */
  constructor (args: string[], line: number) {
    super();
    this.line = line;
    assertLen(args.length, 1, line);
    assertOnlyDigits(args[0], line);

    this.assertUint8(BigInt(args[0]), line);
    this.depth = Number(args[0]);
  };

  execute (stack: TEALStack): void {
    this.assertMinStackLen(stack, this.depth + 1, this.line);
    const tempStack = new Stack<StackElem>(this.depth + 1); // depth = 2 means 3rd slot from top of stack
    let target;
    for (let i = 0; i <= this.depth; ++i) {
      target = stack.pop();
      tempStack.push(target);
    }
    while (tempStack.length()) { stack.push(tempStack.pop()); }
    stack.push(target as StackElem);
  }
}

// selects one of two values based on top-of-stack: A, B, C -> (if C != 0 then B else A)
// pops from stack: [...stack, {any A}, {any B}, {uint64 C}]
// pushes to stack: [...stack, any (A or B)]
export class Select extends Op {
  readonly line: number;

  /**
   * Asserts 0 arguments are passed.
   * @param args Expected arguments: [] // none
   * @param line line number in TEAL file
   */
  constructor (args: string[], line: number) {
    super();
    this.line = line;
    assertLen(args.length, 0, line);
  };

  execute (stack: TEALStack): void {
    this.assertMinStackLen(stack, 3, this.line);
    const toCheck = this.assertBigInt(stack.pop(), this.line);
    const notZeroSelection = stack.pop();
    const isZeroSelection = stack.pop();

    if (toCheck !== 0n) { stack.push(notZeroSelection); } else { stack.push(isZeroSelection); }
  }
}

/**
 * push field F of the Ath transaction (A = top of stack) in the current group
 * pops from stack: [...stack, uint64]
 * pushes to stack: [...stack, transaction field]
 * NOTE: "gtxns field" is equivalent to "gtxn _i_ field" (where _i_ is the index
 * of transaction in group, fetched from stack).
 * gtxns exists so that i can be calculated, often based on the index of the current transaction.
 */
export class Gtxns extends Gtxn {
  /**
   * Sets `field`, `txIdx` values according to arguments passed.
   * @param args Expected arguments: [transaction field]
   * // Note: Transaction field is expected as string instead of number.
   * For ex: `Fee` is expected and `0` is not expected.
   * @param line line number in TEAL file
   * @param interpreter interpreter object
   */
  constructor (args: string[], line: number, interpreter: Interpreter) {
    // NOTE: 100 is a mock value (max no of txns in group can be 16 atmost).
    // In gtxns & gtxnsa opcodes, index is fetched from top of stack.
    super(["100", ...args], line, interpreter);
  }

  execute (stack: TEALStack): void {
    this.assertMinStackLen(stack, 1, this.line);
    const top = this.assertBigInt(stack.pop(), this.line);
    this.assertUint8(top, this.line);
    this.txIdx = Number(top);
    super.execute(stack);
  }
}

/**
 * push Ith value of the array field F from the Ath (A = top of stack) transaction in the current group
 * pops from stack: [...stack, uint64]
 * push to stack [...stack, value of field]
 */
export class Gtxnsa extends Gtxna {
  /**
   * Sets `field`(Transaction Field), `idx`(Array Index) values according to arguments passed.
   * @param args Expected arguments: [transaction field(F), transaction field array index(I)]
   * // Note: Transaction field is expected as string instead of number.
   * For ex: `Fee` is expected and `0` is not expected.
   * @param line line number in TEAL file
   * @param interpreter interpreter object
   */
  constructor (args: string[], line: number, interpreter: Interpreter) {
    // NOTE: 100 is a mock value (max no of txns in group can be 16 atmost).
    // In gtxns & gtxnsa opcodes, index is fetched from top of stack.
    super(["100", ...args], line, interpreter);
  }

  execute (stack: TEALStack): void {
    this.assertMinStackLen(stack, 1, this.line);
    const top = this.assertBigInt(stack.pop(), this.line);
    this.assertUint8(top, this.line);
    this.txIdx = Number(top);
    super.execute(stack);
  }
}

/**
 * get minimum required balance for the requested account specified by Txn.Accounts[A] in microalgos.
 * NOTE: A = 0 represents tx.sender account. Required balance is affected by ASA and App usage. When creating
 * or opting into an app, the minimum balance grows before the app code runs, therefore the increase
 * is visible there. When deleting or closing out, the minimum balance decreases after the app executes.
 * pops from stack: [...stack, uint64(account index)]
 * push to stack [...stack, uint64(min balance in microalgos)]
 */
export class MinBalance extends Op {
  readonly interpreter: Interpreter;
  readonly line: number;

  /**
   * Asserts if arguments length is zero
   * @param args Expected arguments: [] // none
   * @param line line number in TEAL file
   * @param interpreter Interpreter Object
   */
  constructor (args: string[], line: number, interpreter: Interpreter) {
    super();
    this.interpreter = interpreter;
    this.line = line;

    assertLen(args.length, 0, line);
  };

  execute (stack: TEALStack): void {
    this.assertMinStackLen(stack, 1, this.line);
    const accountRef: StackElem = stack.pop();
    const acc = this.interpreter.getAccount(accountRef, this.line);

    stack.push(BigInt(acc.minBalance));
  }
}

/** TEALv4 Ops **/

// push Ith scratch space index of the Tth transaction in the current group
// push to stack [...stack, bigint/bytes]
// Pops nothing
// Args expected: [{uint8 transaction group index}(T),
// {uint8 position in scratch space to load from}(I)]
export class Gload extends Op {
  readonly scratchIndex: number;
  txIndex: number;
  readonly interpreter: Interpreter;
  readonly line: number;

  /**
   * Stores scratch space index and transaction index number according to arguments passed.
   * @param args Expected arguments: [index number]
   * @param line line number in TEAL file
   * @param interpreter interpreter object
   */
  constructor (args: string[], line: number, interpreter: Interpreter) {
    super();
    this.line = line;
    assertLen(args.length, 2, this.line);
    assertOnlyDigits(args[0], this.line);
    assertOnlyDigits(args[1], this.line);

    this.txIndex = Number(args[0]);
    this.scratchIndex = Number(args[1]);
    this.interpreter = interpreter;
  }

  execute (stack: TEALStack): void {
    const scratch = this.interpreter.runtime.ctx.sharedScratchSpace.get(this.txIndex);
    if (scratch === undefined) {
      throw new RuntimeError(
        RUNTIME_ERRORS.TEAL.SCRATCH_EXIST_ERROR,
        { index: this.txIndex, line: this.line }
      );
    }
    this.checkIndexBound(this.scratchIndex, scratch, this.line);
    stack.push(scratch[this.scratchIndex]);
  }
}

// push Ith scratch space index of the Tth transaction in the current group
// push to stack [...stack, bigint/bytes]
// Pops uint64(T)
// Args expected: [{uint8 position in scratch space to load from}(I)]
export class Gloads extends Gload {
  /**
   * Stores scratch space index number according to argument passed.
   * @param args Expected arguments: [index number]
   * @param line line number in TEAL file
   * @param interpreter interpreter object
   */
  constructor (args: string[], line: number, interpreter: Interpreter) {
    // "11" is mock value, will be updated when poping from stack in execute
    super(["11", ...args], line, interpreter);
  }

  execute (stack: TEALStack): void {
    this.assertMinStackLen(stack, 1, this.line);
    this.txIndex = Number(this.assertBigInt(stack.pop(), this.line));
    super.execute(stack);
  }
}

<<<<<<< HEAD
/**
 * Provide subroutine functionality. When callsub is called, the current location in
 * the program is saved and immediately jumps to the label passed to the opcode.
 * Pops: None
 * Pushes: None
 * The call stack is separate from the data stack. Only callsub and retsub manipulate it.
 * Pops: None
 * Pushes: Pushes current instruction index in call stack
 */
export class Callsub extends Op {
  readonly interpreter: Interpreter;
  readonly label: string;
  readonly line: number;

  /**
   * Sets `label` according to arguments passed.
   * @param args Expected arguments: [label of branch]
   * @param line line number in TEAL file
   * @param interpreter interpreter object
   */
  constructor (args: string[], line: number, interpreter: Interpreter) {
    super();
    assertLen(args.length, 1, line);
    this.label = args[0];
    this.interpreter = interpreter;
    this.line = line;
  }

  execute (stack: TEALStack): void {
    // the current location in the program is saved
    this.interpreter.callStack.push(this.interpreter.instructionIndex);
    // immediately jumps to the label passed to the opcode.
    this.interpreter.jumpToLabel(this.label, this.line);
  }
}

/**
 * When the retsub opcode is called, the AVM will resume
 * execution at the previous saved point.
 * Pops: None
 * Pushes: None
 * The call stack is separate from the data stack. Only callsub and retsub manipulate it.
 * Pops: index from call stack
 * Pushes: None
 */
export class Retsub extends Op {
  readonly interpreter: Interpreter;
  readonly line: number;

  /**
   * @param args Expected arguments: []
   * @param line line number in TEAL file
   * @param interpreter interpreter object
   */
  constructor (args: string[], line: number, interpreter: Interpreter) {
    super();
    assertLen(args.length, 0, line);
    this.interpreter = interpreter;
    this.line = line;
  }

  execute (stack: TEALStack): void {
    // get current location from saved point
    // jump to saved instruction opcode
    if (this.interpreter.callStack.length() === 0) {
      throw new RuntimeError(RUNTIME_ERRORS.TEAL.CALL_STACK_EMPTY, { line: this.line });
    }
    this.interpreter.instructionIndex = this.interpreter.callStack.pop();
=======
// A plus B, where A and B are byte-arrays interpreted as big-endian unsigned integers
// panics on overflow (result > max_uint1024 i.e 128 byte num)
// Pops: ... stack, {[]byte A}, {[]byte B}
// push to stack [...stack, []byte]
export class ByteAdd extends Op {
  readonly line: number;
  /**
   * Asserts 0 arguments are passed.
   * @param args Expected arguments: [] // none
   * @param line line number in TEAL file
   */
  constructor (args: string[], line: number) {
    super();
    this.line = line;
    assertLen(args.length, 0, line);
  };

  execute (stack: TEALStack): void {
    this.assertMinStackLen(stack, 2, this.line);
    const byteB = this.assertBytes(stack.pop(), this.line, MAX_INPUT_BYTE_LEN);
    const byteA = this.assertBytes(stack.pop(), this.line, MAX_INPUT_BYTE_LEN);

    const result = bigEndianBytesToBigInt(byteA) + bigEndianBytesToBigInt(byteB);
    const resultAsBytes = bigintToBigEndianBytes(result);
    stack.push(this.assertBytes(resultAsBytes, this.line, MAX_OUTPUT_BYTE_LEN));
>>>>>>> 98d12c2e
  }
}<|MERGE_RESOLUTION|>--- conflicted
+++ resolved
@@ -2691,7 +2691,6 @@
   }
 }
 
-<<<<<<< HEAD
 /**
  * Provide subroutine functionality. When callsub is called, the current location in
  * the program is saved and immediately jumps to the label passed to the opcode.
@@ -2760,7 +2759,9 @@
       throw new RuntimeError(RUNTIME_ERRORS.TEAL.CALL_STACK_EMPTY, { line: this.line });
     }
     this.interpreter.instructionIndex = this.interpreter.callStack.pop();
-=======
+  }
+}
+
 // A plus B, where A and B are byte-arrays interpreted as big-endian unsigned integers
 // panics on overflow (result > max_uint1024 i.e 128 byte num)
 // Pops: ... stack, {[]byte A}, {[]byte B}
@@ -2786,6 +2787,5 @@
     const result = bigEndianBytesToBigInt(byteA) + bigEndianBytesToBigInt(byteB);
     const resultAsBytes = bigintToBigEndianBytes(result);
     stack.push(this.assertBytes(resultAsBytes, this.line, MAX_OUTPUT_BYTE_LEN));
->>>>>>> 98d12c2e
   }
 }