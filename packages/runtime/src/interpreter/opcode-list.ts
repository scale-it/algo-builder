/* eslint sonarjs/no-identical-functions: 0 */
/* eslint sonarjs/no-duplicate-string: 0 */
import { parsing, types } from "@algo-builder/web";
import algosdk, { ALGORAND_MIN_TX_FEE, decodeAddress, decodeUint64, encodeAddress, encodeUint64, getApplicationAddress, isValidAddress, modelsv2, verifyBytes } from "algosdk";
import { ec as EC } from "elliptic";
import { Message, sha256 } from "js-sha256";
import { sha512_256 } from "js-sha512";
import { Keccak } from 'sha3';

import { RUNTIME_ERRORS } from "../errors/errors-list";
import { RuntimeError } from "../errors/runtime-errors";
import { compareArray } from "../lib/compare";
import {
  ALGORAND_MAX_LOGS_COUNT, ALGORAND_MAX_LOGS_LENGTH,
  AppParamDefined,
  AssetParamMap, GlobalFields, MathOp,
  MAX_CONCAT_SIZE, MAX_INNER_TRANSACTIONS,
  MAX_INPUT_BYTE_LEN, MAX_OUTPUT_BYTE_LEN,
  MAX_UINT64, MAX_UINT128,
  MaxTEALVersion, TxArrFields, ZERO_ADDRESS
} from "../lib/constants";
import { setInnerTxField } from "../lib/itxn";
import {
  assertLen, assertNumber, assertOnlyDigits, bigEndianBytesToBigInt, bigintToBigEndianBytes, convertToBuffer,
  convertToString, getEncoding, parseBinaryStrToBigInt
} from "../lib/parsing";
import { Stack } from "../lib/stack";
import { encTxToExecParams, txAppArg, txnSpecbyField } from "../lib/txn";
import { DecodingMode, EncodingType, StackElem, TEALStack, TxnType, TxOnComplete, TxReceipt } from "../types";
import { Interpreter } from "./interpreter";
import { Op } from "./opcode";

// Opcodes reference link: https://developer.algorand.org/docs/reference/teal/opcodes/

// Store TEAL version
// push to stack [...stack]
export class Pragma extends Op {
  readonly version: number;
  readonly line: number;
  /**
   * Store Pragma version
   * @param args Expected arguments: ["version", version number]
   * @param line line number in TEAL file
   * @param interpreter interpreter object
   */
  constructor (args: string[], line: number, interpreter: Interpreter) {
    super();
    this.line = line;
    assertLen(args.length, 2, line);
    if (this.line > 1) {
      throw new RuntimeError(RUNTIME_ERRORS.TEAL.PRAGMA_NOT_AT_FIRST_LINE, { line: line });
    }
    if (args[0] === "version" && Number(args[1]) <= MaxTEALVersion) {
      this.version = Number(args[1]);
      interpreter.tealVersion = this.version;
    } else {
      throw new RuntimeError(RUNTIME_ERRORS.TEAL.PRAGMA_VERSION_ERROR, {
        expected: 'till #4',
        got: args.join(' '),
        line: line
      });
    }
  }

  // Returns Pragma version
  getVersion (): number {
    return this.version;
  }

  execute (stack: TEALStack): void { }
}

// pops string([]byte) from stack and pushes it's length to stack
// push to stack [...stack, bigint]
export class Len extends Op {
  readonly line: number;
  /**
   * Asserts 0 arguments are passed.
   * @param args Expected arguments: [] // none
   * @param line line number in TEAL file
   */
  constructor (args: string[], line: number) {
    super();
    this.line = line;
    assertLen(args.length, 0, line);
  };

  execute (stack: TEALStack): void {
    this.assertMinStackLen(stack, 1, this.line);
    const last = this.assertBytes(stack.pop(), this.line);
    stack.push(BigInt(last.length));
  }
}

// pops two unit64 from stack(last, prev) and pushes their sum(last + prev) to stack
// panics on overflow (result > max_unit64)
// push to stack [...stack, bigint]
export class Add extends Op {
  readonly line: number;
  /**
   * Asserts 0 arguments are passed.
   * @param args Expected arguments: [] // none
   * @param line line number in TEAL file
   */
  constructor (args: string[], line: number) {
    super();
    this.line = line;
    assertLen(args.length, 0, line);
  };

  execute (stack: TEALStack): void {
    this.assertMinStackLen(stack, 2, this.line);
    const last = this.assertBigInt(stack.pop(), this.line);
    const prev = this.assertBigInt(stack.pop(), this.line);
    const result = prev + last;
    this.checkOverflow(result, this.line, MAX_UINT64);
    stack.push(result);
  }
}

// pops two unit64 from stack(last, prev) and pushes their diff(last - prev) to stack
// panics on underflow (result < 0)
// push to stack [...stack, bigint]
export class Sub extends Op {
  readonly line: number;
  /**
   * Asserts 0 arguments are passed.
   * @param args Expected arguments: [] // none
   * @param line line number in TEAL file
   */
  constructor (args: string[], line: number) {
    super();
    this.line = line;
    assertLen(args.length, 0, line);
  };

  execute (stack: TEALStack): void {
    this.assertMinStackLen(stack, 2, this.line);
    const last = this.assertBigInt(stack.pop(), this.line);
    const prev = this.assertBigInt(stack.pop(), this.line);
    const result = prev - last;
    this.checkUnderflow(result, this.line);
    stack.push(result);
  }
}

// pops two unit64 from stack(last, prev) and pushes their division(last / prev) to stack
// panics if prev == 0
// push to stack [...stack, bigint]
export class Div extends Op {
  readonly line: number;
  /**
   * Asserts 0 arguments are passed.
   * @param args Expected arguments: [] // none
   * @param line line number in TEAL file
   */
  constructor (args: string[], line: number) {
    super();
    this.line = line;
    assertLen(args.length, 0, line);
  };

  execute (stack: TEALStack): void {
    this.assertMinStackLen(stack, 2, this.line);
    const last = this.assertBigInt(stack.pop(), this.line);
    const prev = this.assertBigInt(stack.pop(), this.line);
    if (last === 0n) {
      throw new RuntimeError(RUNTIME_ERRORS.TEAL.ZERO_DIV, { line: this.line });
    }
    stack.push(prev / last);
  }
}

// pops two unit64 from stack(last, prev) and pushes their mult(last * prev) to stack
// panics on overflow (result > max_unit64)
// push to stack [...stack, bigint]
export class Mul extends Op {
  readonly line: number;
  /**
   * Asserts 0 arguments are passed.
   * @param args Expected arguments: [] // none
   * @param line line number in TEAL file
   */
  constructor (args: string[], line: number) {
    super();
    this.line = line;
    assertLen(args.length, 0, line);
  };

  execute (stack: TEALStack): void {
    this.assertMinStackLen(stack, 2, this.line);
    const last = this.assertBigInt(stack.pop(), this.line);
    const prev = this.assertBigInt(stack.pop(), this.line);
    const result = prev * last;
    this.checkOverflow(result, this.line, MAX_UINT64);
    stack.push(result);
  }
}

// pushes argument[N] from argument array to stack
// push to stack [...stack, bytes]
export class Arg extends Op {
  index: number;
  readonly interpreter: Interpreter;
  readonly line: number;

  /**
   * Gets the argument value from interpreter.args array.
   * store the value in _arg variable
   * @param args Expected arguments: [argument number]
   * @param line line number in TEAL file
   * @param interpreter interpreter object
   */
  constructor (args: string[], line: number, interpreter: Interpreter) {
    super();
    this.line = line;
    assertLen(args.length, 1, line);
    assertOnlyDigits(args[0], this.line);

    this.index = Number(args[0]);
    this.interpreter = interpreter;
  }

  execute (stack: TEALStack): void {
    // get args from context
    let args = this.interpreter.runtime.ctx.args;
    // if args is undefined we assign empty array for it.
    args = (args) || [];

    this.checkIndexBound(
      this.index, args, this.line);
    const argN = this.assertBytes(args?.[this.index], this.line);
    stack.push(argN);
  }
}

// load block of byte-array constants
// push to stack [...stack]
export class Bytecblock extends Op {
  readonly bytecblock: Uint8Array[];
  readonly interpreter: Interpreter;
  readonly line: number;

  /**
   * Store blocks of bytes in bytecblock
   * @param args Expected arguments: [bytecblock] // Ex: ["value1" "value2"]
   * @param line line number in TEAL file
   * @param interpreter interpreter object
   */
  constructor (args: string[], line: number, interpreter: Interpreter) {
    super();
    this.line = line;
    const bytecblock: Uint8Array[] = [];
    for (const val of args) {
      bytecblock.push(parsing.stringToBytes(val));
    }

    this.interpreter = interpreter;
    this.bytecblock = bytecblock;
  }

  execute (stack: TEALStack): void {
    this.assertArrLength(this.bytecblock, this.line);
    this.interpreter.bytecblock = this.bytecblock;
  }
}

// push bytes constant from bytecblock to stack by index
// push to stack [...stack, bytes]
export class Bytec extends Op {
  readonly index: number;
  readonly interpreter: Interpreter;
  readonly line: number;

  /**
   * Sets index according to the passed arguments
   * @param args Expected arguments: [byteblock index number]
   * @param line line number in TEAL file
   * @param interpreter interpreter object
   */
  constructor (args: string[], line: number, interpreter: Interpreter) {
    super();
    this.line = line;
    assertLen(args.length, 1, line);

    this.index = Number(args[0]);
    this.interpreter = interpreter;
  }

  execute (stack: TEALStack): void {
    this.checkIndexBound(this.index, this.interpreter.bytecblock, this.line);
    const bytec = this.assertBytes(this.interpreter.bytecblock[this.index], this.line);
    stack.push(bytec);
  }
}

// load block of uint64 constants
// push to stack [...stack]
export class Intcblock extends Op {
  readonly intcblock: Array<bigint>;
  readonly interpreter: Interpreter;
  readonly line: number;

  /**
   * Stores block of integer in intcblock
   * @param args Expected arguments: [integer block] // Ex: [100 200]
   * @param line line number in TEAL file
   * @param interpreter interpreter object
   */
  constructor (args: string[], line: number, interpreter: Interpreter) {
    super();
    this.line = line;
    const intcblock: Array<bigint> = [];
    for (const val of args) {
      assertOnlyDigits(val, this.line);
      intcblock.push(BigInt(val));
    }

    this.interpreter = interpreter;
    this.intcblock = intcblock;
  }

  execute (stack: TEALStack): void {
    this.assertArrLength(this.intcblock, this.line);
    this.interpreter.intcblock = this.intcblock;
  }
}

// push value from uint64 intcblock to stack by index
// push to stack [...stack, bigint]
export class Intc extends Op {
  readonly index: number;
  readonly interpreter: Interpreter;
  readonly line: number;

  /**
   * Sets index according to the passed arguments
   * @param args Expected arguments: [intcblock index number]
   * @param line line number in TEAL file
   * @param interpreter interpreter object
   */
  constructor (args: string[], line: number, interpreter: Interpreter) {
    super();
    this.line = line;
    assertLen(args.length, 1, line);

    this.index = Number(args[0]);
    this.interpreter = interpreter;
  }

  execute (stack: TEALStack): void {
    this.checkIndexBound(this.index, this.interpreter.intcblock, this.line);
    const intc = this.assertBigInt(this.interpreter.intcblock[this.index], this.line);
    stack.push(intc);
  }
}

// pops two unit64 from stack(last, prev) and pushes their modulo(last % prev) to stack
// Panic if B == 0.
// push to stack [...stack, bigint]
export class Mod extends Op {
  readonly line: number;
  /**
   * Asserts 0 arguments are passed.
   * @param args Expected arguments: [] // none
   * @param line line number in TEAL file
   */
  constructor (args: string[], line: number) {
    super();
    this.line = line;
    assertLen(args.length, 0, line);
  };

  execute (stack: TEALStack): void {
    this.assertMinStackLen(stack, 2, this.line);
    const last = this.assertBigInt(stack.pop(), this.line);
    const prev = this.assertBigInt(stack.pop(), this.line);
    if (last === 0n) {
      throw new RuntimeError(RUNTIME_ERRORS.TEAL.ZERO_DIV, { line: this.line });
    }
    stack.push(prev % last);
  }
}

// pops two unit64 from stack(last, prev) and pushes their bitwise-or(last | prev) to stack
// push to stack [...stack, bigint]
export class BitwiseOr extends Op {
  readonly line: number;
  /**
   * Asserts 0 arguments are passed.
   * @param args Expected arguments: [] // none
   * @param line line number in TEAL file
   */
  constructor (args: string[], line: number) {
    super();
    this.line = line;
    assertLen(args.length, 0, line);
  };

  execute (stack: TEALStack): void {
    this.assertMinStackLen(stack, 2, this.line);
    const last = this.assertBigInt(stack.pop(), this.line);
    const prev = this.assertBigInt(stack.pop(), this.line);
    stack.push(prev | last);
  }
}

// pops two unit64 from stack(last, prev) and pushes their bitwise-and(last & prev) to stack
// push to stack[...stack, bigint]
export class BitwiseAnd extends Op {
  readonly line: number;
  /**
   * Asserts 0 arguments are passed.
   * @param args Expected arguments: [] // none
   * @param line line number in TEAL file
   */
  constructor (args: string[], line: number) {
    super();
    this.line = line;
    assertLen(args.length, 0, line);
  };

  execute (stack: TEALStack): void {
    this.assertMinStackLen(stack, 2, this.line);
    const last = this.assertBigInt(stack.pop(), this.line);
    const prev = this.assertBigInt(stack.pop(), this.line);
    stack.push(prev & last);
  }
}

// pops two unit64 from stack(last, prev) and pushes their bitwise-xor(last ^ prev) to stack
// push to stack [...stack, bigint]
export class BitwiseXor extends Op {
  readonly line: number;
  /**
   * Asserts 0 arguments are passed.
   * @param args Expected arguments: [] // none
   * @param line line number in TEAL file
   */
  constructor (args: string[], line: number) {
    super();
    this.line = line;
    assertLen(args.length, 0, line);
  };

  execute (stack: TEALStack): void {
    this.assertMinStackLen(stack, 2, this.line);
    const last = this.assertBigInt(stack.pop(), this.line);
    const prev = this.assertBigInt(stack.pop(), this.line);
    stack.push(prev ^ last);
  }
}

// pop unit64 from stack and push it's bitwise-invert(~last) to stack
// push to stack [...stack, bigint]
export class BitwiseNot extends Op {
  readonly line: number;
  /**
   * Asserts 0 arguments are passed.
   * @param args Expected arguments: [] // none
   * @param line line number in TEAL file
   */
  constructor (args: string[], line: number) {
    super();
    this.line = line;
    assertLen(args.length, 0, line);
  };

  execute (stack: TEALStack): void {
    this.assertMinStackLen(stack, 1, this.line);
    const last = this.assertBigInt(stack.pop(), this.line);
    stack.push(~last);
  }
}

// pop last value from the stack and store to scratch space
// push to stack [...stack]
export class Store extends Op {
  readonly index: number;
  readonly interpreter: Interpreter;
  readonly line: number;

  /**
   * Stores index number according to the passed arguments
   * @param args Expected arguments: [index number]
   * @param line line number in TEAL file
   * @param interpreter interpreter object
   */
  constructor (args: string[], line: number, interpreter: Interpreter) {
    super();
    this.line = line;
    assertLen(args.length, 1, this.line);
    assertOnlyDigits(args[0], this.line);

    this.index = Number(args[0]);
    this.interpreter = interpreter;
  }

  execute (stack: TEALStack): void {
    this.checkIndexBound(this.index, this.interpreter.scratch, this.line);
    this.assertMinStackLen(stack, 1, this.line);
    const top = stack.pop();
    this.interpreter.scratch[this.index] = top;
  }
}

// copy ith value from scratch space to the stack
// push to stack [...stack, bigint/bytes]
export class Load extends Op {
  index: number;
  readonly interpreter: Interpreter;
  readonly line: number;

  /**
   * Stores index number according to the passed arguments.
   * @param args Expected arguments: [index number]
   * @param line line number in TEAL file
   * @param interpreter interpreter object
   */
  constructor (args: string[], line: number, interpreter: Interpreter) {
    super();
    this.line = line;
    assertLen(args.length, 1, this.line);
    assertOnlyDigits(args[0], this.line);

    this.index = Number(args[0]);
    this.interpreter = interpreter;
  }

  execute (stack: TEALStack): void {
    this.checkIndexBound(this.index, this.interpreter.scratch, this.line);
    stack.push(this.interpreter.scratch[this.index]);
  }
}

// err opcode : Error. Panic immediately.
// push to stack [...stack]
export class Err extends Op {
  readonly line: number;
  /**
   * Asserts 0 arguments are passed.
   * @param args Expected arguments: [] // none
   * @param line line number in TEAL file
   */
  constructor (args: string[], line: number) {
    super();
    this.line = line;
    assertLen(args.length, 0, line);
  };

  execute (stack: TEALStack): void {
    throw new RuntimeError(RUNTIME_ERRORS.TEAL.TEAL_ENCOUNTERED_ERR, { line: this.line });
  }
}

// SHA256 hash of value X, yields [32]byte
// push to stack [...stack, bytes]
export class Sha256 extends Op {
  readonly line: number;
  /**
   * Asserts 0 arguments are passed.
   * @param args Expected arguments: [] // none
   * @param line line number in TEAL file
   */
  constructor (args: string[], line: number) {
    super();
    this.line = line;
    assertLen(args.length, 0, line);
  };

  execute (stack: TEALStack): void {
    this.assertMinStackLen(stack, 1, this.line);
    const hash = sha256.create();
    const val = this.assertBytes(stack.pop(), this.line) as Message;
    hash.update(val);
    const hashedOutput = Buffer.from(hash.hex(), 'hex');
    const arrByte = Uint8Array.from(hashedOutput);
    stack.push(arrByte);
  }
}

// SHA512_256 hash of value X, yields [32]byte
// push to stack [...stack, bytes]
export class Sha512_256 extends Op {
  readonly line: number;
  /**
   * Asserts 0 arguments are passed.
   * @param args Expected arguments: [] // none
   * @param line line number in TEAL file
   */
  constructor (args: string[], line: number) {
    super();
    this.line = line;
    assertLen(args.length, 0, line);
  };

  execute (stack: TEALStack): void {
    this.assertMinStackLen(stack, 1, this.line);
    const hash = sha512_256.create();
    const val = this.assertBytes(stack.pop(), this.line) as Message;
    hash.update(val);
    const hashedOutput = Buffer.from(hash.hex(), 'hex');
    const arrByte = Uint8Array.from(hashedOutput);
    stack.push(arrByte);
  }
}

// Keccak256 hash of value X, yields [32]byte
// https://github.com/phusion/node-sha3#example-2
// push to stack [...stack, bytes]
export class Keccak256 extends Op {
  readonly line: number;
  /**
   * Asserts 0 arguments are passed.
   * @param args Expected arguments: [] // none
   * @param line line number in TEAL file
   */
  constructor (args: string[], line: number) {
    super();
    this.line = line;
    assertLen(args.length, 0, line);
  };

  execute (stack: TEALStack): void {
    this.assertMinStackLen(stack, 1, this.line);
    const top = this.assertBytes(stack.pop(), this.line);

    const hash = new Keccak(256);
    hash.update(convertToString(top));
    const arrByte = Uint8Array.from(hash.digest());
    stack.push(arrByte);
  }
}

// for (data A, signature B, pubkey C) verify the signature of
// ("ProgData" || program_hash || data) against the pubkey => {0 or 1}
// push to stack [...stack, bigint]
export class Ed25519verify extends Op {
  readonly line: number;
  /**
   * Asserts 0 arguments are passed.
   * @param args Expected arguments: [] // none
   * @param line line number in TEAL file
   */
  constructor (args: string[], line: number) {
    super();
    this.line = line;
    assertLen(args.length, 0, line);
  };

  execute (stack: TEALStack): void {
    this.assertMinStackLen(stack, 3, this.line);
    const pubkey = this.assertBytes(stack.pop(), this.line);
    const signature = this.assertBytes(stack.pop(), this.line);
    const data = this.assertBytes(stack.pop(), this.line);

    const addr = encodeAddress(pubkey);
    const isValid = verifyBytes(data, signature, addr);
    if (isValid) {
      stack.push(1n);
    } else {
      stack.push(0n);
    }
  }
}

// If A < B pushes '1' else '0'
// push to stack [...stack, bigint]
export class LessThan extends Op {
  readonly line: number;
  /**
   * Asserts 0 arguments are passed.
   * @param args Expected arguments: [] // none
   * @param line line number in TEAL file
   */
  constructor (args: string[], line: number) {
    super();
    this.line = line;
    assertLen(args.length, 0, line);
  };

  execute (stack: TEALStack): void {
    this.assertMinStackLen(stack, 2, this.line);
    const last = this.assertBigInt(stack.pop(), this.line);
    const prev = this.assertBigInt(stack.pop(), this.line);
    if (prev < last) {
      stack.push(1n);
    } else {
      stack.push(0n);
    }
  }
}

// If A > B pushes '1' else '0'
// push to stack [...stack, bigint]
export class GreaterThan extends Op {
  readonly line: number;
  /**
   * Asserts 0 arguments are passed.
   * @param args Expected arguments: [] // none
   * @param line line number in TEAL file
   */
  constructor (args: string[], line: number) {
    super();
    this.line = line;
    assertLen(args.length, 0, line);
  };

  execute (stack: TEALStack): void {
    this.assertMinStackLen(stack, 2, this.line);
    const last = this.assertBigInt(stack.pop(), this.line);
    const prev = this.assertBigInt(stack.pop(), this.line);
    if (prev > last) {
      stack.push(1n);
    } else {
      stack.push(0n);
    }
  }
}

// If A <= B pushes '1' else '0'
// push to stack [...stack, bigint]
export class LessThanEqualTo extends Op {
  readonly line: number;
  /**
   * Asserts 0 arguments are passed.
   * @param args Expected arguments: [] // none
   * @param line line number in TEAL file
   */
  constructor (args: string[], line: number) {
    super();
    this.line = line;
    assertLen(args.length, 0, line);
  };

  execute (stack: TEALStack): void {
    this.assertMinStackLen(stack, 2, this.line);
    const last = this.assertBigInt(stack.pop(), this.line);
    const prev = this.assertBigInt(stack.pop(), this.line);
    if (prev <= last) {
      stack.push(1n);
    } else {
      stack.push(0n);
    }
  }
}

// If A >= B pushes '1' else '0'
// push to stack [...stack, bigint]
export class GreaterThanEqualTo extends Op {
  readonly line: number;
  /**
   * Asserts 0 arguments are passed.
   * @param args Expected arguments: [] // none
   * @param line line number in TEAL file
   */
  constructor (args: string[], line: number) {
    super();
    this.line = line;
    assertLen(args.length, 0, line);
  };

  execute (stack: TEALStack): void {
    this.assertMinStackLen(stack, 2, this.line);
    const last = this.assertBigInt(stack.pop(), this.line);
    const prev = this.assertBigInt(stack.pop(), this.line);
    if (prev >= last) {
      stack.push(1n);
    } else {
      stack.push(0n);
    }
  }
}

// If A && B is true pushes '1' else '0'
// push to stack [...stack, bigint]
export class And extends Op {
  readonly line: number;
  /**
   * Asserts 0 arguments are passed.
   * @param args Expected arguments: [] // none
   * @param line line number in TEAL file
   */
  constructor (args: string[], line: number) {
    super();
    this.line = line;
    assertLen(args.length, 0, line);
  };

  execute (stack: TEALStack): void {
    this.assertMinStackLen(stack, 2, this.line);
    const last = this.assertBigInt(stack.pop(), this.line);
    const prev = this.assertBigInt(stack.pop(), this.line);
    if (last && prev) {
      stack.push(1n);
    } else {
      stack.push(0n);
    }
  }
}

// If A || B is true pushes '1' else '0'
// push to stack [...stack, bigint]
export class Or extends Op {
  readonly line: number;
  /**
   * Asserts 0 arguments are passed.
   * @param args Expected arguments: [] // none
   * @param line line number in TEAL file
   */
  constructor (args: string[], line: number) {
    super();
    this.line = line;
    assertLen(args.length, 0, line);
  };

  execute (stack: TEALStack): void {
    this.assertMinStackLen(stack, 2, this.line);
    const last = this.assertBigInt(stack.pop(), this.line);
    const prev = this.assertBigInt(stack.pop(), this.line);
    if (prev || last) {
      stack.push(1n);
    } else {
      stack.push(0n);
    }
  }
}

// If A == B pushes '1' else '0'
// push to stack [...stack, bigint]
export class EqualTo extends Op {
  readonly line: number;
  /**
   * Asserts 0 arguments are passed.
   * @param args Expected arguments: [] // none
   * @param line line number in TEAL file
   */
  constructor (args: string[], line: number) {
    super();
    this.line = line;
    assertLen(args.length, 0, line);
  };

  execute (stack: TEALStack): void {
    this.assertMinStackLen(stack, 2, this.line);
    const last = stack.pop();
    const prev = stack.pop();
    if (typeof last !== typeof prev) {
      throw new RuntimeError(RUNTIME_ERRORS.TEAL.INVALID_TYPE, {
        expected: typeof prev,
        actual: typeof last,
        line: this.line
      });
    }
    if (typeof last === "bigint") {
      stack = this.pushBooleanCheck(stack, (last === prev));
    } else {
      stack = this.pushBooleanCheck(stack,
        compareArray(this.assertBytes(last, this.line), this.assertBytes(prev, this.line)));
    }
  }
}

// If A != B pushes '1' else '0'
// push to stack [...stack, bigint]
export class NotEqualTo extends Op {
  readonly line: number;
  /**
   * Asserts 0 arguments are passed.
   * @param args Expected arguments: [] // none
   * @param line line number in TEAL file
   */
  constructor (args: string[], line: number) {
    super();
    this.line = line;
    assertLen(args.length, 0, line);
  };

  execute (stack: TEALStack): void {
    this.assertMinStackLen(stack, 2, this.line);
    const last = stack.pop();
    const prev = stack.pop();
    if (typeof last !== typeof prev) {
      throw new RuntimeError(RUNTIME_ERRORS.TEAL.INVALID_TYPE, {
        expected: typeof prev,
        actual: typeof last,
        line: this.line
      });
    }
    if (typeof last === "bigint") {
      stack = this.pushBooleanCheck(stack, last !== prev);
    } else {
      stack = this.pushBooleanCheck(stack,
        !compareArray(this.assertBytes(last, this.line), this.assertBytes(prev, this.line)));
    }
  }
}

// X == 0 yields 1; else 0
// push to stack [...stack, bigint]
export class Not extends Op {
  readonly line: number;
  /**
   * Asserts 0 arguments are passed.
   * @param args Expected arguments: [] // none
   * @param line line number in TEAL file
   */
  constructor (args: string[], line: number) {
    super();
    this.line = line;
    assertLen(args.length, 0, line);
  };

  execute (stack: TEALStack): void {
    this.assertMinStackLen(stack, 1, this.line);
    const last = this.assertBigInt(stack.pop(), this.line);
    if (last === 0n) {
      stack.push(1n);
    } else {
      stack.push(0n);
    }
  }
}

// converts uint64 X to big endian bytes
// push to stack [...stack, big endian bytes]
export class Itob extends Op {
  readonly line: number;
  /**
   * Asserts 0 arguments are passed.
   * @param args Expected arguments: [] // none
   * @param line line number in TEAL file
   */
  constructor (args: string[], line: number) {
    super();
    this.line = line;
    assertLen(args.length, 0, line);
  };

  execute (stack: TEALStack): void {
    this.assertMinStackLen(stack, 1, this.line);
    const uint64 = this.assertBigInt(stack.pop(), this.line);
    stack.push(encodeUint64(uint64));
  }
}

// converts bytes X as big endian to uint64
// btoi panics if the input is longer than 8 bytes.
// push to stack [...stack, bigint]
export class Btoi extends Op {
  readonly line: number;
  /**
   * Asserts 0 arguments are passed.
   * @param args Expected arguments: [] // none
   * @param line line number in TEAL file
   */
  constructor (args: string[], line: number) {
    super();
    this.line = line;
    assertLen(args.length, 0, line);
  };

  execute (stack: TEALStack): void {
    this.assertMinStackLen(stack, 1, this.line);
    const bytes = this.assertBytes(stack.pop(), this.line);
    const uint64 = decodeUint64(bytes, DecodingMode.BIGINT);
    stack.push(uint64);
  }
}

// A plus B out to 128-bit long result as sum (top) and carry-bit uint64 values on the stack
// push to stack [...stack, bigint]
export class Addw extends Op {
  readonly line: number;
  /**
   * Asserts 0 arguments are passed.
   * @param args Expected arguments: [] // none
   * @param line line number in TEAL file
   */
  constructor (args: string[], line: number) {
    super();
    this.line = line;
    assertLen(args.length, 0, line);
  };

  execute (stack: TEALStack): void {
    this.assertMinStackLen(stack, 2, this.line);
    const valueA = this.assertBigInt(stack.pop(), this.line);
    const valueB = this.assertBigInt(stack.pop(), this.line);
    let valueC = valueA + valueB;

    if (valueC > MAX_UINT64) {
      valueC -= MAX_UINT64;
      stack.push(1n);
      stack.push(valueC - 1n);
    } else {
      stack.push(0n);
      stack.push(valueC);
    }
  }
}

// A times B out to 128-bit long result as low (top) and high uint64 values on the stack
// push to stack [...stack, bigint]
export class Mulw extends Op {
  readonly line: number;
  /**
   * Asserts 0 arguments are passed.
   * @param args Expected arguments: [] // none
   * @param line line number in TEAL file
   */
  constructor (args: string[], line: number) {
    super();
    this.line = line;
    assertLen(args.length, 0, line);
  };

  execute (stack: TEALStack): void {
    this.assertMinStackLen(stack, 2, this.line);
    const valueA = this.assertBigInt(stack.pop(), this.line);
    const valueB = this.assertBigInt(stack.pop(), this.line);
    const result = valueA * valueB;

    const low = result & MAX_UINT64;
    this.checkOverflow(low, this.line, MAX_UINT64);

    const high = result >> BigInt('64');
    this.checkOverflow(high, this.line, MAX_UINT64);

    stack.push(high);
    stack.push(low);
  }
}

// Pop one element from stack
// [...stack] // pop value.
export class Pop extends Op {
  readonly line: number;
  /**
   * Asserts 0 arguments are passed.
   * @param args Expected arguments: [] // none
   * @param line line number in TEAL file
   */
  constructor (args: string[], line: number) {
    super();
    this.line = line;
    assertLen(args.length, 0, line);
  };

  execute (stack: TEALStack): void {
    this.assertMinStackLen(stack, 1, this.line);
    stack.pop();
  }
}

// duplicate last value on stack
// push to stack [...stack, duplicate value]
export class Dup extends Op {
  readonly line: number;
  /**
   * Asserts 0 arguments are passed.
   * @param args Expected arguments: [] // none
   * @param line line number in TEAL file
   */
  constructor (args: string[], line: number) {
    super();
    this.line = line;
    assertLen(args.length, 0, line);
  };

  execute (stack: TEALStack): void {
    this.assertMinStackLen(stack, 1, this.line);
    const lastValue = stack.pop();

    stack.push(lastValue);
    stack.push(lastValue);
  }
}

// duplicate two last values on stack: A, B -> A, B, A, B
// push to stack [...stack, B, A, B, A]
export class Dup2 extends Op {
  readonly line: number;
  /**
   * Asserts 0 arguments are passed.
   * @param args Expected arguments: [] // none
   * @param line line number in TEAL file
   */
  constructor (args: string[], line: number) {
    super();
    this.line = line;
    assertLen(args.length, 0, line);
  };

  execute (stack: TEALStack): void {
    this.assertMinStackLen(stack, 2, this.line);
    const lastValueA = stack.pop();
    const lastValueB = stack.pop();

    stack.push(lastValueB);
    stack.push(lastValueA);
    stack.push(lastValueB);
    stack.push(lastValueA);
  }
}

// pop two byte strings A and B and join them, push the result
// concat panics if the result would be greater than 4096 bytes.
// push to stack [...stack, string]
export class Concat extends Op {
  readonly line: number;
  /**
   * Asserts 0 arguments are passed.
   * @param args Expected arguments: [] // none
   * @param line line number in TEAL file
   */
  constructor (args: string[], line: number) {
    super();
    this.line = line;
    assertLen(args.length, 0, line);
  };

  execute (stack: TEALStack): void {
    this.assertMinStackLen(stack, 2, this.line);
    const valueA = this.assertBytes(stack.pop(), this.line);
    const valueB = this.assertBytes(stack.pop(), this.line);

    if (valueA.length + valueB.length > MAX_CONCAT_SIZE) {
      throw new RuntimeError(RUNTIME_ERRORS.TEAL.CONCAT_ERROR, { line: this.line });
    }
    const c = new Uint8Array(valueB.length + valueA.length);
    c.set(valueB);
    c.set(valueA, valueB.length);
    stack.push(c);
  }
}

// pop last byte string X. For immediate values in 0..255 M and N:
// extract last range of bytes from it starting at M up to but not including N,
// push the substring result. If N < M, or either is larger than the string length,
// the program fails
// push to stack [...stack, substring]
export class Substring extends Op {
  readonly start: bigint;
  readonly end: bigint;
  readonly line: number;

  /**
   * Stores values of `start` and `end` according to the passed arguments.
   * @param args Expected arguments: [start index number, end index number]
   * @param line line number in TEAL file
   */
  constructor (args: string[], line: number) {
    super();
    this.line = line;
    assertLen(args.length, 2, line);
    assertOnlyDigits(args[0], line);
    assertOnlyDigits(args[1], line);

    this.start = BigInt(args[0]);
    this.end = BigInt(args[1]);
  };

  execute (stack: TEALStack): void {
    const end = this.assertUint8(this.end, this.line);
    const start = this.assertUint8(this.start, this.line);
    const byteString = this.assertBytes(stack.pop(), this.line);

    const subString = this.subString(byteString, start, end, this.line);
    stack.push(subString);
  }
}

// pop a byte-array A and two integers B and C.
// Extract a range of bytes from A starting at B up to but not including C,
// push the substring result. If C < B, or either is larger than the array length,
// the program fails
// push to stack [...stack, substring]
export class Substring3 extends Op {
  readonly line: number;
  /**
   * Asserts 0 arguments are passed.
   * @param args Expected arguments: [] // none
   * @param line line number in TEAL file
   */
  constructor (args: string[], line: number) {
    super();
    this.line = line;
    assertLen(args.length, 0, line);
  };

  execute (stack: TEALStack): void {
    const end = this.assertBigInt(stack.pop(), this.line);
    const start = this.assertBigInt(stack.pop(), this.line);
    const byteString = this.assertBytes(stack.pop(), this.line);

    const subString = this.subString(byteString, start, end, this.line);
    stack.push(subString);
  }
}

// push field from current transaction to stack
// push to stack [...stack, transaction field]
export class Txn extends Op {
  readonly field: string;
  readonly idx: number | undefined;
  readonly interpreter: Interpreter;
  readonly line: number;

  /**
   * Set transaction field according to the passed arguments
   * @param args Expected arguments: [transaction field]
   * // Note: Transaction field is expected as string instead of number.
   * For ex: `Fee` is expected and `0` is not expected.
   * @param line line number in TEAL file
   * @param interpreter interpreter object
   */
  constructor (args: string[], line: number, interpreter: Interpreter) {
    super();
    this.line = line;
    this.idx = undefined;

    this.assertTxFieldDefined(args[0], interpreter.tealVersion, line);
    if (TxArrFields[interpreter.tealVersion].has(args[0])) { // eg. txn Accounts 1
      assertLen(args.length, 2, line);
      assertOnlyDigits(args[1], line);
      this.idx = Number(args[1]);
    } else {
      assertLen(args.length, 1, line);
    }
    this.assertTxFieldDefined(args[0], interpreter.tealVersion, line);

    this.field = args[0]; // field
    this.interpreter = interpreter;
  }

  execute (stack: TEALStack): void {
    let result;
    if (this.idx !== undefined) { // if field is an array use txAppArg (with "Accounts"/"ApplicationArgs"/'Assets'..)
      result = txAppArg(this.field, this.interpreter.runtime.ctx.tx, this.idx, this,
        this.interpreter.tealVersion, this.line);
    } else {
      result = txnSpecbyField(
        this.field,
        this.interpreter.runtime.ctx.tx,
        this.interpreter.runtime.ctx.gtxs,
        this.interpreter.tealVersion);
    }
    stack.push(result);
  }
}

// push field to the stack from a transaction in the current transaction group
// If this transaction is i in the group, gtxn i field is equivalent to txn field.
// push to stack [...stack, transaction field]
export class Gtxn extends Op {
  readonly field: string;
  readonly txFieldIdx: number | undefined;
  readonly interpreter: Interpreter;
  readonly line: number;
  protected txIdx: number;

  /**
   * Sets `field`, `txIdx` values according to the passed arguments.
   * @param args Expected arguments: [transaction group index, transaction field]
   * // Note: Transaction field is expected as string instead of number.
   * For ex: `Fee` is expected and `0` is not expected.
   * @param line line number in TEAL file
   * @param interpreter interpreter object
   */
  constructor (args: string[], line: number, interpreter: Interpreter) {
    super();
    this.line = line;
    this.txFieldIdx = undefined;
    if (TxArrFields[interpreter.tealVersion].has(args[1])) {
      assertLen(args.length, 3, line); // eg. gtxn 0 Accounts 1
      assertOnlyDigits(args[2], line);
      this.txFieldIdx = Number(args[2]);
    } else {
      assertLen(args.length, 2, line);
    }
    assertOnlyDigits(args[0], line);
    this.assertTxFieldDefined(args[1], interpreter.tealVersion, line);

    this.txIdx = Number(args[0]); // transaction group index
    this.field = args[1]; // field
    this.interpreter = interpreter;
  }

  execute (stack: TEALStack): void {
    this.assertUint8(BigInt(this.txIdx), this.line);
    this.checkIndexBound(this.txIdx, this.interpreter.runtime.ctx.gtxs, this.line);
    let result;

    if (this.txFieldIdx !== undefined) {
      const tx = this.interpreter.runtime.ctx.gtxs[this.txIdx]; // current tx
      result = txAppArg(this.field, tx, this.txFieldIdx, this, this.interpreter.tealVersion, this.line);
    } else {
      result = txnSpecbyField(
        this.field,
        this.interpreter.runtime.ctx.gtxs[this.txIdx],
        this.interpreter.runtime.ctx.gtxs,
        this.interpreter.tealVersion);
    }
    stack.push(result);
  }
}

/**
 * push value of an array field from current transaction to stack
 * push to stack [...stack, value of an array field ]
 * NOTE:
 * a) for arg="Accounts" index 0 means sender's address, and index 1 means first address
 *    from accounts array (eg. txna Accounts 1: will push 1st address from Accounts[] to stack)
 * b) for arg="ApplicationArgs" index 0 means first argument for application array (normal indexing)
 */
export class Txna extends Op {
  readonly interpreter: Interpreter;
  readonly line: number;
  readonly field: string;
  fieldIdx: number;

  /**
   * Sets `field` and `fieldIdx` values according to passed arguments.
   * @param args Expected arguments: [transaction field, transaction field array index]
   *   Note: Transaction field is expected as string instead of a number.
   *   For ex: `"Fee"` rather than `0`.
   * @param line line number in TEAL file
   * @param interpreter interpreter object
   */
  constructor (args: string[], line: number, interpreter: Interpreter) {
    assertLen(args.length, 2, line);
    super();
    this.line = line;
    assertOnlyDigits(args[1], line);
    this.assertTxArrFieldDefined(args[0], interpreter.tealVersion, line);

    this.field = args[0]; // field
    this.fieldIdx = Number(args[1]);
    this.interpreter = interpreter;
  }

  execute (stack: TEALStack): void {
    const result = txAppArg(this.field, this.interpreter.runtime.ctx.tx, this.fieldIdx, this,
      this.interpreter.tealVersion, this.line);
    stack.push(result);
  }
}

/// placeholder values
const mockTxIdx = "100";
const mockTxFieldIdx = "200";
<<<<<<< HEAD
const mockScratchIndex = "100";
=======

>>>>>>> fa15fb1b
/**
 * push value of a field to the stack from a transaction in the current transaction group
 * push to stack [...stack, value of field]
 * NOTE: for arg="Accounts" index 0 means sender's address, and index 1 means first address from accounts
 * array (eg. gtxna 0 Accounts 1: will push 1st address from Accounts[](from the 1st tx in group) to stack)
 * b) for arg="ApplicationArgs" index 0 means first argument for application array (normal indexing)
 */
export class Gtxna extends Op {
  readonly field: string;
  readonly interpreter: Interpreter;
  readonly line: number;
  fieldIdx: number; // array index
  protected txIdx: number; // transaction group index

  /**
   * Sets `field`(Transaction Field), `fieldIdx`(Array Index) and
   * `txIdx`(Transaction Group Index) values according to the passed arguments.
   * @param args Expected arguments:
   *   [transaction group index, transaction field, transaction field array index]
   *   Note: Transaction field is expected as string instead of a number.
   *   For ex: `"Fee"` rather than `0`.
   * @param line line number in TEAL file
   * @param interpreter interpreter object
   */
  constructor (args: string[], line: number, interpreter: Interpreter) {
    super();
    assertLen(args.length, 3, line);
    assertOnlyDigits(args[0], line);
    assertOnlyDigits(args[2], line);
    this.assertTxArrFieldDefined(args[1], interpreter.tealVersion, line);

    this.txIdx = Number(args[0]); // transaction group index
    this.field = args[1]; // field
    this.fieldIdx = Number(args[2]); // transaction field array index
    this.interpreter = interpreter;
    this.line = line;
  }

  execute (stack: TEALStack): void {
    this.assertUint8(BigInt(this.txIdx), this.line);
    this.checkIndexBound(this.txIdx, this.interpreter.runtime.ctx.gtxs, this.line);
    const tx = this.interpreter.runtime.ctx.gtxs[this.txIdx];
    const result = txAppArg(this.field, tx, this.fieldIdx, this, this.interpreter.tealVersion, this.line);
    stack.push(result);
  }
}

// represents branch name of a new branch
// push to stack [...stack]
export class Label extends Op {
  readonly label: string;
  readonly line: number;

  /**
   * Sets `label` according to the passed arguments.
   * @param args Expected arguments: [label]
   * @param line line number in TEAL file
   */
  constructor (args: string[], line: number) {
    super();
    assertLen(args.length, 1, line);
    this.label = args[0].split(':')[0];
    this.line = line;
  };

  execute (stack: TEALStack): void { }
}

// branch unconditionally to label - Tealv <= 3
// push to stack [...stack]
export class Branch extends Op {
  readonly label: string;
  readonly interpreter: Interpreter;
  readonly line: number;

  /**
   * Sets `label` according to the passed arguments.
   * @param args Expected arguments: [label of branch]
   * @param line line number in TEAL file
   * @param interpreter interpreter object
   */
  constructor (args: string[], line: number, interpreter: Interpreter) {
    super();
    assertLen(args.length, 1, line);
    this.label = args[0];
    this.interpreter = interpreter;
    this.line = line;
  }

  execute (stack: TEALStack): void {
    this.interpreter.jumpForward(this.label, this.line);
  }
}

// branch unconditionally to label - TEALv4
// can also jump backward
// push to stack [...stack]
export class Branchv4 extends Branch {
  execute (stack: TEALStack): void {
    this.interpreter.jumpToLabel(this.label, this.line);
  }
}

// branch conditionally if top of stack is zero - Teal version <= 3
// push to stack [...stack]
export class BranchIfZero extends Op {
  readonly label: string;
  readonly interpreter: Interpreter;
  readonly line: number;

  /**
   * Sets `label` according to the passed arguments.
   * @param args Expected arguments: [label of branch]
   * @param line line number in TEAL file
   * @param interpreter interpreter object
   */
  constructor (args: string[], line: number, interpreter: Interpreter) {
    super();
    assertLen(args.length, 1, line);
    this.label = args[0];
    this.interpreter = interpreter;
    this.line = line;
  }

  execute (stack: TEALStack): void {
    this.assertMinStackLen(stack, 1, this.line);
    const last = this.assertBigInt(stack.pop(), this.line);

    if (last === 0n) {
      this.interpreter.jumpForward(this.label, this.line);
    }
  }
}

// branch conditionally if top of stack is zero - Tealv4
// can jump forward also
// push to stack [...stack]
export class BranchIfZerov4 extends BranchIfZero {
  execute (stack: TEALStack): void {
    this.assertMinStackLen(stack, 1, this.line);
    const last = this.assertBigInt(stack.pop(), this.line);

    if (last === 0n) {
      this.interpreter.jumpToLabel(this.label, this.line);
    }
  }
}

// branch conditionally if top of stack is non zero
// push to stack [...stack]
export class BranchIfNotZero extends Op {
  readonly label: string;
  readonly interpreter: Interpreter;
  readonly line: number;

  /**
   * Sets `label` according to the passed arguments.
   * @param args Expected arguments: [label of branch]
   * @param line line number in TEAL file
   * @param interpreter interpreter object
   */
  constructor (args: string[], line: number, interpreter: Interpreter) {
    super();
    assertLen(args.length, 1, line);
    this.label = args[0];
    this.interpreter = interpreter;
    this.line = line;
  }

  execute (stack: TEALStack): void {
    this.assertMinStackLen(stack, 1, this.line);
    const last = this.assertBigInt(stack.pop(), this.line);

    if (last !== 0n) {
      this.interpreter.jumpForward(this.label, this.line);
    }
  }
}

// branch conditionally if top of stack is non zero - Tealv4
// can jump forward as well
// push to stack [...stack]
export class BranchIfNotZerov4 extends BranchIfNotZero {
  execute (stack: TEALStack): void {
    this.assertMinStackLen(stack, 1, this.line);
    const last = this.assertBigInt(stack.pop(), this.line);

    if (last !== 0n) {
      this.interpreter.jumpToLabel(this.label, this.line);
    }
  }
}

// use last value on stack as success value; end
// push to stack [...stack, last]
export class Return extends Op {
  readonly interpreter: Interpreter;
  readonly line: number;

  /**
   * Asserts 0 arguments are passed.
   * @param args Expected arguments: [] // none
   * @param line line number in TEAL file
   * @param interpreter interpreter object
   */
  constructor (args: string[], line: number, interpreter: Interpreter) {
    super();
    assertLen(args.length, 0, line);
    this.interpreter = interpreter;
    this.line = line;
  }

  execute (stack: TEALStack): void {
    this.assertMinStackLen(stack, 1, this.line);

    const last = stack.pop();
    while (stack.length()) {
      stack.pop();
    }
    stack.push(last); // use last value as success
    this.interpreter.instructionIndex = this.interpreter.instructions.length; // end execution
  }
}

// push field from current transaction to stack
export class Global extends Op {
  readonly field: string;
  readonly interpreter: Interpreter;
  readonly line: number;

  /**
   * Stores global field to query as string
   * @param args Expected arguments: [field] // Ex: ["GroupSize"]
   * @param line line number in TEAL file
   * @param interpreter interpreter object
   */
  constructor (args: string[], line: number, interpreter: Interpreter) {
    super();
    assertLen(args.length, 1, line);
    this.assertGlobalDefined(args[0], interpreter.tealVersion, line);

    this.field = args[0]; // global field
    this.interpreter = interpreter;
    this.line = line;
  }

  execute (stack: TEALStack): void {
    let result;
    switch (this.field) {
      case 'GroupSize': {
        result = this.interpreter.runtime.ctx.gtxs.length;
        break;
      }
      case 'CurrentApplicationID': {
        result = this.interpreter.runtime.ctx.tx.apid;
        this.interpreter.runtime.assertAppDefined(
          result as number,
          this.interpreter.getApp(result as number, this.line),
          this.line);
        break;
      }
      case 'Round': {
        result = this.interpreter.runtime.getRound();
        break;
      }
      case 'LatestTimestamp': {
        result = this.interpreter.runtime.getTimestamp();
        break;
      }
      case 'CreatorAddress': {
<<<<<<< HEAD
        const appID = this.interpreter.runtime.ctx.tx.apid ?? 0;
        const app = this.interpreter.getApp(appID, this.line);
=======
        const appID = this.interpreter.runtime.ctx.tx.apid;
        const app = this.interpreter.getApp(appID as number, this.line);
>>>>>>> fa15fb1b
        result = decodeAddress(app.creator).publicKey;
        break;
      }
      case 'GroupID': {
        result = Uint8Array.from(this.interpreter.runtime.ctx.tx.grp ?? ZERO_ADDRESS);
        break;
      }
      case 'CurrentApplicationAddress': {
        const appID = this.interpreter.runtime.ctx.tx.apid ?? 0;
        result = decodeAddress(getApplicationAddress(appID)).publicKey;
        break;
      }
      default: {
        result = GlobalFields[this.interpreter.tealVersion][this.field];
      }
    }

    if (typeof result === 'number') {
      stack.push(BigInt(result));
    } else {
      stack.push(result);
    }
  }
}

// check if account specified by Txn.Accounts[A] opted in for the application B => {0 or 1}
// params: account index, application id (top of the stack on opcode entry).
// push to stack [...stack, 1] if opted in
// push to stack[...stack, 0] 0 otherwise
export class AppOptedIn extends Op {
  readonly interpreter: Interpreter;
  readonly line: number;

  /**
   * Asserts 0 arguments are passed.
   * @param args Expected arguments: [] // none
   * @param line line number in TEAL file
   * @param interpreter interpreter object
   */
  constructor (args: string[], line: number, interpreter: Interpreter) {
    super();
    assertLen(args.length, 0, line);
    this.interpreter = interpreter;
    this.line = line;
  }

  execute (stack: TEALStack): void {
    this.assertMinStackLen(stack, 2, this.line);
    const appRef = this.assertBigInt(stack.pop(), this.line);
    const accountRef: StackElem = stack.pop(); // index to tx.accounts[] OR an address directly

    const account = this.interpreter.getAccount(accountRef, this.line);
    const localState = account.appsLocalState;

    const appID = this.interpreter.getAppIDByReference(Number(appRef), false, this.line, this);
    const isOptedIn = localState.get(appID);
    if (isOptedIn) {
      stack.push(1n);
    } else {
      stack.push(0n);
    }
  }
}

// read from account specified by Txn.Accounts[A] from local state of the current application key B => value
// push to stack [...stack, bigint/bytes] If key exist
// push to stack [...stack, 0] otherwise
export class AppLocalGet extends Op {
  readonly interpreter: Interpreter;
  readonly line: number;

  /**
   * Asserts 0 arguments are passed.
   * @param args Expected arguments: [] // none
   * @param line line number in TEAL file
   * @param interpreter interpreter object
   */
  constructor (args: string[], line: number, interpreter: Interpreter) {
    super();
    assertLen(args.length, 0, line);
    this.interpreter = interpreter;
    this.line = line;
  }

  execute (stack: TEALStack): void {
    this.assertMinStackLen(stack, 2, this.line);
    const key = this.assertBytes(stack.pop(), this.line);
    const accountRef: StackElem = stack.pop();

    const account = this.interpreter.getAccount(accountRef, this.line);
    const appID = this.interpreter.runtime.ctx.tx.apid ?? 0;

    const val = account.getLocalState(appID, key);
    if (val) {
      stack.push(val);
    } else {
      stack.push(0n); // The value is zero if the key does not exist.
    }
  }
}

// read from application local state at Txn.Accounts[A] => app B => key C from local state.
// push to stack [...stack, value, 1] (Note: value is 0 if key does not exist)
export class AppLocalGetEx extends Op {
  readonly interpreter: Interpreter;
  readonly line: number;

  /**
   * Asserts 0 arguments are passed.
   * @param args Expected arguments: [] // none
   * @param line line number in TEAL file
   * @param interpreter interpreter object
   */
  constructor (args: string[], line: number, interpreter: Interpreter) {
    super();
    assertLen(args.length, 0, line);
    this.interpreter = interpreter;
    this.line = line;
  }

  execute (stack: TEALStack): void {
    this.assertMinStackLen(stack, 3, this.line);
    const key = this.assertBytes(stack.pop(), this.line);
    const appRef = this.assertBigInt(stack.pop(), this.line);
    const accountRef: StackElem = stack.pop();

    const appID = this.interpreter.getAppIDByReference(Number(appRef), false, this.line, this);
    const account = this.interpreter.getAccount(accountRef, this.line);
    const val = account.getLocalState(appID, key);
    if (val) {
      stack.push(val);
      stack.push(1n);
    } else {
      stack.push(0n); // The value is zero if the key does not exist.
      stack.push(0n); // did_exist_flag
    }
  }
}

// read key A from global state of a current application => value
// push to stack[...stack, 0] if key doesn't exist
// otherwise push to stack [...stack, value]
export class AppGlobalGet extends Op {
  readonly interpreter: Interpreter;
  readonly line: number;

  /**
   * Asserts 0 arguments are passed.
   * @param args Expected arguments: [] // none
   * @param line line number in TEAL file
   * @param interpreter interpreter object
   */
  constructor (args: string[], line: number, interpreter: Interpreter) {
    super();
    assertLen(args.length, 0, line);
    this.interpreter = interpreter;
    this.line = line;
  }

  execute (stack: TEALStack): void {
    this.assertMinStackLen(stack, 1, this.line);
    const key = this.assertBytes(stack.pop(), this.line);

    const appID = this.interpreter.runtime.ctx.tx.apid ?? 0;
    const val = this.interpreter.getGlobalState(appID, key, this.line);
    if (val) {
      stack.push(val);
    } else {
      stack.push(0n); // The value is zero if the key does not exist.
    }
  }
}

// read from application Txn.ForeignApps[A] global state key B pushes to the stack
// push to stack [...stack, value, 1] (Note: value is 0 if key does not exist)
// A is specified as an account index in the ForeignApps field of the ApplicationCall transaction,
// zero index means this app
export class AppGlobalGetEx extends Op {
  readonly interpreter: Interpreter;
  readonly line: number;

  /**
   * Asserts 0 arguments are passed.
   * @param args Expected arguments: [] // none
   * @param line line number in TEAL file
   * @param interpreter interpreter object
   */
  constructor (args: string[], line: number, interpreter: Interpreter) {
    super();
    assertLen(args.length, 0, line);
    this.interpreter = interpreter;
    this.line = line;
  }

  execute (stack: TEALStack): void {
    this.assertMinStackLen(stack, 2, this.line);
    const key = this.assertBytes(stack.pop(), this.line);
    // appRef could be index to foreign apps array,
    // or since v4 an application id that appears in Txn.ForeignApps
    const appRef = this.assertBigInt(stack.pop(), this.line);

    const appID = this.interpreter.getAppIDByReference(Number(appRef), true, this.line, this);
    const val = this.interpreter.getGlobalState(appID, key, this.line);
    if (val) {
      stack.push(val);
      stack.push(1n);
    } else {
      stack.push(0n); // The value is zero if the key does not exist.
      stack.push(0n); // did_exist_flag
    }
  }
}

// write to account specified by Txn.Accounts[A] to local state of a current application key B with value C
// pops from stack [...stack, value, key]
// pushes nothing to stack, updates the app user local storage
export class AppLocalPut extends Op {
  readonly interpreter: Interpreter;
  readonly line: number;

  /**
   * Asserts 0 arguments are passed.
   * @param args Expected arguments: [] // none
   * @param line line number in TEAL file
   * @param interpreter interpreter object
   */
  constructor (args: string[], line: number, interpreter: Interpreter) {
    super();
    assertLen(args.length, 0, line);
    this.interpreter = interpreter;
    this.line = line;
  }

  execute (stack: TEALStack): void {
    this.assertMinStackLen(stack, 3, this.line);
    const value = stack.pop();
    const key = this.assertBytes(stack.pop(), this.line);
    const accountRef: StackElem = stack.pop();

    const account = this.interpreter.getAccount(accountRef, this.line);
    const appID = this.interpreter.runtime.ctx.tx.apid ?? 0;

    // get updated local state for account
    const localState = account.setLocalState(appID, key, value, this.line);
    const acc = this.interpreter.runtime.assertAccountDefined(account.address,
      this.interpreter.runtime.ctx.state.accounts.get(account.address), this.line);
    acc.appsLocalState.set(appID, localState);
  }
}

// write key A and value B to global state of the current application
// push to stack [...stack]
export class AppGlobalPut extends Op {
  readonly interpreter: Interpreter;
  readonly line: number;

  /**
   * Asserts 0 arguments are passed.
   * @param args Expected arguments: [] // none
   * @param line line number in TEAL file
   * @param interpreter interpreter object
   */
  constructor (args: string[], line: number, interpreter: Interpreter) {
    super();
    assertLen(args.length, 0, line);
    this.interpreter = interpreter;
    this.line = line;
  }

  execute (stack: TEALStack): void {
    this.assertMinStackLen(stack, 2, this.line);
    const value = stack.pop();
    const key = this.assertBytes(stack.pop(), this.line);

    const appID = this.interpreter.runtime.ctx.tx.apid ?? 0; // if undefined use 0 as default
    this.interpreter.setGlobalState(appID, key, value, this.line);
  }
}

// delete from account specified by Txn.Accounts[A] local state key B of the current application
// push to stack [...stack]
export class AppLocalDel extends Op {
  readonly interpreter: Interpreter;
  readonly line: number;

  /**
   * Asserts 0 arguments are passed.
   * @param args Expected arguments: [] // none
   * @param line line number in TEAL file
   * @param interpreter interpreter object
   */
  constructor (args: string[], line: number, interpreter: Interpreter) {
    super();
    assertLen(args.length, 0, line);
    this.interpreter = interpreter;
    this.line = line;
  }

  execute (stack: TEALStack): void {
    this.assertMinStackLen(stack, 1, this.line);
    const key = this.assertBytes(stack.pop(), this.line);
    const accountRef: StackElem = stack.pop();

    const appID = this.interpreter.runtime.ctx.tx.apid ?? 0;
    const account = this.interpreter.getAccount(accountRef, this.line);

    const localState = account.appsLocalState.get(appID);
    if (localState) {
      localState["key-value"].delete(key.toString()); // delete from local state

      let acc = this.interpreter.runtime.ctx.state.accounts.get(account.address);
      acc = this.interpreter.runtime.assertAccountDefined(account.address, acc, this.line);
      acc.appsLocalState.set(appID, localState);
    }
  }
}

// delete key A from a global state of the current application
// push to stack [...stack]
export class AppGlobalDel extends Op {
  readonly interpreter: Interpreter;
  readonly line: number;

  /**
   * Asserts 0 arguments are passed.
   * @param args Expected arguments: [] // none
   * @param line line number in TEAL file
   * @param interpreter interpreter object
   */
  constructor (args: string[], line: number, interpreter: Interpreter) {
    super();
    assertLen(args.length, 0, line);
    this.interpreter = interpreter;
    this.line = line;
  }

  execute (stack: TEALStack): void {
    this.assertMinStackLen(stack, 1, this.line);
    const key = this.assertBytes(stack.pop(), this.line);

    const appID = this.interpreter.runtime.ctx.tx.apid ?? 0;

    const app = this.interpreter.getApp(appID, this.line);
    if (app) {
      const globalState = app["global-state"];
      globalState.delete(key.toString());
    }
  }
}

// get balance for the requested account specified
// by Txn.Accounts[A] in microalgos. A is specified as an account
// index in the Accounts field of the ApplicationCall transaction,
// zero index means the sender
// push to stack [...stack, bigint]
export class Balance extends Op {
  readonly interpreter: Interpreter;
  readonly line: number;

  /**
   * Asserts if arguments length is zero
   * @param args Expected arguments: [] // none
   * @param line line number in TEAL file
   * @param interpreter Interpreter Object
   */
  constructor (args: string[], line: number, interpreter: Interpreter) {
    super();
    this.interpreter = interpreter;
    this.line = line;

    assertLen(args.length, 0, line);
  };

  execute (stack: TEALStack): void {
    this.assertMinStackLen(stack, 1, this.line);
    const accountRef: StackElem = stack.pop();
    const acc = this.interpreter.getAccount(accountRef, this.line);

    stack.push(BigInt(acc.balance()));
  }
}

// For Account A, Asset B (txn.accounts[A]) pushes to the
// push to stack [...stack, value(bigint/bytes), 1]
// NOTE: if account has no B holding then value = 0, did_exist = 0,
export class GetAssetHolding extends Op {
  readonly interpreter: Interpreter;
  readonly field: string;
  readonly line: number;

  /**
   * Sets field according to the passed arguments.
   * @param args Expected arguments: [Asset Holding field]
   * // Note: Asset holding field will be string
   * For ex: `AssetBalance` is correct `0` is not.
   * @param line line number in TEAL file
   * @param interpreter Interpreter Object
   */
  constructor (args: string[], line: number, interpreter: Interpreter) {
    super();
    this.interpreter = interpreter;
    this.line = line;
    assertLen(args.length, 1, line);

    this.field = args[0];
  };

  execute (stack: TEALStack): void {
    this.assertMinStackLen(stack, 2, this.line);
    const assetRef = this.assertBigInt(stack.pop(), this.line);
    const accountRef: StackElem = stack.pop();

    const account = this.interpreter.getAccount(accountRef, this.line);
    const assetID = this.interpreter.getAssetIDByReference(Number(assetRef), false, this.line, this);
    const assetInfo = account.assets.get(assetID);
    if (assetInfo === undefined) {
      stack.push(0n);
      stack.push(0n);
      return;
    }
    let value: StackElem;
    switch (this.field) {
      case "AssetBalance":
        value = BigInt(assetInfo.amount);
        break;
      case "AssetFrozen":
        value = assetInfo["is-frozen"] ? 1n : 0n;
        break;
      default:
        throw new RuntimeError(RUNTIME_ERRORS.TEAL.INVALID_FIELD_TYPE, { line: this.line });
    }

    stack.push(value);
    stack.push(1n);
  }
}

// get Asset Params Info for given account
// For Index in ForeignAssets array
// push to stack [...stack, value(bigint/bytes), did_exist]
// NOTE: if asset doesn't exist, then did_exist = 0, value = 0
export class GetAssetDef extends Op {
  readonly interpreter: Interpreter;
  readonly field: string;
  readonly line: number;

  /**
   * Sets transaction field according to the passed arguments
   * @param args Expected arguments: [Asset Params field]
   * // Note: Asset Params field will be string
   * For ex: `AssetTotal` is correct `0` is not.
   * @param line line number in TEAL file
   * @param interpreter Interpreter Object
   */
  constructor (args: string[], line: number, interpreter: Interpreter) {
    super();
    this.line = line;
    this.interpreter = interpreter;
    assertLen(args.length, 1, line);
    if (AssetParamMap[interpreter.tealVersion][args[0]] === undefined) {
      throw new RuntimeError(RUNTIME_ERRORS.TEAL.UNKNOWN_ASSET_FIELD, {
        field: args[0],
        line: line,
        tealV: interpreter.tealVersion
      });
    }

    this.field = args[0];
  };

  execute (stack: TEALStack): void {
    this.assertMinStackLen(stack, 1, this.line);
    const assetRef = this.assertBigInt(stack.pop(), this.line);
    const assetID = this.interpreter.getAssetIDByReference(Number(assetRef), true, this.line, this);
    const AssetDefinition = this.interpreter.getAssetDef(assetID);
    let def: string;

    if (AssetDefinition === undefined) {
      stack.push(0n);
      stack.push(0n);
    } else {
      let value: StackElem;
      const s = AssetParamMap[this.interpreter.tealVersion][this.field] as keyof modelsv2.AssetParams;

      switch (this.field) {
        case "AssetTotal":
          value = BigInt(AssetDefinition.total);
          break;
        case "AssetDecimals":
          value = BigInt(AssetDefinition.decimals);
          break;
        case "AssetDefaultFrozen":
          value = AssetDefinition.defaultFrozen ? 1n : 0n;
          break;
        default:
          def = AssetDefinition[s] as string;
          if (isValidAddress(def)) {
            value = decodeAddress(def).publicKey;
          } else {
            value = parsing.stringToBytes(def);
          }
          break;
      }

      stack.push(value);
      stack.push(1n);
    }
  }
}

/** Pseudo-Ops **/
// push integer to stack
// push to stack [...stack, integer value]
export class Int extends Op {
  readonly uint64: bigint;
  readonly line: number;

  /**
   * Sets uint64 variable according to the passed arguments.
   * @param args Expected arguments: [number]
   * @param line line number in TEAL file
   */
  constructor (args: string[], line: number) {
    super();
    this.line = line;
    assertLen(args.length, 1, line);

    let uint64;
    const intConst = TxOnComplete[args[0] as keyof typeof TxOnComplete] ||
      TxnType[args[0] as keyof typeof TxnType];

    // check if string is keyof TxOnComplete or TxnType
    if (intConst !== undefined) {
      uint64 = BigInt(intConst);
    } else {
      const val = assertNumber(args[0], line);
      uint64 = BigInt(val);
    }

    this.checkOverflow(uint64, line, MAX_UINT64);
    this.uint64 = uint64;
  }

  execute (stack: TEALStack): void {
    stack.push(this.uint64);
  }
}

// push bytes to stack
// push to stack [...stack, converted data]
export class Byte extends Op {
  readonly str: string;
  readonly encoding: EncodingType;
  readonly line: number;

  /**
   * Sets `str` and  `encoding` values according to the passed arguments.
   * @param args Expected arguments: [data string]
   * @param line line number in TEAL file
   */
  constructor (args: string[], line: number) {
    super();
    this.line = line;
    [this.str, this.encoding] = getEncoding(args, line);
  }

  execute (stack: TEALStack): void {
    const buffer = convertToBuffer(this.str, this.encoding);
    stack.push(new Uint8Array(buffer));
  }
}

// decodes algorand address to bytes and pushes to stack
// push to stack [...stack, address]
export class Addr extends Op {
  readonly addr: string;
  readonly line: number;

  /**
   * Sets `addr` value according to the passed arguments.
   * @param args Expected arguments: [Address]
   * @param line line number in TEAL file
   */
  constructor (args: string[], line: number) {
    super();
    assertLen(args.length, 1, line);
    if (!isValidAddress(args[0])) {
      throw new RuntimeError(RUNTIME_ERRORS.TEAL.INVALID_ADDR, { addr: args[0], line: line });
    }
    this.addr = args[0];
    this.line = line;
  };

  execute (stack: TEALStack): void {
    const addr = decodeAddress(this.addr);
    stack.push(addr.publicKey);
  }
}

/* TEALv3 Ops */

// immediately fail unless value top is a non-zero number
// pops from stack: [...stack, uint64]
export class Assert extends Op {
  readonly line: number;
  /**
   * Asserts 0 arguments are passed.
   * @param args Expected arguments: [] // none
   * @param line line number in TEAL file
   */
  constructor (args: string[], line: number) {
    super();
    this.line = line;
    assertLen(args.length, 0, line);
  };

  execute (stack: TEALStack): void {
    this.assertMinStackLen(stack, 1, this.line);
    const top = this.assertBigInt(stack.pop(), this.line);
    if (top === 0n) {
      throw new RuntimeError(RUNTIME_ERRORS.TEAL.TEAL_ENCOUNTERED_ERR, { line: this.line });
    }
  }
}

// push immediate UINT to the stack as an integer
// push to stack: [...stack, uint64]
export class PushInt extends Op {
  /**
   * NOTE: in runtime this class is similar to Int, but from tealv3 perspective this is optimized
   * because pushint args are not added to the intcblock during assembly processes
   */
  readonly uint64: bigint;
  readonly line: number;

  /**
   * Sets uint64 variable according to the passed arguments.
   * @param args Expected arguments: [number]
   * @param line line number in TEAL file
   */
  constructor (args: string[], line: number) {
    super();
    this.line = line;
    assertLen(args.length, 1, line);
    assertOnlyDigits(args[0], line);

    this.checkOverflow(BigInt(args[0]), line, MAX_UINT64);
    this.uint64 = BigInt(args[0]);
  }

  execute (stack: TEALStack): void {
    stack.push(this.uint64);
  }
}

// push bytes to stack
// push to stack [...stack, converted data]
export class PushBytes extends Op {
  /**
   * NOTE: in runtime this class is similar to Byte, but from tealv3 perspective this is optimized
   * because pushbytes args are not added to the bytecblock during assembly processes
   */
  readonly str: string;
  readonly encoding: EncodingType;
  readonly line: number;

  /**
   * Sets `str` and  `encoding` values according to the passed arguments.
   * @param args Expected arguments: [data string]
   * @param line line number in TEAL file
   */
  constructor (args: string[], line: number) {
    super();
    this.line = line;
    assertLen(args.length, 1, line);
    [this.str, this.encoding] = getEncoding(args, line);
    if (this.encoding !== EncodingType.UTF8) {
      throw new RuntimeError(RUNTIME_ERRORS.TEAL.UNKOWN_DECODE_TYPE, { val: args[0], line: line });
    }
  }

  execute (stack: TEALStack): void {
    const buffer = convertToBuffer(this.str, this.encoding);
    stack.push(new Uint8Array(buffer));
  }
}

// swaps two last values on stack: A, B -> B, A (A,B = any)
// pops from stack: [...stack, A, B]
// pushes to stack: [...stack, B, A]
export class Swap extends Op {
  readonly line: number;
  /**
   * Asserts 0 arguments are passed.
   * @param args Expected arguments: [] // none
   * @param line line number in TEAL file
   */
  constructor (args: string[], line: number) {
    super();
    this.line = line;
    assertLen(args.length, 0, line);
  };

  execute (stack: TEALStack): void {
    this.assertMinStackLen(stack, 2, this.line);
    const a = stack.pop();
    const b = stack.pop();
    stack.push(a);
    stack.push(b);
  }
}

/**
 * bit indexing begins with low-order bits in integers.
 * Setting bit 4 to 1 on the integer 0 yields 16 (int 0x0010, or 2^4).
 * Indexing begins in the first bytes of a byte-string
 * (as seen in getbyte and substring). Setting bits 0 through 11 to 1
 * in a 4 byte-array of 0s yields byte 0xfff00000
 * Pops from stack: [ ... stack, {any A}, {uint64 B}, {uint64 C} ]
 * Pushes to stack: [ ...stack, uint64 ]
 * pop a target A, index B, and bit C. Set the Bth bit of A to C, and push the result
 */
export class SetBit extends Op {
  readonly line: number;
  /**
   * Asserts 0 arguments are passed.
   * @param args Expected arguments: [] // none
   * @param line line number in TEAL file
   */
  constructor (args: string[], line: number) {
    super();
    this.line = line;
    assertLen(args.length, 0, line);
  };

  execute (stack: TEALStack): void {
    this.assertMinStackLen(stack, 3, this.line);
    const bit = this.assertBigInt(stack.pop(), this.line);
    const index = this.assertBigInt(stack.pop(), this.line);
    const target = stack.pop();

    if (bit > 1n) {
      throw new RuntimeError(RUNTIME_ERRORS.TEAL.SET_BIT_VALUE_ERROR, { line: this.line });
    }

    if (typeof target === "bigint") {
      this.assert64BitIndex(index, this.line);
      const binaryStr = target.toString(2);
      const binaryArr = [...(binaryStr.padStart(64, "0"))];
      const size = binaryArr.length;
      binaryArr[size - Number(index) - 1] = (bit === 0n ? "0" : "1");
      stack.push(parseBinaryStrToBigInt(binaryArr));
    } else {
      const byteIndex = Math.floor(Number(index) / 8);
      this.assertBytesIndex(byteIndex, target, this.line);

      const targetBit = Number(index) % 8;
      // 8th bit in a bytes array will be highest order bit in second element
      // that's why mask is reversed
      const mask = 1 << (7 - targetBit);
      if (bit === 1n) {
        // set bit
        target[byteIndex] |= mask;
      } else {
        // clear bit
        const mask = ~(1 << ((7 - targetBit)));
        target[byteIndex] &= mask;
      }
      stack.push(target);
    }
  }
}

/**
 * pop a target A (integer or byte-array), and index B. Push the Bth bit of A.
 * Pops from stack: [ ... stack, {any A}, {uint64 B}]
 * Pushes to stack: [ ...stack, uint64]
 */
export class GetBit extends Op {
  readonly line: number;
  /**
   * Asserts 0 arguments are passed.
   * @param args Expected arguments: [] // none
   * @param line line number in TEAL file
   */
  constructor (args: string[], line: number) {
    super();
    this.line = line;
    assertLen(args.length, 0, line);
  };

  execute (stack: TEALStack): void {
    this.assertMinStackLen(stack, 2, this.line);
    const index = this.assertBigInt(stack.pop(), this.line);
    const target = stack.pop();

    if (typeof target === "bigint") {
      this.assert64BitIndex(index, this.line);
      const binaryStr = target.toString(2);
      const size = binaryStr.length;
      stack.push(BigInt(binaryStr[size - Number(index) - 1]));
    } else {
      const byteIndex = Math.floor(Number(index) / 8);
      this.assertBytesIndex(byteIndex, target, this.line);

      const targetBit = Number(index) % 8;
      const binary = target[byteIndex].toString(2);
      const str = binary.padStart(8, "0");
      stack.push(BigInt(str[targetBit]));
    }
  }
}

/**
 * pop a byte-array A, integer B, and
 * small integer C (between 0..255). Set the Bth byte of A to C, and push the result
 * Pops from stack: [ ...stack, {[]byte A}, {uint64 B}, {uint64 C}]
 * Pushes to stack: [ ...stack, []byte]
 */
export class SetByte extends Op {
  readonly line: number;
  /**
   * Asserts 0 arguments are passed.
   * @param args Expected arguments: [] // none
   * @param line line number in TEAL file
   */
  constructor (args: string[], line: number) {
    super();
    this.line = line;
    assertLen(args.length, 0, line);
  };

  execute (stack: TEALStack): void {
    this.assertMinStackLen(stack, 3, this.line);
    const smallInteger = this.assertBigInt(stack.pop(), this.line);
    const index = this.assertBigInt(stack.pop(), this.line);
    const target = this.assertBytes(stack.pop(), this.line);
    this.assertUint8(smallInteger, this.line);
    this.assertBytesIndex(Number(index), target, this.line);

    target[Number(index)] = Number(smallInteger);
    stack.push(target);
  }
}

/**
 * pop a byte-array A and integer B. Extract the Bth byte of A and push it as an integer
 * Pops from stack: [ ...stack, {[]byte A}, {uint64 B} ]
 * Pushes to stack: [ ...stack, uint64 ]
 */
export class GetByte extends Op {
  readonly line: number;
  /**
   * Asserts 0 arguments are passed.
   * @param args Expected arguments: [] // none
   * @param line line number in TEAL file
   */
  constructor (args: string[], line: number) {
    super();
    this.line = line;
    assertLen(args.length, 0, line);
  };

  execute (stack: TEALStack): void {
    this.assertMinStackLen(stack, 2, this.line);
    const index = this.assertBigInt(stack.pop(), this.line);
    const target = this.assertBytes(stack.pop(), this.line);
    this.assertBytesIndex(Number(index), target, this.line);

    stack.push(BigInt(target[Number(index)]));
  }
}

// push the Nth value (0 indexed) from the top of the stack.
// pops from stack: [...stack]
// pushes to stack: [...stack, any (nth slot from top of stack)]
// NOTE: dig 0 is same as dup
export class Dig extends Op {
  readonly line: number;
  readonly depth: number;

  /**
   * Asserts 0 arguments are passed.
   * @param args Expected arguments: [ depth ] // slot to duplicate
   * @param line line number in TEAL file
   */
  constructor (args: string[], line: number) {
    super();
    this.line = line;
    assertLen(args.length, 1, line);
    assertOnlyDigits(args[0], line);

    this.assertUint8(BigInt(args[0]), line);
    this.depth = Number(args[0]);
  };

  execute (stack: TEALStack): void {
    this.assertMinStackLen(stack, this.depth + 1, this.line);
    const tempStack = new Stack<StackElem>(this.depth + 1); // depth = 2 means 3rd slot from top of stack
    let target;
    for (let i = 0; i <= this.depth; ++i) {
      target = stack.pop();
      tempStack.push(target);
    }
    while (tempStack.length()) { stack.push(tempStack.pop()); }
    stack.push(target as StackElem);
  }
}

// selects one of two values based on top-of-stack: A, B, C -> (if C != 0 then B else A)
// pops from stack: [...stack, {any A}, {any B}, {uint64 C}]
// pushes to stack: [...stack, any (A or B)]
export class Select extends Op {
  readonly line: number;

  /**
   * Asserts 0 arguments are passed.
   * @param args Expected arguments: [] // none
   * @param line line number in TEAL file
   */
  constructor (args: string[], line: number) {
    super();
    this.line = line;
    assertLen(args.length, 0, line);
  };

  execute (stack: TEALStack): void {
    this.assertMinStackLen(stack, 3, this.line);
    const toCheck = this.assertBigInt(stack.pop(), this.line);
    const notZeroSelection = stack.pop();
    const isZeroSelection = stack.pop();

    if (toCheck !== 0n) { stack.push(notZeroSelection); } else { stack.push(isZeroSelection); }
  }
}

/**
 * push field F of the Ath transaction (A = top of stack) in the current group
 * pops from stack: [...stack, uint64]
 * pushes to stack: [...stack, transaction field]
 * NOTE: "gtxns field" is equivalent to "gtxn _i_ field" (where _i_ is the index
 * of transaction in group, fetched from stack).
 * gtxns exists so that i can be calculated, often based on the index of the current transaction.
 */
export class Gtxns extends Gtxn {
  /**
   * Sets `field`, `txIdx` values according to the passed arguments.
   * @param args Expected arguments: [transaction field]
   * // Note: Transaction field is expected as string instead of number.
   * For ex: `Fee` is expected and `0` is not expected.
   * @param line line number in TEAL file
   * @param interpreter interpreter object
   */
  constructor (args: string[], line: number, interpreter: Interpreter) {
    // NOTE: mockTxIdx is a mock value (max no of txns in group can be 16 atmost).
    // In gtxns & gtxnsa opcodes, index is fetched from top of stack.
    super([mockTxIdx, ...args], line, interpreter);
  }

  execute (stack: TEALStack): void {
    this.assertMinStackLen(stack, 1, this.line);
    const top = this.assertBigInt(stack.pop(), this.line);
    this.assertUint8(top, this.line);
    this.txIdx = Number(top);
    super.execute(stack);
  }
}

/**
 * push Ith value of the array field F from the Ath (A = top of stack) transaction in the current group
 * pops from stack: [...stack, uint64]
 * push to stack [...stack, value of field]
 */
export class Gtxnsa extends Gtxna {
  /**
   * Sets `field`(Transaction Field), `fieldIdx`(Array Index) values according to the passed arguments.
   * @param args Expected arguments: [transaction field(F), transaction field array index(I)]
   *   Note: Transaction field is expected as string instead of number.
   *   For ex: `"Fee"` is expected rather than `0`.
   * @param line line number in TEAL file
   * @param interpreter interpreter object
   */
  constructor (args: string[], line: number, interpreter: Interpreter) {
    // NOTE: txIdx will be updated in execute.
    // In gtxns & gtxnsa opcodes, index is fetched from top of stack.
    super([mockTxIdx, ...args], line, interpreter);
  }

  execute (stack: TEALStack): void {
    this.assertMinStackLen(stack, 1, this.line);
    const top = this.assertBigInt(stack.pop(), this.line);
    this.assertUint8(top, this.line);
    this.txIdx = Number(top);
    super.execute(stack);
  }
}

/**
 * get minimum required balance for the requested account specified by Txn.Accounts[A] in microalgos.
 * NOTE: A = 0 represents tx.sender account. Required balance is affected by ASA and App usage. When creating
 * or opting into an app, the minimum balance grows before the app code runs, therefore the increase
 * is visible there. When deleting or closing out, the minimum balance decreases after the app executes.
 * pops from stack: [...stack, uint64(account index)]
 * push to stack [...stack, uint64(min balance in microalgos)]
 */
export class MinBalance extends Op {
  readonly interpreter: Interpreter;
  readonly line: number;

  /**
   * Asserts if arguments length is zero
   * @param args Expected arguments: [] // none
   * @param line line number in TEAL file
   * @param interpreter Interpreter Object
   */
  constructor (args: string[], line: number, interpreter: Interpreter) {
    super();
    this.interpreter = interpreter;
    this.line = line;

    assertLen(args.length, 0, line);
  };

  execute (stack: TEALStack): void {
    this.assertMinStackLen(stack, 1, this.line);
    const accountRef: StackElem = stack.pop();
    const acc = this.interpreter.getAccount(accountRef, this.line);

    stack.push(BigInt(acc.minBalance));
  }
}

/** TEALv4 Ops **/

// push Ith scratch space index of the Tth transaction in the current group
// push to stack [...stack, bigint/bytes]
// Pops nothing
// Args expected: [{uint8 transaction group index}(T),
// {uint8 position in scratch space to load from}(I)]
export class Gload extends Op {
  scratchIndex: number;
  txIndex: number;
  readonly interpreter: Interpreter;
  readonly line: number;

  /**
   * Stores scratch space index and transaction index number according to the passed arguments.
   * @param args Expected arguments: [index number]
   * @param line line number in TEAL file
   * @param interpreter interpreter object
   */
  constructor (args: string[], line: number, interpreter: Interpreter) {
    super();
    this.line = line;
    assertLen(args.length, 2, this.line);
    assertOnlyDigits(args[0], this.line);
    assertOnlyDigits(args[1], this.line);

    this.txIndex = Number(args[0]);
    this.scratchIndex = Number(args[1]);
    this.interpreter = interpreter;
  }

  execute (stack: TEALStack): void {
    const scratch = this.interpreter.runtime.ctx.sharedScratchSpace.get(this.txIndex);
    if (scratch === undefined) {
      throw new RuntimeError(
        RUNTIME_ERRORS.TEAL.SCRATCH_EXIST_ERROR,
        { index: this.txIndex, line: this.line }
      );
    }
    this.checkIndexBound(this.scratchIndex, scratch, this.line);
    stack.push(scratch[this.scratchIndex]);
  }
}

// push Ith scratch space index of the Tth transaction in the current group
// push to stack [...stack, bigint/bytes]
// Pops uint64(T)
// Args expected: [{uint8 position in scratch space to load from}(I)]
export class Gloads extends Gload {
  /**
   * Stores scratch space index number according to argument passed.
   * @param args Expected arguments: [index number]
   * @param line line number in TEAL file
   * @param interpreter interpreter object
   */
  constructor (args: string[], line: number, interpreter: Interpreter) {
    // mockTxIdx is place holder value, will be updated when poping from stack in execute
    super([mockTxIdx, ...args], line, interpreter);
  }

  execute (stack: TEALStack): void {
    this.assertMinStackLen(stack, 1, this.line);
    this.txIndex = Number(this.assertBigInt(stack.pop(), this.line));
    super.execute(stack);
  }
}

// Loads a scratch space value of another transaction from the current group
// Stack: ..., A: uint64, B: uint64 → ..., any
// Availability: v6
export class Gloadss extends Gload {
  /**
   * Stores scratch space index number according to argument passed.
   * @param args Expected arguments: [index number]
   * @param line line number in TEAL file
   * @param interpreter interpreter object
   */
  constructor (args: string[], line: number, interpreter: Interpreter) {
    // Just place holder field;
    super([mockTxIdx, mockScratchIndex, ...args], line, interpreter);
  }

  execute (stack: TEALStack): void {
    this.assertMinStackLen(stack, 2, this.line);
    this.scratchIndex = Number(this.assertBigInt(stack.pop(), this.line));
    this.txIndex = Number(this.assertBigInt(stack.pop(), this.line));
    super.execute(stack);
  }
}

/**
 * Provide subroutine functionality. When callsub is called, the current location in
 * the program is saved and immediately jumps to the label passed to the opcode.
 * Pops: None
 * Pushes: None
 * The call stack is separate from the data stack. Only callsub and retsub manipulate it.
 * Pops: None
 * Pushes: Pushes current instruction index in call stack
 */
export class Callsub extends Op {
  readonly interpreter: Interpreter;
  readonly label: string;
  readonly line: number;

  /**
   * Sets `label` according to the passed arguments.
   * @param args Expected arguments: [label of branch]
   * @param line line number in TEAL file
   * @param interpreter interpreter object
   */
  constructor (args: string[], line: number, interpreter: Interpreter) {
    super();
    assertLen(args.length, 1, line);
    this.label = args[0];
    this.interpreter = interpreter;
    this.line = line;
  }

  execute (stack: TEALStack): void {
    // the current location in the program is saved
    this.interpreter.callStack.push(this.interpreter.instructionIndex);
    // immediately jumps to the label passed to the opcode.
    this.interpreter.jumpToLabel(this.label, this.line);
  }
}

/**
 * When the retsub opcode is called, the AVM will resume
 * execution at the previous saved point.
 * Pops: None
 * Pushes: None
 * The call stack is separate from the data stack. Only callsub and retsub manipulate it.
 * Pops: index from call stack
 * Pushes: None
 */
export class Retsub extends Op {
  readonly interpreter: Interpreter;
  readonly line: number;

  /**
   * @param args Expected arguments: []
   * @param line line number in TEAL file
   * @param interpreter interpreter object
   */
  constructor (args: string[], line: number, interpreter: Interpreter) {
    super();
    assertLen(args.length, 0, line);
    this.interpreter = interpreter;
    this.line = line;
  }

  execute (stack: TEALStack): void {
    // get current location from saved point
    // jump to saved instruction opcode
    if (this.interpreter.callStack.length() === 0) {
      throw new RuntimeError(RUNTIME_ERRORS.TEAL.CALL_STACK_EMPTY, { line: this.line });
    }
    this.interpreter.instructionIndex = this.interpreter.callStack.pop();
  }
}

// generic op to execute byteslice arithmetic
// `b+`, `b-`, `b*`, `b/`, `b%`, `b<`, `b>`, `b<=`,
// `b>=`, `b==`, `b!=`, `b\`, `b&`, `b^`, `b~`, `bzero`
export class ByteOp extends Op {
  readonly line: number;
  /**
   * Asserts 0 arguments are passed.
   * @param args Expected arguments: [] // none
   * @param line line number in TEAL file
   */
  constructor (args: string[], line: number) {
    super();
    this.line = line;
    assertLen(args.length, 0, line);
  };

  execute (stack: TEALStack, op: MathOp): void {
    this.assertMinStackLen(stack, 2, this.line);
    const byteB = this.assertBytes(stack.pop(), this.line, MAX_INPUT_BYTE_LEN);
    const byteA = this.assertBytes(stack.pop(), this.line, MAX_INPUT_BYTE_LEN);
    const bigIntB = bigEndianBytesToBigInt(byteB);
    const bigIntA = bigEndianBytesToBigInt(byteA);

    let r: bigint | boolean;
    switch (op) {
      case MathOp.Add: {
        r = bigIntA + bigIntB;
        break;
      }
      case MathOp.Sub: {
        r = bigIntA - bigIntB;
        this.checkUnderflow(r, this.line);
        break;
      }
      case MathOp.Mul: {
        // NOTE: 12n * 0n == 0n, but in bytesclice arithmatic, this is equivalent to
        // empty bytes (eg. byte "A" * byte "" === byte "")
        r = bigIntA * bigIntB;
        break;
      }
      case MathOp.Div: {
        if (bigIntB === 0n) {
          throw new RuntimeError(RUNTIME_ERRORS.TEAL.ZERO_DIV, { line: this.line });
        }
        r = bigIntA / bigIntB;
        break;
      }
      case MathOp.Mod: {
        if (bigIntB === 0n) {
          throw new RuntimeError(RUNTIME_ERRORS.TEAL.ZERO_DIV, { line: this.line });
        }
        r = bigIntA % bigIntB;
        break;
      }
      case MathOp.LessThan: {
        r = bigIntA < bigIntB;
        break;
      }
      case MathOp.GreaterThan: {
        r = bigIntA > bigIntB;
        break;
      }
      case MathOp.LessThanEqualTo: {
        r = bigIntA <= bigIntB;
        break;
      }
      case MathOp.GreaterThanEqualTo: {
        r = bigIntA >= bigIntB;
        break;
      }
      case MathOp.EqualTo: {
        r = bigIntA === bigIntB;
        break;
      }
      case MathOp.NotEqualTo: {
        r = bigIntA !== bigIntB;
        break;
      }
      case MathOp.BitwiseOr: {
        r = bigIntA | bigIntB;
        break;
      }
      case MathOp.BitwiseAnd: {
        r = bigIntA & bigIntB;
        break;
      }
      case MathOp.BitwiseXor: {
        r = bigIntA ^ bigIntB;
        break;
      }
      default: {
        throw new Error('Operation not supported');
      }
    }

    if (typeof r === 'boolean') {
      stack.push(BigInt(r)); // 0 or 1
    } else {
      const resultAsBytes =
        r === 0n ? new Uint8Array([]) : bigintToBigEndianBytes(r);
      if (op === MathOp.BitwiseOr || op === MathOp.BitwiseAnd || op === MathOp.BitwiseXor) {
        // for bitwise ops, zero's are "left" padded upto length.max(byteB, byteA)
        // https://developer.algorand.org/docs/reference/teal/specification/#arithmetic-logic-and-cryptographic-operations
        const maxSize = Math.max(byteA.length, byteB.length);

        const paddedZeroArr = new Uint8Array(Math.max(0, maxSize - resultAsBytes.length)).fill(0);
        const mergedArr = new Uint8Array(maxSize);
        mergedArr.set(paddedZeroArr);
        mergedArr.set(resultAsBytes, paddedZeroArr.length);
        stack.push(this.assertBytes(mergedArr, this.line, MAX_OUTPUT_BYTE_LEN));
      } else {
        stack.push(this.assertBytes(resultAsBytes, this.line, MAX_OUTPUT_BYTE_LEN));
      }
    }
  }
}

// A plus B, where A and B are byte-arrays interpreted as big-endian unsigned integers
// panics on overflow (result > max_uint1024 i.e 128 byte num)
// Pops: ... stack, {[]byte A}, {[]byte B}
// push to stack [...stack, []byte]
export class ByteAdd extends ByteOp {
  execute (stack: TEALStack): void {
    super.execute(stack, MathOp.Add);
  }
}

// A minus B, where A and B are byte-arrays interpreted as big-endian unsigned integers.
// Panic on underflow.
// Pops: ... stack, {[]byte A}, {[]byte B}
// push to stack [...stack, []byte]
export class ByteSub extends ByteOp {
  execute (stack: TEALStack): void {
    super.execute(stack, MathOp.Sub);
  }
}

// A times B, where A and B are byte-arrays interpreted as big-endian unsigned integers.
// Pops: ... stack, {[]byte A}, {[]byte B}
// push to stack [...stack, []byte]
export class ByteMul extends ByteOp {
  execute (stack: TEALStack): void {
    super.execute(stack, MathOp.Mul);
  }
}

// A divided by B, where A and B are byte-arrays interpreted as big-endian unsigned integers.
// Panic if B is zero.
// Pops: ... stack, {[]byte A}, {[]byte B}
// push to stack [...stack, []byte]
export class ByteDiv extends ByteOp {
  execute (stack: TEALStack): void {
    super.execute(stack, MathOp.Div);
  }
}

// A modulo B, where A and B are byte-arrays interpreted as big-endian unsigned integers.
// Panic if B is zero.
// Pops: ... stack, {[]byte A}, {[]byte B}
// push to stack [...stack, []byte]
export class ByteMod extends ByteOp {
  execute (stack: TEALStack): void {
    super.execute(stack, MathOp.Mod);
  }
}

// A is greater than B, where A and B are byte-arrays interpreted as big-endian unsigned integers => { 0 or 1}
// Pops: ... stack, {[]byte A}, {[]byte B}
// push to stack [...stack, uint64]
export class ByteGreatorThan extends ByteOp {
  execute (stack: TEALStack): void {
    super.execute(stack, MathOp.GreaterThan);
  }
}

// A is less than B, where A and B are byte-arrays interpreted as big-endian unsigned integers => { 0 or 1}
// Pops: ... stack, {[]byte A}, {[]byte B}
// push to stack [...stack, uint64]
export class ByteLessThan extends ByteOp {
  execute (stack: TEALStack): void {
    super.execute(stack, MathOp.LessThan);
  }
}

// A is greater than or equal to B, where A and B are byte-arrays interpreted
// as big-endian unsigned integers => { 0 or 1}
// Pops: ... stack, {[]byte A}, {[]byte B}
// push to stack [...stack, uint64]
export class ByteGreaterThanEqualTo extends ByteOp {
  execute (stack: TEALStack): void {
    super.execute(stack, MathOp.GreaterThanEqualTo);
  }
}

// A is less than or equal to B, where A and B are byte-arrays interpreted as
// big-endian unsigned integers => { 0 or 1}
// Pops: ... stack, {[]byte A}, {[]byte B}
// push to stack [...stack, uint64]
export class ByteLessThanEqualTo extends ByteOp {
  execute (stack: TEALStack): void {
    super.execute(stack, MathOp.LessThanEqualTo);
  }
}

// A is equals to B, where A and B are byte-arrays interpreted as big-endian unsigned integers => { 0 or 1}
// Pops: ... stack, {[]byte A}, {[]byte B}
// push to stack [...stack, uint64]
export class ByteEqualTo extends ByteOp {
  execute (stack: TEALStack): void {
    super.execute(stack, MathOp.EqualTo);
  }
}

// A is not equal to B, where A and B are byte-arrays interpreted as big-endian unsigned integers => { 0 or 1}
// Pops: ... stack, {[]byte A}, {[]byte B}
// push to stack [...stack, uint64]
export class ByteNotEqualTo extends ByteOp {
  execute (stack: TEALStack): void {
    super.execute(stack, MathOp.NotEqualTo);
  }
}

// A bitwise-or B, where A and B are byte-arrays, zero-left extended to the greater of their lengths
// Pops: ... stack, {[]byte A}, {[]byte B}
// push to stack [...stack, uint64]
export class ByteBitwiseOr extends ByteOp {
  execute (stack: TEALStack): void {
    super.execute(stack, MathOp.BitwiseOr);
  }
}

// A bitwise-and B, where A and B are byte-arrays, zero-left extended to the greater of their lengths
// Pops: ... stack, {[]byte A}, {[]byte B}
// push to stack [...stack, uint64]
export class ByteBitwiseAnd extends ByteOp {
  execute (stack: TEALStack): void {
    super.execute(stack, MathOp.BitwiseAnd);
  }
}

// A bitwise-xor B, where A and B are byte-arrays, zero-left extended to the greater of their lengths
// Pops: ... stack, {[]byte A}, {[]byte B}
// push to stack [...stack, uint64]
export class ByteBitwiseXor extends ByteOp {
  execute (stack: TEALStack): void {
    super.execute(stack, MathOp.BitwiseXor);
  }
}

// X (bytes array) with all bits inverted
// Pops: ... stack, []byte
// push to stack [...stack, byte[]]
export class ByteBitwiseInvert extends ByteOp {
  execute (stack: TEALStack): void {
    this.assertMinStackLen(stack, 1, this.line);
    const byteA = this.assertBytes(stack.pop(), this.line, MAX_INPUT_BYTE_LEN);
    stack.push(byteA.map(b => (255 - b)));
  }
}

// push a byte-array of length X, containing all zero bytes
// Pops: ... stack, uint64
// push to stack [...stack, byte[]]
export class ByteZero extends ByteOp {
  execute (stack: TEALStack): void {
    this.assertMinStackLen(stack, 1, this.line);
    const len = this.assertBigInt(stack.pop(), this.line);
    const result = new Uint8Array(Number(len)).fill(0);
    stack.push(this.assertBytes(result, this.line, 4096));
  }
}

/**
 * Pop four uint64 values. The deepest two are interpreted
 * as a uint128 dividend (deepest value is high word),
 * the top two are interpreted as a uint128 divisor.
 * Four uint64 values are pushed to the stack.
 * The deepest two are the quotient (deeper value
 * is the high uint64). The top two are the remainder, low bits on top.
 * Pops: ... stack, {uint64 A}, {uint64 B}, {uint64 C}, {uint64 D}
 * Pushes: ... stack, uint64, uint64, uint64, uint64
 */
export class DivModw extends Op {
  readonly line: number;
  /**
   * Asserts 0 arguments are passed.
   * @param args Expected arguments: [] // none
   * @param line line number in TEAL file
   */
  constructor (args: string[], line: number) {
    super();
    this.line = line;
    assertLen(args.length, 0, line);
  };

  execute (stack: TEALStack): void {
    // Go-algorand implementation: https://github.com/algorand/go-algorand/blob/8f743a98827372bfd8928de3e0b70390ff34f407/data/transactions/logic/eval.go#L927
    const firstLow = this.assertBigInt(stack.pop(), this.line);
    const firstHigh = this.assertBigInt(stack.pop(), this.line);

    let divisor = firstHigh << BigInt('64');
    divisor = divisor + firstLow;

    const secondLow = this.assertBigInt(stack.pop(), this.line);
    const secondHigh = this.assertBigInt(stack.pop(), this.line);

    let dividend = secondHigh << BigInt('64');
    dividend = dividend + secondLow;

    const quotient = dividend / divisor;
    let low = quotient & MAX_UINT64;
    this.checkOverflow(low, this.line, MAX_UINT64);

    let high = quotient >> BigInt('64');
    this.checkOverflow(high, this.line, MAX_UINT64);

    stack.push(high);
    stack.push(low);

    const remainder = dividend % divisor;
    low = remainder & MAX_UINT64;
    this.checkOverflow(low, this.line, MAX_UINT64);

    high = remainder >> BigInt('64');
    this.checkOverflow(high, this.line, MAX_UINT64);

    stack.push(high);
    stack.push(low);
  }
}

// A raised to the Bth power. Panic if A == B == 0 and on overflow
// Pops: ... stack, {uint64 A}, {uint64 B}
// Pushes: uint64
export class Exp extends Op {
  readonly line: number;
  /**
   * Asserts 0 arguments are passed.
   * @param args Expected arguments: [] // none
   * @param line line number in TEAL file
   */
  constructor (args: string[], line: number) {
    super();
    this.line = line;
    assertLen(args.length, 0, line);
  };

  execute (stack: TEALStack): void {
    const b = this.assertBigInt(stack.pop(), this.line);
    const a = this.assertBigInt(stack.pop(), this.line);

    if (a === 0n && b === 0n) {
      throw new RuntimeError(RUNTIME_ERRORS.TEAL.EXP_ERROR, { line: this.line });
    }

    const res = a ** b;
    this.checkOverflow(res, this.line, MAX_UINT64);

    stack.push(res);
  }
}

// A raised to the Bth power as a 128-bit long result as
// low (top) and high uint64 values on the stack.
// Panic if A == B == 0 or if the results exceeds 2^128-1
// Pops: ... stack, {uint64 A}, {uint64 B}
// Pushes: ... stack, uint64, uint64
export class Expw extends Exp {
  execute (stack: TEALStack): void {
    const b = this.assertBigInt(stack.pop(), this.line);
    const a = this.assertBigInt(stack.pop(), this.line);

    if (a === 0n && b === 0n) {
      throw new RuntimeError(RUNTIME_ERRORS.TEAL.EXP_ERROR, { line: this.line });
    }
    const res = a ** b;
    this.checkOverflow(res, this.line, MAX_UINT128);

    const low = res & MAX_UINT64;
    this.checkOverflow(low, this.line, MAX_UINT64);

    const high = res >> BigInt('64');
    this.checkOverflow(high, this.line, MAX_UINT64);

    stack.push(high);
    stack.push(low);
  }
}

// Left shift (A times 2^B, modulo 2^64)
// Pops: ... stack, {uint64 A}, {uint64 B}
// Pushes: uint64
export class Shl extends Op {
  readonly line: number;
  /**
   * Asserts 0 arguments are passed.
   * @param args Expected arguments: [] // none
   * @param line line number in TEAL file
   */
  constructor (args: string[], line: number) {
    super();
    this.line = line;
    assertLen(args.length, 0, line);
  };

  execute (stack: TEALStack): void {
    const b = this.assertBigInt(stack.pop(), this.line);
    const a = this.assertBigInt(stack.pop(), this.line);

    const res = (a << b) % (2n ** 64n);

    stack.push(res);
  }
}

// Right shift (A divided by 2^B)
// Pops: ... stack, {uint64 A}, {uint64 B}
// Pushes: uint64
export class Shr extends Op {
  readonly line: number;
  /**
   * Asserts 0 arguments are passed.
   * @param args Expected arguments: [] // none
   * @param line line number in TEAL file
   */
  constructor (args: string[], line: number) {
    super();
    this.line = line;
    assertLen(args.length, 0, line);
  };

  execute (stack: TEALStack): void {
    const b = this.assertBigInt(stack.pop(), this.line);
    const a = this.assertBigInt(stack.pop(), this.line);

    const res = a >> b;

    stack.push(res);
  }
}

// The largest integer B such that B^2 <= X
// Pops: ... stack, uint64
// Pushes: uint64
export class Sqrt extends Op {
  readonly line: number;
  /**
   * Asserts 0 arguments are passed.
   * @param args Expected arguments: [] // none
   * @param line line number in TEAL file
   */
  constructor (args: string[], line: number) {
    super();
    this.line = line;
    assertLen(args.length, 0, line);
  };

  execute (stack: TEALStack): void {
    // https://stackoverflow.com/questions/53683995/javascript-big-integer-square-root
    const value = this.assertBigInt(stack.pop(), this.line);
    if (value < 2n) {
      stack.push(value);
      return;
    }

    if (value < 16n) {
      stack.push(BigInt(Math.floor(Math.sqrt(Number(value)))));
      return;
    }
    let x1;
    if (value < (1n << 52n)) {
      x1 = BigInt(Math.floor(Math.sqrt(Number(value)))) - 3n;
    } else {
      x1 = (1n << 52n) - 2n;
    }

    let x0 = -1n;
    while ((x0 !== x1 && x0 !== (x1 - 1n))) {
      x0 = x1;
      x1 = ((value / x0) + x0) >> 1n;
    }

    stack.push(x0);
  }
}

// Pops: None
// Pushes: uint64
// push the ID of the asset or application created in the Tth transaction of the current group
// gaid fails unless the requested transaction created an asset or application and T < GroupIndex.
export class Gaid extends Op {
  readonly interpreter: Interpreter;
  readonly line: number;
  txIndex: number;

  /**
   * Asserts 1 arguments are passed.
   * @param args Expected arguments: [txIndex]
   * @param line line number in TEAL file
   */
  constructor (args: string[], line: number, interpreter: Interpreter) {
    super();
    this.line = line;
    this.interpreter = interpreter;
    assertLen(args.length, 1, line);
    this.txIndex = Number(args[0]);
  };

  execute (stack: TEALStack): void {
    const knowableID = this.interpreter.runtime.ctx.knowableID.get(this.txIndex);
    if (knowableID === undefined) {
      throw new RuntimeError(
        RUNTIME_ERRORS.TEAL.GROUP_INDEX_EXIST_ERROR,
        { index: this.txIndex, line: this.line }
      );
    }

    stack.push(BigInt(knowableID));
  }
}

// Pops: ... stack, uint64
// Pushes: uint64
// push the ID of the asset or application created in the Xth transaction of the current group
// gaid fails unless the requested transaction created an asset or application and X < GroupIndex.
export class Gaids extends Gaid {
  /**
   * Asserts 0 arguments are passed.
   * @param args Expected arguments: []
   * @param line line number in TEAL file
   * @param interpreter interpreter object
   */
  constructor (args: string[], line: number, interpreter: Interpreter) {
    // mockTxIdx is place holder argument, will be updated when poping from stack in execute
    super([mockTxIdx, ...args], line, interpreter);
  }

  execute (stack: TEALStack): void {
    this.assertMinStackLen(stack, 1, this.line);
    this.txIndex = Number(this.assertBigInt(stack.pop(), this.line));
    super.execute(stack);
  }
}

// Pops: ... stack, []byte
// Pushes: []byte
// pop a byte-array A. Op code parameters:
// * S: number in 0..255, start index
// * L: number in 0..255, length
//  extracts a range of bytes from A starting at S up to but not including S+L,
// push the substring result. If L is 0, then extract to the end of the string.
// If S or S+L is larger than the array length, the program fails
export class Extract extends Op {
  readonly line: number;
  readonly start: number;
  length: number;

  /**
   * Asserts 2 arguments are passed.
   * @param args Expected arguments: [txIndex]
   * @param line line number in TEAL file
   */
  constructor (args: string[], line: number) {
    super();
    this.line = line;
    assertLen(args.length, 2, line);
    this.start = Number(args[0]);
    this.length = Number(args[1]);
  };

  execute (stack: TEALStack): void {
    this.assertMinStackLen(stack, 1, this.line);
    const array = this.assertBytes(stack.pop(), this.line);

    // if length is 0, take bytes from start index to the end
    if (this.length === 0) {
      this.length = array.length - this.start;
    }

    stack.push(this.opExtractImpl(array, this.start, this.length));
  }
}

// Pops: ... stack, {[]byte A}, {uint64 S}, {uint64 L}
// Pushes: []byte
// pop a byte-array A and two integers S and L (both in 0..255).
// Extract a range of bytes from A starting at S up to but not including S+L,
// push the substring result. If S+L is larger than the array length, the program fails
export class Extract3 extends Op {
  readonly line: number;

  /**
   * Asserts 0 arguments are passed.
   * @param args Expected arguments: [txIndex]
   * @param line line number in TEAL file
   */
  constructor (args: string[], line: number) {
    super();
    this.line = line;
    assertLen(args.length, 0, line);
  };

  execute (stack: TEALStack): void {
    this.assertMinStackLen(stack, 3, this.line);
    const length = this.assertUInt8(stack.pop(), this.line);
    const start = this.assertUInt8(stack.pop(), this.line);
    const array = this.assertBytes(stack.pop(), this.line);

    stack.push(this.opExtractImpl(array, start, length));
  }
}

// Pops: ... stack, {[]byte A}, {uint64 S}
// Pushes: uint64
// Op code parameters:
// * N: number in {2,4,8}, length
// Base class to implement the extract_uint16, extract_uint32 and extract_uint64 op codes
// for N equal 2, 4, 8 respectively.
// pop a byte-array A and integer S (in 0..255). Extracts a range of bytes
// from A starting at S up to but not including B+N,
// convert bytes as big endian and push the uint(N*8) result.
// If B+N is larger than the array length, the program fails
class ExtractUintN extends Op {
  readonly line: number;
  extractBytes = 2;

  /**
   * Asserts 0 arguments are passed.
   * @param args Expected arguments: [txIndex]
   * @param line line number in TEAL file
   */
  constructor (args: string[], line: number) {
    super();
    this.line = line;
    assertLen(args.length, 0, line);
    // this.extractBytes = 2;
  };

  execute (stack: TEALStack): void {
    this.assertMinStackLen(stack, 2, this.line);
    const start = this.assertUInt8(stack.pop(), this.line);
    const array = this.assertBytes(stack.pop(), this.line);

    const sliced = this.opExtractImpl(array, start, this.extractBytes); // extract n bytes
    stack.push(bigEndianBytesToBigInt(sliced));
  }
}

// Pops: ... stack, {[]byte A}, {uint64 B}
// Pushes: uint64
// pop a byte-array A and integer B. Extract a range of bytes
// from A starting at B up to but not including B+2,
// convert bytes as big endian and push the uint64 result.
// If B+2 is larger than the array length, the program fails
export class ExtractUint16 extends ExtractUintN {
  extractBytes = 2;
  execute (stack: TEALStack): void {
    super.execute(stack);
  }
}

// Pops: ... stack, {[]byte A}, {uint64 B}
// Pushes: uint64
// pop a byte-array A and integer B. Extract a range of bytes
// from A starting at B up to but not including B+4, convert
// bytes as big endian and push the uint64 result.
// If B+4 is larger than the array length, the program fails
export class ExtractUint32 extends ExtractUintN {
  extractBytes = 4;

  execute (stack: TEALStack): void {
    super.execute(stack);
  }
}

// Pops: ... stack, {[]byte A}, {uint64 B}
// Pushes: uint64
// pop a byte-array A and integer B. Extract a range of bytes from
// A starting at B up to but not including B+8, convert bytes as
// big endian and push the uint64 result. If B+8 is larger than
// the array length, the program fails
export class ExtractUint64 extends ExtractUintN {
  extractBytes = 8;

  execute (stack: TEALStack): void {
    super.execute(stack);
  }
}

// Pops: ... stack, {[]byte A}, {[]byte B}, {[]byte C}, {[]byte D}, {[]byte E}
// Pushes: uint64
// for (data A, signature B, C and pubkey D, E) verify the signature of the
// data against the pubkey => {0 or 1}
export class EcdsaVerify extends Op {
  readonly line: number;
  readonly curveIndex: number;

  /**
   * Asserts 1 arguments are passed.
   * @param args Expected arguments: [txIndex]
   * @param line line number in TEAL file
   */
  constructor (args: string[], line: number) {
    super();
    this.line = line;
    assertLen(args.length, 1, line);
    this.curveIndex = Number(args[0]);
  };

  /**
   * The 32 byte Y-component of a public key is the last element on the stack,
   * preceded by X-component of a pubkey, preceded by S and R components of a
   * signature, preceded by the data that is fifth element on the stack.
   * All values are big-endian encoded. The signed data must be 32 bytes long,
   * and signatures in lower-S form are only accepted.
   */
  execute (stack: TEALStack): void {
    this.assertMinStackLen(stack, 5, this.line);
    const pubkeyE = this.assertBytes(stack.pop(), this.line);
    const pubkeyD = this.assertBytes(stack.pop(), this.line);
    const signatureC = this.assertBytes(stack.pop(), this.line);
    const signatureB = this.assertBytes(stack.pop(), this.line);
    const data = this.assertBytes(stack.pop(), this.line);

    if (this.curveIndex !== 0) {
      throw new RuntimeError(
        RUNTIME_ERRORS.TEAL.CURVE_NOT_SUPPORTED, { line: this.line, index: this.curveIndex }
      );
    }

    const ec = new EC('secp256k1');
    const pub = { x: Buffer.from(pubkeyD).toString('hex'), y: Buffer.from(pubkeyE).toString('hex') };
    const key = ec.keyFromPublic(pub);
    const signature = { r: signatureB, s: signatureC };

    this.pushBooleanCheck(stack, key.verify(data, signature));
  }
}

// Pops: ... stack, []byte
// Pushes: ... stack, []byte, []byte
// decompress pubkey A into components X, Y => [... stack, X, Y]
export class EcdsaPkDecompress extends Op {
  readonly line: number;
  readonly curveIndex: number;

  /**
   * Asserts 1 arguments are passed.
   * @param args Expected arguments: [txIndex]
   * @param line line number in TEAL file
   */
  constructor (args: string[], line: number) {
    super();
    this.line = line;
    assertLen(args.length, 1, line);
    this.curveIndex = Number(args[0]);
  };

  /**
   * The 33 byte public key in a compressed form to be decompressed into X and Y (top)
   * components. All values are big-endian encoded.
   */
  execute (stack: TEALStack): void {
    this.assertMinStackLen(stack, 1, this.line);
    const pubkeyCompressed = this.assertBytes(stack.pop(), this.line);

    if (this.curveIndex !== 0) {
      throw new RuntimeError(
        RUNTIME_ERRORS.TEAL.CURVE_NOT_SUPPORTED, { line: this.line, index: this.curveIndex }
      );
    }

    const ec = new EC('secp256k1');
    const publicKeyUncompressed = ec.keyFromPublic(pubkeyCompressed, 'hex').getPublic();
    const x = publicKeyUncompressed.getX();
    const y = publicKeyUncompressed.getY();

    stack.push(x.toBuffer());
    stack.push(y.toBuffer());
  }
}

// Pops: ... stack, {[]byte A}, {uint64 B}, {[]byte C}, {[]byte D}
// Pushes: ... stack, []byte, []byte
// for (data A, recovery id B, signature C, D) recover a public key => [... stack, X, Y]
export class EcdsaPkRecover extends Op {
  readonly line: number;
  readonly curveIndex: number;

  /**
   * Asserts 1 arguments are passed.
   * @param args Expected arguments: [txIndex]
   * @param line line number in TEAL file
   */
  constructor (args: string[], line: number) {
    super();
    this.line = line;
    assertLen(args.length, 1, line);
    this.curveIndex = Number(args[0]);
  };

  /**
  * S (top) and R elements of a signature, recovery id and data (bottom) are
  * expected on the stack and used to deriver a public key. All values are
  * big-endian encoded. The signed data must be 32 bytes long.
  */
  execute (stack: TEALStack): void {
    this.assertMinStackLen(stack, 4, this.line);
    const signatureD = this.assertBytes(stack.pop(), this.line);
    const signatureC = this.assertBytes(stack.pop(), this.line);
    const recoverId = this.assertBigInt(stack.pop(), this.line);
    const data = this.assertBytes(stack.pop(), this.line);

    if (this.curveIndex !== 0) {
      throw new RuntimeError(
        RUNTIME_ERRORS.TEAL.CURVE_NOT_SUPPORTED, { line: this.line, index: this.curveIndex }
      );
    }

    const ec = new EC('secp256k1');
    const signature = { r: signatureC, s: signatureD };
    const pubKey = ec.recoverPubKey(data, signature, Number(recoverId));
    const x = pubKey.getX();
    const y = pubKey.getY();

    stack.push(x.toBuffer());
    stack.push(y.toBuffer());
  }
}

// Pops: ...stack, any
// Pushes: any
// remove top of stack, and place it deeper in the stack such that
// N elements are above it. Fails if stack depth <= N.
export class Cover extends Op {
  readonly line: number;
  readonly nthInStack: number;

  /**
   * Asserts 1 arguments are passed.
   * @param args Expected arguments: [N]
   * @param line line number in TEAL file
   */
  constructor (args: string[], line: number) {
    super();
    this.line = line;
    assertLen(args.length, 1, line);
    this.nthInStack = Number(args[0]);
  };

  execute (stack: TEALStack): void {
    this.assertMinStackLen(stack, this.nthInStack + 1, this.line);

    const top = stack.pop();
    const temp = [];
    for (let count = 1; count <= this.nthInStack; ++count) {
      temp.push(stack.pop());
    }
    stack.push(top);
    for (let i = this.nthInStack - 1; i >= 0; --i) {
      stack.push(temp[i]);
    }
  }
}

// Pops: ... stack, any
// Pushes: any
// remove the value at depth N in the stack and shift above items down
// so the Nth deep value is on top of the stack. Fails if stack depth <= N.
export class Uncover extends Op {
  readonly line: number;
  readonly nthInStack: number;

  /**
   * Asserts 1 arguments are passed.
   * @param args Expected arguments: [N]
   * @param line line number in TEAL file
   */
  constructor (args: string[], line: number) {
    super();
    this.line = line;
    assertLen(args.length, 1, line);
    this.nthInStack = Number(args[0]);
  };

  execute (stack: TEALStack): void {
    this.assertMinStackLen(stack, this.nthInStack + 1, this.line);

    const temp = [];
    for (let count = 0; count < this.nthInStack; ++count) {
      temp.push(stack.pop());
    }

    const deepValue = stack.pop();

    for (let i = this.nthInStack - 1; i >= 0; --i) {
      stack.push(temp[i]);
    }
    stack.push(deepValue);
  }
}

// Pops: ... stack, uint64
// Pushes: any
// copy a value from the Xth scratch space to the stack.
// All scratch spaces are 0 at program start.
export class Loads extends Load {
  /**
   * Asserts 0 arguments are passed.
   * @param args Expected arguments: []
   * @param line line number in TEAL file
   * @param interpreter interpreter object
   */
  constructor (args: string[], line: number, interpreter: Interpreter) {
    // mockScratchIndex is place holder arguments, will be updated when poping from stack in execute
    super([mockScratchIndex, ...args], line, interpreter);
  }

  execute (stack: TEALStack): void {
    this.assertMinStackLen(stack, 1, this.line);
    this.index = Number(this.assertBigInt(stack.pop(), this.line));
    super.execute(stack);
  }
}

// Pops: ... stack, {uint64 A}, {any B}
// Pushes: None
// pop indexes A and B. store B to the Ath scratch space
export class Stores extends Op {
  readonly interpreter: Interpreter;
  readonly line: number;

  /**
   * Stores index number according to the passed arguments
   * @param args Expected arguments: []
   * @param line line number in TEAL file
   * @param interpreter interpreter object
   */
  constructor (args: string[], line: number, interpreter: Interpreter) {
    super();
    this.line = line;
    assertLen(args.length, 0, this.line);
    this.interpreter = interpreter;
  }

  execute (stack: TEALStack): void {
    this.assertMinStackLen(stack, 2, this.line);
    const value = stack.pop();
    const index = this.assertBigInt(stack.pop(), this.line);
    this.checkIndexBound(Number(index), this.interpreter.scratch, this.line);
    this.interpreter.scratch[Number(index)] = value;
  }
}

// Pops: None
// Pushes: None
// Begin preparation of a new inner transaction
export class ITxnBegin extends Op {
  readonly interpreter: Interpreter;
  readonly line: number;

  /**
   * Stores index number according to the passed arguments
   * @param args Expected arguments: []
   * @param line line number in TEAL file
   * @param interpreter interpreter object
   */
  constructor (args: string[], line: number, interpreter: Interpreter) {
    super();
    this.line = line;
    assertLen(args.length, 0, this.line);
    this.interpreter = interpreter;
  }

  execute (stack: TEALStack): void {
    if (typeof this.interpreter.subTxn !== "undefined") {
      throw new RuntimeError(
        RUNTIME_ERRORS.TEAL.ITXN_BEGIN_WITHOUT_ITXN_SUBMIT, { line: this.line });
    }

    if (this.interpreter.innerTxns.length >= MAX_INNER_TRANSACTIONS) {
      throw new RuntimeError(
        RUNTIME_ERRORS.GENERAL.MAX_INNER_TRANSACTIONS_EXCEEDED, {
          line: this.line,
          len: this.interpreter.innerTxns.length + 1,
          max: MAX_INNER_TRANSACTIONS
        });
    }

    // get app, assert it exists
    const appID = this.interpreter.runtime.ctx.tx.apid ?? 0;
    this.interpreter.runtime.assertAppDefined(
      appID, this.interpreter.getApp(appID, this.line), this.line
    );

    // get application's account
    const address = getApplicationAddress(appID);
    const applicationAccount = this.interpreter.runtime.assertAccountDefined(
      address,
      this.interpreter.runtime.ctx.state.accounts.get(address),
      this.line
    );

    // calculate feeCredit(extra fee) accross all txns
    let totalFee = 0;
    for (const t of this.interpreter.runtime.ctx.gtxs) {
      totalFee += (t.fee ?? 0);
    };
    for (const t of this.interpreter.innerTxns) {
      totalFee += (t.fee ?? 0);
    }

    const totalTxCnt = this.interpreter.runtime.ctx.gtxs.length + this.interpreter.innerTxns.length;
    const feeCredit = (totalFee - (ALGORAND_MIN_TX_FEE * totalTxCnt));

    let txFee;
    if (feeCredit >= ALGORAND_MIN_TX_FEE) {
      txFee = 0; // we have enough fee in pool
    } else {
      const diff = feeCredit - ALGORAND_MIN_TX_FEE;
      txFee = (diff >= 0) ? diff : ALGORAND_MIN_TX_FEE;
    }

    const txnParams = {
      // set sender, fee, fv, lv
      snd: Buffer.from(
        algosdk.decodeAddress(
          applicationAccount.address
        ).publicKey
      ),
      fee: txFee,
      fv: this.interpreter.runtime.ctx.tx.fv,
      lv: this.interpreter.runtime.ctx.tx.lv,
      // to avoid type hack
      gen: this.interpreter.runtime.ctx.tx.gen,
      gh: this.interpreter.runtime.ctx.tx.gh,
      txID: "",
      type: ""
    };

    this.interpreter.subTxn = txnParams;
  }
}

// Set field F of the current inner transaction to X(last value fetched from stack)
// itxn_field fails if X is of the wrong type for F, including a byte array
// of the wrong size for use as an address when F is an address field.
// itxn_field also fails if X is an account or asset that does not appear in txn.Accounts
// or txn.ForeignAssets of the top-level transaction.
// (Setting addresses in asset creation are exempted from this requirement.)
// pops from stack [...stack, any]
// push to stack [...stack, none]
export class ITxnField extends Op {
  readonly field: string;
  readonly interpreter: Interpreter;
  readonly line: number;

  /**
   * Set transaction field according to the passed arguments
   * @param args Expected arguments: [transaction field]
   * @param line line number in TEAL file
   * @param interpreter interpreter object
   */
  constructor (args: string[], line: number, interpreter: Interpreter) {
    super();
    this.line = line;

    this.assertTxFieldDefined(args[0], interpreter.tealVersion, line);
    assertLen(args.length, 1, line);
    this.field = args[0]; // field
    this.interpreter = interpreter;
  }

  execute (stack: TEALStack): void {
    this.assertMinStackLen(stack, 1, this.line);
    const valToSet: StackElem = stack.pop();

    if (typeof this.interpreter.subTxn === "undefined") {
      throw new RuntimeError(
        RUNTIME_ERRORS.TEAL.ITXN_FIELD_WITHOUT_ITXN_BEGIN, { line: this.line });
    }

    const updatedSubTx =
      setInnerTxField(this.interpreter.subTxn, this.field, valToSet, this, this.interpreter, this.line);

    this.interpreter.subTxn = updatedSubTx;
  }
}

// Pops: None
// Pushes: None
// Execute the current inner transaction.
export class ITxnSubmit extends Op {
  readonly interpreter: Interpreter;
  readonly line: number;

  /**
   * Stores index number according to the passed arguments
   * @param args Expected arguments: []
   * @param line line number in TEAL file
   * @param interpreter interpreter object
   */
  constructor (args: string[], line: number, interpreter: Interpreter) {
    super();
    this.line = line;
    assertLen(args.length, 0, this.line);
    this.interpreter = interpreter;
  }

  execute (stack: TEALStack): void {
    if (typeof this.interpreter.subTxn === "undefined") {
      throw new RuntimeError(
        RUNTIME_ERRORS.TEAL.ITXN_SUBMIT_WITHOUT_ITXN_BEGIN, { line: this.line });
    }

    // calculate fee accross all txns
    let totalFee = 0;
    for (const t of this.interpreter.runtime.ctx.gtxs) {
      totalFee += (t.fee ?? 0);
    };
    for (const t of this.interpreter.innerTxns) {
      totalFee += (t.fee ?? 0);
    }
    totalFee += (this.interpreter.subTxn.fee ?? 0);
    const totalTxCnt = this.interpreter.runtime.ctx.gtxs.length + this.interpreter.innerTxns.length + 1;

    // fee too less accross pool
    const feeBal = (totalFee - (ALGORAND_MIN_TX_FEE * totalTxCnt));
    if (feeBal < 0) {
      throw new RuntimeError(
        RUNTIME_ERRORS.TRANSACTION.FEES_NOT_ENOUGH, {
          required: ALGORAND_MIN_TX_FEE * totalTxCnt,
          collected: totalFee
        }
      );
    }

    // initial contract account.
    const appID = this.interpreter.runtime.ctx.tx.apid as number;
    const contractAddress = getApplicationAddress(appID);
    const contractAccount = this.interpreter.runtime.getAccount(contractAddress).account;

    // get execution txn params (parsed from encoded sdk txn obj)
    // singer will be contractAccount
    const execParams = encTxToExecParams(
      this.interpreter.subTxn,
      {
        sign: types.SignType.SecretKey,
        fromAccount: contractAccount
      },
      this.interpreter.runtime.ctx,
      this.line
    );
    const baseCurrTx = this.interpreter.runtime.ctx.tx;
    const baseCurrTxGrp = this.interpreter.runtime.ctx.gtxs;

    // execute innner transaction
    this.interpreter.runtime.ctx.tx = this.interpreter.subTxn;
    this.interpreter.runtime.ctx.gtxs = [this.interpreter.subTxn];
    this.interpreter.runtime.ctx.isInnerTx = true;
    this.interpreter.runtime.ctx.processTransactions([execParams]);

    // update current txns to base (top-level) after innerTx execution
    this.interpreter.runtime.ctx.tx = baseCurrTx;
    this.interpreter.runtime.ctx.gtxs = baseCurrTxGrp;

    // save executed tx, reset current tx
    this.interpreter.runtime.ctx.isInnerTx = false;
    this.interpreter.innerTxns.push(this.interpreter.subTxn);
    this.interpreter.subTxn = undefined;
  }
}

// push field F of the last inner transaction to stack
// push to stack [...stack, transaction field]
export class ITxn extends Op {
  readonly field: string;
  readonly idx: number | undefined;
  readonly interpreter: Interpreter;
  readonly line: number;

  /**
   * Set transaction field according to the passed arguments
   * @param args Expected arguments: [transaction field]
   * // Note: Transaction field is expected as string instead of number.
   * For ex: `Fee` is expected and `0` is not expected.
   * @param line line number in TEAL file
   * @param interpreter interpreter object
   */
  constructor (args: string[], line: number, interpreter: Interpreter) {
    super();
    this.line = line;
    this.idx = undefined;

    this.assertITxFieldDefined(args[0], interpreter.tealVersion, line);
    if (TxArrFields[interpreter.tealVersion].has(args[0])) { // eg. itxn Accounts 1
      assertLen(args.length, 2, line);
      assertOnlyDigits(args[1], line);
      this.idx = Number(args[1]);
    } else {
      assertLen(args.length, 1, line);
    }
    this.assertITxFieldDefined(args[0], interpreter.tealVersion, line);

    this.field = args[0]; // field
    this.interpreter = interpreter;
  }

  execute (stack: TEALStack): void {
    if (this.interpreter.innerTxns.length === 0) {
      throw new RuntimeError(RUNTIME_ERRORS.TEAL.NO_INNER_TRANSACTION_AVAILABLE,
        { version: this.interpreter.tealVersion, line: this.line });
    }

    let result;
    const tx = this.interpreter.innerTxns[this.interpreter.innerTxns.length - 1];

    switch (this.field) {
      case 'Logs': {
        // TODO handle this after log opcode is implemented
        // https://www.pivotaltracker.com/story/show/179855820
        result = 0n;
        break;
      }
      case 'NumLogs': {
        // TODO handle this after log opcode is implemented
        result = 0n;
        break;
      }
      case 'CreatedAssetID': {
        result = BigInt(this.interpreter.runtime.ctx.createdAssetID);
        break;
      }
      case 'CreatedApplicationID': {
        result = 0n; // can we create an app in inner-tx?
        break;
      }
      default: {
        // similarly as Txn Op
        if (this.idx !== undefined) { // if field is an array use txAppArg (with "Accounts"/"ApplicationArgs"/'Assets'..)
          result = txAppArg(this.field, tx, this.idx, this,
            this.interpreter.tealVersion, this.line);
        } else {
          result = txnSpecbyField(this.field, tx, [tx], this.interpreter.tealVersion);
        }

        break;
      }
    }

    stack.push(result);
  }
}

export class ITxna extends Op {
  readonly field: string;
  readonly idx: number;
  readonly interpreter: Interpreter;
  readonly line: number;

  /**
   * Sets `field` and `idx` values according to the passed arguments.
   * @param args Expected arguments: [transaction field, transaction field array index]
   * // Note: Transaction field is expected as string instead of number.
   * For ex: `Fee` is expected and `0` is not expected.
   * @param line line number in TEAL file
   * @param interpreter interpreter object
   */
  constructor (args: string[], line: number, interpreter: Interpreter) {
    super();
    this.line = line;
    assertLen(args.length, 2, line);
    assertOnlyDigits(args[1], line);
    this.assertITxArrFieldDefined(args[0], interpreter.tealVersion, line);

    this.field = args[0]; // field
    this.idx = Number(args[1]);
    this.interpreter = interpreter;
  }

  execute (stack: TEALStack): void {
    if (this.interpreter.innerTxns.length === 0) {
      throw new RuntimeError(RUNTIME_ERRORS.TEAL.NO_INNER_TRANSACTION_AVAILABLE,
        { version: this.interpreter.tealVersion, line: this.line });
    }

    const tx = this.interpreter.innerTxns[this.interpreter.innerTxns.length - 1];
    const result = txAppArg(this.field, tx, this.idx, this,
      this.interpreter.tealVersion, this.line);
    stack.push(result);
  }
}

/**
 * txnas F:
 * push Xth value of the array field F of the current transaction
 * pops from stack: [...stack, uint64]
 * pushes to stack: [...stack, transaction field]
 */
export class Txnas extends Txna {
  /**
   * Sets `field`, `txIdx` values according to the passed arguments.
   * @param args Expected arguments: [transaction field]
   *   Note: Transaction field is expected as string instead of number.
   *   For ex: `"Fee"` rather than `0`.
   * @param line line number in TEAL file
   * @param interpreter interpreter object
   */
  constructor (args: string[], line: number, interpreter: Interpreter) {
    assertLen(args.length, 1, line);
    // NOTE: txField will be updated in execute.
    super([...args, mockTxFieldIdx], line, interpreter);
  }

  execute (stack: TEALStack): void {
    this.assertMinStackLen(stack, 1, this.line);
    const top = this.assertBigInt(stack.pop(), this.line);
    this.fieldIdx = Number(top);
    super.execute(stack);
  }
}

/**
 * gtxnas T F:
 * push Xth value of the array field F from the Tth transaction in the current group
 * pops from stack: [...stack, uint64]
 * push to stack [...stack, value of field]
 */
export class Gtxnas extends Gtxna {
  /**
   * Sets `field`(Transaction Field) and
   * `txIdx`(Transaction Group Index) values according to the passed arguments.
   * @param args Expected arguments: [transaction group index, transaction field]
   *   Note: Transaction field is expected as string instead of number.
   *   For ex: `"Fee"` rather than `0`.
   * @param line line number in TEAL file
   * @param interpreter interpreter object
   */
  constructor (args: string[], line: number, interpreter: Interpreter) {
    assertLen(args.length, 2, line);
    // NOTE: txFieldIdx will be updated in execute.
    super([...args, mockTxFieldIdx], line, interpreter);
  }

  execute (stack: TEALStack): void {
    this.assertMinStackLen(stack, 1, this.line);
    const top = this.assertBigInt(stack.pop(), this.line);
    this.fieldIdx = Number(top);
    super.execute(stack);
  }
}

/**
 * gtxnsas F:
 * pop an index A and an index B. push Bth value of the array
 * field F from the Ath transaction in the current group
 * pops from stack: [...stack, {uint64 A}, {uint64 B}]
 * push to stack [...stack, value of field]
 */
export class Gtxnsas extends Gtxna {
  /**
   * Sets `field`(Transaction Field)
   * @param args Expected arguments: [transaction field]
   *   Note: Transaction field is expected as string instead of number.
   *   For ex: `"Fee"` rather than `0`.
   * @param line line number in TEAL file
   * @param interpreter interpreter object
   */
  constructor (args: string[], line: number, interpreter: Interpreter) {
    assertLen(args.length, 1, line);
    // NOTE: txIdx and TxFieldIdx will be updated in execute.
    super([mockTxIdx, args[0], mockTxFieldIdx], line, interpreter);
  }

  execute (stack: TEALStack): void {
    this.assertMinStackLen(stack, 2, this.line);
    const arrFieldIdx = this.assertBigInt(stack.pop(), this.line);
    const txIdxInGrp = this.assertBigInt(stack.pop(), this.line);
    this.fieldIdx = Number(arrFieldIdx);
    this.txIdx = Number(txIdxInGrp);
    super.execute(stack);
  }
}

// pushes Arg[N] from LogicSig argument array to stack
// Pops: ... stack, uint64
// push to stack [...stack, bytes]
export class Args extends Arg {
  /**
   * Gets the argument value from interpreter.args array.
   * store the value in _arg variable
   * @param args Expected arguments: none
   * @param line line number in TEAL file
   * @param interpreter interpreter object
   */
  constructor (args: string[], line: number, interpreter: Interpreter) {
    // just place holder value
    super([...args, mockTxIdx], line, interpreter);
    assertLen(args.length, 0, line);
  }

  execute (stack: TEALStack): void {
    this.assertMinStackLen(stack, 1, this.line);
    const top = this.assertBigInt(stack.pop(), this.line);
    this.index = Number(top);
    super.execute(stack);
  }
}

// Write bytes to log state of the current application
// pops to stack [...stack, bytes]
// Pushes: None
export class Log extends Op {
  readonly interpreter: Interpreter;
  readonly line: number;

  /**
   * Asserts 0 arguments are passed.
   * @param args Expected arguments: [] // none
   * @param line line number in TEAL file
   * @param interpreter interpreter object
   */
  constructor (args: string[], line: number, interpreter: Interpreter) {
    super();
    this.line = line;
    this.interpreter = interpreter;
    assertLen(args.length, 0, line);
  };

  execute (stack: TEALStack): void {
    this.assertMinStackLen(stack, 1, this.line);
    const logByte = this.assertBytes(stack.pop(), this.line);
    const txID = this.interpreter.runtime.ctx.tx.txID;
    const txReceipt = this.interpreter.runtime.ctx.state.txReceipts.get(txID);
    // for Log opcode we assume receipt is alway exist
    // TODO: recheck when log opcode failed
    if (txReceipt) {
      if (txReceipt.logs === undefined) { txReceipt.logs = []; }

      // max no. of logs exceeded
      if (txReceipt.logs.length === ALGORAND_MAX_LOGS_COUNT) {
        throw new RuntimeError(
          RUNTIME_ERRORS.TEAL.LOGS_COUNT_EXCEEDED_THRESHOLD, {
            maxLogs: ALGORAND_MAX_LOGS_COUNT,
            line: this.line
          }
        );
      }

      // max "length" of logs exceeded
      const length = txReceipt.logs.join("").length + logByte.length;
      if (length > ALGORAND_MAX_LOGS_LENGTH) {
        throw new RuntimeError(
          RUNTIME_ERRORS.TEAL.LOGS_LENGTH_EXCEEDED_THRESHOLD, {
            maxLength: ALGORAND_MAX_LOGS_LENGTH,
            origLength: length,
            line: this.line
          }
        );
      }

      txReceipt.logs.push(convertToString(logByte));
    }
  }
}

// bitlen interprets arrays as big-endian integers, unlike setbit/getbit
// stack = [..., any]
// push to stack = [..., bitlen]
export class BitLen extends Op {
  readonly line: number;

  /**
   * Asserts 0 arguments are passed.
   * @param args Expected arguments: [] // none
   * @param line line number in TEAL file
   * @param interpreter interpreter object
  */
  constructor (args: string[], line: number) {
    super();
    this.line = line;
    assertLen(args.length, 0, line);
  };

  execute (stack: Stack<StackElem>): void {
    this.assertMinStackLen(stack, 1, this.line);
    const value = stack.pop();

    let bitlen = 0;

    if (typeof value === "bigint") {
      bitlen = (value === 0n) ? 0 : value.toString(2).length;
    } else {
      // value is Uint8 => one element have 8 bits.
      // => bitlen = 8 * value.length - 1 + bitlen(first element)
      if (value.length > 0) {
        bitlen = (value.length - 1) * 8;
        bitlen += value[0].toString(2).length;
      }
    }

    stack.push(BigInt(bitlen));
  }
}

// get App Params Information
// push to stack [...stack, value(bigint/bytes), did_exist]
// NOTE: if app doesn't exist, then did_exist = 0, value = 0
export class AppParamsGet extends Op {
  readonly interpreter: Interpreter;
  readonly line: number;
  readonly field: string;
  /**
   * Asserts 1 arguments are passed.
   * @param args Expected arguments: [] // none
   * @param line line number in TEAL file
   * @param interpreter interpreter object
   */
  constructor (args: string[], line: number, interpreter: Interpreter) {
    super();
    this.line = line;
    this.interpreter = interpreter;
    assertLen(args.length, 1, line);

    if (!AppParamDefined[interpreter.tealVersion].has(args[0])) {
      throw new RuntimeError(RUNTIME_ERRORS.TEAL.UNKNOWN_APP_FIELD, {
        field: args[0],
        line: line,
        tealV: interpreter.tealVersion
      });
    }

    this.field = args[0];
  }

  execute (stack: Stack<StackElem>): void {
    this.assertMinStackLen(stack, 1, this.line);

    const appID = this.assertBigInt(stack.pop(), this.line);

    if (this.interpreter.runtime.ctx.state.globalApps.has(Number(appID))) {
      let value: StackElem = 0n;
      const appDef = this.interpreter.getApp(Number(appID), this.line);
      switch (this.field) {
        case "AppApprovalProgram":
          value = parsing.stringToBytes(appDef["approval-program"]);
          break;
        case "AppClearStateProgram":
          value = parsing.stringToBytes(appDef["clear-state-program"]);
          break;
        case "AppGlobalNumUint":
          value = BigInt(appDef["global-state-schema"].numUint);
          break;
        case "AppGlobalNumByteSlice":
          value = BigInt(appDef["global-state-schema"].numByteSlice);
          break;
        case "AppLocalNumUint":
          value = BigInt(appDef["local-state-schema"].numUint);
          break;
        case "AppLocalNumByteSlice":
          value = BigInt(appDef["local-state-schema"].numByteSlice);
          break;
        case "AppExtraProgramPages":
          // only return default number extra program pages in runtime
          // should fix it in future.
          value = 1n;
          break;
        case "AppCreator":
          value = decodeAddress(appDef.creator).publicKey;
          break;
        case "AppAddress":
          value = decodeAddress(getApplicationAddress(appID)).publicKey;
      };

      stack.push(value);
      stack.push(1n);
    } else {
      stack.push(0n);
      stack.push(0n);
    }
  };
};<|MERGE_RESOLUTION|>--- conflicted
+++ resolved
@@ -1350,11 +1350,7 @@
 /// placeholder values
 const mockTxIdx = "100";
 const mockTxFieldIdx = "200";
-<<<<<<< HEAD
 const mockScratchIndex = "100";
-=======
-
->>>>>>> fa15fb1b
 /**
  * push value of a field to the stack from a transaction in the current transaction group
  * push to stack [...stack, value of field]
@@ -1625,13 +1621,8 @@
         break;
       }
       case 'CreatorAddress': {
-<<<<<<< HEAD
         const appID = this.interpreter.runtime.ctx.tx.apid ?? 0;
         const app = this.interpreter.getApp(appID, this.line);
-=======
-        const appID = this.interpreter.runtime.ctx.tx.apid;
-        const app = this.interpreter.getApp(appID as number, this.line);
->>>>>>> fa15fb1b
         result = decodeAddress(app.creator).publicKey;
         break;
       }
@@ -3963,7 +3954,7 @@
     }
 
     // initial contract account.
-    const appID = this.interpreter.runtime.ctx.tx.apid as number;
+    const appID = this.interpreter.runtime.ctx.tx.apid ?? 0;
     const contractAddress = getApplicationAddress(appID);
     const contractAccount = this.interpreter.runtime.getAccount(contractAddress).account;
 
