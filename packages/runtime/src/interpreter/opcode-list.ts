--- conflicted
+++ resolved
@@ -3309,19 +3309,6 @@
   }
 }
 
-<<<<<<< HEAD
-// Pops: ...stack, any
-// Pushes: any
-// remove top of stack, and place it deeper in the stack such that
-// N elements are above it. Fails if stack depth <= N.
-export class Cover extends Op {
-  readonly line: number;
-  readonly nthInStack: number;
-
-  /**
-   * Asserts 1 arguments are passed.
-   * @param args Expected arguments: [N]
-=======
 // Pops: ... stack, {[]byte A}, {[]byte B}, {[]byte C}, {[]byte D}, {[]byte E}
 // Pushes: uint64
 // for (data A, signature B, C and pubkey D, E) verify the signature of the
@@ -3333,44 +3320,12 @@
   /**
    * Asserts 1 arguments are passed.
    * @param args Expected arguments: [txIndex]
->>>>>>> fb2f0e0b
    * @param line line number in TEAL file
    */
   constructor (args: string[], line: number) {
     super();
     this.line = line;
     assertLen(args.length, 1, line);
-<<<<<<< HEAD
-    this.nthInStack = Number(args[0]);
-  };
-
-  execute (stack: TEALStack): void {
-    this.assertMinStackLen(stack, this.nthInStack + 1, this.line);
-
-    const top = stack.pop();
-    const temp = [];
-    for (let count = 1; count <= this.nthInStack; ++count) {
-      temp.push(stack.pop());
-    }
-    stack.push(top);
-    for (let i = this.nthInStack - 1; i >= 0; --i) {
-      stack.push(temp[i]);
-    }
-  }
-}
-
-// Pops: ... stack, any
-// Pushes: any
-// remove the value at depth N in the stack and shift above items down
-// so the Nth deep value is on top of the stack. Fails if stack depth <= N.
-export class Uncover extends Op {
-  readonly line: number;
-  readonly nthInStack: number;
-
-  /**
-   * Asserts 1 arguments are passed.
-   * @param args Expected arguments: [N]
-=======
     this.curveIndex = Number(args[0]);
   };
 
@@ -3414,14 +3369,139 @@
   /**
    * Asserts 1 arguments are passed.
    * @param args Expected arguments: [txIndex]
->>>>>>> fb2f0e0b
    * @param line line number in TEAL file
    */
   constructor (args: string[], line: number) {
     super();
     this.line = line;
     assertLen(args.length, 1, line);
-<<<<<<< HEAD
+    this.curveIndex = Number(args[0]);
+  };
+
+  /**
+   * The 33 byte public key in a compressed form to be decompressed into X and Y (top)
+   * components. All values are big-endian encoded.
+   */
+  execute (stack: TEALStack): void {
+    this.assertMinStackLen(stack, 1, this.line);
+    const pubkeyCompressed = this.assertBytes(stack.pop(), this.line);
+
+    if (this.curveIndex !== 0) {
+      throw new RuntimeError(
+        RUNTIME_ERRORS.TEAL.CURVE_NOT_SUPPORTED, { line: this.line, index: this.curveIndex }
+      );
+    }
+
+    const ec = new EC('secp256k1');
+    const publicKeyUncompressed = ec.keyFromPublic(pubkeyCompressed, 'hex').getPublic();
+    const x = publicKeyUncompressed.getX();
+    const y = publicKeyUncompressed.getY();
+
+    stack.push(x.toBuffer());
+    stack.push(y.toBuffer());
+  }
+}
+
+// Pops: ... stack, {[]byte A}, {uint64 B}, {[]byte C}, {[]byte D}
+// Pushes: ... stack, []byte, []byte
+// for (data A, recovery id B, signature C, D) recover a public key => [... stack, X, Y]
+export class EcdsaPkRecover extends Op {
+  readonly line: number;
+  readonly curveIndex: number;
+
+  /**
+   * Asserts 1 arguments are passed.
+   * @param args Expected arguments: [txIndex]
+   * @param line line number in TEAL file
+   */
+  constructor (args: string[], line: number) {
+    super();
+    this.line = line;
+    assertLen(args.length, 1, line);
+    this.curveIndex = Number(args[0]);
+  };
+
+  /**
+  * S (top) and R elements of a signature, recovery id and data (bottom) are
+  * expected on the stack and used to deriver a public key. All values are
+  * big-endian encoded. The signed data must be 32 bytes long.
+  */
+  execute (stack: TEALStack): void {
+    this.assertMinStackLen(stack, 4, this.line);
+    const signatureD = this.assertBytes(stack.pop(), this.line);
+    const signatureC = this.assertBytes(stack.pop(), this.line);
+    const recoverId = this.assertBigInt(stack.pop(), this.line);
+    const data = this.assertBytes(stack.pop(), this.line);
+
+    if (this.curveIndex !== 0) {
+      throw new RuntimeError(
+        RUNTIME_ERRORS.TEAL.CURVE_NOT_SUPPORTED, { line: this.line, index: this.curveIndex }
+      );
+    }
+
+    const ec = new EC('secp256k1');
+    const signature = { r: signatureC, s: signatureD };
+    const pubKey = ec.recoverPubKey(data, signature, Number(recoverId));
+    const x = pubKey.getX();
+    const y = pubKey.getY();
+
+    stack.push(x.toBuffer());
+    stack.push(y.toBuffer());
+  }
+}
+
+// Pops: ...stack, any
+// Pushes: any
+// remove top of stack, and place it deeper in the stack such that
+// N elements are above it. Fails if stack depth <= N.
+export class Cover extends Op {
+  readonly line: number;
+  readonly nthInStack: number;
+
+  /**
+   * Asserts 1 arguments are passed.
+   * @param args Expected arguments: [N]
+   * @param line line number in TEAL file
+   */
+  constructor (args: string[], line: number) {
+    super();
+    this.line = line;
+    assertLen(args.length, 1, line);
+    this.nthInStack = Number(args[0]);
+  };
+
+  execute (stack: TEALStack): void {
+    this.assertMinStackLen(stack, this.nthInStack + 1, this.line);
+
+    const top = stack.pop();
+    const temp = [];
+    for (let count = 1; count <= this.nthInStack; ++count) {
+      temp.push(stack.pop());
+    }
+    stack.push(top);
+    for (let i = this.nthInStack - 1; i >= 0; --i) {
+      stack.push(temp[i]);
+    }
+  }
+}
+
+// Pops: ... stack, any
+// Pushes: any
+// remove the value at depth N in the stack and shift above items down
+// so the Nth deep value is on top of the stack. Fails if stack depth <= N.
+export class Uncover extends Op {
+  readonly line: number;
+  readonly nthInStack: number;
+
+  /**
+   * Asserts 1 arguments are passed.
+   * @param args Expected arguments: [N]
+   * @param line line number in TEAL file
+   */
+  constructor (args: string[], line: number) {
+    super();
+    this.line = line;
+    assertLen(args.length, 1, line);
     this.nthInStack = Number(args[0]);
   };
 
@@ -3489,79 +3569,5 @@
     const index = this.assertBigInt(stack.pop(), this.line);
     this.checkIndexBound(Number(index), this.interpreter.scratch, this.line);
     this.interpreter.scratch[Number(index)] = value;
-=======
-    this.curveIndex = Number(args[0]);
-  };
-
-  /**
-   * The 33 byte public key in a compressed form to be decompressed into X and Y (top)
-   * components. All values are big-endian encoded.
-   */
-  execute (stack: TEALStack): void {
-    this.assertMinStackLen(stack, 1, this.line);
-    const pubkeyCompressed = this.assertBytes(stack.pop(), this.line);
-
-    if (this.curveIndex !== 0) {
-      throw new RuntimeError(
-        RUNTIME_ERRORS.TEAL.CURVE_NOT_SUPPORTED, { line: this.line, index: this.curveIndex }
-      );
-    }
-
-    const ec = new EC('secp256k1');
-    const publicKeyUncompressed = ec.keyFromPublic(pubkeyCompressed, 'hex').getPublic();
-    const x = publicKeyUncompressed.getX();
-    const y = publicKeyUncompressed.getY();
-
-    stack.push(x.toBuffer());
-    stack.push(y.toBuffer());
-  }
-}
-
-// Pops: ... stack, {[]byte A}, {uint64 B}, {[]byte C}, {[]byte D}
-// Pushes: ... stack, []byte, []byte
-// for (data A, recovery id B, signature C, D) recover a public key => [... stack, X, Y]
-export class EcdsaPkRecover extends Op {
-  readonly line: number;
-  readonly curveIndex: number;
-
-  /**
-   * Asserts 1 arguments are passed.
-   * @param args Expected arguments: [txIndex]
-   * @param line line number in TEAL file
-   */
-  constructor (args: string[], line: number) {
-    super();
-    this.line = line;
-    assertLen(args.length, 1, line);
-    this.curveIndex = Number(args[0]);
-  };
-
-  /**
-  * S (top) and R elements of a signature, recovery id and data (bottom) are
-  * expected on the stack and used to deriver a public key. All values are
-  * big-endian encoded. The signed data must be 32 bytes long.
-  */
-  execute (stack: TEALStack): void {
-    this.assertMinStackLen(stack, 4, this.line);
-    const signatureD = this.assertBytes(stack.pop(), this.line);
-    const signatureC = this.assertBytes(stack.pop(), this.line);
-    const recoverId = this.assertBigInt(stack.pop(), this.line);
-    const data = this.assertBytes(stack.pop(), this.line);
-
-    if (this.curveIndex !== 0) {
-      throw new RuntimeError(
-        RUNTIME_ERRORS.TEAL.CURVE_NOT_SUPPORTED, { line: this.line, index: this.curveIndex }
-      );
-    }
-
-    const ec = new EC('secp256k1');
-    const signature = { r: signatureC, s: signatureD };
-    const pubKey = ec.recoverPubKey(data, signature, Number(recoverId));
-    const x = pubKey.getX();
-    const y = pubKey.getY();
-
-    stack.push(x.toBuffer());
-    stack.push(y.toBuffer());
->>>>>>> fb2f0e0b
   }
 }