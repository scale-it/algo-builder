--- conflicted
+++ resolved
@@ -29,13 +29,10 @@
 	ALGORAND_MAX_LOGS_COUNT,
 	ALGORAND_MAX_LOGS_LENGTH,
 	AppParamDefined,
-<<<<<<< HEAD
 	AppParamDefinedIndex,
-=======
 	AssetHoldingField,
 	AssetParamGetField,
 	AppParamField,
->>>>>>> d4c9095b
 	AssetParamMap,
 	AssetParamMapIndex,
 	blockFieldIndex,
@@ -2392,19 +2389,12 @@
 		}
 		let value: StackElem;
 		switch (this.field) {
-<<<<<<< HEAD
-			case "0":
-			case "AssetBalance":
-				value = BigInt(assetInfo.amount);
-				break;
-			case "1":
-			case "AssetFrozen":
-=======
+      case "0":
 			case AssetHoldingField.AssetBalance:
 				value = BigInt(assetInfo.amount);
 				break;
+      case "1":
 			case AssetHoldingField.AssetFrozen:
->>>>>>> d4c9095b
 				value = assetInfo["is-frozen"] ? 1n : 0n;
 				break;
 			default:
@@ -4119,19 +4109,8 @@
 		const signatureC = this.assertBytes(stack.pop(), this.line);
 		const recoverId = this.assertBigInt(stack.pop(), this.line);
 		const data = this.assertBytes(stack.pop(), this.line);
-
-<<<<<<< HEAD
-		const ec = new EC(this.curveType);
-=======
-		if (this.curveIndex !== 0) {
-			throw new RuntimeError(RUNTIME_ERRORS.TEAL.CURVE_NOT_SUPPORTED, {
-				line: this.line,
-				index: this.curveIndex,
-			});
-		}
-
-		const ec = new EC(CurveTypeEnum.secp256k1);
->>>>>>> d4c9095b
+    
+    const ec = new EC(this.curveType);
 		const signature = { r: signatureC, s: signatureD };
 		const pubKey = ec.recoverPubKey(data, signature, Number(recoverId));
 		const x = pubKey.getX();
@@ -5124,21 +5103,13 @@
 		assertLen(args.length, 1, line);
 		const argument = args[0];
 		switch (argument) {
-<<<<<<< HEAD
 			case "0":
-			case "URLEncoding": {
-				this.encoding = "base64url";
-				break;
-			}
-			case "1":
-			case "StdEncoding": {
-=======
 			case Base64Encoding.URLEncoding: {
 				this.encoding = "base64url";
 				break;
 			}
+      case "1":
 			case Base64Encoding.StdEncoding: {
->>>>>>> d4c9095b
 				this.encoding = "base64";
 				break;
 			}
