--- conflicted
+++ resolved
@@ -18,12 +18,8 @@
   MAX_UINT64, MAX_UINT128,
   MaxTEALVersion, TxArrFields, ZERO_ADDRESS
 } from "../lib/constants";
-<<<<<<< HEAD
-import { parseEncodedTxnToExecParams, setInnerTxField } from "../lib/itxn";
+import { setInnerTxField } from "../lib/itxn";
 import { bigintSqrt } from "../lib/math";
-=======
-import { setInnerTxField } from "../lib/itxn";
->>>>>>> 20005c11
 import {
   assertLen, assertNumber, assertOnlyDigits, bigEndianBytesToBigInt, bigintToBigEndianBytes, convertToBuffer,
   convertToString, getEncoding, parseBinaryStrToBigInt
@@ -1657,13 +1653,8 @@
         break;
       }
       case 'CreatorAddress': {
-<<<<<<< HEAD
-        const appID = this.interpreter.runtime.ctx.tx.apid;
-        const app = this.interpreter.getApp(appID as number, this.line);
-=======
         const appID = this.interpreter.runtime.ctx.tx.apid ?? 0;
         const app = this.interpreter.getApp(appID, this.line);
->>>>>>> 20005c11
         result = decodeAddress(app.creator).publicKey;
         break;
       }
