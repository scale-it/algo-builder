--- conflicted
+++ resolved
@@ -5378,19 +5378,11 @@
 		const proof = this.assertBytes(stack.pop(), this.line);
 		const publicKey = this.assertBytes(stack.pop(), this.line);
 
-<<<<<<< HEAD
-		if (proof.length !== 80) {
-			throw new RuntimeError(RUNTIME_ERRORS.TEAL.INVALID_PROOF_LENGTH, { length: proof.length });
-		}
-		if (publicKey.length !== 32) {
-			throw new RuntimeError(RUNTIME_ERRORS.TEAL.INVALID_PUB_KEY_LENGTH, { length: publicKey.length });
-=======
 		if (proof.length !== proofLength) {
 			throw new RuntimeError(RUNTIME_ERRORS.TEAL.INVALID_PROOF_LENGTH, {length: proof.length});
 		}
 		if (publicKey.length !== publicKeyLength) {
 			throw new RuntimeError(RUNTIME_ERRORS.TEAL.INVALID_PUB_KEY_LENGTH, {length: publicKey.length});
->>>>>>> 4285cec7
 		}
 		if (this.vrfType === vrfVerifyFieldTypes.VrfAlgorand) {
 			const hash = sha512(proof);
