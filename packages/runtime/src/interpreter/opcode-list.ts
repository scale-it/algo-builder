/* eslint sonarjs/no-identical-functions: 0 */
/* eslint sonarjs/no-duplicate-string: 0 */
import { parsing } from "@algo-builder/web";
import { decodeAddress, decodeUint64, encodeAddress, encodeUint64, isValidAddress, modelsv2, verifyBytes } from "algosdk";
import { Message, sha256 } from "js-sha256";
import { sha512_256 } from "js-sha512";
import { Keccak } from 'sha3';

import { RUNTIME_ERRORS } from "../errors/errors-list";
import { RuntimeError } from "../errors/runtime-errors";
import { compareArray } from "../lib/compare";
import {
  AssetParamMap, GlobalFields, MathOp,
  MAX_CONCAT_SIZE, MAX_INPUT_BYTE_LEN, MAX_OUTPUT_BYTE_LEN,
  MAX_UINT64, MaxTEALVersion, TxArrFields
} from "../lib/constants";
import {
  assertLen, assertOnlyDigits, bigEndianBytesToBigInt, bigintToBigEndianBytes, convertToBuffer,
  convertToString, getEncoding, parseBinaryStrToBigInt
} from "../lib/parsing";
import { Stack } from "../lib/stack";
import { txAppArg, txnSpecbyField } from "../lib/txn";
import { DecodingMode, EncodingType, StackElem, TEALStack, TxnOnComplete, TxnType } from "../types";
import { Interpreter } from "./interpreter";
import { Op } from "./opcode";

// Opcodes reference link: https://developer.algorand.org/docs/reference/teal/opcodes/

// Store TEAL version
// push to stack [...stack]
export class Pragma extends Op {
  readonly version: number;
  readonly line: number;
  /**
   * Store Pragma version
   * @param args Expected arguments: ["version", version number]
   * @param line line number in TEAL file
   * @param interpreter interpreter object
   */
  constructor (args: string[], line: number, interpreter: Interpreter) {
    super();
    this.line = line;
    assertLen(args.length, 2, line);
    if (this.line > 1) {
      throw new RuntimeError(RUNTIME_ERRORS.TEAL.PRAGMA_NOT_AT_FIRST_LINE, { line: line });
    }
    if (args[0] === "version" && Number(args[1]) <= MaxTEALVersion) {
      this.version = Number(args[1]);
      interpreter.tealVersion = this.version;
    } else {
      throw new RuntimeError(RUNTIME_ERRORS.TEAL.PRAGMA_VERSION_ERROR, {
        expected: 'till #4',
        got: args.join(' '),
        line: line
      });
    }
  }

  // Returns Pragma version
  getVersion (): number {
    return this.version;
  }

  execute (stack: TEALStack): void {}
}

// pops string([]byte) from stack and pushes it's length to stack
// push to stack [...stack, bigint]
export class Len extends Op {
  readonly line: number;
  /**
   * Asserts 0 arguments are passed.
   * @param args Expected arguments: [] // none
   * @param line line number in TEAL file
   */
  constructor (args: string[], line: number) {
    super();
    this.line = line;
    assertLen(args.length, 0, line);
  };

  execute (stack: TEALStack): void {
    this.assertMinStackLen(stack, 1, this.line);
    const last = this.assertBytes(stack.pop(), this.line);
    stack.push(BigInt(last.length));
  }
}

// pops two unit64 from stack(last, prev) and pushes their sum(last + prev) to stack
// panics on overflow (result > max_unit64)
// push to stack [...stack, bigint]
export class Add extends Op {
  readonly line: number;
  /**
   * Asserts 0 arguments are passed.
   * @param args Expected arguments: [] // none
   * @param line line number in TEAL file
   */
  constructor (args: string[], line: number) {
    super();
    this.line = line;
    assertLen(args.length, 0, line);
  };

  execute (stack: TEALStack): void {
    this.assertMinStackLen(stack, 2, this.line);
    const last = this.assertBigInt(stack.pop(), this.line);
    const prev = this.assertBigInt(stack.pop(), this.line);
    const result = prev + last;
    this.checkOverflow(result, this.line);
    stack.push(result);
  }
}

// pops two unit64 from stack(last, prev) and pushes their diff(last - prev) to stack
// panics on underflow (result < 0)
// push to stack [...stack, bigint]
export class Sub extends Op {
  readonly line: number;
  /**
   * Asserts 0 arguments are passed.
   * @param args Expected arguments: [] // none
   * @param line line number in TEAL file
   */
  constructor (args: string[], line: number) {
    super();
    this.line = line;
    assertLen(args.length, 0, line);
  };

  execute (stack: TEALStack): void {
    this.assertMinStackLen(stack, 2, this.line);
    const last = this.assertBigInt(stack.pop(), this.line);
    const prev = this.assertBigInt(stack.pop(), this.line);
    const result = prev - last;
    this.checkUnderflow(result, this.line);
    stack.push(result);
  }
}

// pops two unit64 from stack(last, prev) and pushes their division(last / prev) to stack
// panics if prev == 0
// push to stack [...stack, bigint]
export class Div extends Op {
  readonly line: number;
  /**
   * Asserts 0 arguments are passed.
   * @param args Expected arguments: [] // none
   * @param line line number in TEAL file
   */
  constructor (args: string[], line: number) {
    super();
    this.line = line;
    assertLen(args.length, 0, line);
  };

  execute (stack: TEALStack): void {
    this.assertMinStackLen(stack, 2, this.line);
    const last = this.assertBigInt(stack.pop(), this.line);
    const prev = this.assertBigInt(stack.pop(), this.line);
    if (last === 0n) {
      throw new RuntimeError(RUNTIME_ERRORS.TEAL.ZERO_DIV, { line: this.line });
    }
    stack.push(prev / last);
  }
}

// pops two unit64 from stack(last, prev) and pushes their mult(last * prev) to stack
// panics on overflow (result > max_unit64)
// push to stack [...stack, bigint]
export class Mul extends Op {
  readonly line: number;
  /**
   * Asserts 0 arguments are passed.
   * @param args Expected arguments: [] // none
   * @param line line number in TEAL file
   */
  constructor (args: string[], line: number) {
    super();
    this.line = line;
    assertLen(args.length, 0, line);
  };

  execute (stack: TEALStack): void {
    this.assertMinStackLen(stack, 2, this.line);
    const last = this.assertBigInt(stack.pop(), this.line);
    const prev = this.assertBigInt(stack.pop(), this.line);
    const result = prev * last;
    this.checkOverflow(result, this.line);
    stack.push(result);
  }
}

// pushes argument[N] from argument array to stack
// push to stack [...stack, bytes]
export class Arg extends Op {
  readonly _arg?: Uint8Array;
  readonly line: number;

  /**
   * Gets the argument value from interpreter.args array.
   * store the value in _arg variable
   * @param args Expected arguments: [argument number]
   * @param line line number in TEAL file
   * @param interpreter interpreter object
   */
  constructor (args: string[], line: number, interpreter: Interpreter) {
    super();
    this.line = line;
    assertLen(args.length, 1, line);
    assertOnlyDigits(args[0], this.line);

    const index = Number(args[0]);
    this.checkIndexBound(index, interpreter.runtime.ctx.args as Uint8Array[], this.line);

    this._arg = interpreter.runtime.ctx.args ? interpreter.runtime.ctx.args[index] : undefined;
  }

  execute (stack: TEALStack): void {
    const last = this.assertBytes(this._arg, this.line);
    stack.push(last);
  }
}

// load block of byte-array constants
// push to stack [...stack]
export class Bytecblock extends Op {
  readonly bytecblock: Uint8Array[];
  readonly interpreter: Interpreter;
  readonly line: number;

  /**
   * Store blocks of bytes in bytecblock
   * @param args Expected arguments: [bytecblock] // Ex: ["value1" "value2"]
   * @param line line number in TEAL file
   * @param interpreter interpreter object
   */
  constructor (args: string[], line: number, interpreter: Interpreter) {
    super();
    this.line = line;
    const bytecblock: Uint8Array[] = [];
    for (const val of args) {
      bytecblock.push(parsing.stringToBytes(val));
    }

    this.interpreter = interpreter;
    this.bytecblock = bytecblock;
  }

  execute (stack: TEALStack): void {
    this.assertArrLength(this.bytecblock, this.line);
    this.interpreter.bytecblock = this.bytecblock;
  }
}

// push bytes constant from bytecblock to stack by index
// push to stack [...stack, bytes]
export class Bytec extends Op {
  readonly index: number;
  readonly interpreter: Interpreter;
  readonly line: number;

  /**
   * Sets index according to arguments passed
   * @param args Expected arguments: [byteblock index number]
   * @param line line number in TEAL file
   * @param interpreter interpreter object
   */
  constructor (args: string[], line: number, interpreter: Interpreter) {
    super();
    this.line = line;
    assertLen(args.length, 1, line);

    this.index = Number(args[0]);
    this.interpreter = interpreter;
  }

  execute (stack: TEALStack): void {
    this.checkIndexBound(this.index, this.interpreter.bytecblock, this.line);
    const bytec = this.assertBytes(this.interpreter.bytecblock[this.index], this.line);
    stack.push(bytec);
  }
}

// load block of uint64 constants
// push to stack [...stack]
export class Intcblock extends Op {
  readonly intcblock: Array<bigint>;
  readonly interpreter: Interpreter;
  readonly line: number;

  /**
   * Stores block of integer in intcblock
   * @param args Expected arguments: [integer block] // Ex: [100 200]
   * @param line line number in TEAL file
   * @param interpreter interpreter object
   */
  constructor (args: string[], line: number, interpreter: Interpreter) {
    super();
    this.line = line;
    const intcblock: Array<bigint> = [];
    for (const val of args) {
      assertOnlyDigits(val, this.line);
      intcblock.push(BigInt(val));
    }

    this.interpreter = interpreter;
    this.intcblock = intcblock;
  }

  execute (stack: TEALStack): void {
    this.assertArrLength(this.intcblock, this.line);
    this.interpreter.intcblock = this.intcblock;
  }
}

// push value from uint64 intcblock to stack by index
// push to stack [...stack, bigint]
export class Intc extends Op {
  readonly index: number;
  readonly interpreter: Interpreter;
  readonly line: number;

  /**
   * Sets index according to arguments passed
   * @param args Expected arguments: [intcblock index number]
   * @param line line number in TEAL file
   * @param interpreter interpreter object
   */
  constructor (args: string[], line: number, interpreter: Interpreter) {
    super();
    this.line = line;
    assertLen(args.length, 1, line);

    this.index = Number(args[0]);
    this.interpreter = interpreter;
  }

  execute (stack: TEALStack): void {
    this.checkIndexBound(this.index, this.interpreter.intcblock, this.line);
    const intc = this.assertBigInt(this.interpreter.intcblock[this.index], this.line);
    stack.push(intc);
  }
}

// pops two unit64 from stack(last, prev) and pushes their modulo(last % prev) to stack
// Panic if B == 0.
// push to stack [...stack, bigint]
export class Mod extends Op {
  readonly line: number;
  /**
   * Asserts 0 arguments are passed.
   * @param args Expected arguments: [] // none
   * @param line line number in TEAL file
   */
  constructor (args: string[], line: number) {
    super();
    this.line = line;
    assertLen(args.length, 0, line);
  };

  execute (stack: TEALStack): void {
    this.assertMinStackLen(stack, 2, this.line);
    const last = this.assertBigInt(stack.pop(), this.line);
    const prev = this.assertBigInt(stack.pop(), this.line);
    if (last === 0n) {
      throw new RuntimeError(RUNTIME_ERRORS.TEAL.ZERO_DIV, { line: this.line });
    }
    stack.push(prev % last);
  }
}

// pops two unit64 from stack(last, prev) and pushes their bitwise-or(last | prev) to stack
// push to stack [...stack, bigint]
export class BitwiseOr extends Op {
  readonly line: number;
  /**
   * Asserts 0 arguments are passed.
   * @param args Expected arguments: [] // none
   * @param line line number in TEAL file
   */
  constructor (args: string[], line: number) {
    super();
    this.line = line;
    assertLen(args.length, 0, line);
  };

  execute (stack: TEALStack): void {
    this.assertMinStackLen(stack, 2, this.line);
    const last = this.assertBigInt(stack.pop(), this.line);
    const prev = this.assertBigInt(stack.pop(), this.line);
    stack.push(prev | last);
  }
}

// pops two unit64 from stack(last, prev) and pushes their bitwise-and(last & prev) to stack
// push to stack[...stack, bigint]
export class BitwiseAnd extends Op {
  readonly line: number;
  /**
   * Asserts 0 arguments are passed.
   * @param args Expected arguments: [] // none
   * @param line line number in TEAL file
   */
  constructor (args: string[], line: number) {
    super();
    this.line = line;
    assertLen(args.length, 0, line);
  };

  execute (stack: TEALStack): void {
    this.assertMinStackLen(stack, 2, this.line);
    const last = this.assertBigInt(stack.pop(), this.line);
    const prev = this.assertBigInt(stack.pop(), this.line);
    stack.push(prev & last);
  }
}

// pops two unit64 from stack(last, prev) and pushes their bitwise-xor(last ^ prev) to stack
// push to stack [...stack, bigint]
export class BitwiseXor extends Op {
  readonly line: number;
  /**
   * Asserts 0 arguments are passed.
   * @param args Expected arguments: [] // none
   * @param line line number in TEAL file
   */
  constructor (args: string[], line: number) {
    super();
    this.line = line;
    assertLen(args.length, 0, line);
  };

  execute (stack: TEALStack): void {
    this.assertMinStackLen(stack, 2, this.line);
    const last = this.assertBigInt(stack.pop(), this.line);
    const prev = this.assertBigInt(stack.pop(), this.line);
    stack.push(prev ^ last);
  }
}

// pop unit64 from stack and push it's bitwise-invert(~last) to stack
// push to stack [...stack, bigint]
export class BitwiseNot extends Op {
  readonly line: number;
  /**
   * Asserts 0 arguments are passed.
   * @param args Expected arguments: [] // none
   * @param line line number in TEAL file
   */
  constructor (args: string[], line: number) {
    super();
    this.line = line;
    assertLen(args.length, 0, line);
  };

  execute (stack: TEALStack): void {
    this.assertMinStackLen(stack, 1, this.line);
    const last = this.assertBigInt(stack.pop(), this.line);
    stack.push(~last);
  }
}

// pop last value from the stack and store to scratch space
// push to stack [...stack]
export class Store extends Op {
  readonly index: number;
  readonly interpreter: Interpreter;
  readonly line: number;

  /**
   * Stores index number according to arguments passed
   * @param args Expected arguments: [index number]
   * @param line line number in TEAL file
   * @param interpreter interpreter object
   */
  constructor (args: string[], line: number, interpreter: Interpreter) {
    super();
    this.line = line;
    assertLen(args.length, 1, this.line);
    assertOnlyDigits(args[0], this.line);

    this.index = Number(args[0]);
    this.interpreter = interpreter;
  }

  execute (stack: TEALStack): void {
    this.checkIndexBound(this.index, this.interpreter.scratch, this.line);
    this.assertMinStackLen(stack, 1, this.line);
    const top = stack.pop();
    this.interpreter.scratch[this.index] = top;
  }
}

// copy last value from scratch space to the stack
// push to stack [...stack, bigint/bytes]
export class Load extends Op {
  readonly index: number;
  readonly interpreter: Interpreter;
  readonly line: number;

  /**
   * Stores index number according to arguments passed.
   * @param args Expected arguments: [index number]
   * @param line line number in TEAL file
   * @param interpreter interpreter object
   */
  constructor (args: string[], line: number, interpreter: Interpreter) {
    super();
    this.line = line;
    assertLen(args.length, 1, this.line);
    assertOnlyDigits(args[0], this.line);

    this.index = Number(args[0]);
    this.interpreter = interpreter;
  }

  execute (stack: TEALStack): void {
    this.checkIndexBound(this.index, this.interpreter.scratch, this.line);
    stack.push(this.interpreter.scratch[this.index]);
  }
}

// err opcode : Error. Panic immediately.
// push to stack [...stack]
export class Err extends Op {
  readonly line: number;
  /**
   * Asserts 0 arguments are passed.
   * @param args Expected arguments: [] // none
   * @param line line number in TEAL file
   */
  constructor (args: string[], line: number) {
    super();
    this.line = line;
    assertLen(args.length, 0, line);
  };

  execute (stack: TEALStack): void {
    throw new RuntimeError(RUNTIME_ERRORS.TEAL.TEAL_ENCOUNTERED_ERR, { line: this.line });
  }
}

// SHA256 hash of value X, yields [32]byte
// push to stack [...stack, bytes]
export class Sha256 extends Op {
  readonly line: number;
  /**
   * Asserts 0 arguments are passed.
   * @param args Expected arguments: [] // none
   * @param line line number in TEAL file
   */
  constructor (args: string[], line: number) {
    super();
    this.line = line;
    assertLen(args.length, 0, line);
  };

  execute (stack: TEALStack): void {
    this.assertMinStackLen(stack, 1, this.line);
    const hash = sha256.create();
    const val = this.assertBytes(stack.pop(), this.line) as Message;
    hash.update(val);
    const hashedOutput = Buffer.from(hash.hex(), 'hex');
    const arrByte = Uint8Array.from(hashedOutput);
    stack.push(arrByte);
  }
}

// SHA512_256 hash of value X, yields [32]byte
// push to stack [...stack, bytes]
export class Sha512_256 extends Op {
  readonly line: number;
  /**
   * Asserts 0 arguments are passed.
   * @param args Expected arguments: [] // none
   * @param line line number in TEAL file
   */
  constructor (args: string[], line: number) {
    super();
    this.line = line;
    assertLen(args.length, 0, line);
  };

  execute (stack: TEALStack): void {
    this.assertMinStackLen(stack, 1, this.line);
    const hash = sha512_256.create();
    const val = this.assertBytes(stack.pop(), this.line) as Message;
    hash.update(val);
    const hashedOutput = Buffer.from(hash.hex(), 'hex');
    const arrByte = Uint8Array.from(hashedOutput);
    stack.push(arrByte);
  }
}

// Keccak256 hash of value X, yields [32]byte
// https://github.com/phusion/node-sha3#example-2
// push to stack [...stack, bytes]
export class Keccak256 extends Op {
  readonly line: number;
  /**
   * Asserts 0 arguments are passed.
   * @param args Expected arguments: [] // none
   * @param line line number in TEAL file
   */
  constructor (args: string[], line: number) {
    super();
    this.line = line;
    assertLen(args.length, 0, line);
  };

  execute (stack: TEALStack): void {
    this.assertMinStackLen(stack, 1, this.line);
    const top = this.assertBytes(stack.pop(), this.line);

    const hash = new Keccak(256);
    hash.update(convertToString(top));
    const arrByte = Uint8Array.from(hash.digest());
    stack.push(arrByte);
  }
}

// for (data A, signature B, pubkey C) verify the signature of
// ("ProgData" || program_hash || data) against the pubkey => {0 or 1}
// push to stack [...stack, bigint]
export class Ed25519verify extends Op {
  readonly line: number;
  /**
   * Asserts 0 arguments are passed.
   * @param args Expected arguments: [] // none
   * @param line line number in TEAL file
   */
  constructor (args: string[], line: number) {
    super();
    this.line = line;
    assertLen(args.length, 0, line);
  };

  execute (stack: TEALStack): void {
    this.assertMinStackLen(stack, 3, this.line);
    const pubkey = this.assertBytes(stack.pop(), this.line);
    const signature = this.assertBytes(stack.pop(), this.line);
    const data = this.assertBytes(stack.pop(), this.line);

    const addr = encodeAddress(pubkey);
    const isValid = verifyBytes(data, signature, addr);
    if (isValid) {
      stack.push(1n);
    } else {
      stack.push(0n);
    }
  }
}

// If A < B pushes '1' else '0'
// push to stack [...stack, bigint]
export class LessThan extends Op {
  readonly line: number;
  /**
   * Asserts 0 arguments are passed.
   * @param args Expected arguments: [] // none
   * @param line line number in TEAL file
   */
  constructor (args: string[], line: number) {
    super();
    this.line = line;
    assertLen(args.length, 0, line);
  };

  execute (stack: TEALStack): void {
    this.assertMinStackLen(stack, 2, this.line);
    const last = this.assertBigInt(stack.pop(), this.line);
    const prev = this.assertBigInt(stack.pop(), this.line);
    if (prev < last) {
      stack.push(1n);
    } else {
      stack.push(0n);
    }
  }
}

// If A > B pushes '1' else '0'
// push to stack [...stack, bigint]
export class GreaterThan extends Op {
  readonly line: number;
  /**
   * Asserts 0 arguments are passed.
   * @param args Expected arguments: [] // none
   * @param line line number in TEAL file
   */
  constructor (args: string[], line: number) {
    super();
    this.line = line;
    assertLen(args.length, 0, line);
  };

  execute (stack: TEALStack): void {
    this.assertMinStackLen(stack, 2, this.line);
    const last = this.assertBigInt(stack.pop(), this.line);
    const prev = this.assertBigInt(stack.pop(), this.line);
    if (prev > last) {
      stack.push(1n);
    } else {
      stack.push(0n);
    }
  }
}

// If A <= B pushes '1' else '0'
// push to stack [...stack, bigint]
export class LessThanEqualTo extends Op {
  readonly line: number;
  /**
   * Asserts 0 arguments are passed.
   * @param args Expected arguments: [] // none
   * @param line line number in TEAL file
   */
  constructor (args: string[], line: number) {
    super();
    this.line = line;
    assertLen(args.length, 0, line);
  };

  execute (stack: TEALStack): void {
    this.assertMinStackLen(stack, 2, this.line);
    const last = this.assertBigInt(stack.pop(), this.line);
    const prev = this.assertBigInt(stack.pop(), this.line);
    if (prev <= last) {
      stack.push(1n);
    } else {
      stack.push(0n);
    }
  }
}

// If A >= B pushes '1' else '0'
// push to stack [...stack, bigint]
export class GreaterThanEqualTo extends Op {
  readonly line: number;
  /**
   * Asserts 0 arguments are passed.
   * @param args Expected arguments: [] // none
   * @param line line number in TEAL file
   */
  constructor (args: string[], line: number) {
    super();
    this.line = line;
    assertLen(args.length, 0, line);
  };

  execute (stack: TEALStack): void {
    this.assertMinStackLen(stack, 2, this.line);
    const last = this.assertBigInt(stack.pop(), this.line);
    const prev = this.assertBigInt(stack.pop(), this.line);
    if (prev >= last) {
      stack.push(1n);
    } else {
      stack.push(0n);
    }
  }
}

// If A && B is true pushes '1' else '0'
// push to stack [...stack, bigint]
export class And extends Op {
  readonly line: number;
  /**
   * Asserts 0 arguments are passed.
   * @param args Expected arguments: [] // none
   * @param line line number in TEAL file
   */
  constructor (args: string[], line: number) {
    super();
    this.line = line;
    assertLen(args.length, 0, line);
  };

  execute (stack: TEALStack): void {
    this.assertMinStackLen(stack, 2, this.line);
    const last = this.assertBigInt(stack.pop(), this.line);
    const prev = this.assertBigInt(stack.pop(), this.line);
    if (last && prev) {
      stack.push(1n);
    } else {
      stack.push(0n);
    }
  }
}

// If A || B is true pushes '1' else '0'
// push to stack [...stack, bigint]
export class Or extends Op {
  readonly line: number;
  /**
   * Asserts 0 arguments are passed.
   * @param args Expected arguments: [] // none
   * @param line line number in TEAL file
   */
  constructor (args: string[], line: number) {
    super();
    this.line = line;
    assertLen(args.length, 0, line);
  };

  execute (stack: TEALStack): void {
    this.assertMinStackLen(stack, 2, this.line);
    const last = this.assertBigInt(stack.pop(), this.line);
    const prev = this.assertBigInt(stack.pop(), this.line);
    if (prev || last) {
      stack.push(1n);
    } else {
      stack.push(0n);
    }
  }
}

// If A == B pushes '1' else '0'
// push to stack [...stack, bigint]
export class EqualTo extends Op {
  readonly line: number;
  /**
   * Asserts 0 arguments are passed.
   * @param args Expected arguments: [] // none
   * @param line line number in TEAL file
   */
  constructor (args: string[], line: number) {
    super();
    this.line = line;
    assertLen(args.length, 0, line);
  };

  execute (stack: TEALStack): void {
    this.assertMinStackLen(stack, 2, this.line);
    const last = stack.pop();
    const prev = stack.pop();
    if (typeof last !== typeof prev) {
      throw new RuntimeError(RUNTIME_ERRORS.TEAL.INVALID_TYPE, {
        expected: typeof prev,
        actual: typeof last,
        line: this.line
      });
    }
    if (typeof last === "bigint") {
      stack = this.pushBooleanCheck(stack, (last === prev));
    } else {
      stack = this.pushBooleanCheck(stack,
        compareArray(this.assertBytes(last, this.line), this.assertBytes(prev, this.line)));
    }
  }
}

// If A != B pushes '1' else '0'
// push to stack [...stack, bigint]
export class NotEqualTo extends Op {
  readonly line: number;
  /**
   * Asserts 0 arguments are passed.
   * @param args Expected arguments: [] // none
   * @param line line number in TEAL file
   */
  constructor (args: string[], line: number) {
    super();
    this.line = line;
    assertLen(args.length, 0, line);
  };

  execute (stack: TEALStack): void {
    this.assertMinStackLen(stack, 2, this.line);
    const last = stack.pop();
    const prev = stack.pop();
    if (typeof last !== typeof prev) {
      throw new RuntimeError(RUNTIME_ERRORS.TEAL.INVALID_TYPE, {
        expected: typeof prev,
        actual: typeof last,
        line: this.line
      });
    }
    if (typeof last === "bigint") {
      stack = this.pushBooleanCheck(stack, last !== prev);
    } else {
      stack = this.pushBooleanCheck(stack,
        !compareArray(this.assertBytes(last, this.line), this.assertBytes(prev, this.line)));
    }
  }
}

// X == 0 yields 1; else 0
// push to stack [...stack, bigint]
export class Not extends Op {
  readonly line: number;
  /**
   * Asserts 0 arguments are passed.
   * @param args Expected arguments: [] // none
   * @param line line number in TEAL file
   */
  constructor (args: string[], line: number) {
    super();
    this.line = line;
    assertLen(args.length, 0, line);
  };

  execute (stack: TEALStack): void {
    this.assertMinStackLen(stack, 1, this.line);
    const last = this.assertBigInt(stack.pop(), this.line);
    if (last === 0n) {
      stack.push(1n);
    } else {
      stack.push(0n);
    }
  }
}

// converts uint64 X to big endian bytes
// push to stack [...stack, big endian bytes]
export class Itob extends Op {
  readonly line: number;
  /**
   * Asserts 0 arguments are passed.
   * @param args Expected arguments: [] // none
   * @param line line number in TEAL file
   */
  constructor (args: string[], line: number) {
    super();
    this.line = line;
    assertLen(args.length, 0, line);
  };

  execute (stack: TEALStack): void {
    this.assertMinStackLen(stack, 1, this.line);
    const uint64 = this.assertBigInt(stack.pop(), this.line);
    stack.push(encodeUint64(uint64));
  }
}

// converts bytes X as big endian to uint64
// btoi panics if the input is longer than 8 bytes.
// push to stack [...stack, bigint]
export class Btoi extends Op {
  readonly line: number;
  /**
   * Asserts 0 arguments are passed.
   * @param args Expected arguments: [] // none
   * @param line line number in TEAL file
   */
  constructor (args: string[], line: number) {
    super();
    this.line = line;
    assertLen(args.length, 0, line);
  };

  execute (stack: TEALStack): void {
    this.assertMinStackLen(stack, 1, this.line);
    const bytes = this.assertBytes(stack.pop(), this.line);
    const uint64 = decodeUint64(bytes, DecodingMode.BIGINT);
    stack.push(uint64);
  }
}

// A plus B out to 128-bit long result as sum (top) and carry-bit uint64 values on the stack
// push to stack [...stack, bigint]
export class Addw extends Op {
  readonly line: number;
  /**
   * Asserts 0 arguments are passed.
   * @param args Expected arguments: [] // none
   * @param line line number in TEAL file
   */
  constructor (args: string[], line: number) {
    super();
    this.line = line;
    assertLen(args.length, 0, line);
  };

  execute (stack: TEALStack): void {
    this.assertMinStackLen(stack, 2, this.line);
    const valueA = this.assertBigInt(stack.pop(), this.line);
    const valueB = this.assertBigInt(stack.pop(), this.line);
    let valueC = valueA + valueB;

    if (valueC > MAX_UINT64) {
      valueC -= MAX_UINT64;
      stack.push(1n);
      stack.push(valueC - 1n);
    } else {
      stack.push(0n);
      stack.push(valueC);
    }
  }
}

// A times B out to 128-bit long result as low (top) and high uint64 values on the stack
// push to stack [...stack, bigint]
export class Mulw extends Op {
  readonly line: number;
  /**
   * Asserts 0 arguments are passed.
   * @param args Expected arguments: [] // none
   * @param line line number in TEAL file
   */
  constructor (args: string[], line: number) {
    super();
    this.line = line;
    assertLen(args.length, 0, line);
  };

  execute (stack: TEALStack): void {
    this.assertMinStackLen(stack, 2, this.line);
    const valueA = this.assertBigInt(stack.pop(), this.line);
    const valueB = this.assertBigInt(stack.pop(), this.line);
    const result = valueA * valueB;

    const low = result & MAX_UINT64;
    this.checkOverflow(low, this.line);

    const high = result >> BigInt('64');
    this.checkOverflow(high, this.line);

    stack.push(high);
    stack.push(low);
  }
}

// Pop one element from stack
// [...stack] // pop value.
export class Pop extends Op {
  readonly line: number;
  /**
   * Asserts 0 arguments are passed.
   * @param args Expected arguments: [] // none
   * @param line line number in TEAL file
   */
  constructor (args: string[], line: number) {
    super();
    this.line = line;
    assertLen(args.length, 0, line);
  };

  execute (stack: TEALStack): void {
    this.assertMinStackLen(stack, 1, this.line);
    stack.pop();
  }
}

// duplicate last value on stack
// push to stack [...stack, duplicate value]
export class Dup extends Op {
  readonly line: number;
  /**
   * Asserts 0 arguments are passed.
   * @param args Expected arguments: [] // none
   * @param line line number in TEAL file
   */
  constructor (args: string[], line: number) {
    super();
    this.line = line;
    assertLen(args.length, 0, line);
  };

  execute (stack: TEALStack): void {
    this.assertMinStackLen(stack, 1, this.line);
    const lastValue = stack.pop();

    stack.push(lastValue);
    stack.push(lastValue);
  }
}

// duplicate two last values on stack: A, B -> A, B, A, B
// push to stack [...stack, B, A, B, A]
export class Dup2 extends Op {
  readonly line: number;
  /**
   * Asserts 0 arguments are passed.
   * @param args Expected arguments: [] // none
   * @param line line number in TEAL file
   */
  constructor (args: string[], line: number) {
    super();
    this.line = line;
    assertLen(args.length, 0, line);
  };

  execute (stack: TEALStack): void {
    this.assertMinStackLen(stack, 2, this.line);
    const lastValueA = stack.pop();
    const lastValueB = stack.pop();

    stack.push(lastValueB);
    stack.push(lastValueA);
    stack.push(lastValueB);
    stack.push(lastValueA);
  }
}

// pop two byte strings A and B and join them, push the result
// concat panics if the result would be greater than 4096 bytes.
// push to stack [...stack, string]
export class Concat extends Op {
  readonly line: number;
  /**
   * Asserts 0 arguments are passed.
   * @param args Expected arguments: [] // none
   * @param line line number in TEAL file
   */
  constructor (args: string[], line: number) {
    super();
    this.line = line;
    assertLen(args.length, 0, line);
  };

  execute (stack: TEALStack): void {
    this.assertMinStackLen(stack, 2, this.line);
    const valueA = this.assertBytes(stack.pop(), this.line);
    const valueB = this.assertBytes(stack.pop(), this.line);

    if (valueA.length + valueB.length > MAX_CONCAT_SIZE) {
      throw new RuntimeError(RUNTIME_ERRORS.TEAL.CONCAT_ERROR, { line: this.line });
    }
    const c = new Uint8Array(valueB.length + valueA.length);
    c.set(valueB);
    c.set(valueA, valueB.length);
    stack.push(c);
  }
}

// pop last byte string X. For immediate values in 0..255 M and N:
// extract last range of bytes from it starting at M up to but not including N,
// push the substring result. If N < M, or either is larger than the string length,
// the program fails
// push to stack [...stack, substring]
export class Substring extends Op {
  readonly start: bigint;
  readonly end: bigint;
  readonly line: number;

  /**
   * Stores values of `start` and `end` according to arguments passed.
   * @param args Expected arguments: [start index number, end index number]
   * @param line line number in TEAL file
   */
  constructor (args: string[], line: number) {
    super();
    this.line = line;
    assertLen(args.length, 2, line);
    assertOnlyDigits(args[0], line);
    assertOnlyDigits(args[1], line);

    this.start = BigInt(args[0]);
    this.end = BigInt(args[1]);
  };

  execute (stack: TEALStack): void {
    const byteString = this.assertBytes(stack.pop(), this.line);
    const start = this.assertUint8(this.start, this.line);
    const end = this.assertUint8(this.end, this.line);

    const subString = this.subString(start, end, byteString, this.line);
    stack.push(subString);
  }
}

// pop last byte string A and two integers B and C.
// Extract last range of bytes from A starting at B up to
// but not including C, push the substring result. If C < B,
// or either is larger than the string length, the program fails
// push to stack [...stack, substring]
export class Substring3 extends Op {
  readonly line: number;
  /**
   * Asserts 0 arguments are passed.
   * @param args Expected arguments: [] // none
   * @param line line number in TEAL file
   */
  constructor (args: string[], line: number) {
    super();
    this.line = line;
    assertLen(args.length, 0, line);
  };

  execute (stack: TEALStack): void {
    const byteString = this.assertBytes(stack.pop(), this.line);
    const end = this.assertBigInt(stack.pop(), this.line);
    const start = this.assertBigInt(stack.pop(), this.line);

    const subString = this.subString(start, end, byteString, this.line);
    stack.push(subString);
  }
}

// push field from current transaction to stack
// push to stack [...stack, transaction field]
export class Txn extends Op {
  readonly field: string;
  readonly idx: number | undefined;
  readonly interpreter: Interpreter;
  readonly line: number;

  /**
   * Set transaction field according to arguments passed
   * @param args Expected arguments: [transaction field]
   * // Note: Transaction field is expected as string instead of number.
   * For ex: `Fee` is expected and `0` is not expected.
   * @param line line number in TEAL file
   * @param interpreter interpreter object
   */
  constructor (args: string[], line: number, interpreter: Interpreter) {
    super();
    this.line = line;
    this.idx = undefined;

    this.assertTxFieldDefined(args[0], interpreter.tealVersion, line);
    if (TxArrFields[interpreter.tealVersion].has(args[0])) { // eg. txn Accounts 1
      assertLen(args.length, 2, line);
      assertOnlyDigits(args[1], line);
      this.idx = Number(args[1]);
    } else {
      assertLen(args.length, 1, line);
    }
    this.assertTxFieldDefined(args[0], interpreter.tealVersion, line);

    this.field = args[0]; // field
    this.interpreter = interpreter;
  }

  execute (stack: TEALStack): void {
    let result;
    if (this.idx !== undefined) { // if field is an array use txAppArg (with "Accounts"/"ApplicationArgs"/'Assets'..)
      result = txAppArg(this.field, this.interpreter.runtime.ctx.tx, this.idx, this,
        this.interpreter.tealVersion, this.line);
    } else {
      result = txnSpecbyField(
        this.field,
        this.interpreter.runtime.ctx.tx,
        this.interpreter.runtime.ctx.gtxs,
        this.interpreter.tealVersion);
    }
    stack.push(result);
  }
}

// push field to the stack from a transaction in the current transaction group
// If this transaction is i in the group, gtxn i field is equivalent to txn field.
// push to stack [...stack, transaction field]
export class Gtxn extends Op {
  readonly field: string;
  readonly txFieldIdx: number | undefined;
  readonly interpreter: Interpreter;
  readonly line: number;
  protected txIdx: number;

  /**
   * Sets `field`, `txIdx` values according to arguments passed.
   * @param args Expected arguments: [transaction group index, transaction field]
   * // Note: Transaction field is expected as string instead of number.
   * For ex: `Fee` is expected and `0` is not expected.
   * @param line line number in TEAL file
   * @param interpreter interpreter object
   */
  constructor (args: string[], line: number, interpreter: Interpreter) {
    super();
    this.line = line;
    this.txFieldIdx = undefined;
    if (TxArrFields[interpreter.tealVersion].has(args[1])) {
      assertLen(args.length, 3, line); // eg. gtxn 0 Accounts 1
      assertOnlyDigits(args[2], line);
      this.txFieldIdx = Number(args[2]);
    } else {
      assertLen(args.length, 2, line);
    }
    assertOnlyDigits(args[0], line);
    this.assertTxFieldDefined(args[1], interpreter.tealVersion, line);

    this.txIdx = Number(args[0]); // transaction group index
    this.field = args[1]; // field
    this.interpreter = interpreter;
  }

  execute (stack: TEALStack): void {
    this.assertUint8(BigInt(this.txIdx), this.line);
    this.checkIndexBound(this.txIdx, this.interpreter.runtime.ctx.gtxs, this.line);
    let result;

    if (this.txFieldIdx !== undefined) {
      const tx = this.interpreter.runtime.ctx.gtxs[this.txIdx]; // current tx
      result = txAppArg(this.field, tx, this.txFieldIdx, this, this.interpreter.tealVersion, this.line);
    } else {
      result = txnSpecbyField(
        this.field,
        this.interpreter.runtime.ctx.gtxs[this.txIdx],
        this.interpreter.runtime.ctx.gtxs,
        this.interpreter.tealVersion);
    }
    stack.push(result);
  }
}

/**
 * push value of an array field from current transaction to stack
 * push to stack [...stack, value of an array field ]
 * NOTE: a) for arg="Accounts" index 0 means sender's address, and index 1 means first address
 * from accounts array (eg. txna Accounts 1: will push 1st address from Accounts[] to stack)
 * b) for arg="ApplicationArgs" index 0 means first argument for application array (normal indexing)
 */
export class Txna extends Op {
  readonly field: string;
  readonly idx: number;
  readonly interpreter: Interpreter;
  readonly line: number;

  /**
   * Sets `field` and `idx` values according to arguments passed.
   * @param args Expected arguments: [transaction field, transaction field array index]
   * // Note: Transaction field is expected as string instead of number.
   * For ex: `Fee` is expected and `0` is not expected.
   * @param line line number in TEAL file
   * @param interpreter interpreter object
   */
  constructor (args: string[], line: number, interpreter: Interpreter) {
    super();
    this.line = line;
    assertLen(args.length, 2, line);
    assertOnlyDigits(args[1], line);
    this.assertTxArrFieldDefined(args[0], interpreter.tealVersion, line);

    this.field = args[0]; // field
    this.idx = Number(args[1]);
    this.interpreter = interpreter;
  }

  execute (stack: TEALStack): void {
    const result = txAppArg(this.field, this.interpreter.runtime.ctx.tx, this.idx, this,
      this.interpreter.tealVersion, this.line);
    stack.push(result);
  }
}

/**
 * push value of a field to the stack from a transaction in the current transaction group
 * push to stack [...stack, value of field]
 * NOTE: for arg="Accounts" index 0 means sender's address, and index 1 means first address from accounts
 * array (eg. gtxna 0 Accounts 1: will push 1st address from Accounts[](from the 1st tx in group) to stack)
 * b) for arg="ApplicationArgs" index 0 means first argument for application array (normal indexing)
 */
export class Gtxna extends Op {
  readonly field: string;
  readonly idx: number; // array index
  readonly interpreter: Interpreter;
  readonly line: number;
  protected txIdx: number; // transaction group index

  /**
   * Sets `field`(Transaction Field), `idx`(Array Index) and
   * `txIdx`(Transaction Group Index) values according to arguments passed.
   * @param args Expected arguments:
   * [transaction group index, transaction field, transaction field array index]
   * // Note: Transaction field is expected as string instead of number.
   * For ex: `Fee` is expected and `0` is not expected.
   * @param line line number in TEAL file
   * @param interpreter interpreter object
   */
  constructor (args: string[], line: number, interpreter: Interpreter) {
    super();
    assertLen(args.length, 3, line);
    assertOnlyDigits(args[0], line);
    assertOnlyDigits(args[2], line);
    this.assertTxArrFieldDefined(args[1], interpreter.tealVersion, line);

    this.txIdx = Number(args[0]); // transaction group index
    this.field = args[1]; // field
    this.idx = Number(args[2]); // transaction field array index
    this.interpreter = interpreter;
    this.line = line;
  }

  execute (stack: TEALStack): void {
    this.assertUint8(BigInt(this.txIdx), this.line);
    this.checkIndexBound(this.txIdx, this.interpreter.runtime.ctx.gtxs, this.line);
    const tx = this.interpreter.runtime.ctx.gtxs[this.txIdx];
    const result = txAppArg(this.field, tx, this.idx, this, this.interpreter.tealVersion, this.line);
    stack.push(result);
  }
}

// represents branch name of a new branch
// push to stack [...stack]
export class Label extends Op {
  readonly label: string;
  readonly line: number;

  /**
   * Sets `label` according to arguments passed.
   * @param args Expected arguments: [label]
   * @param line line number in TEAL file
   */
  constructor (args: string[], line: number) {
    super();
    assertLen(args.length, 1, line);
    this.label = args[0].split(':')[0];
    this.line = line;
  };

  execute (stack: TEALStack): void {}
}

// branch unconditionally to label - Tealv <= 3
// push to stack [...stack]
export class Branch extends Op {
  readonly label: string;
  readonly interpreter: Interpreter;
  readonly line: number;

  /**
   * Sets `label` according to arguments passed.
   * @param args Expected arguments: [label of branch]
   * @param line line number in TEAL file
   * @param interpreter interpreter object
   */
  constructor (args: string[], line: number, interpreter: Interpreter) {
    super();
    assertLen(args.length, 1, line);
    this.label = args[0];
    this.interpreter = interpreter;
    this.line = line;
  }

  execute (stack: TEALStack): void {
    this.interpreter.jumpForward(this.label, this.line);
  }
}

// branch unconditionally to label - TEALv4
// can also jump backward
// push to stack [...stack]
export class Branchv4 extends Branch {
  execute (stack: TEALStack): void {
    this.interpreter.jumpToLabel(this.label, this.line);
  }
}

// branch conditionally if top of stack is zero - Teal version <= 3
// push to stack [...stack]
export class BranchIfZero extends Op {
  readonly label: string;
  readonly interpreter: Interpreter;
  readonly line: number;

  /**
   * Sets `label` according to arguments passed.
   * @param args Expected arguments: [label of branch]
   * @param line line number in TEAL file
   * @param interpreter interpreter object
   */
  constructor (args: string[], line: number, interpreter: Interpreter) {
    super();
    assertLen(args.length, 1, line);
    this.label = args[0];
    this.interpreter = interpreter;
    this.line = line;
  }

  execute (stack: TEALStack): void {
    this.assertMinStackLen(stack, 1, this.line);
    const last = this.assertBigInt(stack.pop(), this.line);

    if (last === 0n) {
      this.interpreter.jumpForward(this.label, this.line);
    }
  }
}

// branch conditionally if top of stack is zero - Tealv4
// can jump forward also
// push to stack [...stack]
export class BranchIfZerov4 extends BranchIfZero {
  execute (stack: TEALStack): void {
    this.assertMinStackLen(stack, 1, this.line);
    const last = this.assertBigInt(stack.pop(), this.line);

    if (last === 0n) {
      this.interpreter.jumpToLabel(this.label, this.line);
    }
  }
}

// branch conditionally if top of stack is non zero
// push to stack [...stack]
export class BranchIfNotZero extends Op {
  readonly label: string;
  readonly interpreter: Interpreter;
  readonly line: number;

  /**
   * Sets `label` according to arguments passed.
   * @param args Expected arguments: [label of branch]
   * @param line line number in TEAL file
   * @param interpreter interpreter object
   */
  constructor (args: string[], line: number, interpreter: Interpreter) {
    super();
    assertLen(args.length, 1, line);
    this.label = args[0];
    this.interpreter = interpreter;
    this.line = line;
  }

  execute (stack: TEALStack): void {
    this.assertMinStackLen(stack, 1, this.line);
    const last = this.assertBigInt(stack.pop(), this.line);

    if (last !== 0n) {
      this.interpreter.jumpForward(this.label, this.line);
    }
  }
}

// branch conditionally if top of stack is non zero - Tealv4
// can jump forward as well
// push to stack [...stack]
export class BranchIfNotZerov4 extends BranchIfNotZero {
  execute (stack: TEALStack): void {
    this.assertMinStackLen(stack, 1, this.line);
    const last = this.assertBigInt(stack.pop(), this.line);

    if (last !== 0n) {
      this.interpreter.jumpToLabel(this.label, this.line);
    }
  }
}

// use last value on stack as success value; end
// push to stack [...stack, last]
export class Return extends Op {
  readonly interpreter: Interpreter;
  readonly line: number;

  /**
   * Asserts 0 arguments are passed.
   * @param args Expected arguments: [] // none
   * @param line line number in TEAL file
   * @param interpreter interpreter object
   */
  constructor (args: string[], line: number, interpreter: Interpreter) {
    super();
    assertLen(args.length, 0, line);
    this.interpreter = interpreter;
    this.line = line;
  }

  execute (stack: TEALStack): void {
    this.assertMinStackLen(stack, 1, this.line);

    const last = stack.pop();
    while (stack.length()) {
      stack.pop();
    }
    stack.push(last); // use last value as success
    this.interpreter.instructionIndex = this.interpreter.instructions.length; // end execution
  }
}

// push field from current transaction to stack
export class Global extends Op {
  readonly field: string;
  readonly interpreter: Interpreter;
  readonly line: number;

  /**
   * Stores global field to query as string
   * @param args Expected arguments: [field] // Ex: ["GroupSize"]
   * @param line line number in TEAL file
   * @param interpreter interpreter object
   */
  constructor (args: string[], line: number, interpreter: Interpreter) {
    super();
    assertLen(args.length, 1, line);
    this.assertGlobalDefined(args[0], interpreter.tealVersion, line);

    this.field = args[0]; // global field
    this.interpreter = interpreter;
    this.line = line;
  }

  execute (stack: TEALStack): void {
    let result;
    switch (this.field) {
      case 'GroupSize': {
        result = this.interpreter.runtime.ctx.gtxs.length;
        break;
      }
      case 'CurrentApplicationID': {
        result = this.interpreter.runtime.ctx.tx.apid;
        this.interpreter.runtime.assertAppDefined(
          result as number,
          this.interpreter.getApp(result as number, this.line),
          this.line);
        break;
      }
      case 'Round': {
        result = this.interpreter.runtime.getRound();
        break;
      }
      case 'LatestTimestamp': {
        result = this.interpreter.runtime.getTimestamp();
        break;
      }
      case 'CreatorAddress': {
        const appID = this.interpreter.runtime.ctx.tx.apid;
        const app = this.interpreter.getApp(appID as number, this.line);
        result = decodeAddress(app.creator).publicKey;
        break;
      }
      default: {
        result = GlobalFields[this.interpreter.tealVersion][this.field];
      }
    }

    if (typeof result === 'number') {
      stack.push(BigInt(result));
    } else {
      stack.push(result);
    }
  }
}

// check if account specified by Txn.Accounts[A] opted in for the application B => {0 or 1}
// params: account index, application id (top of the stack on opcode entry).
// push to stack [...stack, 1] if opted in
// push to stack[...stack, 0] 0 otherwise
export class AppOptedIn extends Op {
  readonly interpreter: Interpreter;
  readonly line: number;

  /**
   * Asserts 0 arguments are passed.
   * @param args Expected arguments: [] // none
   * @param line line number in TEAL file
   * @param interpreter interpreter object
   */
  constructor (args: string[], line: number, interpreter: Interpreter) {
    super();
    assertLen(args.length, 0, line);
    this.interpreter = interpreter;
    this.line = line;
  }

  execute (stack: TEALStack): void {
    this.assertMinStackLen(stack, 2, this.line);
    const appRef = this.assertBigInt(stack.pop(), this.line);
    const accountRef: StackElem = stack.pop(); // index to tx.accounts[] OR an address directly

    const account = this.interpreter.getAccount(accountRef, this.line);
    const localState = account.appsLocalState;

    const appID = this.interpreter.getAppIDByReference(Number(appRef), false, this.line, this);
    const isOptedIn = localState.get(appID);
    if (isOptedIn) {
      stack.push(1n);
    } else {
      stack.push(0n);
    }
  }
}

// read from account specified by Txn.Accounts[A] from local state of the current application key B => value
// push to stack [...stack, bigint/bytes] If key exist
// push to stack [...stack, 0] otherwise
export class AppLocalGet extends Op {
  readonly interpreter: Interpreter;
  readonly line: number;

  /**
   * Asserts 0 arguments are passed.
   * @param args Expected arguments: [] // none
   * @param line line number in TEAL file
   * @param interpreter interpreter object
   */
  constructor (args: string[], line: number, interpreter: Interpreter) {
    super();
    assertLen(args.length, 0, line);
    this.interpreter = interpreter;
    this.line = line;
  }

  execute (stack: TEALStack): void {
    this.assertMinStackLen(stack, 2, this.line);
    const key = this.assertBytes(stack.pop(), this.line);
    const accountRef: StackElem = stack.pop();

    const account = this.interpreter.getAccount(accountRef, this.line);
    const appID = this.interpreter.runtime.ctx.tx.apid ?? 0;

    const val = account.getLocalState(appID, key);
    if (val) {
      stack.push(val);
    } else {
      stack.push(0n); // The value is zero if the key does not exist.
    }
  }
}

// read from application local state at Txn.Accounts[A] => app B => key C from local state.
// push to stack [...stack, value, 1] (Note: value is 0 if key does not exist)
export class AppLocalGetEx extends Op {
  readonly interpreter: Interpreter;
  readonly line: number;

  /**
   * Asserts 0 arguments are passed.
   * @param args Expected arguments: [] // none
   * @param line line number in TEAL file
   * @param interpreter interpreter object
   */
  constructor (args: string[], line: number, interpreter: Interpreter) {
    super();
    assertLen(args.length, 0, line);
    this.interpreter = interpreter;
    this.line = line;
  }

  execute (stack: TEALStack): void {
    this.assertMinStackLen(stack, 3, this.line);
    const key = this.assertBytes(stack.pop(), this.line);
    const appRef = this.assertBigInt(stack.pop(), this.line);
    const accountRef: StackElem = stack.pop();

    const appID = this.interpreter.getAppIDByReference(Number(appRef), false, this.line, this);
    const account = this.interpreter.getAccount(accountRef, this.line);
    const val = account.getLocalState(appID, key);
    if (val) {
      stack.push(val);
      stack.push(1n);
    } else {
      stack.push(0n); // The value is zero if the key does not exist.
      stack.push(0n); // did_exist_flag
    }
  }
}

// read key A from global state of a current application => value
// push to stack[...stack, 0] if key doesn't exist
// otherwise push to stack [...stack, value]
export class AppGlobalGet extends Op {
  readonly interpreter: Interpreter;
  readonly line: number;

  /**
   * Asserts 0 arguments are passed.
   * @param args Expected arguments: [] // none
   * @param line line number in TEAL file
   * @param interpreter interpreter object
   */
  constructor (args: string[], line: number, interpreter: Interpreter) {
    super();
    assertLen(args.length, 0, line);
    this.interpreter = interpreter;
    this.line = line;
  }

  execute (stack: TEALStack): void {
    this.assertMinStackLen(stack, 1, this.line);
    const key = this.assertBytes(stack.pop(), this.line);

    const appID = this.interpreter.runtime.ctx.tx.apid ?? 0;
    const val = this.interpreter.getGlobalState(appID, key, this.line);
    if (val) {
      stack.push(val);
    } else {
      stack.push(0n); // The value is zero if the key does not exist.
    }
  }
}

// read from application Txn.ForeignApps[A] global state key B pushes to the stack
// push to stack [...stack, value, 1] (Note: value is 0 if key does not exist)
// A is specified as an account index in the ForeignApps field of the ApplicationCall transaction,
// zero index means this app
export class AppGlobalGetEx extends Op {
  readonly interpreter: Interpreter;
  readonly line: number;

  /**
   * Asserts 0 arguments are passed.
   * @param args Expected arguments: [] // none
   * @param line line number in TEAL file
   * @param interpreter interpreter object
   */
  constructor (args: string[], line: number, interpreter: Interpreter) {
    super();
    assertLen(args.length, 0, line);
    this.interpreter = interpreter;
    this.line = line;
  }

  execute (stack: TEALStack): void {
    this.assertMinStackLen(stack, 2, this.line);
    const key = this.assertBytes(stack.pop(), this.line);
    // appRef could be index to foreign apps array,
    // or since v4 an application id that appears in Txn.ForeignApps
    const appRef = this.assertBigInt(stack.pop(), this.line);

    const appID = this.interpreter.getAppIDByReference(Number(appRef), true, this.line, this);
    const val = this.interpreter.getGlobalState(appID, key, this.line);
    if (val) {
      stack.push(val);
      stack.push(1n);
    } else {
      stack.push(0n); // The value is zero if the key does not exist.
      stack.push(0n); // did_exist_flag
    }
  }
}

// write to account specified by Txn.Accounts[A] to local state of a current application key B with value C
// pops from stack [...stack, value, key]
// pushes nothing to stack, updates the app user local storage
export class AppLocalPut extends Op {
  readonly interpreter: Interpreter;
  readonly line: number;

  /**
   * Asserts 0 arguments are passed.
   * @param args Expected arguments: [] // none
   * @param line line number in TEAL file
   * @param interpreter interpreter object
   */
  constructor (args: string[], line: number, interpreter: Interpreter) {
    super();
    assertLen(args.length, 0, line);
    this.interpreter = interpreter;
    this.line = line;
  }

  execute (stack: TEALStack): void {
    this.assertMinStackLen(stack, 3, this.line);
    const value = stack.pop();
    const key = this.assertBytes(stack.pop(), this.line);
    const accountRef: StackElem = stack.pop();

    const account = this.interpreter.getAccount(accountRef, this.line);
    const appID = this.interpreter.runtime.ctx.tx.apid ?? 0;

    // get updated local state for account
    const localState = account.setLocalState(appID, key, value, this.line);
    const acc = this.interpreter.runtime.assertAccountDefined(account.address,
      this.interpreter.runtime.ctx.state.accounts.get(account.address), this.line);
    acc.appsLocalState.set(appID, localState);
  }
}

// write key A and value B to global state of the current application
// push to stack [...stack]
export class AppGlobalPut extends Op {
  readonly interpreter: Interpreter;
  readonly line: number;

  /**
   * Asserts 0 arguments are passed.
   * @param args Expected arguments: [] // none
   * @param line line number in TEAL file
   * @param interpreter interpreter object
   */
  constructor (args: string[], line: number, interpreter: Interpreter) {
    super();
    assertLen(args.length, 0, line);
    this.interpreter = interpreter;
    this.line = line;
  }

  execute (stack: TEALStack): void {
    this.assertMinStackLen(stack, 2, this.line);
    const value = stack.pop();
    const key = this.assertBytes(stack.pop(), this.line);

    const appID = this.interpreter.runtime.ctx.tx.apid ?? 0; // if undefined use 0 as default
    this.interpreter.setGlobalState(appID, key, value, this.line);
  }
}

// delete from account specified by Txn.Accounts[A] local state key B of the current application
// push to stack [...stack]
export class AppLocalDel extends Op {
  readonly interpreter: Interpreter;
  readonly line: number;

  /**
   * Asserts 0 arguments are passed.
   * @param args Expected arguments: [] // none
   * @param line line number in TEAL file
   * @param interpreter interpreter object
   */
  constructor (args: string[], line: number, interpreter: Interpreter) {
    super();
    assertLen(args.length, 0, line);
    this.interpreter = interpreter;
    this.line = line;
  }

  execute (stack: TEALStack): void {
    this.assertMinStackLen(stack, 1, this.line);
    const key = this.assertBytes(stack.pop(), this.line);
    const accountRef: StackElem = stack.pop();

    const appID = this.interpreter.runtime.ctx.tx.apid ?? 0;
    const account = this.interpreter.getAccount(accountRef, this.line);

    const localState = account.appsLocalState.get(appID);
    if (localState) {
      localState["key-value"].delete(key.toString()); // delete from local state

      let acc = this.interpreter.runtime.ctx.state.accounts.get(account.address);
      acc = this.interpreter.runtime.assertAccountDefined(account.address, acc, this.line);
      acc.appsLocalState.set(appID, localState);
    }
  }
}

// delete key A from a global state of the current application
// push to stack [...stack]
export class AppGlobalDel extends Op {
  readonly interpreter: Interpreter;
  readonly line: number;

  /**
   * Asserts 0 arguments are passed.
   * @param args Expected arguments: [] // none
   * @param line line number in TEAL file
   * @param interpreter interpreter object
   */
  constructor (args: string[], line: number, interpreter: Interpreter) {
    super();
    assertLen(args.length, 0, line);
    this.interpreter = interpreter;
    this.line = line;
  }

  execute (stack: TEALStack): void {
    this.assertMinStackLen(stack, 1, this.line);
    const key = this.assertBytes(stack.pop(), this.line);

    const appID = this.interpreter.runtime.ctx.tx.apid ?? 0;

    const app = this.interpreter.getApp(appID, this.line);
    if (app) {
      const globalState = app["global-state"];
      globalState.delete(key.toString());
    }
  }
}

// get balance for the requested account specified
// by Txn.Accounts[A] in microalgos. A is specified as an account
// index in the Accounts field of the ApplicationCall transaction,
// zero index means the sender
// push to stack [...stack, bigint]
export class Balance extends Op {
  readonly interpreter: Interpreter;
  readonly line: number;

  /**
   * Asserts if arguments length is zero
   * @param args Expected arguments: [] // none
   * @param line line number in TEAL file
   * @param interpreter Interpreter Object
   */
  constructor (args: string[], line: number, interpreter: Interpreter) {
    super();
    this.interpreter = interpreter;
    this.line = line;

    assertLen(args.length, 0, line);
  };

  execute (stack: TEALStack): void {
    this.assertMinStackLen(stack, 1, this.line);
    const accountRef: StackElem = stack.pop();
    const acc = this.interpreter.getAccount(accountRef, this.line);

    stack.push(BigInt(acc.balance()));
  }
}

// For Account A, Asset B (txn.accounts[A]) pushes to the
// push to stack [...stack, value(bigint/bytes), 1]
// NOTE: if account has no B holding then value = 0, did_exist = 0,
export class GetAssetHolding extends Op {
  readonly interpreter: Interpreter;
  readonly field: string;
  readonly line: number;

  /**
   * Sets field according to arguments passed.
   * @param args Expected arguments: [Asset Holding field]
   * // Note: Asset holding field will be string
   * For ex: `AssetBalance` is correct `0` is not.
   * @param line line number in TEAL file
   * @param interpreter Interpreter Object
   */
  constructor (args: string[], line: number, interpreter: Interpreter) {
    super();
    this.interpreter = interpreter;
    this.line = line;
    assertLen(args.length, 1, line);

    this.field = args[0];
  };

  execute (stack: TEALStack): void {
    this.assertMinStackLen(stack, 2, this.line);
    const assetRef = this.assertBigInt(stack.pop(), this.line);
    const accountRef: StackElem = stack.pop();

    const account = this.interpreter.getAccount(accountRef, this.line);
    const assetID = this.interpreter.getAssetIDByReference(Number(assetRef), false, this.line, this);
    const assetInfo = account.assets.get(assetID);
    if (assetInfo === undefined) {
      stack.push(0n);
      stack.push(0n);
      return;
    }
    let value: StackElem;
    switch (this.field) {
      case "AssetBalance":
        value = BigInt(assetInfo.amount);
        break;
      case "AssetFrozen":
        value = assetInfo["is-frozen"] ? 1n : 0n;
        break;
      default:
        throw new RuntimeError(RUNTIME_ERRORS.TEAL.INVALID_FIELD_TYPE, { line: this.line });
    }

    stack.push(value);
    stack.push(1n);
  }
}

// get Asset Params Info for given account
// For Index in ForeignAssets array
// push to stack [...stack, value(bigint/bytes), did_exist]
// NOTE: if asset doesn't exist, then did_exist = 0, value = 0
export class GetAssetDef extends Op {
  readonly interpreter: Interpreter;
  readonly field: string;
  readonly line: number;

  /**
   * Sets transaction field according to arguments passed
   * @param args Expected arguments: [Asset Params field]
   * // Note: Asset Params field will be string
   * For ex: `AssetTotal` is correct `0` is not.
   * @param line line number in TEAL file
   * @param interpreter Interpreter Object
   */
  constructor (args: string[], line: number, interpreter: Interpreter) {
    super();
    this.line = line;
    this.interpreter = interpreter;
    assertLen(args.length, 1, line);
    if (AssetParamMap[args[0]] === undefined) {
      throw new RuntimeError(RUNTIME_ERRORS.TEAL.UNKNOWN_ASSET_FIELD, { field: args[0], line: line });
    }

    this.field = args[0];
  };

  execute (stack: TEALStack): void {
    this.assertMinStackLen(stack, 1, this.line);
    const assetRef = this.assertBigInt(stack.pop(), this.line);
    const assetID = this.interpreter.getAssetIDByReference(Number(assetRef), true, this.line, this);
    const AssetDefinition = this.interpreter.getAssetDef(assetID);
    let def: string;

    if (AssetDefinition === undefined) {
      stack.push(0n);
      stack.push(0n);
    } else {
      let value: StackElem;
      const s = AssetParamMap[this.field] as keyof modelsv2.AssetParams;

      switch (this.field) {
        case "AssetTotal":
          value = BigInt(AssetDefinition.total);
          break;
        case "AssetDecimals":
          value = BigInt(AssetDefinition.decimals);
          break;
        case "AssetDefaultFrozen":
          value = AssetDefinition.defaultFrozen ? 1n : 0n;
          break;
        default:
          def = AssetDefinition[s] as string;
          if (isValidAddress(def)) {
            value = decodeAddress(def).publicKey;
          } else {
            value = parsing.stringToBytes(def);
          }
          break;
      }

      stack.push(value);
      stack.push(1n);
    }
  }
}

/** Pseudo-Ops **/
// push integer to stack
// push to stack [...stack, integer value]
export class Int extends Op {
  readonly uint64: bigint;
  readonly line: number;

  /**
   * Sets uint64 variable according to arguments passed.
   * @param args Expected arguments: [number]
   * @param line line number in TEAL file
   */
  constructor (args: string[], line: number) {
    super();
    this.line = line;
    assertLen(args.length, 1, line);

    let uint64;
    const intConst = TxnOnComplete[args[0] as keyof typeof TxnOnComplete] ||
      TxnType[args[0] as keyof typeof TxnType];

    // check if string is keyof TxnOnComplete or TxnType
    if (intConst !== undefined) {
      uint64 = BigInt(intConst);
    } else {
      assertOnlyDigits(args[0], line);
      uint64 = BigInt(args[0]);
    }

    this.checkOverflow(uint64, line);
    this.uint64 = uint64;
  }

  execute (stack: TEALStack): void {
    stack.push(this.uint64);
  }
}

// push bytes to stack
// push to stack [...stack, converted data]
export class Byte extends Op {
  readonly str: string;
  readonly encoding: EncodingType;
  readonly line: number;

  /**
   * Sets `str` and  `encoding` values according to arguments passed.
   * @param args Expected arguments: [data string]
   * @param line line number in TEAL file
   */
  constructor (args: string[], line: number) {
    super();
    this.line = line;
    [this.str, this.encoding] = getEncoding(args, line);
  }

  execute (stack: TEALStack): void {
    const buffer = convertToBuffer(this.str, this.encoding);
    stack.push(new Uint8Array(buffer));
  }
}

// decodes algorand address to bytes and pushes to stack
// push to stack [...stack, address]
export class Addr extends Op {
  readonly addr: string;
  readonly line: number;

  /**
   * Sets `addr` value according to arguments passed.
   * @param args Expected arguments: [Address]
   * @param line line number in TEAL file
   */
  constructor (args: string[], line: number) {
    super();
    assertLen(args.length, 1, line);
    if (!isValidAddress(args[0])) {
      throw new RuntimeError(RUNTIME_ERRORS.TEAL.INVALID_ADDR, { addr: args[0], line: line });
    }
    this.addr = args[0];
    this.line = line;
  };

  execute (stack: TEALStack): void {
    const addr = decodeAddress(this.addr);
    stack.push(addr.publicKey);
  }
}

/* TEALv3 Ops */

// immediately fail unless value top is a non-zero number
// pops from stack: [...stack, uint64]
export class Assert extends Op {
  readonly line: number;
  /**
   * Asserts 0 arguments are passed.
   * @param args Expected arguments: [] // none
   * @param line line number in TEAL file
   */
  constructor (args: string[], line: number) {
    super();
    this.line = line;
    assertLen(args.length, 0, line);
  };

  execute (stack: TEALStack): void {
    this.assertMinStackLen(stack, 1, this.line);
    const top = this.assertBigInt(stack.pop(), this.line);
    if (top === 0n) {
      throw new RuntimeError(RUNTIME_ERRORS.TEAL.TEAL_ENCOUNTERED_ERR, { line: this.line });
    }
  }
}

// push immediate UINT to the stack as an integer
// push to stack: [...stack, uint64]
export class PushInt extends Op {
  /**
   * NOTE: in runtime this class is similar to Int, but from tealv3 perspective this is optimized
   * because pushint args are not added to the intcblock during assembly processes
   */
  readonly uint64: bigint;
  readonly line: number;

  /**
   * Sets uint64 variable according to arguments passed.
   * @param args Expected arguments: [number]
   * @param line line number in TEAL file
   */
  constructor (args: string[], line: number) {
    super();
    this.line = line;
    assertLen(args.length, 1, line);
    assertOnlyDigits(args[0], line);

    this.checkOverflow(BigInt(args[0]), line);
    this.uint64 = BigInt(args[0]);
  }

  execute (stack: TEALStack): void {
    stack.push(this.uint64);
  }
}

// push bytes to stack
// push to stack [...stack, converted data]
export class PushBytes extends Op {
  /**
   * NOTE: in runtime this class is similar to Byte, but from tealv3 perspective this is optimized
   * because pushbytes args are not added to the bytecblock during assembly processes
   */
  readonly str: string;
  readonly encoding: EncodingType;
  readonly line: number;

  /**
   * Sets `str` and  `encoding` values according to arguments passed.
   * @param args Expected arguments: [data string]
   * @param line line number in TEAL file
   */
  constructor (args: string[], line: number) {
    super();
    this.line = line;
    assertLen(args.length, 1, line);
    [this.str, this.encoding] = getEncoding(args, line);
    if (this.encoding !== EncodingType.UTF8) {
      throw new RuntimeError(RUNTIME_ERRORS.TEAL.UNKOWN_DECODE_TYPE, { val: args[0], line: line });
    }
  }

  execute (stack: TEALStack): void {
    const buffer = convertToBuffer(this.str, this.encoding);
    stack.push(new Uint8Array(buffer));
  }
}

// swaps two last values on stack: A, B -> B, A (A,B = any)
// pops from stack: [...stack, A, B]
// pushes to stack: [...stack, B, A]
export class Swap extends Op {
  readonly line: number;
  /**
   * Asserts 0 arguments are passed.
   * @param args Expected arguments: [] // none
   * @param line line number in TEAL file
   */
  constructor (args: string[], line: number) {
    super();
    this.line = line;
    assertLen(args.length, 0, line);
  };

  execute (stack: TEALStack): void {
    this.assertMinStackLen(stack, 2, this.line);
    const a = stack.pop();
    const b = stack.pop();
    stack.push(a);
    stack.push(b);
  }
}

/**
 * bit indexing begins with low-order bits in integers.
 * Setting bit 4 to 1 on the integer 0 yields 16 (int 0x0010, or 2^4).
 * Indexing begins in the first bytes of a byte-string
 * (as seen in getbyte and substring). Setting bits 0 through 11 to 1
 * in a 4 byte-array of 0s yields byte 0xfff00000
 * Pops from stack: [ ... stack, {any A}, {uint64 B}, {uint64 C} ]
 * Pushes to stack: [ ...stack, uint64 ]
 * pop a target A, index B, and bit C. Set the Bth bit of A to C, and push the result
 */
export class SetBit extends Op {
  readonly line: number;
  /**
   * Asserts 0 arguments are passed.
   * @param args Expected arguments: [] // none
   * @param line line number in TEAL file
   */
  constructor (args: string[], line: number) {
    super();
    this.line = line;
    assertLen(args.length, 0, line);
  };

  execute (stack: TEALStack): void {
    this.assertMinStackLen(stack, 3, this.line);
    const bit = this.assertBigInt(stack.pop(), this.line);
    const index = this.assertBigInt(stack.pop(), this.line);
    const target = stack.pop();

    if (bit > 1n) {
      throw new RuntimeError(RUNTIME_ERRORS.TEAL.SET_BIT_VALUE_ERROR, { line: this.line });
    }

    if (typeof target === "bigint") {
      this.assert64BitIndex(index, this.line);
      const binaryStr = target.toString(2);
      const binaryArr = [...(binaryStr.padStart(64, "0"))];
      const size = binaryArr.length;
      binaryArr[size - Number(index) - 1] = (bit === 0n ? "0" : "1");
      stack.push(parseBinaryStrToBigInt(binaryArr));
    } else {
      const byteIndex = Math.floor(Number(index) / 8);
      this.assertBytesIndex(byteIndex, target, this.line);

      const targetBit = Number(index) % 8;
      // 8th bit in a bytes array will be highest order bit in second element
      // that's why mask is reversed
      const mask = 1 << (7 - targetBit);
      if (bit === 1n) {
        // set bit
        target[byteIndex] |= mask;
      } else {
        // clear bit
        const mask = ~(1 << ((7 - targetBit)));
        target[byteIndex] &= mask;
      }
      stack.push(target);
    }
  }
}

/**
 * pop a target A (integer or byte-array), and index B. Push the Bth bit of A.
 * Pops from stack: [ ... stack, {any A}, {uint64 B}]
 * Pushes to stack: [ ...stack, uint64]
 */
export class GetBit extends Op {
  readonly line: number;
  /**
   * Asserts 0 arguments are passed.
   * @param args Expected arguments: [] // none
   * @param line line number in TEAL file
   */
  constructor (args: string[], line: number) {
    super();
    this.line = line;
    assertLen(args.length, 0, line);
  };

  execute (stack: TEALStack): void {
    this.assertMinStackLen(stack, 2, this.line);
    const index = this.assertBigInt(stack.pop(), this.line);
    const target = stack.pop();

    if (typeof target === "bigint") {
      this.assert64BitIndex(index, this.line);
      const binaryStr = target.toString(2);
      const size = binaryStr.length;
      stack.push(BigInt(binaryStr[size - Number(index) - 1]));
    } else {
      const byteIndex = Math.floor(Number(index) / 8);
      this.assertBytesIndex(byteIndex, target, this.line);

      const targetBit = Number(index) % 8;
      const binary = target[byteIndex].toString(2);
      const str = binary.padStart(8, "0");
      stack.push(BigInt(str[targetBit]));
    }
  }
}

/**
 * pop a byte-array A, integer B, and
 * small integer C (between 0..255). Set the Bth byte of A to C, and push the result
 * Pops from stack: [ ...stack, {[]byte A}, {uint64 B}, {uint64 C}]
 * Pushes to stack: [ ...stack, []byte]
 */
export class SetByte extends Op {
  readonly line: number;
  /**
   * Asserts 0 arguments are passed.
   * @param args Expected arguments: [] // none
   * @param line line number in TEAL file
   */
  constructor (args: string[], line: number) {
    super();
    this.line = line;
    assertLen(args.length, 0, line);
  };

  execute (stack: TEALStack): void {
    this.assertMinStackLen(stack, 3, this.line);
    const smallInteger = this.assertBigInt(stack.pop(), this.line);
    const index = this.assertBigInt(stack.pop(), this.line);
    const target = this.assertBytes(stack.pop(), this.line);
    this.assertUint8(smallInteger, this.line);
    this.assertBytesIndex(Number(index), target, this.line);

    target[Number(index)] = Number(smallInteger);
    stack.push(target);
  }
}

/**
 * pop a byte-array A and integer B. Extract the Bth byte of A and push it as an integer
 * Pops from stack: [ ...stack, {[]byte A}, {uint64 B} ]
 * Pushes to stack: [ ...stack, uint64 ]
 */
export class GetByte extends Op {
  readonly line: number;
  /**
   * Asserts 0 arguments are passed.
   * @param args Expected arguments: [] // none
   * @param line line number in TEAL file
   */
  constructor (args: string[], line: number) {
    super();
    this.line = line;
    assertLen(args.length, 0, line);
  };

  execute (stack: TEALStack): void {
    this.assertMinStackLen(stack, 2, this.line);
    const index = this.assertBigInt(stack.pop(), this.line);
    const target = this.assertBytes(stack.pop(), this.line);
    this.assertBytesIndex(Number(index), target, this.line);

    stack.push(BigInt(target[Number(index)]));
  }
}

// push the Nth value (0 indexed) from the top of the stack.
// pops from stack: [...stack]
// pushes to stack: [...stack, any (nth slot from top of stack)]
// NOTE: dig 0 is same as dup
export class Dig extends Op {
  readonly line: number;
  readonly depth: number;

  /**
   * Asserts 0 arguments are passed.
   * @param args Expected arguments: [ depth ] // slot to duplicate
   * @param line line number in TEAL file
   */
  constructor (args: string[], line: number) {
    super();
    this.line = line;
    assertLen(args.length, 1, line);
    assertOnlyDigits(args[0], line);

    this.assertUint8(BigInt(args[0]), line);
    this.depth = Number(args[0]);
  };

  execute (stack: TEALStack): void {
    this.assertMinStackLen(stack, this.depth + 1, this.line);
    const tempStack = new Stack<StackElem>(this.depth + 1); // depth = 2 means 3rd slot from top of stack
    let target;
    for (let i = 0; i <= this.depth; ++i) {
      target = stack.pop();
      tempStack.push(target);
    }
    while (tempStack.length()) { stack.push(tempStack.pop()); }
    stack.push(target as StackElem);
  }
}

// selects one of two values based on top-of-stack: A, B, C -> (if C != 0 then B else A)
// pops from stack: [...stack, {any A}, {any B}, {uint64 C}]
// pushes to stack: [...stack, any (A or B)]
export class Select extends Op {
  readonly line: number;

  /**
   * Asserts 0 arguments are passed.
   * @param args Expected arguments: [] // none
   * @param line line number in TEAL file
   */
  constructor (args: string[], line: number) {
    super();
    this.line = line;
    assertLen(args.length, 0, line);
  };

  execute (stack: TEALStack): void {
    this.assertMinStackLen(stack, 3, this.line);
    const toCheck = this.assertBigInt(stack.pop(), this.line);
    const notZeroSelection = stack.pop();
    const isZeroSelection = stack.pop();

    if (toCheck !== 0n) { stack.push(notZeroSelection); } else { stack.push(isZeroSelection); }
  }
}

/**
 * push field F of the Ath transaction (A = top of stack) in the current group
 * pops from stack: [...stack, uint64]
 * pushes to stack: [...stack, transaction field]
 * NOTE: "gtxns field" is equivalent to "gtxn _i_ field" (where _i_ is the index
 * of transaction in group, fetched from stack).
 * gtxns exists so that i can be calculated, often based on the index of the current transaction.
 */
export class Gtxns extends Gtxn {
  /**
   * Sets `field`, `txIdx` values according to arguments passed.
   * @param args Expected arguments: [transaction field]
   * // Note: Transaction field is expected as string instead of number.
   * For ex: `Fee` is expected and `0` is not expected.
   * @param line line number in TEAL file
   * @param interpreter interpreter object
   */
  constructor (args: string[], line: number, interpreter: Interpreter) {
    // NOTE: 100 is a mock value (max no of txns in group can be 16 atmost).
    // In gtxns & gtxnsa opcodes, index is fetched from top of stack.
    super(["100", ...args], line, interpreter);
  }

  execute (stack: TEALStack): void {
    this.assertMinStackLen(stack, 1, this.line);
    const top = this.assertBigInt(stack.pop(), this.line);
    this.assertUint8(top, this.line);
    this.txIdx = Number(top);
    super.execute(stack);
  }
}

/**
 * push Ith value of the array field F from the Ath (A = top of stack) transaction in the current group
 * pops from stack: [...stack, uint64]
 * push to stack [...stack, value of field]
 */
export class Gtxnsa extends Gtxna {
  /**
   * Sets `field`(Transaction Field), `idx`(Array Index) values according to arguments passed.
   * @param args Expected arguments: [transaction field(F), transaction field array index(I)]
   * // Note: Transaction field is expected as string instead of number.
   * For ex: `Fee` is expected and `0` is not expected.
   * @param line line number in TEAL file
   * @param interpreter interpreter object
   */
  constructor (args: string[], line: number, interpreter: Interpreter) {
    // NOTE: 100 is a mock value (max no of txns in group can be 16 atmost).
    // In gtxns & gtxnsa opcodes, index is fetched from top of stack.
    super(["100", ...args], line, interpreter);
  }

  execute (stack: TEALStack): void {
    this.assertMinStackLen(stack, 1, this.line);
    const top = this.assertBigInt(stack.pop(), this.line);
    this.assertUint8(top, this.line);
    this.txIdx = Number(top);
    super.execute(stack);
  }
}

/**
 * get minimum required balance for the requested account specified by Txn.Accounts[A] in microalgos.
 * NOTE: A = 0 represents tx.sender account. Required balance is affected by ASA and App usage. When creating
 * or opting into an app, the minimum balance grows before the app code runs, therefore the increase
 * is visible there. When deleting or closing out, the minimum balance decreases after the app executes.
 * pops from stack: [...stack, uint64(account index)]
 * push to stack [...stack, uint64(min balance in microalgos)]
 */
export class MinBalance extends Op {
  readonly interpreter: Interpreter;
  readonly line: number;

  /**
   * Asserts if arguments length is zero
   * @param args Expected arguments: [] // none
   * @param line line number in TEAL file
   * @param interpreter Interpreter Object
   */
  constructor (args: string[], line: number, interpreter: Interpreter) {
    super();
    this.interpreter = interpreter;
    this.line = line;

    assertLen(args.length, 0, line);
  };

  execute (stack: TEALStack): void {
    this.assertMinStackLen(stack, 1, this.line);
    const accountRef: StackElem = stack.pop();
    const acc = this.interpreter.getAccount(accountRef, this.line);

    stack.push(BigInt(acc.minBalance));
  }
}

/** TEALv4 Ops **/

// push Ith scratch space index of the Tth transaction in the current group
// push to stack [...stack, bigint/bytes]
// Pops nothing
// Args expected: [{uint8 transaction group index}(T),
// {uint8 position in scratch space to load from}(I)]
export class Gload extends Op {
  readonly scratchIndex: number;
  txIndex: number;
  readonly interpreter: Interpreter;
  readonly line: number;

  /**
   * Stores scratch space index and transaction index number according to arguments passed.
   * @param args Expected arguments: [index number]
   * @param line line number in TEAL file
   * @param interpreter interpreter object
   */
  constructor (args: string[], line: number, interpreter: Interpreter) {
    super();
    this.line = line;
    assertLen(args.length, 2, this.line);
    assertOnlyDigits(args[0], this.line);
    assertOnlyDigits(args[1], this.line);

    this.txIndex = Number(args[0]);
    this.scratchIndex = Number(args[1]);
    this.interpreter = interpreter;
  }

  execute (stack: TEALStack): void {
    const scratch = this.interpreter.runtime.ctx.sharedScratchSpace.get(this.txIndex);
    if (scratch === undefined) {
      throw new RuntimeError(
        RUNTIME_ERRORS.TEAL.SCRATCH_EXIST_ERROR,
        { index: this.txIndex, line: this.line }
      );
    }
    this.checkIndexBound(this.scratchIndex, scratch, this.line);
    stack.push(scratch[this.scratchIndex]);
  }
}

// push Ith scratch space index of the Tth transaction in the current group
// push to stack [...stack, bigint/bytes]
// Pops uint64(T)
// Args expected: [{uint8 position in scratch space to load from}(I)]
export class Gloads extends Gload {
  /**
   * Stores scratch space index number according to argument passed.
   * @param args Expected arguments: [index number]
   * @param line line number in TEAL file
   * @param interpreter interpreter object
   */
  constructor (args: string[], line: number, interpreter: Interpreter) {
    // "11" is mock value, will be updated when poping from stack in execute
    super(["11", ...args], line, interpreter);
  }

  execute (stack: TEALStack): void {
    this.assertMinStackLen(stack, 1, this.line);
    this.txIndex = Number(this.assertBigInt(stack.pop(), this.line));
    super.execute(stack);
  }
}

<<<<<<< HEAD
// generic op to execute byteslice arithmetic
// `b+`, `b-`, `b*`, `b/`, `b%`, `b<`, `b>`, `b<=`,
// `b>=`, `b==`, `b!=`, `b\`, `b&`, `b^`, `b~`, `bzero`
export class ByteOp extends Op {
=======
/**
 * Provide subroutine functionality. When callsub is called, the current location in
 * the program is saved and immediately jumps to the label passed to the opcode.
 * Pops: None
 * Pushes: None
 * The call stack is separate from the data stack. Only callsub and retsub manipulate it.
 * Pops: None
 * Pushes: Pushes current instruction index in call stack
 */
export class Callsub extends Op {
  readonly interpreter: Interpreter;
  readonly label: string;
  readonly line: number;

  /**
   * Sets `label` according to arguments passed.
   * @param args Expected arguments: [label of branch]
   * @param line line number in TEAL file
   * @param interpreter interpreter object
   */
  constructor (args: string[], line: number, interpreter: Interpreter) {
    super();
    assertLen(args.length, 1, line);
    this.label = args[0];
    this.interpreter = interpreter;
    this.line = line;
  }

  execute (stack: TEALStack): void {
    // the current location in the program is saved
    this.interpreter.callStack.push(this.interpreter.instructionIndex);
    // immediately jumps to the label passed to the opcode.
    this.interpreter.jumpToLabel(this.label, this.line);
  }
}

/**
 * When the retsub opcode is called, the AVM will resume
 * execution at the previous saved point.
 * Pops: None
 * Pushes: None
 * The call stack is separate from the data stack. Only callsub and retsub manipulate it.
 * Pops: index from call stack
 * Pushes: None
 */
export class Retsub extends Op {
  readonly interpreter: Interpreter;
  readonly line: number;

  /**
   * @param args Expected arguments: []
   * @param line line number in TEAL file
   * @param interpreter interpreter object
   */
  constructor (args: string[], line: number, interpreter: Interpreter) {
    super();
    assertLen(args.length, 0, line);
    this.interpreter = interpreter;
    this.line = line;
  }

  execute (stack: TEALStack): void {
    // get current location from saved point
    // jump to saved instruction opcode
    if (this.interpreter.callStack.length() === 0) {
      throw new RuntimeError(RUNTIME_ERRORS.TEAL.CALL_STACK_EMPTY, { line: this.line });
    }
    this.interpreter.instructionIndex = this.interpreter.callStack.pop();
  }
}

// A plus B, where A and B are byte-arrays interpreted as big-endian unsigned integers
// panics on overflow (result > max_uint1024 i.e 128 byte num)
// Pops: ... stack, {[]byte A}, {[]byte B}
// push to stack [...stack, []byte]
export class ByteAdd extends Op {
>>>>>>> f38d3b1a
  readonly line: number;
  /**
   * Asserts 0 arguments are passed.
   * @param args Expected arguments: [] // none
   * @param line line number in TEAL file
   */
  constructor (args: string[], line: number) {
    super();
    this.line = line;
    assertLen(args.length, 0, line);
  };

  execute (stack: TEALStack, op: MathOp): void {
    this.assertMinStackLen(stack, 2, this.line);
    const byteB = this.assertBytes(stack.pop(), this.line, MAX_INPUT_BYTE_LEN);
    const byteA = this.assertBytes(stack.pop(), this.line, MAX_INPUT_BYTE_LEN);
    const bigIntB = bigEndianBytesToBigInt(byteB);
    const bigIntA = bigEndianBytesToBigInt(byteA);

    let r: bigint | boolean;
    switch (op) {
      case MathOp.Add: {
        r = bigIntA + bigIntB;
        break;
      }
      case MathOp.Sub: {
        r = bigIntA - bigIntB;
        this.checkUnderflow(r, this.line);
        break;
      }
      case MathOp.Mul: {
        r = bigIntA * bigIntB;
        break;
      }
      case MathOp.Div: {
        if (bigIntB === 0n) {
          throw new RuntimeError(RUNTIME_ERRORS.TEAL.ZERO_DIV, { line: this.line });
        }
        r = bigIntA / bigIntB;
        break;
      }
      case MathOp.Mod: {
        if (bigIntB === 0n) {
          throw new RuntimeError(RUNTIME_ERRORS.TEAL.ZERO_DIV, { line: this.line });
        }
        r = bigIntA % bigIntB;
        break;
      }
      case MathOp.LessThan: {
        r = bigIntA < bigIntB;
        break;
      }
      case MathOp.GreaterThan: {
        r = bigIntA > bigIntB;
        break;
      }
      case MathOp.LessThanEqualTo: {
        r = bigIntA <= bigIntB;
        break;
      }
      case MathOp.GreaterThanEqualTo: {
        r = bigIntA >= bigIntB;
        break;
      }
      case MathOp.EqualTo: {
        r = bigIntA === bigIntB;
        break;
      }
      case MathOp.NotEqualTo: {
        r = bigIntA !== bigIntB;
        break;
      }
      case MathOp.BitwiseOr: {
        r = bigIntA | bigIntB;
        break;
      }
      case MathOp.BitwiseAnd: {
        r = bigIntA & bigIntB;
        break;
      }
      case MathOp.BitwiseXor: {
        r = bigIntA ^ bigIntB;
        break;
      }
      default: {
        throw new Error('Operation not supported');
      }
    }

    if (typeof r === 'boolean') {
      stack.push(BigInt(r)); // 0 or 1
    } else {
      const resultAsBytes =
        r === 0n ? new Uint8Array([]) : bigintToBigEndianBytes(r);
      if (op === MathOp.BitwiseOr || op === MathOp.BitwiseAnd || op === MathOp.BitwiseXor) {
        // for bitwise ops, zero's are "left" padded upto length.max(byteB, byteA)
        // https://developer.algorand.org/docs/reference/teal/specification/#arithmetic-logic-and-cryptographic-operations
        const maxSize = Math.max(byteA.length, byteB.length);

        const paddedZeroArr = new Uint8Array(Math.max(0, maxSize - resultAsBytes.length)).fill(0);
        const mergedArr = new Uint8Array(maxSize);
        mergedArr.set(paddedZeroArr);
        mergedArr.set(resultAsBytes, paddedZeroArr.length);
        stack.push(this.assertBytes(mergedArr, this.line, MAX_OUTPUT_BYTE_LEN));
      } else {
        stack.push(this.assertBytes(resultAsBytes, this.line, MAX_OUTPUT_BYTE_LEN));
      }
    }
  }
}

// A plus B, where A and B are byte-arrays interpreted as big-endian unsigned integers
// panics on overflow (result > max_uint1024 i.e 128 byte num)
// Pops: ... stack, {[]byte A}, {[]byte B}
// push to stack [...stack, []byte]
export class ByteAdd extends ByteOp {
  execute (stack: TEALStack): void {
    super.execute(stack, MathOp.Add);
  }
}

// A minus B, where A and B are byte-arrays interpreted as big-endian unsigned integers.
// Panic on underflow.
// Pops: ... stack, {[]byte A}, {[]byte B}
// push to stack [...stack, []byte]
export class ByteSub extends ByteOp {
  execute (stack: TEALStack): void {
    super.execute(stack, MathOp.Sub);
  }
}

// A times B, where A and B are byte-arrays interpreted as big-endian unsigned integers.
// Pops: ... stack, {[]byte A}, {[]byte B}
// push to stack [...stack, []byte]
export class ByteMul extends ByteOp {
  execute (stack: TEALStack): void {
    super.execute(stack, MathOp.Mul);
  }
}

// A divided by B, where A and B are byte-arrays interpreted as big-endian unsigned integers.
// Panic if B is zero.
// Pops: ... stack, {[]byte A}, {[]byte B}
// push to stack [...stack, []byte]
export class ByteDiv extends ByteOp {
  execute (stack: TEALStack): void {
    super.execute(stack, MathOp.Div);
  }
}

// A modulo B, where A and B are byte-arrays interpreted as big-endian unsigned integers.
// Panic if B is zero.
// Pops: ... stack, {[]byte A}, {[]byte B}
// push to stack [...stack, []byte]
export class ByteMod extends ByteOp {
  execute (stack: TEALStack): void {
    super.execute(stack, MathOp.Mod);
  }
}

// A is greater than B, where A and B are byte-arrays interpreted as big-endian unsigned integers => { 0 or 1}
// Pops: ... stack, {[]byte A}, {[]byte B}
// push to stack [...stack, uint64]
export class ByteGreatorThan extends ByteOp {
  execute (stack: TEALStack): void {
    super.execute(stack, MathOp.GreaterThan);
  }
}

// A is less than B, where A and B are byte-arrays interpreted as big-endian unsigned integers => { 0 or 1}
// Pops: ... stack, {[]byte A}, {[]byte B}
// push to stack [...stack, uint64]
export class ByteLessThan extends ByteOp {
  execute (stack: TEALStack): void {
    super.execute(stack, MathOp.LessThan);
  }
}

// A is greater than or equal to B, where A and B are byte-arrays interpreted
// as big-endian unsigned integers => { 0 or 1}
// Pops: ... stack, {[]byte A}, {[]byte B}
// push to stack [...stack, uint64]
export class ByteGreaterThanEqualTo extends ByteOp {
  execute (stack: TEALStack): void {
    super.execute(stack, MathOp.GreaterThanEqualTo);
  }
}

// A is less than or equal to B, where A and B are byte-arrays interpreted as
// big-endian unsigned integers => { 0 or 1}
// Pops: ... stack, {[]byte A}, {[]byte B}
// push to stack [...stack, uint64]
export class ByteLessThanEqualTo extends ByteOp {
  execute (stack: TEALStack): void {
    super.execute(stack, MathOp.LessThanEqualTo);
  }
}

// A is equals to B, where A and B are byte-arrays interpreted as big-endian unsigned integers => { 0 or 1}
// Pops: ... stack, {[]byte A}, {[]byte B}
// push to stack [...stack, uint64]
export class ByteEqualTo extends ByteOp {
  execute (stack: TEALStack): void {
    super.execute(stack, MathOp.EqualTo);
  }
}

// A is not equal to B, where A and B are byte-arrays interpreted as big-endian unsigned integers => { 0 or 1}
// Pops: ... stack, {[]byte A}, {[]byte B}
// push to stack [...stack, uint64]
export class ByteNotEqualTo extends ByteOp {
  execute (stack: TEALStack): void {
    super.execute(stack, MathOp.NotEqualTo);
  }
}

// A bitwise-or B, where A and B are byte-arrays, zero-left extended to the greater of their lengths
// Pops: ... stack, {[]byte A}, {[]byte B}
// push to stack [...stack, uint64]
export class ByteBitwiseOr extends ByteOp {
  execute (stack: TEALStack): void {
    super.execute(stack, MathOp.BitwiseOr);
  }
}

// A bitwise-and B, where A and B are byte-arrays, zero-left extended to the greater of their lengths
// Pops: ... stack, {[]byte A}, {[]byte B}
// push to stack [...stack, uint64]
export class ByteBitwiseAnd extends ByteOp {
  execute (stack: TEALStack): void {
    super.execute(stack, MathOp.BitwiseAnd);
  }
}

// A bitwise-xor B, where A and B are byte-arrays, zero-left extended to the greater of their lengths
// Pops: ... stack, {[]byte A}, {[]byte B}
// push to stack [...stack, uint64]
export class ByteBitwiseXor extends ByteOp {
  execute (stack: TEALStack): void {
    super.execute(stack, MathOp.BitwiseXor);
  }
}

// X (bytes array) with all bits inverted
// Pops: ... stack, []byte
// push to stack [...stack, byte[]]
export class ByteBitwiseInvert extends ByteOp {
  execute (stack: TEALStack): void {
    this.assertMinStackLen(stack, 1, this.line);
    const byteA = this.assertBytes(stack.pop(), this.line, MAX_INPUT_BYTE_LEN);
    stack.push(byteA.map(b => (255 - b)));
  }
}

// push a byte-array of length X, containing all zero bytes
// Pops: ... stack, uint64
// push to stack [...stack, byte[]]
export class ByteZero extends ByteOp {
  execute (stack: TEALStack): void {
    this.assertMinStackLen(stack, 1, this.line);
    const len = this.assertBigInt(stack.pop(), this.line);
    const result = new Uint8Array(Number(len)).fill(0);
    stack.push(this.assertBytes(result, this.line, 4096));
  }
}<|MERGE_RESOLUTION|>--- conflicted
+++ resolved
@@ -2692,12 +2692,6 @@
   }
 }
 
-<<<<<<< HEAD
-// generic op to execute byteslice arithmetic
-// `b+`, `b-`, `b*`, `b/`, `b%`, `b<`, `b>`, `b<=`,
-// `b>=`, `b==`, `b!=`, `b\`, `b&`, `b^`, `b~`, `bzero`
-export class ByteOp extends Op {
-=======
 /**
  * Provide subroutine functionality. When callsub is called, the current location in
  * the program is saved and immediately jumps to the label passed to the opcode.
@@ -2769,12 +2763,10 @@
   }
 }
 
-// A plus B, where A and B are byte-arrays interpreted as big-endian unsigned integers
-// panics on overflow (result > max_uint1024 i.e 128 byte num)
-// Pops: ... stack, {[]byte A}, {[]byte B}
-// push to stack [...stack, []byte]
-export class ByteAdd extends Op {
->>>>>>> f38d3b1a
+// generic op to execute byteslice arithmetic
+// `b+`, `b-`, `b*`, `b/`, `b%`, `b<`, `b>`, `b<=`,
+// `b>=`, `b==`, `b!=`, `b\`, `b&`, `b^`, `b~`, `bzero`
+export class ByteOp extends Op {
   readonly line: number;
   /**
    * Asserts 0 arguments are passed.
