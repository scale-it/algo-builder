/* eslint sonarjs/no-identical-functions: 0 */
/* eslint sonarjs/no-duplicate-string: 0 */
import { AssetDef, decodeAddress, encodeAddress, isValidAddress, verifyBytes } from "algosdk";
import { Message, sha256 } from "js-sha256";
import { sha512_256 } from "js-sha512";
import { Keccak } from 'sha3';

import { RUNTIME_ERRORS } from "../errors/errors-list";
import { RuntimeError } from "../errors/runtime-errors";
import { compareArray } from "../lib/compare";
import { AssetParamMap, GlobalFields, MAX_CONCAT_SIZE, MAX_UINT64, MaxTEALVersion, TxArrFields } from "../lib/constants";
import {
  assertLen, assertOnlyDigits, convertToBuffer,
  convertToString, getEncoding, parseBinaryStrToBigInt, stringToBytes
} from "../lib/parsing";
import { Stack } from "../lib/stack";
import { txAppArg, txnSpecbyField } from "../lib/txn";
import { EncodingType, StackElem, TEALStack, TxnOnComplete, TxnType } from "../types";
import { Interpreter } from "./interpreter";
import { Op } from "./opcode";

// Opcodes reference link: https://developer.algorand.org/docs/reference/teal/opcodes/

// Store TEAL version
// push to stack [...stack]
export class Pragma extends Op {
  readonly version: number;
  readonly line: number;
  /**
   * Store Pragma version
   * @param args Expected arguments: ["version", version number]
   * @param line line number in TEAL file
   * @param interpreter interpreter object
   */
  constructor (args: string[], line: number, interpreter: Interpreter) {
    super();
    this.line = line;
    assertLen(args.length, 2, line);
    if (this.line > 1) {
      throw new RuntimeError(RUNTIME_ERRORS.TEAL.PRAGMA_NOT_AT_FIRST_LINE, { line: line });
    }
    if (args[0] === "version" && Number(args[1]) <= MaxTEALVersion) {
      this.version = Number(args[1]);
      interpreter.tealVersion = this.version;
    } else {
      throw new RuntimeError(RUNTIME_ERRORS.TEAL.PRAGMA_VERSION_ERROR, { got: args.join(' '), line: line });
    }
  }

  // Returns Pragma version
  getVersion (): number {
    return this.version;
  }

  execute (stack: TEALStack): void {}
}

// pops string([]byte) from stack and pushes it's length to stack
// push to stack [...stack, bigint]
export class Len extends Op {
  readonly line: number;
  /**
   * Asserts 0 arguments are passed.
   * @param args Expected arguments: [] // none
   * @param line line number in TEAL file
   */
  constructor (args: string[], line: number) {
    super();
    this.line = line;
    assertLen(args.length, 0, line);
  };

  execute (stack: TEALStack): void {
    this.assertMinStackLen(stack, 1, this.line);
    const last = this.assertBytes(stack.pop(), this.line);
    stack.push(BigInt(last.length));
  }
}

// pops two unit64 from stack(last, prev) and pushes their sum(last + prev) to stack
// panics on overflow (result > max_unit64)
// push to stack [...stack, bigint]
export class Add extends Op {
  readonly line: number;
  /**
   * Asserts 0 arguments are passed.
   * @param args Expected arguments: [] // none
   * @param line line number in TEAL file
   */
  constructor (args: string[], line: number) {
    super();
    this.line = line;
    assertLen(args.length, 0, line);
  };

  execute (stack: TEALStack): void {
    this.assertMinStackLen(stack, 2, this.line);
    const last = this.assertBigInt(stack.pop(), this.line);
    const prev = this.assertBigInt(stack.pop(), this.line);
    const result = prev + last;
    this.checkOverflow(result, this.line);
    stack.push(result);
  }
}

// pops two unit64 from stack(last, prev) and pushes their diff(last - prev) to stack
// panics on underflow (result < 0)
// push to stack [...stack, bigint]
export class Sub extends Op {
  readonly line: number;
  /**
   * Asserts 0 arguments are passed.
   * @param args Expected arguments: [] // none
   * @param line line number in TEAL file
   */
  constructor (args: string[], line: number) {
    super();
    this.line = line;
    assertLen(args.length, 0, line);
  };

  execute (stack: TEALStack): void {
    this.assertMinStackLen(stack, 2, this.line);
    const last = this.assertBigInt(stack.pop(), this.line);
    const prev = this.assertBigInt(stack.pop(), this.line);
    const result = prev - last;
    this.checkUnderflow(result, this.line);
    stack.push(result);
  }
}

// pops two unit64 from stack(last, prev) and pushes their division(last / prev) to stack
// panics if prev == 0
// push to stack [...stack, bigint]
export class Div extends Op {
  readonly line: number;
  /**
   * Asserts 0 arguments are passed.
   * @param args Expected arguments: [] // none
   * @param line line number in TEAL file
   */
  constructor (args: string[], line: number) {
    super();
    this.line = line;
    assertLen(args.length, 0, line);
  };

  execute (stack: TEALStack): void {
    this.assertMinStackLen(stack, 2, this.line);
    const last = this.assertBigInt(stack.pop(), this.line);
    const prev = this.assertBigInt(stack.pop(), this.line);
    if (last === 0n) {
      throw new RuntimeError(RUNTIME_ERRORS.TEAL.ZERO_DIV, { line: this.line });
    }
    stack.push(prev / last);
  }
}

// pops two unit64 from stack(last, prev) and pushes their mult(last * prev) to stack
// panics on overflow (result > max_unit64)
// push to stack [...stack, bigint]
export class Mul extends Op {
  readonly line: number;
  /**
   * Asserts 0 arguments are passed.
   * @param args Expected arguments: [] // none
   * @param line line number in TEAL file
   */
  constructor (args: string[], line: number) {
    super();
    this.line = line;
    assertLen(args.length, 0, line);
  };

  execute (stack: TEALStack): void {
    this.assertMinStackLen(stack, 2, this.line);
    const last = this.assertBigInt(stack.pop(), this.line);
    const prev = this.assertBigInt(stack.pop(), this.line);
    const result = prev * last;
    this.checkOverflow(result, this.line);
    stack.push(result);
  }
}

// pushes argument[N] from argument array to stack
// push to stack [...stack, bytes]
export class Arg extends Op {
  readonly _arg: Uint8Array;
  readonly line: number;

  /**
   * Gets the argument value from interpreter.args array.
   * store the value in _arg variable
   * @param args Expected arguments: [argument number]
   * @param line line number in TEAL file
   * @param interpreter interpreter object
   */
  constructor (args: string[], line: number, interpreter: Interpreter) {
    super();
    this.line = line;
    assertLen(args.length, 1, line);
    assertOnlyDigits(args[0], this.line);

    const index = Number(args[0]);
    this.checkIndexBound(index, interpreter.runtime.ctx.args, this.line);

    this._arg = interpreter.runtime.ctx.args[index];
  }

  execute (stack: TEALStack): void {
    const last = this.assertBytes(this._arg, this.line);
    stack.push(last);
  }
}

// load block of byte-array constants
// push to stack [...stack]
export class Bytecblock extends Op {
  readonly bytecblock: Uint8Array[];
  readonly interpreter: Interpreter;
  readonly line: number;

  /**
   * Store blocks of bytes in bytecblock
   * @param args Expected arguments: [bytecblock] // Ex: ["value1" "value2"]
   * @param line line number in TEAL file
   * @param interpreter interpreter object
   */
  constructor (args: string[], line: number, interpreter: Interpreter) {
    super();
    this.line = line;
    const bytecblock: Uint8Array[] = [];
    for (const val of args) {
      bytecblock.push(stringToBytes(val));
    }

    this.interpreter = interpreter;
    this.bytecblock = bytecblock;
  }

  execute (stack: TEALStack): void {
    this.assertArrLength(this.bytecblock, this.line);
    this.interpreter.bytecblock = this.bytecblock;
  }
}

// push bytes constant from bytecblock to stack by index
// push to stack [...stack, bytes]
export class Bytec extends Op {
  readonly index: number;
  readonly interpreter: Interpreter;
  readonly line: number;

  /**
   * Sets index according to arguments passed
   * @param args Expected arguments: [byteblock index number]
   * @param line line number in TEAL file
   * @param interpreter interpreter object
   */
  constructor (args: string[], line: number, interpreter: Interpreter) {
    super();
    this.line = line;
    assertLen(args.length, 1, line);

    this.index = Number(args[0]);
    this.interpreter = interpreter;
  }

  execute (stack: TEALStack): void {
    this.checkIndexBound(this.index, this.interpreter.bytecblock, this.line);
    const bytec = this.assertBytes(this.interpreter.bytecblock[this.index], this.line);
    stack.push(bytec);
  }
}

// load block of uint64 constants
// push to stack [...stack]
export class Intcblock extends Op {
  readonly intcblock: Array<bigint>;
  readonly interpreter: Interpreter;
  readonly line: number;

  /**
   * Stores block of integer in intcblock
   * @param args Expected arguments: [integer block] // Ex: [100 200]
   * @param line line number in TEAL file
   * @param interpreter interpreter object
   */
  constructor (args: string[], line: number, interpreter: Interpreter) {
    super();
    this.line = line;
    const intcblock: Array<bigint> = [];
    for (const val of args) {
      assertOnlyDigits(val, this.line);
      intcblock.push(BigInt(val));
    }

    this.interpreter = interpreter;
    this.intcblock = intcblock;
  }

  execute (stack: TEALStack): void {
    this.assertArrLength(this.intcblock, this.line);
    this.interpreter.intcblock = this.intcblock;
  }
}

// push value from uint64 intcblock to stack by index
// push to stack [...stack, bigint]
export class Intc extends Op {
  readonly index: number;
  readonly interpreter: Interpreter;
  readonly line: number;

  /**
   * Sets index according to arguments passed
   * @param args Expected arguments: [intcblock index number]
   * @param line line number in TEAL file
   * @param interpreter interpreter object
   */
  constructor (args: string[], line: number, interpreter: Interpreter) {
    super();
    this.line = line;
    assertLen(args.length, 1, line);

    this.index = Number(args[0]);
    this.interpreter = interpreter;
  }

  execute (stack: TEALStack): void {
    this.checkIndexBound(this.index, this.interpreter.intcblock, this.line);
    const intc = this.assertBigInt(this.interpreter.intcblock[this.index], this.line);
    stack.push(intc);
  }
}

// pops two unit64 from stack(last, prev) and pushes their modulo(last % prev) to stack
// Panic if B == 0.
// push to stack [...stack, bigint]
export class Mod extends Op {
  readonly line: number;
  /**
   * Asserts 0 arguments are passed.
   * @param args Expected arguments: [] // none
   * @param line line number in TEAL file
   */
  constructor (args: string[], line: number) {
    super();
    this.line = line;
    assertLen(args.length, 0, line);
  };

  execute (stack: TEALStack): void {
    this.assertMinStackLen(stack, 2, this.line);
    const last = this.assertBigInt(stack.pop(), this.line);
    const prev = this.assertBigInt(stack.pop(), this.line);
    if (last === 0n) {
      throw new RuntimeError(RUNTIME_ERRORS.TEAL.ZERO_DIV, { line: this.line });
    }
    stack.push(prev % last);
  }
}

// pops two unit64 from stack(last, prev) and pushes their bitwise-or(last | prev) to stack
// push to stack [...stack, bigint]
export class BitwiseOr extends Op {
  readonly line: number;
  /**
   * Asserts 0 arguments are passed.
   * @param args Expected arguments: [] // none
   * @param line line number in TEAL file
   */
  constructor (args: string[], line: number) {
    super();
    this.line = line;
    assertLen(args.length, 0, line);
  };

  execute (stack: TEALStack): void {
    this.assertMinStackLen(stack, 2, this.line);
    const last = this.assertBigInt(stack.pop(), this.line);
    const prev = this.assertBigInt(stack.pop(), this.line);
    stack.push(prev | last);
  }
}

// pops two unit64 from stack(last, prev) and pushes their bitwise-and(last & prev) to stack
// push to stack[...stack, bigint]
export class BitwiseAnd extends Op {
  readonly line: number;
  /**
   * Asserts 0 arguments are passed.
   * @param args Expected arguments: [] // none
   * @param line line number in TEAL file
   */
  constructor (args: string[], line: number) {
    super();
    this.line = line;
    assertLen(args.length, 0, line);
  };

  execute (stack: TEALStack): void {
    this.assertMinStackLen(stack, 2, this.line);
    const last = this.assertBigInt(stack.pop(), this.line);
    const prev = this.assertBigInt(stack.pop(), this.line);
    stack.push(prev & last);
  }
}

// pops two unit64 from stack(last, prev) and pushes their bitwise-xor(last ^ prev) to stack
// push to stack [...stack, bigint]
export class BitwiseXor extends Op {
  readonly line: number;
  /**
   * Asserts 0 arguments are passed.
   * @param args Expected arguments: [] // none
   * @param line line number in TEAL file
   */
  constructor (args: string[], line: number) {
    super();
    this.line = line;
    assertLen(args.length, 0, line);
  };

  execute (stack: TEALStack): void {
    this.assertMinStackLen(stack, 2, this.line);
    const last = this.assertBigInt(stack.pop(), this.line);
    const prev = this.assertBigInt(stack.pop(), this.line);
    stack.push(prev ^ last);
  }
}

// pop unit64 from stack and push it's bitwise-invert(~last) to stack
// push to stack [...stack, bigint]
export class BitwiseNot extends Op {
  readonly line: number;
  /**
   * Asserts 0 arguments are passed.
   * @param args Expected arguments: [] // none
   * @param line line number in TEAL file
   */
  constructor (args: string[], line: number) {
    super();
    this.line = line;
    assertLen(args.length, 0, line);
  };

  execute (stack: TEALStack): void {
    this.assertMinStackLen(stack, 1, this.line);
    const last = this.assertBigInt(stack.pop(), this.line);
    stack.push(~last);
  }
}

// pop last value from the stack and store to scratch space
// push to stack [...stack]
export class Store extends Op {
  readonly index: number;
  readonly interpreter: Interpreter;
  readonly line: number;

  /**
   * Stores index number according to arguments passed
   * @param args Expected arguments: [index number]
   * @param line line number in TEAL file
   * @param interpreter interpreter object
   */
  constructor (args: string[], line: number, interpreter: Interpreter) {
    super();
    this.line = line;
    assertLen(args.length, 1, this.line);
    assertOnlyDigits(args[0], this.line);

    this.index = Number(args[0]);
    this.interpreter = interpreter;
  }

  execute (stack: TEALStack): void {
    this.checkIndexBound(this.index, this.interpreter.scratch, this.line);
    this.assertMinStackLen(stack, 1, this.line);
    const top = stack.pop();
    this.interpreter.scratch[this.index] = top;
  }
}

// copy last value from scratch space to the stack
// push to stack [...stack, bigint/bytes]
export class Load extends Op {
  readonly index: number;
  readonly interpreter: Interpreter;
  readonly line: number;

  /**
   * Stores index number according to arguments passed.
   * @param args Expected arguments: [index number]
   * @param line line number in TEAL file
   * @param interpreter interpreter object
   */
  constructor (args: string[], line: number, interpreter: Interpreter) {
    super();
    this.line = line;
    assertLen(args.length, 1, this.line);
    assertOnlyDigits(args[0], this.line);

    this.index = Number(args[0]);
    this.interpreter = interpreter;
  }

  execute (stack: TEALStack): void {
    this.checkIndexBound(this.index, this.interpreter.scratch, this.line);
    stack.push(this.interpreter.scratch[this.index]);
  }
}

// err opcode : Error. Panic immediately.
// push to stack [...stack]
export class Err extends Op {
  readonly line: number;
  /**
   * Asserts 0 arguments are passed.
   * @param args Expected arguments: [] // none
   * @param line line number in TEAL file
   */
  constructor (args: string[], line: number) {
    super();
    this.line = line;
    assertLen(args.length, 0, line);
  };

  execute (stack: TEALStack): void {
    throw new RuntimeError(RUNTIME_ERRORS.TEAL.TEAL_ENCOUNTERED_ERR, { line: this.line });
  }
}

// SHA256 hash of value X, yields [32]byte
// push to stack [...stack, bytes]
export class Sha256 extends Op {
  readonly line: number;
  /**
   * Asserts 0 arguments are passed.
   * @param args Expected arguments: [] // none
   * @param line line number in TEAL file
   */
  constructor (args: string[], line: number) {
    super();
    this.line = line;
    assertLen(args.length, 0, line);
  };

  execute (stack: TEALStack): void {
    this.assertMinStackLen(stack, 1, this.line);
    const hash = sha256.create();
    const val = this.assertBytes(stack.pop(), this.line) as Message;
    hash.update(val);
    const hashedOutput = Buffer.from(hash.hex(), 'hex');
    var arrByte = Uint8Array.from(hashedOutput);
    stack.push(arrByte);
  }
}

// SHA512_256 hash of value X, yields [32]byte
// push to stack [...stack, bytes]
export class Sha512_256 extends Op {
  readonly line: number;
  /**
   * Asserts 0 arguments are passed.
   * @param args Expected arguments: [] // none
   * @param line line number in TEAL file
   */
  constructor (args: string[], line: number) {
    super();
    this.line = line;
    assertLen(args.length, 0, line);
  };

  execute (stack: TEALStack): void {
    this.assertMinStackLen(stack, 1, this.line);
    const hash = sha512_256.create();
    const val = this.assertBytes(stack.pop(), this.line) as Message;
    hash.update(val);
    const hashedOutput = Buffer.from(hash.hex(), 'hex');
    var arrByte = Uint8Array.from(hashedOutput);
    stack.push(arrByte);
  }
}

// Keccak256 hash of value X, yields [32]byte
// https://github.com/phusion/node-sha3#example-2
// push to stack [...stack, bytes]
export class Keccak256 extends Op {
  readonly line: number;
  /**
   * Asserts 0 arguments are passed.
   * @param args Expected arguments: [] // none
   * @param line line number in TEAL file
   */
  constructor (args: string[], line: number) {
    super();
    this.line = line;
    assertLen(args.length, 0, line);
  };

  execute (stack: TEALStack): void {
    this.assertMinStackLen(stack, 1, this.line);
    const top = this.assertBytes(stack.pop(), this.line);

    const hash = new Keccak(256);
    hash.update(convertToString(top));
    var arrByte = Uint8Array.from(hash.digest());
    stack.push(arrByte);
  }
}

// for (data A, signature B, pubkey C) verify the signature of
// ("ProgData" || program_hash || data) against the pubkey => {0 or 1}
// push to stack [...stack, bigint]
export class Ed25519verify extends Op {
  readonly line: number;
  /**
   * Asserts 0 arguments are passed.
   * @param args Expected arguments: [] // none
   * @param line line number in TEAL file
   */
  constructor (args: string[], line: number) {
    super();
    this.line = line;
    assertLen(args.length, 0, line);
  };

  execute (stack: TEALStack): void {
    this.assertMinStackLen(stack, 3, this.line);
    const pubkey = this.assertBytes(stack.pop(), this.line);
    const signature = this.assertBytes(stack.pop(), this.line);
    const data = this.assertBytes(stack.pop(), this.line);

    const addr = encodeAddress(pubkey);
    const isValid = verifyBytes(data, signature, addr);
    if (isValid) {
      stack.push(1n);
    } else {
      stack.push(0n);
    }
  }
}

// If A < B pushes '1' else '0'
// push to stack [...stack, bigint]
export class LessThan extends Op {
  readonly line: number;
  /**
   * Asserts 0 arguments are passed.
   * @param args Expected arguments: [] // none
   * @param line line number in TEAL file
   */
  constructor (args: string[], line: number) {
    super();
    this.line = line;
    assertLen(args.length, 0, line);
  };

  execute (stack: TEALStack): void {
    this.assertMinStackLen(stack, 2, this.line);
    const last = this.assertBigInt(stack.pop(), this.line);
    const prev = this.assertBigInt(stack.pop(), this.line);
    if (prev < last) {
      stack.push(1n);
    } else {
      stack.push(0n);
    }
  }
}

// If A > B pushes '1' else '0'
// push to stack [...stack, bigint]
export class GreaterThan extends Op {
  readonly line: number;
  /**
   * Asserts 0 arguments are passed.
   * @param args Expected arguments: [] // none
   * @param line line number in TEAL file
   */
  constructor (args: string[], line: number) {
    super();
    this.line = line;
    assertLen(args.length, 0, line);
  };

  execute (stack: TEALStack): void {
    this.assertMinStackLen(stack, 2, this.line);
    const last = this.assertBigInt(stack.pop(), this.line);
    const prev = this.assertBigInt(stack.pop(), this.line);
    if (prev > last) {
      stack.push(1n);
    } else {
      stack.push(0n);
    }
  }
}

// If A <= B pushes '1' else '0'
// push to stack [...stack, bigint]
export class LessThanEqualTo extends Op {
  readonly line: number;
  /**
   * Asserts 0 arguments are passed.
   * @param args Expected arguments: [] // none
   * @param line line number in TEAL file
   */
  constructor (args: string[], line: number) {
    super();
    this.line = line;
    assertLen(args.length, 0, line);
  };

  execute (stack: TEALStack): void {
    this.assertMinStackLen(stack, 2, this.line);
    const last = this.assertBigInt(stack.pop(), this.line);
    const prev = this.assertBigInt(stack.pop(), this.line);
    if (prev <= last) {
      stack.push(1n);
    } else {
      stack.push(0n);
    }
  }
}

// If A >= B pushes '1' else '0'
// push to stack [...stack, bigint]
export class GreaterThanEqualTo extends Op {
  readonly line: number;
  /**
   * Asserts 0 arguments are passed.
   * @param args Expected arguments: [] // none
   * @param line line number in TEAL file
   */
  constructor (args: string[], line: number) {
    super();
    this.line = line;
    assertLen(args.length, 0, line);
  };

  execute (stack: TEALStack): void {
    this.assertMinStackLen(stack, 2, this.line);
    const last = this.assertBigInt(stack.pop(), this.line);
    const prev = this.assertBigInt(stack.pop(), this.line);
    if (prev >= last) {
      stack.push(1n);
    } else {
      stack.push(0n);
    }
  }
}

// If A && B is true pushes '1' else '0'
// push to stack [...stack, bigint]
export class And extends Op {
  readonly line: number;
  /**
   * Asserts 0 arguments are passed.
   * @param args Expected arguments: [] // none
   * @param line line number in TEAL file
   */
  constructor (args: string[], line: number) {
    super();
    this.line = line;
    assertLen(args.length, 0, line);
  };

  execute (stack: TEALStack): void {
    this.assertMinStackLen(stack, 2, this.line);
    const last = this.assertBigInt(stack.pop(), this.line);
    const prev = this.assertBigInt(stack.pop(), this.line);
    if (last && prev) {
      stack.push(1n);
    } else {
      stack.push(0n);
    }
  }
}

// If A || B is true pushes '1' else '0'
// push to stack [...stack, bigint]
export class Or extends Op {
  readonly line: number;
  /**
   * Asserts 0 arguments are passed.
   * @param args Expected arguments: [] // none
   * @param line line number in TEAL file
   */
  constructor (args: string[], line: number) {
    super();
    this.line = line;
    assertLen(args.length, 0, line);
  };

  execute (stack: TEALStack): void {
    this.assertMinStackLen(stack, 2, this.line);
    const last = this.assertBigInt(stack.pop(), this.line);
    const prev = this.assertBigInt(stack.pop(), this.line);
    if (prev || last) {
      stack.push(1n);
    } else {
      stack.push(0n);
    }
  }
}

// If A == B pushes '1' else '0'
// push to stack [...stack, bigint]
export class EqualTo extends Op {
  readonly line: number;
  /**
   * Asserts 0 arguments are passed.
   * @param args Expected arguments: [] // none
   * @param line line number in TEAL file
   */
  constructor (args: string[], line: number) {
    super();
    this.line = line;
    assertLen(args.length, 0, line);
  };

  execute (stack: TEALStack): void {
    this.assertMinStackLen(stack, 2, this.line);
    const last = stack.pop();
    const prev = stack.pop();
    if (typeof last !== typeof prev) {
      throw new RuntimeError(RUNTIME_ERRORS.TEAL.INVALID_TYPE, {
        expected: typeof prev,
        actual: typeof last,
        line: this.line
      });
    }
    if (typeof last === "bigint") {
      stack = this.pushBooleanCheck(stack, (last === prev));
    } else {
      stack = this.pushBooleanCheck(stack,
        compareArray(this.assertBytes(last, this.line), this.assertBytes(prev, this.line)));
    }
  }
}

// If A != B pushes '1' else '0'
// push to stack [...stack, bigint]
export class NotEqualTo extends Op {
  readonly line: number;
  /**
   * Asserts 0 arguments are passed.
   * @param args Expected arguments: [] // none
   * @param line line number in TEAL file
   */
  constructor (args: string[], line: number) {
    super();
    this.line = line;
    assertLen(args.length, 0, line);
  };

  execute (stack: TEALStack): void {
    this.assertMinStackLen(stack, 2, this.line);
    const last = stack.pop();
    const prev = stack.pop();
    if (typeof last !== typeof prev) {
      throw new RuntimeError(RUNTIME_ERRORS.TEAL.INVALID_TYPE, {
        expected: typeof prev,
        actual: typeof last,
        line: this.line
      });
    }
    if (typeof last === "bigint") {
      stack = this.pushBooleanCheck(stack, last !== prev);
    } else {
      stack = this.pushBooleanCheck(stack,
        !compareArray(this.assertBytes(last, this.line), this.assertBytes(prev, this.line)));
    }
  }
}

// X == 0 yields 1; else 0
// push to stack [...stack, bigint]
export class Not extends Op {
  readonly line: number;
  /**
   * Asserts 0 arguments are passed.
   * @param args Expected arguments: [] // none
   * @param line line number in TEAL file
   */
  constructor (args: string[], line: number) {
    super();
    this.line = line;
    assertLen(args.length, 0, line);
  };

  execute (stack: TEALStack): void {
    this.assertMinStackLen(stack, 1, this.line);
    const last = this.assertBigInt(stack.pop(), this.line);
    if (last === 0n) {
      stack.push(1n);
    } else {
      stack.push(0n);
    }
  }
}

// converts uint64 X to big endian bytes
// push to stack [...stack, big endian bytes]
export class Itob extends Op {
  readonly line: number;
  /**
   * Asserts 0 arguments are passed.
   * @param args Expected arguments: [] // none
   * @param line line number in TEAL file
   */
  constructor (args: string[], line: number) {
    super();
    this.line = line;
    assertLen(args.length, 0, line);
  };

  execute (stack: TEALStack): void {
    this.assertMinStackLen(stack, 1, this.line);
    const stackValue = this.assertBigInt(stack.pop(), this.line);
    const buff = Buffer.alloc(8);
    buff.writeBigUInt64BE(stackValue);
    stack.push(Uint8Array.from(buff));
  }
}

// converts bytes X as big endian to uint64
// btoi panics if the input is longer than 8 bytes.
// push to stack [...stack, bigint]
export class Btoi extends Op {
  readonly line: number;
  /**
   * Asserts 0 arguments are passed.
   * @param args Expected arguments: [] // none
   * @param line line number in TEAL file
   */
  constructor (args: string[], line: number) {
    super();
    this.line = line;
    assertLen(args.length, 0, line);
  };

  execute (stack: TEALStack): void {
    this.assertMinStackLen(stack, 1, this.line);
    const bytes = this.assertBytes(stack.pop(), this.line);
    if (bytes.length > 8) {
      throw new RuntimeError(RUNTIME_ERRORS.TEAL.LONG_INPUT_ERROR, { line: this.line });
    }
    const uint64 = Buffer.from(bytes).readBigUInt64BE();
    stack.push(uint64);
  }
}

// A plus B out to 128-bit long result as sum (top) and carry-bit uint64 values on the stack
// push to stack [...stack, bigint]
export class Addw extends Op {
  readonly line: number;
  /**
   * Asserts 0 arguments are passed.
   * @param args Expected arguments: [] // none
   * @param line line number in TEAL file
   */
  constructor (args: string[], line: number) {
    super();
    this.line = line;
    assertLen(args.length, 0, line);
  };

  execute (stack: TEALStack): void {
    this.assertMinStackLen(stack, 2, this.line);
    const valueA = this.assertBigInt(stack.pop(), this.line);
    const valueB = this.assertBigInt(stack.pop(), this.line);
    let valueC = valueA + valueB;

    if (valueC > MAX_UINT64) {
      valueC -= MAX_UINT64;
      stack.push(1n);
      stack.push(valueC - 1n);
    } else {
      stack.push(0n);
      stack.push(valueC);
    }
  }
}

// A times B out to 128-bit long result as low (top) and high uint64 values on the stack
// push to stack [...stack, bigint]
export class Mulw extends Op {
  readonly line: number;
  /**
   * Asserts 0 arguments are passed.
   * @param args Expected arguments: [] // none
   * @param line line number in TEAL file
   */
  constructor (args: string[], line: number) {
    super();
    this.line = line;
    assertLen(args.length, 0, line);
  };

  execute (stack: TEALStack): void {
    this.assertMinStackLen(stack, 2, this.line);
    const valueA = this.assertBigInt(stack.pop(), this.line);
    const valueB = this.assertBigInt(stack.pop(), this.line);
    const result = valueA * valueB;

    const low = result & MAX_UINT64;
    this.checkOverflow(low, this.line);

    const high = result >> BigInt('64');
    this.checkOverflow(high, this.line);

    stack.push(high);
    stack.push(low);
  }
}

// Pop one element from stack
// [...stack] // pop value.
export class Pop extends Op {
  readonly line: number;
  /**
   * Asserts 0 arguments are passed.
   * @param args Expected arguments: [] // none
   * @param line line number in TEAL file
   */
  constructor (args: string[], line: number) {
    super();
    this.line = line;
    assertLen(args.length, 0, line);
  };

  execute (stack: TEALStack): void {
    this.assertMinStackLen(stack, 1, this.line);
    stack.pop();
  }
}

// duplicate last value on stack
// push to stack [...stack, duplicate value]
export class Dup extends Op {
  readonly line: number;
  /**
   * Asserts 0 arguments are passed.
   * @param args Expected arguments: [] // none
   * @param line line number in TEAL file
   */
  constructor (args: string[], line: number) {
    super();
    this.line = line;
    assertLen(args.length, 0, line);
  };

  execute (stack: TEALStack): void {
    this.assertMinStackLen(stack, 1, this.line);
    const lastValue = stack.pop();

    stack.push(lastValue);
    stack.push(lastValue);
  }
}

// duplicate two last values on stack: A, B -> A, B, A, B
// push to stack [...stack, B, A, B, A]
export class Dup2 extends Op {
  readonly line: number;
  /**
   * Asserts 0 arguments are passed.
   * @param args Expected arguments: [] // none
   * @param line line number in TEAL file
   */
  constructor (args: string[], line: number) {
    super();
    this.line = line;
    assertLen(args.length, 0, line);
  };

  execute (stack: TEALStack): void {
    this.assertMinStackLen(stack, 2, this.line);
    const lastValueA = stack.pop();
    const lastValueB = stack.pop();

    stack.push(lastValueB);
    stack.push(lastValueA);
    stack.push(lastValueB);
    stack.push(lastValueA);
  }
}

// pop two byte strings A and B and join them, push the result
// concat panics if the result would be greater than 4096 bytes.
// push to stack [...stack, string]
export class Concat extends Op {
  readonly line: number;
  /**
   * Asserts 0 arguments are passed.
   * @param args Expected arguments: [] // none
   * @param line line number in TEAL file
   */
  constructor (args: string[], line: number) {
    super();
    this.line = line;
    assertLen(args.length, 0, line);
  };

  execute (stack: TEALStack): void {
    this.assertMinStackLen(stack, 2, this.line);
    const valueA = this.assertBytes(stack.pop(), this.line);
    const valueB = this.assertBytes(stack.pop(), this.line);

    if (valueA.length + valueB.length > MAX_CONCAT_SIZE) {
      throw new RuntimeError(RUNTIME_ERRORS.TEAL.CONCAT_ERROR, { line: this.line });
    }
    var c = new Uint8Array(valueB.length + valueA.length);
    c.set(valueB);
    c.set(valueA, valueB.length);
    stack.push(c);
  }
}

// pop last byte string X. For immediate values in 0..255 M and N:
// extract last range of bytes from it starting at M up to but not including N,
// push the substring result. If N < M, or either is larger than the string length,
// the program fails
// push to stack [...stack, substring]
export class Substring extends Op {
  readonly start: bigint;
  readonly end: bigint;
  readonly line: number;

  /**
   * Stores values of `start` and `end` according to arguments passed.
   * @param args Expected arguments: [start index number, end index number]
   * @param line line number in TEAL file
   */
  constructor (args: string[], line: number) {
    super();
    this.line = line;
    assertLen(args.length, 2, line);
    assertOnlyDigits(args[0], line);
    assertOnlyDigits(args[1], line);

    this.start = BigInt(args[0]);
    this.end = BigInt(args[1]);
  };

  execute (stack: TEALStack): void {
    const byteString = this.assertBytes(stack.pop(), this.line);
    const start = this.assertUint8(this.start, this.line);
    const end = this.assertUint8(this.end, this.line);

    const subString = this.subString(start, end, byteString, this.line);
    stack.push(subString);
  }
}

// pop last byte string A and two integers B and C.
// Extract last range of bytes from A starting at B up to
// but not including C, push the substring result. If C < B,
// or either is larger than the string length, the program fails
// push to stack [...stack, substring]
export class Substring3 extends Op {
  readonly line: number;
  /**
   * Asserts 0 arguments are passed.
   * @param args Expected arguments: [] // none
   * @param line line number in TEAL file
   */
  constructor (args: string[], line: number) {
    super();
    this.line = line;
    assertLen(args.length, 0, line);
  };

  execute (stack: TEALStack): void {
    const byteString = this.assertBytes(stack.pop(), this.line);
    const end = this.assertBigInt(stack.pop(), this.line);
    const start = this.assertBigInt(stack.pop(), this.line);

    const subString = this.subString(start, end, byteString, this.line);
    stack.push(subString);
  }
}

// push field from current transaction to stack
// push to stack [...stack, transaction field]
export class Txn extends Op {
  readonly field: string;
  readonly idx: number | undefined;
  readonly interpreter: Interpreter;
  readonly line: number;

  /**
   * Set transaction field according to arguments passed
   * @param args Expected arguments: [transaction field]
   * // Note: Transaction field is expected as string instead of number.
   * For ex: `Fee` is expected and `0` is not expected.
   * @param line line number in TEAL file
   * @param interpreter interpreter object
   */
  constructor (args: string[], line: number, interpreter: Interpreter) {
    super();
    this.line = line;
    this.idx = undefined;

    this.assertTxFieldDefined(args[0], interpreter.tealVersion, line);
    if (TxArrFields[interpreter.tealVersion].has(args[0])) { // eg. txn Accounts 1
      assertLen(args.length, 2, line);
      assertOnlyDigits(args[1], line);
      this.idx = Number(args[1]);
    } else {
      assertLen(args.length, 1, line);
    }
    this.assertTxFieldDefined(args[0], interpreter.tealVersion, line);

    this.field = args[0]; // field
    this.interpreter = interpreter;
  }

  execute (stack: TEALStack): void {
    let result;
    if (this.idx !== undefined) { // if field is an array use txAppArg (with "Accounts"/"ApplicationArgs"/'Assets'..)
      result = txAppArg(this.field, this.interpreter.runtime.ctx.tx, this.idx, this,
        this.interpreter.tealVersion, this.line);
    } else {
      result = txnSpecbyField(
        this.field,
        this.interpreter.runtime.ctx.tx,
        this.interpreter.runtime.ctx.gtxs,
        this.interpreter.tealVersion);
    }
    stack.push(result);
  }
}

// push field to the stack from a transaction in the current transaction group
// If this transaction is i in the group, gtxn i field is equivalent to txn field.
// push to stack [...stack, transaction field]
export class Gtxn extends Op {
  readonly field: string;
  readonly txFieldIdx: number | undefined;
  readonly interpreter: Interpreter;
  readonly line: number;
  protected txIdx: number;

  /**
   * Sets `field`, `txIdx` values according to arguments passed.
   * @param args Expected arguments: [transaction group index, transaction field]
   * // Note: Transaction field is expected as string instead of number.
   * For ex: `Fee` is expected and `0` is not expected.
   * @param line line number in TEAL file
   * @param interpreter interpreter object
   */
  constructor (args: string[], line: number, interpreter: Interpreter) {
    super();
    this.line = line;
    this.txFieldIdx = undefined;
    if (TxArrFields[interpreter.tealVersion].has(args[1])) {
      assertLen(args.length, 3, line); // eg. gtxn 0 Accounts 1
      assertOnlyDigits(args[2], line);
      this.txFieldIdx = Number(args[2]);
    } else {
      assertLen(args.length, 2, line);
    }
    assertOnlyDigits(args[0], line);
    this.assertTxFieldDefined(args[1], interpreter.tealVersion, line);

    this.txIdx = Number(args[0]); // transaction group index
    this.field = args[1]; // field
    this.interpreter = interpreter;
  }

  execute (stack: TEALStack): void {
    this.assertUint8(BigInt(this.txIdx), this.line);
    this.checkIndexBound(this.txIdx, this.interpreter.runtime.ctx.gtxs, this.line);
    let result;

    if (this.txFieldIdx !== undefined) {
      const tx = this.interpreter.runtime.ctx.gtxs[this.txIdx]; // current tx
      result = txAppArg(this.field, tx, this.txFieldIdx, this, this.interpreter.tealVersion, this.line);
    } else {
      result = txnSpecbyField(
        this.field,
        this.interpreter.runtime.ctx.gtxs[this.txIdx],
        this.interpreter.runtime.ctx.gtxs,
        this.interpreter.tealVersion);
    }
    stack.push(result);
  }
}

/**
 * push value of an array field from current transaction to stack
 * push to stack [...stack, value of an array field ]
 * NOTE: a) for arg="Accounts" index 0 means sender's address, and index 1 means first address
 * from accounts array (eg. txna Accounts 1: will push 1st address from Accounts[] to stack)
 * b) for arg="ApplicationArgs" index 0 means first argument for application array (normal indexing)
 */
export class Txna extends Op {
  readonly field: string;
  readonly idx: number;
  readonly interpreter: Interpreter;
  readonly line: number;

  /**
   * Sets `field` and `idx` values according to arguments passed.
   * @param args Expected arguments: [transaction field, transaction field array index]
   * // Note: Transaction field is expected as string instead of number.
   * For ex: `Fee` is expected and `0` is not expected.
   * @param line line number in TEAL file
   * @param interpreter interpreter object
   */
  constructor (args: string[], line: number, interpreter: Interpreter) {
    super();
    this.line = line;
    assertLen(args.length, 2, line);
    assertOnlyDigits(args[1], line);
    this.assertTxArrFieldDefined(args[0], interpreter.tealVersion, line);

    this.field = args[0]; // field
    this.idx = Number(args[1]);
    this.interpreter = interpreter;
  }

  execute (stack: TEALStack): void {
    const result = txAppArg(this.field, this.interpreter.runtime.ctx.tx, this.idx, this,
      this.interpreter.tealVersion, this.line);
    stack.push(result);
  }
}

/**
 * push value of a field to the stack from a transaction in the current transaction group
 * push to stack [...stack, value of field]
 * NOTE: for arg="Accounts" index 0 means sender's address, and index 1 means first address from accounts
 * array (eg. gtxna 0 Accounts 1: will push 1st address from Accounts[](from the 1st tx in group) to stack)
 * b) for arg="ApplicationArgs" index 0 means first argument for application array (normal indexing)
 */
export class Gtxna extends Op {
  readonly field: string;
  readonly idx: number; // array index
  readonly interpreter: Interpreter;
  readonly line: number;
  protected txIdx: number; // transaction group index

  /**
   * Sets `field`(Transaction Field), `idx`(Array Index) and
   * `txIdx`(Transaction Group Index) values according to arguments passed.
   * @param args Expected arguments:
   * [transaction group index, transaction field, transaction field array index]
   * // Note: Transaction field is expected as string instead of number.
   * For ex: `Fee` is expected and `0` is not expected.
   * @param line line number in TEAL file
   * @param interpreter interpreter object
   */
  constructor (args: string[], line: number, interpreter: Interpreter) {
    super();
    assertLen(args.length, 3, line);
    assertOnlyDigits(args[0], line);
    assertOnlyDigits(args[2], line);
    this.assertTxArrFieldDefined(args[1], interpreter.tealVersion, line);

    this.txIdx = Number(args[0]); // transaction group index
    this.field = args[1]; // field
    this.idx = Number(args[2]); // transaction field array index
    this.interpreter = interpreter;
    this.line = line;
  }

  execute (stack: TEALStack): void {
    this.assertUint8(BigInt(this.txIdx), this.line);
    this.checkIndexBound(this.txIdx, this.interpreter.runtime.ctx.gtxs, this.line);
    const tx = this.interpreter.runtime.ctx.gtxs[this.txIdx];
    const result = txAppArg(this.field, tx, this.idx, this, this.interpreter.tealVersion, this.line);
    stack.push(result);
  }
}

// represents branch name of a new branch
// push to stack [...stack]
export class Label extends Op {
  readonly label: string;
  readonly line: number;

  /**
   * Sets `label` according to arguments passed.
   * @param args Expected arguments: [label]
   * @param line line number in TEAL file
   */
  constructor (args: string[], line: number) {
    super();
    assertLen(args.length, 1, line);
    this.label = args[0].split(':')[0];
    this.line = line;
  };

  execute (stack: TEALStack): void {}
}

// branch unconditionally to label
// push to stack [...stack]
export class Branch extends Op {
  readonly label: string;
  readonly interpreter: Interpreter;
  readonly line: number;

  /**
   * Sets `label` according to arguments passed.
   * @param args Expected arguments: [label of branch]
   * @param line line number in TEAL file
   * @param interpreter interpreter object
   */
  constructor (args: string[], line: number, interpreter: Interpreter) {
    super();
    assertLen(args.length, 1, line);
    this.label = args[0];
    this.interpreter = interpreter;
    this.line = line;
  }

  execute (stack: TEALStack): void {
    this.interpreter.jumpForward(this.label, this.line);
  }
}

// branch conditionally if top of stack is zero
// push to stack [...stack]
export class BranchIfZero extends Op {
  readonly label: string;
  readonly interpreter: Interpreter;
  readonly line: number;

  /**
   * Sets `label` according to arguments passed.
   * @param args Expected arguments: [label of branch]
   * @param line line number in TEAL file
   * @param interpreter interpreter object
   */
  constructor (args: string[], line: number, interpreter: Interpreter) {
    super();
    assertLen(args.length, 1, line);
    this.label = args[0];
    this.interpreter = interpreter;
    this.line = line;
  }

  execute (stack: TEALStack): void {
    this.assertMinStackLen(stack, 1, this.line);
    const last = this.assertBigInt(stack.pop(), this.line);

    if (last === 0n) {
      this.interpreter.jumpForward(this.label, this.line);
    }
  }
}

// branch conditionally if top of stack is non zero
// push to stack [...stack]
export class BranchIfNotZero extends Op {
  readonly label: string;
  readonly interpreter: Interpreter;
  readonly line: number;

  /**
   * Sets `label` according to arguments passed.
   * @param args Expected arguments: [label of branch]
   * @param line line number in TEAL file
   * @param interpreter interpreter object
   */
  constructor (args: string[], line: number, interpreter: Interpreter) {
    super();
    assertLen(args.length, 1, line);
    this.label = args[0];
    this.interpreter = interpreter;
    this.line = line;
  }

  execute (stack: TEALStack): void {
    this.assertMinStackLen(stack, 1, this.line);
    const last = this.assertBigInt(stack.pop(), this.line);

    if (last !== 0n) {
      this.interpreter.jumpForward(this.label, this.line);
    }
  }
}

// use last value on stack as success value; end
// push to stack [...stack, last]
export class Return extends Op {
  readonly interpreter: Interpreter;
  readonly line: number;

  /**
   * Asserts 0 arguments are passed.
   * @param args Expected arguments: [] // none
   * @param line line number in TEAL file
   * @param interpreter interpreter object
   */
  constructor (args: string[], line: number, interpreter: Interpreter) {
    super();
    assertLen(args.length, 0, line);
    this.interpreter = interpreter;
    this.line = line;
  }

  execute (stack: TEALStack): void {
    this.assertMinStackLen(stack, 1, this.line);

    const last = stack.pop();
    while (stack.length()) {
      stack.pop();
    }
    stack.push(last); // use last value as success
    this.interpreter.instructionIndex = this.interpreter.instructions.length; // end execution
  }
}

// push field from current transaction to stack
export class Global extends Op {
  readonly field: string;
  readonly interpreter: Interpreter;
  readonly line: number;

  /**
   * Stores global field to query as string
   * @param args Expected arguments: [field] // Ex: ["GroupSize"]
   * @param line line number in TEAL file
   * @param interpreter interpreter object
   */
  constructor (args: string[], line: number, interpreter: Interpreter) {
    super();
    assertLen(args.length, 1, line);
    this.assertGlobalDefined(args[0], interpreter.tealVersion, line);

    this.field = args[0]; // global field
    this.interpreter = interpreter;
    this.line = line;
  }

  execute (stack: TEALStack): void {
    let result;
    switch (this.field) {
      case 'GroupSize': {
        result = this.interpreter.runtime.ctx.gtxs.length;
        break;
      }
      case 'CurrentApplicationID': {
        result = this.interpreter.runtime.ctx.tx.apid;
        this.interpreter.runtime.assertAppDefined(
          result,
          this.interpreter.getApp(result, this.line),
          this.line);
        break;
      }
      case 'Round': {
        result = this.interpreter.runtime.getRound();
        break;
      }
      case 'LatestTimestamp': {
        result = this.interpreter.runtime.getTimestamp();
        break;
      }
      case 'CreatorAddress': {
        const appId = this.interpreter.runtime.ctx.tx.apid;
        const app = this.interpreter.getApp(appId, this.line);
        result = decodeAddress(app.creator).publicKey;
        break;
      }
      default: {
        result = GlobalFields[this.interpreter.tealVersion][this.field];
      }
    }

    if (typeof result === 'number') {
      stack.push(BigInt(result));
    } else {
      stack.push(result);
    }
  }
}

// check if account specified by Txn.Accounts[A] opted in for the application B => {0 or 1}
// params: account index, application id (top of the stack on opcode entry).
// push to stack [...stack, 1] if opted in
// push to stack[...stack, 0] 0 otherwise
export class AppOptedIn extends Op {
  readonly interpreter: Interpreter;
  readonly line: number;

  /**
   * Asserts 0 arguments are passed.
   * @param args Expected arguments: [] // none
   * @param line line number in TEAL file
   * @param interpreter interpreter object
   */
  constructor (args: string[], line: number, interpreter: Interpreter) {
    super();
    assertLen(args.length, 0, line);
    this.interpreter = interpreter;
    this.line = line;
  }

  execute (stack: TEALStack): void {
    this.assertMinStackLen(stack, 2, this.line);
    const appId = this.assertBigInt(stack.pop(), this.line);
    const accountIndex = this.assertBigInt(stack.pop(), this.line);

    const account = this.interpreter.getAccount(accountIndex, this.line);
    const localState = account.appsLocalState;

    const isOptedIn = localState.get(Number(appId));
    if (isOptedIn) {
      stack.push(1n);
    } else {
      stack.push(0n);
    }
  }
}

// read from account specified by Txn.Accounts[A] from local state of the current application key B => value
// push to stack [...stack, bigint/bytes] If key exist
// push to stack [...stack, 0] otherwise
export class AppLocalGet extends Op {
  readonly interpreter: Interpreter;
  readonly line: number;

  /**
   * Asserts 0 arguments are passed.
   * @param args Expected arguments: [] // none
   * @param line line number in TEAL file
   * @param interpreter interpreter object
   */
  constructor (args: string[], line: number, interpreter: Interpreter) {
    super();
    assertLen(args.length, 0, line);
    this.interpreter = interpreter;
    this.line = line;
  }

  execute (stack: TEALStack): void {
    this.assertMinStackLen(stack, 2, this.line);
    const key = this.assertBytes(stack.pop(), this.line);
    const accountIndex = this.assertBigInt(stack.pop(), this.line);

    const account = this.interpreter.getAccount(accountIndex, this.line);
    const appId = this.interpreter.runtime.ctx.tx.apid || 0;

    const val = account.getLocalState(appId, key);
    if (val) {
      stack.push(val);
    } else {
      stack.push(0n); // The value is zero if the key does not exist.
    }
  }
}

// read from application local state at Txn.Accounts[A] => app B => key C from local state.
// push to stack [...stack, value, 1] (Note: value is 0 if key does not exist)
export class AppLocalGetEx extends Op {
  readonly interpreter: Interpreter;
  readonly line: number;

  /**
   * Asserts 0 arguments are passed.
   * @param args Expected arguments: [] // none
   * @param line line number in TEAL file
   * @param interpreter interpreter object
   */
  constructor (args: string[], line: number, interpreter: Interpreter) {
    super();
    assertLen(args.length, 0, line);
    this.interpreter = interpreter;
    this.line = line;
  }

  execute (stack: TEALStack): void {
    this.assertMinStackLen(stack, 3, this.line);
    const key = this.assertBytes(stack.pop(), this.line);
    const appId = this.assertBigInt(stack.pop(), this.line);
    const accountIndex = this.assertBigInt(stack.pop(), this.line);

    const account = this.interpreter.getAccount(accountIndex, this.line);
    const val = account.getLocalState(Number(appId), key);
    if (val) {
      stack.push(val);
      stack.push(1n);
    } else {
      stack.push(0n); // The value is zero if the key does not exist.
      stack.push(0n); // did_exist_flag
    }
  }
}

// read key A from global state of a current application => value
// push to stack[...stack, 0] if key doesn't exist
// otherwise push to stack [...stack, value]
export class AppGlobalGet extends Op {
  readonly interpreter: Interpreter;
  readonly line: number;

  /**
   * Asserts 0 arguments are passed.
   * @param args Expected arguments: [] // none
   * @param line line number in TEAL file
   * @param interpreter interpreter object
   */
  constructor (args: string[], line: number, interpreter: Interpreter) {
    super();
    assertLen(args.length, 0, line);
    this.interpreter = interpreter;
    this.line = line;
  }

  execute (stack: TEALStack): void {
    this.assertMinStackLen(stack, 1, this.line);
    const key = this.assertBytes(stack.pop(), this.line);

    const appId = this.interpreter.runtime.ctx.tx.apid || 0;
    const val = this.interpreter.getGlobalState(appId, key, this.line);
    if (val) {
      stack.push(val);
    } else {
      stack.push(0n); // The value is zero if the key does not exist.
    }
  }
}

// read from application Txn.ForeignApps[A] global state key B pushes to the stack
// push to stack [...stack, value, 1] (Note: value is 0 if key does not exist)
// A is specified as an account index in the ForeignApps field of the ApplicationCall transaction,
// zero index means this app
export class AppGlobalGetEx extends Op {
  readonly interpreter: Interpreter;
  readonly line: number;

  /**
   * Asserts 0 arguments are passed.
   * @param args Expected arguments: [] // none
   * @param line line number in TEAL file
   * @param interpreter interpreter object
   */
  constructor (args: string[], line: number, interpreter: Interpreter) {
    super();
    assertLen(args.length, 0, line);
    this.interpreter = interpreter;
    this.line = line;
  }

  execute (stack: TEALStack): void {
    this.assertMinStackLen(stack, 2, this.line);
    const key = this.assertBytes(stack.pop(), this.line);
    let appIndex = this.assertBigInt(stack.pop(), this.line);

    const foreignApps = this.interpreter.runtime.ctx.tx.apfa;
    let appId;
    if (appIndex === 0n) {
      appId = this.interpreter.runtime.ctx.tx.apid; // zero index means current app
    } else {
      this.checkIndexBound(Number(--appIndex), foreignApps, this.line);
      appId = foreignApps[Number(appIndex)];
    }

    const val = this.interpreter.getGlobalState(appId, key, this.line);
    if (val) {
      stack.push(val);
      stack.push(1n);
    } else {
      stack.push(0n); // The value is zero if the key does not exist.
      stack.push(0n); // did_exist_flag
    }
  }
}

// write to account specified by Txn.Accounts[A] to local state of a current application key B with value C
// pops from stack [...stack, value, key]
// pushes nothing to stack, updates the app user local storage
export class AppLocalPut extends Op {
  readonly interpreter: Interpreter;
  readonly line: number;

  /**
   * Asserts 0 arguments are passed.
   * @param args Expected arguments: [] // none
   * @param line line number in TEAL file
   * @param interpreter interpreter object
   */
  constructor (args: string[], line: number, interpreter: Interpreter) {
    super();
    assertLen(args.length, 0, line);
    this.interpreter = interpreter;
    this.line = line;
  }

  execute (stack: TEALStack): void {
    this.assertMinStackLen(stack, 3, this.line);
    const value = stack.pop();
    const key = this.assertBytes(stack.pop(), this.line);
    const accountIndex = this.assertBigInt(stack.pop(), this.line);

    const account = this.interpreter.getAccount(accountIndex, this.line);
    const appId = this.interpreter.runtime.ctx.tx.apid || 0;

    // get updated local state for account
    const localState = account.setLocalState(appId, key, value, this.line);
    const acc = this.interpreter.runtime.assertAccountDefined(account.address,
      this.interpreter.runtime.ctx.state.accounts.get(account.address), this.line);
    acc.appsLocalState.set(appId, localState);
  }
}

// write key A and value B to global state of the current application
// push to stack [...stack]
export class AppGlobalPut extends Op {
  readonly interpreter: Interpreter;
  readonly line: number;

  /**
   * Asserts 0 arguments are passed.
   * @param args Expected arguments: [] // none
   * @param line line number in TEAL file
   * @param interpreter interpreter object
   */
  constructor (args: string[], line: number, interpreter: Interpreter) {
    super();
    assertLen(args.length, 0, line);
    this.interpreter = interpreter;
    this.line = line;
  }

  execute (stack: TEALStack): void {
    this.assertMinStackLen(stack, 2, this.line);
    const value = stack.pop();
    const key = this.assertBytes(stack.pop(), this.line);

    const appId = this.interpreter.runtime.ctx.tx.apid || 0; // if undefined use 0 as default
    this.interpreter.setGlobalState(appId, key, value, this.line);
  }
}

// delete from account specified by Txn.Accounts[A] local state key B of the current application
// push to stack [...stack]
export class AppLocalDel extends Op {
  readonly interpreter: Interpreter;
  readonly line: number;

  /**
   * Asserts 0 arguments are passed.
   * @param args Expected arguments: [] // none
   * @param line line number in TEAL file
   * @param interpreter interpreter object
   */
  constructor (args: string[], line: number, interpreter: Interpreter) {
    super();
    assertLen(args.length, 0, line);
    this.interpreter = interpreter;
    this.line = line;
  }

  execute (stack: TEALStack): void {
    this.assertMinStackLen(stack, 1, this.line);
    const key = this.assertBytes(stack.pop(), this.line);
    const accountIndex = this.assertBigInt(stack.pop(), this.line);

    const appId = this.interpreter.runtime.ctx.tx.apid || 0;
    const account = this.interpreter.getAccount(accountIndex, this.line);

    const localState = account.appsLocalState.get(appId);
    if (localState) {
      localState["key-value"].delete(key.toString()); // delete from local state

      let acc = this.interpreter.runtime.ctx.state.accounts.get(account.address);
      acc = this.interpreter.runtime.assertAccountDefined(account.address, acc, this.line);
      acc.appsLocalState.set(appId, localState);
    }
  }
}

// delete key A from a global state of the current application
// push to stack [...stack]
export class AppGlobalDel extends Op {
  readonly interpreter: Interpreter;
  readonly line: number;

  /**
   * Asserts 0 arguments are passed.
   * @param args Expected arguments: [] // none
   * @param line line number in TEAL file
   * @param interpreter interpreter object
   */
  constructor (args: string[], line: number, interpreter: Interpreter) {
    super();
    assertLen(args.length, 0, line);
    this.interpreter = interpreter;
    this.line = line;
  }

  execute (stack: TEALStack): void {
    this.assertMinStackLen(stack, 1, this.line);
    const key = this.assertBytes(stack.pop(), this.line);

    const appId = this.interpreter.runtime.ctx.tx.apid || 0;

    const app = this.interpreter.getApp(appId, this.line);
    if (app) {
      const globalState = app["global-state"];
      globalState.delete(key.toString());
    }
  }
}

// get balance for the requested account specified
// by Txn.Accounts[A] in microalgos. A is specified as an account
// index in the Accounts field of the ApplicationCall transaction,
// zero index means the sender
// push to stack [...stack, bigint]
export class Balance extends Op {
  readonly interpreter: Interpreter;
  readonly line: number;

  /**
   * Asserts if arguments length is zero
   * @param args Expected arguments: [] // none
   * @param line line number in TEAL file
   * @param interpreter Interpreter Object
   */
  constructor (args: string[], line: number, interpreter: Interpreter) {
    super();
    this.interpreter = interpreter;
    this.line = line;

    assertLen(args.length, 0, line);
  };

  execute (stack: TEALStack): void {
    this.assertMinStackLen(stack, 1, this.line);
    const accountIndex = this.assertBigInt(stack.pop(), this.line);
    const acc = this.interpreter.getAccount(accountIndex, this.line);

    stack.push(BigInt(acc.balance()));
  }
}

// For Account A, Asset B (txn.accounts[A]) pushes to the
// push to stack [...stack, value(bigint/bytes), 1]
// NOTE: if account has no B holding then value = 0, did_exist = 0,
export class GetAssetHolding extends Op {
  readonly interpreter: Interpreter;
  readonly field: string;
  readonly line: number;

  /**
   * Sets field according to arguments passed.
   * @param args Expected arguments: [Asset Holding field]
   * // Note: Asset holding field will be string
   * For ex: `AssetBalance` is correct `0` is not.
   * @param line line number in TEAL file
   * @param interpreter Interpreter Object
   */
  constructor (args: string[], line: number, interpreter: Interpreter) {
    super();
    this.interpreter = interpreter;
    this.line = line;
    assertLen(args.length, 1, line);

    this.field = args[0];
  };

  execute (stack: TEALStack): void {
    this.assertMinStackLen(stack, 2, this.line);
    const assetId = this.assertBigInt(stack.pop(), this.line);
    const accountIndex = this.assertBigInt(stack.pop(), this.line);

    const account = this.interpreter.getAccount(accountIndex, this.line);
    const assetInfo = account.assets.get(Number(assetId));
    if (assetInfo === undefined) {
      stack.push(0n);
      stack.push(0n);
      return;
    }
    let value: StackElem;
    switch (this.field) {
      case "AssetBalance":
        value = BigInt(assetInfo.amount);
        break;
      case "AssetFrozen":
        value = assetInfo["is-frozen"] ? 1n : 0n;
        break;
      default:
        throw new RuntimeError(RUNTIME_ERRORS.TEAL.INVALID_FIELD_TYPE, { line: this.line });
    }

    stack.push(value);
    stack.push(1n);
  }
}

// get Asset Params Info for given account
// For Index in ForeignAssets array
// push to stack [...stack, value(bigint/bytes), did_exist]
// NOTE: if asset doesn't exist, then did_exist = 0, value = 0
export class GetAssetDef extends Op {
  readonly interpreter: Interpreter;
  readonly field: string;
  readonly line: number;

  /**
   * Sets transaction field according to arguments passed
   * @param args Expected arguments: [Asset Params field]
   * // Note: Asset Params field will be string
   * For ex: `AssetTotal` is correct `0` is not.
   * @param line line number in TEAL file
   * @param interpreter Interpreter Object
   */
  constructor (args: string[], line: number, interpreter: Interpreter) {
    super();
    this.line = line;
    this.interpreter = interpreter;
    assertLen(args.length, 1, line);
    if (AssetParamMap[args[0]] === undefined) {
      throw new RuntimeError(RUNTIME_ERRORS.TEAL.UNKNOWN_ASSET_FIELD, { field: args[0], line: line });
    }

    this.field = args[0];
  };

  execute (stack: TEALStack): void {
    this.assertMinStackLen(stack, 1, this.line);
    const foreignAssetsIdx = this.assertBigInt(stack.pop(), this.line);
    this.checkIndexBound(Number(foreignAssetsIdx), this.interpreter.runtime.ctx.tx.apas, this.line);

    const assetId = this.interpreter.runtime.ctx.tx.apas[Number(foreignAssetsIdx)];
    const AssetDefinition = this.interpreter.getAssetDef(assetId);
    let def: string;

    if (AssetDefinition === undefined) {
      stack.push(0n);
      stack.push(0n);
    } else {
      let value: StackElem;
      const s = AssetParamMap[this.field] as keyof AssetDef;

      switch (this.field) {
        case "AssetTotal":
          value = BigInt(AssetDefinition.total);
          break;
        case "AssetDecimals":
          value = BigInt(AssetDefinition.decimals);
          break;
        case "AssetDefaultFrozen":
          value = AssetDefinition.defaultFrozen ? 1n : 0n;
          break;
        default:
          def = AssetDefinition[s] as string;
          if (isValidAddress(def)) {
            value = decodeAddress(def).publicKey;
          } else {
            value = stringToBytes(def);
          }
          break;
      }

      stack.push(value);
      stack.push(1n);
    }
  }
}

/** Pseudo-Ops **/
// push integer to stack
// push to stack [...stack, integer value]
export class Int extends Op {
  readonly uint64: bigint;
  readonly line: number;

  /**
   * Sets uint64 variable according to arguments passed.
   * @param args Expected arguments: [number]
   * @param line line number in TEAL file
   */
  constructor (args: string[], line: number) {
    super();
    this.line = line;
    assertLen(args.length, 1, line);

    let uint64;
    const intConst = TxnOnComplete[args[0] as keyof typeof TxnOnComplete] ||
      TxnType[args[0] as keyof typeof TxnType];

    // check if string is keyof TxnOnComplete or TxnType
    if (intConst !== undefined) {
      uint64 = BigInt(intConst);
    } else {
      assertOnlyDigits(args[0], line);
      uint64 = BigInt(args[0]);
    }

    this.checkOverflow(uint64, line);
    this.uint64 = uint64;
  }

  execute (stack: TEALStack): void {
    stack.push(this.uint64);
  }
}

// push bytes to stack
// push to stack [...stack, converted data]
export class Byte extends Op {
  readonly str: string;
  readonly encoding: EncodingType;
  readonly line: number;

  /**
   * Sets `str` and  `encoding` values according to arguments passed.
   * @param args Expected arguments: [data string]
   * @param line line number in TEAL file
   */
  constructor (args: string[], line: number) {
    super();
    this.line = line;
    [this.str, this.encoding] = getEncoding(args, line);
  }

  execute (stack: TEALStack): void {
    const buffer = convertToBuffer(this.str, this.encoding);
    stack.push(new Uint8Array(buffer));
  }
}

// decodes algorand address to bytes and pushes to stack
// push to stack [...stack, address]
export class Addr extends Op {
  readonly addr: string;
  readonly line: number;

  /**
   * Sets `addr` value according to arguments passed.
   * @param args Expected arguments: [Address]
   * @param line line number in TEAL file
   */
  constructor (args: string[], line: number) {
    super();
    assertLen(args.length, 1, line);
    if (!isValidAddress(args[0])) {
      throw new RuntimeError(RUNTIME_ERRORS.TEAL.INVALID_ADDR, { addr: args[0], line: line });
    }
    this.addr = args[0];
    this.line = line;
  };

  execute (stack: TEALStack): void {
    const addr = decodeAddress(this.addr);
    stack.push(addr.publicKey);
  }
}

/* TEALv3 Ops */

// immediately fail unless value top is a non-zero number
// pops from stack: [...stack, uint64]
export class Assert extends Op {
  readonly line: number;
  /**
   * Asserts 0 arguments are passed.
   * @param args Expected arguments: [] // none
   * @param line line number in TEAL file
   */
  constructor (args: string[], line: number) {
    super();
    this.line = line;
    assertLen(args.length, 0, line);
  };

  execute (stack: TEALStack): void {
    this.assertMinStackLen(stack, 1, this.line);
    const top = this.assertBigInt(stack.pop(), this.line);
    if (top === 0n) {
      throw new RuntimeError(RUNTIME_ERRORS.TEAL.TEAL_ENCOUNTERED_ERR, { line: this.line });
    }
  }
}

// push immediate UINT to the stack as an integer
// push to stack: [...stack, uint64]
export class PushInt extends Op {
  /**
   * NOTE: in runtime this class is similar to Int, but from tealv3 perspective this is optimized
   * because pushint args are not added to the intcblock during assembly processes
   */
  readonly uint64: bigint;
  readonly line: number;

  /**
   * Sets uint64 variable according to arguments passed.
   * @param args Expected arguments: [number]
   * @param line line number in TEAL file
   */
  constructor (args: string[], line: number) {
    super();
    this.line = line;
    assertLen(args.length, 1, line);
    assertOnlyDigits(args[0], line);

    this.checkOverflow(BigInt(args[0]), line);
    this.uint64 = BigInt(args[0]);
  }

  execute (stack: TEALStack): void {
    stack.push(this.uint64);
  }
}

// push bytes to stack
// push to stack [...stack, converted data]
export class PushBytes extends Op {
  /**
   * NOTE: in runtime this class is similar to Byte, but from tealv3 perspective this is optimized
   * because pushbytes args are not added to the bytecblock during assembly processes
   */
  readonly str: string;
  readonly encoding: EncodingType;
  readonly line: number;

  /**
   * Sets `str` and  `encoding` values according to arguments passed.
   * @param args Expected arguments: [data string]
   * @param line line number in TEAL file
   */
  constructor (args: string[], line: number) {
    super();
    this.line = line;
    assertLen(args.length, 1, line);
    [this.str, this.encoding] = getEncoding(args, line);
    if (this.encoding !== EncodingType.UTF8) {
      throw new RuntimeError(RUNTIME_ERRORS.TEAL.UNKOWN_DECODE_TYPE, { val: args[0], line: line });
    }
  }

  execute (stack: TEALStack): void {
    const buffer = convertToBuffer(this.str, this.encoding);
    stack.push(new Uint8Array(buffer));
  }
}

// swaps two last values on stack: A, B -> B, A (A,B = any)
// pops from stack: [...stack, A, B]
// pushes to stack: [...stack, B, A]
export class Swap extends Op {
  readonly line: number;
  /**
   * Asserts 0 arguments are passed.
   * @param args Expected arguments: [] // none
   * @param line line number in TEAL file
   */
  constructor (args: string[], line: number) {
    super();
    this.line = line;
    assertLen(args.length, 0, line);
  };

  execute (stack: TEALStack): void {
    this.assertMinStackLen(stack, 2, this.line);
    const a = stack.pop();
    const b = stack.pop();
    stack.push(a);
    stack.push(b);
  }
}

/**
 * bit indexing begins with low-order bits in integers.
 * Setting bit 4 to 1 on the integer 0 yields 16 (int 0x0010, or 2^4).
 * Indexing begins in the first bytes of a byte-string
 * (as seen in getbyte and substring). Setting bits 0 through 11 to 1
 * in a 4 byte-array of 0s yields byte 0xfff00000
 * Pops from stack: [ ... stack, {any A}, {uint64 B}, {uint64 C} ]
 * Pushes to stack: [ ...stack, uint64 ]
 * pop a target A, index B, and bit C. Set the Bth bit of A to C, and push the result
 */
export class SetBit extends Op {
  readonly line: number;
  /**
   * Asserts 0 arguments are passed.
   * @param args Expected arguments: [] // none
   * @param line line number in TEAL file
   */
  constructor (args: string[], line: number) {
    super();
    this.line = line;
    assertLen(args.length, 0, line);
  };

  execute (stack: TEALStack): void {
    this.assertMinStackLen(stack, 3, this.line);
    const bit = this.assertBigInt(stack.pop(), this.line);
    const index = this.assertBigInt(stack.pop(), this.line);
    const target = stack.pop();

    if (bit > 1n) {
      throw new RuntimeError(RUNTIME_ERRORS.TEAL.SET_BIT_VALUE_ERROR, { line: this.line });
    }

    if (typeof target === "bigint") {
      this.assert64BitIndex(index, this.line);
      const binaryStr = target.toString(2);
      const binaryArr = [...(binaryStr.padStart(64, "0"))];
      const size = binaryArr.length;
      binaryArr[size - Number(index) - 1] = (bit === 0n ? "0" : "1");
      stack.push(parseBinaryStrToBigInt(binaryArr));
    } else {
      const byteIndex = Math.floor(Number(index) / 8);
      this.assertBytesIndex(byteIndex, target, this.line);

      const targetBit = Number(index) % 8;
      // 8th bit in a bytes array will be highest order bit in second element
      // that's why mask is reversed
      const mask = 1 << (7 - targetBit);
      if (bit === 1n) {
        // set bit
        target[byteIndex] |= mask;
      } else {
        // clear bit
        const mask = ~(1 << ((7 - targetBit)));
        target[byteIndex] &= mask;
      }
      stack.push(target);
    }
  }
}

/**
 * pop a target A (integer or byte-array), and index B. Push the Bth bit of A.
 * Pops from stack: [ ... stack, {any A}, {uint64 B}]
 * Pushes to stack: [ ...stack, uint64]
 */
export class GetBit extends Op {
  readonly line: number;
  /**
   * Asserts 0 arguments are passed.
   * @param args Expected arguments: [] // none
   * @param line line number in TEAL file
   */
  constructor (args: string[], line: number) {
    super();
    this.line = line;
    assertLen(args.length, 0, line);
  };

  execute (stack: TEALStack): void {
    this.assertMinStackLen(stack, 2, this.line);
    const index = this.assertBigInt(stack.pop(), this.line);
    const target = stack.pop();

    if (typeof target === "bigint") {
      this.assert64BitIndex(index, this.line);
      const binaryStr = target.toString(2);
      const size = binaryStr.length;
      stack.push(BigInt(binaryStr[size - Number(index) - 1]));
    } else {
      const byteIndex = Math.floor(Number(index) / 8);
      this.assertBytesIndex(byteIndex, target, this.line);

      const targetBit = Number(index) % 8;
      const binary = target[byteIndex].toString(2);
      const str = binary.padStart(8, "0");
      stack.push(BigInt(str[targetBit]));
    }
  }
}

<<<<<<< HEAD
// push the Nth value (0 indexed) from the top of the stack.
// pops from stack: [...stack]
// pushes to stack: [...stack, any (nth slot from top of stack)]
// NOTE: dig 0 is same as dup
export class Dig extends Op {
  readonly line: number;
  readonly depth: number;

  /**
   * Asserts 0 arguments are passed.
   * @param args Expected arguments: [ depth ] // slot to duplicate
=======
/**
 * pop a byte-array A, integer B, and
 * small integer C (between 0..255). Set the Bth byte of A to C, and push the result
 * Pops from stack: [ ...stack, {[]byte A}, {uint64 B}, {uint64 C}]
 * Pushes to stack: [ ...stack, []byte]
 */
export class SetByte extends Op {
  readonly line: number;
  /**
   * Asserts 0 arguments are passed.
   * @param args Expected arguments: [] // none
>>>>>>> 560e4771
   * @param line line number in TEAL file
   */
  constructor (args: string[], line: number) {
    super();
    this.line = line;
<<<<<<< HEAD
    assertLen(args.length, 1, line);
    assertOnlyDigits(args[0], line);

    this.assertUint8(BigInt(args[0]), line);
    this.depth = Number(args[0]);
  };

  execute (stack: TEALStack): void {
    this.assertMinStackLen(stack, this.depth + 1, this.line);
    const tempStack = new Stack<StackElem>(this.depth + 1); // depth = 2 means 3rd slot from top of stack
    let target;
    for (let i = 0; i <= this.depth; ++i) {
      target = stack.pop();
      tempStack.push(target);
    }
    while (tempStack.length()) { stack.push(tempStack.pop()); }
    stack.push(target as StackElem);
  }
}

// selects one of two values based on top-of-stack: A, B, C -> (if C != 0 then B else A)
// pops from stack: [...stack, {any A}, {any B}, {uint64 C}]
// pushes to stack: [...stack, any (A or B)]
export class Select extends Op {
  readonly line: number;

=======
    assertLen(args.length, 0, line);
  };

  execute (stack: TEALStack): void {
    this.assertMinStackLen(stack, 3, this.line);
    const smallInteger = this.assertBigInt(stack.pop(), this.line);
    const index = this.assertBigInt(stack.pop(), this.line);
    const target = this.assertBytes(stack.pop(), this.line);
    this.assertUint8(smallInteger, this.line);
    this.assertBytesIndex(Number(index), target, this.line);

    target[Number(index)] = Number(smallInteger);
    stack.push(target);
  }
}

/**
 * pop a byte-array A and integer B. Extract the Bth byte of A and push it as an integer
 * Pops from stack: [ ...stack, {[]byte A}, {uint64 B} ]
 * Pushes to stack: [ ...stack, uint64 ]
 */
export class GetByte extends Op {
  readonly line: number;
>>>>>>> 560e4771
  /**
   * Asserts 0 arguments are passed.
   * @param args Expected arguments: [] // none
   * @param line line number in TEAL file
   */
  constructor (args: string[], line: number) {
    super();
    this.line = line;
    assertLen(args.length, 0, line);
  };

  execute (stack: TEALStack): void {
<<<<<<< HEAD
    this.assertMinStackLen(stack, 3, this.line);
    const toCheck = this.assertBigInt(stack.pop(), this.line);
    const notZeroSelection = stack.pop();
    const isZeroSelection = stack.pop();

    if (toCheck !== 0n) { stack.push(notZeroSelection); } else { stack.push(isZeroSelection); }
  }
}

/**
 * push field F of the Ath transaction (A = top of stack) in the current group
 * pops from stack: [...stack, uint64]
 * pushes to stack: [...stack, transaction field]
 * NOTE: "gtxns field" is equivalent to "gtxn _i_ field" (where _i_ is the index
 * of transaction in group, fetched from stack).
 * gtxns exists so that i can be calculated, often based on the index of the current transaction.
 */
export class Gtxns extends Gtxn {
  /**
   * Sets `field`, `txIdx` values according to arguments passed.
   * @param args Expected arguments: [transaction field]
   * // Note: Transaction field is expected as string instead of number.
   * For ex: `Fee` is expected and `0` is not expected.
   * @param line line number in TEAL file
   * @param interpreter interpreter object
   */
  constructor (args: string[], line: number, interpreter: Interpreter) {
    // NOTE: 100 is a mock value (max no of txns in group can be 16 atmost).
    // In gtxns & gtxnsa opcodes, index is fetched from top of stack.
    super(["100", ...args], line, interpreter);
  }

  execute (stack: TEALStack): void {
    this.assertMinStackLen(stack, 1, this.line);
    const top = this.assertBigInt(stack.pop(), this.line);
    this.assertUint8(top, this.line);
    this.txIdx = Number(top);
    super.execute(stack);
  }
}

/**
 * push Ith value of the array field F from the Ath (A = top of stack) transaction in the current group
 * pops from stack: [...stack, uint64]
 * push to stack [...stack, value of field]
 */
export class Gtxnsa extends Gtxna {
  /**
   * Sets `field`(Transaction Field), `idx`(Array Index) values according to arguments passed.
   * @param args Expected arguments: [transaction field(F), transaction field array index(I)]
   * // Note: Transaction field is expected as string instead of number.
   * For ex: `Fee` is expected and `0` is not expected.
   * @param line line number in TEAL file
   * @param interpreter interpreter object
   */
  constructor (args: string[], line: number, interpreter: Interpreter) {
    // NOTE: 100 is a mock value (max no of txns in group can be 16 atmost).
    // In gtxns & gtxnsa opcodes, index is fetched from top of stack.
    super(["100", ...args], line, interpreter);
  }

  execute (stack: TEALStack): void {
    this.assertMinStackLen(stack, 1, this.line);
    const top = this.assertBigInt(stack.pop(), this.line);
    this.assertUint8(top, this.line);
    this.txIdx = Number(top);
    super.execute(stack);
=======
    this.assertMinStackLen(stack, 2, this.line);
    const index = this.assertBigInt(stack.pop(), this.line);
    const target = this.assertBytes(stack.pop(), this.line);
    this.assertBytesIndex(Number(index), target, this.line);

    stack.push(BigInt(target[Number(index)]));
>>>>>>> 560e4771
  }
}<|MERGE_RESOLUTION|>--- conflicted
+++ resolved
@@ -2370,19 +2370,6 @@
   }
 }
 
-<<<<<<< HEAD
-// push the Nth value (0 indexed) from the top of the stack.
-// pops from stack: [...stack]
-// pushes to stack: [...stack, any (nth slot from top of stack)]
-// NOTE: dig 0 is same as dup
-export class Dig extends Op {
-  readonly line: number;
-  readonly depth: number;
-
-  /**
-   * Asserts 0 arguments are passed.
-   * @param args Expected arguments: [ depth ] // slot to duplicate
-=======
 /**
  * pop a byte-array A, integer B, and
  * small integer C (between 0..255). Set the Bth byte of A to C, and push the result
@@ -2394,13 +2381,71 @@
   /**
    * Asserts 0 arguments are passed.
    * @param args Expected arguments: [] // none
->>>>>>> 560e4771
-   * @param line line number in TEAL file
-   */
-  constructor (args: string[], line: number) {
-    super();
-    this.line = line;
-<<<<<<< HEAD
+   * @param line line number in TEAL file
+   */
+  constructor (args: string[], line: number) {
+    super();
+    this.line = line;
+    assertLen(args.length, 0, line);
+  };
+
+  execute (stack: TEALStack): void {
+    this.assertMinStackLen(stack, 3, this.line);
+    const smallInteger = this.assertBigInt(stack.pop(), this.line);
+    const index = this.assertBigInt(stack.pop(), this.line);
+    const target = this.assertBytes(stack.pop(), this.line);
+    this.assertUint8(smallInteger, this.line);
+    this.assertBytesIndex(Number(index), target, this.line);
+
+    target[Number(index)] = Number(smallInteger);
+    stack.push(target);
+  }
+}
+
+/**
+ * pop a byte-array A and integer B. Extract the Bth byte of A and push it as an integer
+ * Pops from stack: [ ...stack, {[]byte A}, {uint64 B} ]
+ * Pushes to stack: [ ...stack, uint64 ]
+ */
+export class GetByte extends Op {
+  readonly line: number;
+  /**
+   * Asserts 0 arguments are passed.
+   * @param args Expected arguments: [] // none
+   * @param line line number in TEAL file
+   */
+  constructor (args: string[], line: number) {
+    super();
+    this.line = line;
+    assertLen(args.length, 0, line);
+  };
+
+  execute (stack: TEALStack): void {
+    this.assertMinStackLen(stack, 2, this.line);
+    const index = this.assertBigInt(stack.pop(), this.line);
+    const target = this.assertBytes(stack.pop(), this.line);
+    this.assertBytesIndex(Number(index), target, this.line);
+
+    stack.push(BigInt(target[Number(index)]));
+  }
+}
+
+// push the Nth value (0 indexed) from the top of the stack.
+// pops from stack: [...stack]
+// pushes to stack: [...stack, any (nth slot from top of stack)]
+// NOTE: dig 0 is same as dup
+export class Dig extends Op {
+  readonly line: number;
+  readonly depth: number;
+
+  /**
+   * Asserts 0 arguments are passed.
+   * @param args Expected arguments: [ depth ] // slot to duplicate
+   * @param line line number in TEAL file
+   */
+  constructor (args: string[], line: number) {
+    super();
+    this.line = line;
     assertLen(args.length, 1, line);
     assertOnlyDigits(args[0], line);
 
@@ -2427,44 +2472,18 @@
 export class Select extends Op {
   readonly line: number;
 
-=======
-    assertLen(args.length, 0, line);
-  };
-
-  execute (stack: TEALStack): void {
-    this.assertMinStackLen(stack, 3, this.line);
-    const smallInteger = this.assertBigInt(stack.pop(), this.line);
-    const index = this.assertBigInt(stack.pop(), this.line);
-    const target = this.assertBytes(stack.pop(), this.line);
-    this.assertUint8(smallInteger, this.line);
-    this.assertBytesIndex(Number(index), target, this.line);
-
-    target[Number(index)] = Number(smallInteger);
-    stack.push(target);
-  }
-}
-
-/**
- * pop a byte-array A and integer B. Extract the Bth byte of A and push it as an integer
- * Pops from stack: [ ...stack, {[]byte A}, {uint64 B} ]
- * Pushes to stack: [ ...stack, uint64 ]
- */
-export class GetByte extends Op {
-  readonly line: number;
->>>>>>> 560e4771
-  /**
-   * Asserts 0 arguments are passed.
-   * @param args Expected arguments: [] // none
-   * @param line line number in TEAL file
-   */
-  constructor (args: string[], line: number) {
-    super();
-    this.line = line;
-    assertLen(args.length, 0, line);
-  };
-
-  execute (stack: TEALStack): void {
-<<<<<<< HEAD
+  /**
+   * Asserts 0 arguments are passed.
+   * @param args Expected arguments: [] // none
+   * @param line line number in TEAL file
+   */
+  constructor (args: string[], line: number) {
+    super();
+    this.line = line;
+    assertLen(args.length, 0, line);
+  };
+
+  execute (stack: TEALStack): void {
     this.assertMinStackLen(stack, 3, this.line);
     const toCheck = this.assertBigInt(stack.pop(), this.line);
     const notZeroSelection = stack.pop();
@@ -2532,13 +2551,5 @@
     this.assertUint8(top, this.line);
     this.txIdx = Number(top);
     super.execute(stack);
-=======
-    this.assertMinStackLen(stack, 2, this.line);
-    const index = this.assertBigInt(stack.pop(), this.line);
-    const target = this.assertBytes(stack.pop(), this.line);
-    this.assertBytesIndex(Number(index), target, this.line);
-
-    stack.push(BigInt(target[Number(index)]));
->>>>>>> 560e4771
   }
 }