/* eslint sonarjs/no-identical-functions: 0 */
/* eslint sonarjs/no-duplicate-string: 0 */
import { parsing } from "@algo-builder/web";
import { decodeAddress, decodeUint64, encodeAddress, encodeUint64, isValidAddress, modelsv2, verifyBytes } from "algosdk";
import { throws } from "assert";
import { Message, sha256 } from "js-sha256";
import { sha512_256 } from "js-sha512";
import { Keccak } from 'sha3';

import { RUNTIME_ERRORS } from "../errors/errors-list";
import { RuntimeError } from "../errors/runtime-errors";
import { compareArray } from "../lib/compare";
import { AssetParamMap, GlobalFields, MAX_CONCAT_SIZE, MAX_UINT64, MaxTEALVersion, TxArrFields } from "../lib/constants";
import {
  assertLen, assertOnlyDigits, convertToBuffer,
  convertToString, getEncoding, parseBinaryStrToBigInt
} from "../lib/parsing";
import { Stack } from "../lib/stack";
import { txAppArg, txnSpecbyField } from "../lib/txn";
import { DecodingMode, EncodingType, StackElem, TEALStack, TxnOnComplete, TxnType } from "../types";
import { Interpreter } from "./interpreter";
import { Op } from "./opcode";

// Opcodes reference link: https://developer.algorand.org/docs/reference/teal/opcodes/

// Store TEAL version
// push to stack [...stack]
export class Pragma extends Op {
  readonly version: number;
  readonly line: number;
  /**
   * Store Pragma version
   * @param args Expected arguments: ["version", version number]
   * @param line line number in TEAL file
   * @param interpreter interpreter object
   */
  constructor (args: string[], line: number, interpreter: Interpreter) {
    super();
    this.line = line;
    assertLen(args.length, 2, line);
    if (this.line > 1) {
      throw new RuntimeError(RUNTIME_ERRORS.TEAL.PRAGMA_NOT_AT_FIRST_LINE, { line: line });
    }
    if (args[0] === "version" && Number(args[1]) <= MaxTEALVersion) {
      this.version = Number(args[1]);
      interpreter.tealVersion = this.version;
    } else {
      throw new RuntimeError(RUNTIME_ERRORS.TEAL.PRAGMA_VERSION_ERROR, { got: args.join(' '), line: line });
    }
  }

  // Returns Pragma version
  getVersion (): number {
    return this.version;
  }

  execute (stack: TEALStack): void {}
}

// pops string([]byte) from stack and pushes it's length to stack
// push to stack [...stack, bigint]
export class Len extends Op {
  readonly line: number;
  /**
   * Asserts 0 arguments are passed.
   * @param args Expected arguments: [] // none
   * @param line line number in TEAL file
   */
  constructor (args: string[], line: number) {
    super();
    this.line = line;
    assertLen(args.length, 0, line);
  };

  execute (stack: TEALStack): void {
    this.assertMinStackLen(stack, 1, this.line);
    const last = this.assertBytes(stack.pop(), this.line);
    stack.push(BigInt(last.length));
  }
}

// pops two unit64 from stack(last, prev) and pushes their sum(last + prev) to stack
// panics on overflow (result > max_unit64)
// push to stack [...stack, bigint]
export class Add extends Op {
  readonly line: number;
  /**
   * Asserts 0 arguments are passed.
   * @param args Expected arguments: [] // none
   * @param line line number in TEAL file
   */
  constructor (args: string[], line: number) {
    super();
    this.line = line;
    assertLen(args.length, 0, line);
  };

  execute (stack: TEALStack): void {
    this.assertMinStackLen(stack, 2, this.line);
    const last = this.assertBigInt(stack.pop(), this.line);
    const prev = this.assertBigInt(stack.pop(), this.line);
    const result = prev + last;
    this.checkOverflow(result, this.line);
    stack.push(result);
  }
}

// pops two unit64 from stack(last, prev) and pushes their diff(last - prev) to stack
// panics on underflow (result < 0)
// push to stack [...stack, bigint]
export class Sub extends Op {
  readonly line: number;
  /**
   * Asserts 0 arguments are passed.
   * @param args Expected arguments: [] // none
   * @param line line number in TEAL file
   */
  constructor (args: string[], line: number) {
    super();
    this.line = line;
    assertLen(args.length, 0, line);
  };

  execute (stack: TEALStack): void {
    this.assertMinStackLen(stack, 2, this.line);
    const last = this.assertBigInt(stack.pop(), this.line);
    const prev = this.assertBigInt(stack.pop(), this.line);
    const result = prev - last;
    this.checkUnderflow(result, this.line);
    stack.push(result);
  }
}

// pops two unit64 from stack(last, prev) and pushes their division(last / prev) to stack
// panics if prev == 0
// push to stack [...stack, bigint]
export class Div extends Op {
  readonly line: number;
  /**
   * Asserts 0 arguments are passed.
   * @param args Expected arguments: [] // none
   * @param line line number in TEAL file
   */
  constructor (args: string[], line: number) {
    super();
    this.line = line;
    assertLen(args.length, 0, line);
  };

  execute (stack: TEALStack): void {
    this.assertMinStackLen(stack, 2, this.line);
    const last = this.assertBigInt(stack.pop(), this.line);
    const prev = this.assertBigInt(stack.pop(), this.line);
    if (last === 0n) {
      throw new RuntimeError(RUNTIME_ERRORS.TEAL.ZERO_DIV, { line: this.line });
    }
    stack.push(prev / last);
  }
}

// pops two unit64 from stack(last, prev) and pushes their mult(last * prev) to stack
// panics on overflow (result > max_unit64)
// push to stack [...stack, bigint]
export class Mul extends Op {
  readonly line: number;
  /**
   * Asserts 0 arguments are passed.
   * @param args Expected arguments: [] // none
   * @param line line number in TEAL file
   */
  constructor (args: string[], line: number) {
    super();
    this.line = line;
    assertLen(args.length, 0, line);
  };

  execute (stack: TEALStack): void {
    this.assertMinStackLen(stack, 2, this.line);
    const last = this.assertBigInt(stack.pop(), this.line);
    const prev = this.assertBigInt(stack.pop(), this.line);
    const result = prev * last;
    this.checkOverflow(result, this.line);
    stack.push(result);
  }
}

// pushes argument[N] from argument array to stack
// push to stack [...stack, bytes]
export class Arg extends Op {
  readonly _arg?: Uint8Array;
  readonly line: number;

  /**
   * Gets the argument value from interpreter.args array.
   * store the value in _arg variable
   * @param args Expected arguments: [argument number]
   * @param line line number in TEAL file
   * @param interpreter interpreter object
   */
  constructor (args: string[], line: number, interpreter: Interpreter) {
    super();
    this.line = line;
    assertLen(args.length, 1, line);
    assertOnlyDigits(args[0], this.line);

    const index = Number(args[0]);
    this.checkIndexBound(index, interpreter.runtime.ctx.args as Uint8Array[], this.line);

    this._arg = interpreter.runtime.ctx.args ? interpreter.runtime.ctx.args[index] : undefined;
  }

  execute (stack: TEALStack): void {
    const last = this.assertBytes(this._arg, this.line);
    stack.push(last);
  }
}

// load block of byte-array constants
// push to stack [...stack]
export class Bytecblock extends Op {
  readonly bytecblock: Uint8Array[];
  readonly interpreter: Interpreter;
  readonly line: number;

  /**
   * Store blocks of bytes in bytecblock
   * @param args Expected arguments: [bytecblock] // Ex: ["value1" "value2"]
   * @param line line number in TEAL file
   * @param interpreter interpreter object
   */
  constructor (args: string[], line: number, interpreter: Interpreter) {
    super();
    this.line = line;
    const bytecblock: Uint8Array[] = [];
    for (const val of args) {
      bytecblock.push(parsing.stringToBytes(val));
    }

    this.interpreter = interpreter;
    this.bytecblock = bytecblock;
  }

  execute (stack: TEALStack): void {
    this.assertArrLength(this.bytecblock, this.line);
    this.interpreter.bytecblock = this.bytecblock;
  }
}

// push bytes constant from bytecblock to stack by index
// push to stack [...stack, bytes]
export class Bytec extends Op {
  readonly index: number;
  readonly interpreter: Interpreter;
  readonly line: number;

  /**
   * Sets index according to arguments passed
   * @param args Expected arguments: [byteblock index number]
   * @param line line number in TEAL file
   * @param interpreter interpreter object
   */
  constructor (args: string[], line: number, interpreter: Interpreter) {
    super();
    this.line = line;
    assertLen(args.length, 1, line);

    this.index = Number(args[0]);
    this.interpreter = interpreter;
  }

  execute (stack: TEALStack): void {
    this.checkIndexBound(this.index, this.interpreter.bytecblock, this.line);
    const bytec = this.assertBytes(this.interpreter.bytecblock[this.index], this.line);
    stack.push(bytec);
  }
}

// load block of uint64 constants
// push to stack [...stack]
export class Intcblock extends Op {
  readonly intcblock: Array<bigint>;
  readonly interpreter: Interpreter;
  readonly line: number;

  /**
   * Stores block of integer in intcblock
   * @param args Expected arguments: [integer block] // Ex: [100 200]
   * @param line line number in TEAL file
   * @param interpreter interpreter object
   */
  constructor (args: string[], line: number, interpreter: Interpreter) {
    super();
    this.line = line;
    const intcblock: Array<bigint> = [];
    for (const val of args) {
      assertOnlyDigits(val, this.line);
      intcblock.push(BigInt(val));
    }

    this.interpreter = interpreter;
    this.intcblock = intcblock;
  }

  execute (stack: TEALStack): void {
    this.assertArrLength(this.intcblock, this.line);
    this.interpreter.intcblock = this.intcblock;
  }
}

// push value from uint64 intcblock to stack by index
// push to stack [...stack, bigint]
export class Intc extends Op {
  readonly index: number;
  readonly interpreter: Interpreter;
  readonly line: number;

  /**
   * Sets index according to arguments passed
   * @param args Expected arguments: [intcblock index number]
   * @param line line number in TEAL file
   * @param interpreter interpreter object
   */
  constructor (args: string[], line: number, interpreter: Interpreter) {
    super();
    this.line = line;
    assertLen(args.length, 1, line);

    this.index = Number(args[0]);
    this.interpreter = interpreter;
  }

  execute (stack: TEALStack): void {
    this.checkIndexBound(this.index, this.interpreter.intcblock, this.line);
    const intc = this.assertBigInt(this.interpreter.intcblock[this.index], this.line);
    stack.push(intc);
  }
}

// pops two unit64 from stack(last, prev) and pushes their modulo(last % prev) to stack
// Panic if B == 0.
// push to stack [...stack, bigint]
export class Mod extends Op {
  readonly line: number;
  /**
   * Asserts 0 arguments are passed.
   * @param args Expected arguments: [] // none
   * @param line line number in TEAL file
   */
  constructor (args: string[], line: number) {
    super();
    this.line = line;
    assertLen(args.length, 0, line);
  };

  execute (stack: TEALStack): void {
    this.assertMinStackLen(stack, 2, this.line);
    const last = this.assertBigInt(stack.pop(), this.line);
    const prev = this.assertBigInt(stack.pop(), this.line);
    if (last === 0n) {
      throw new RuntimeError(RUNTIME_ERRORS.TEAL.ZERO_DIV, { line: this.line });
    }
    stack.push(prev % last);
  }
}

// pops two unit64 from stack(last, prev) and pushes their bitwise-or(last | prev) to stack
// push to stack [...stack, bigint]
export class BitwiseOr extends Op {
  readonly line: number;
  /**
   * Asserts 0 arguments are passed.
   * @param args Expected arguments: [] // none
   * @param line line number in TEAL file
   */
  constructor (args: string[], line: number) {
    super();
    this.line = line;
    assertLen(args.length, 0, line);
  };

  execute (stack: TEALStack): void {
    this.assertMinStackLen(stack, 2, this.line);
    const last = this.assertBigInt(stack.pop(), this.line);
    const prev = this.assertBigInt(stack.pop(), this.line);
    stack.push(prev | last);
  }
}

// pops two unit64 from stack(last, prev) and pushes their bitwise-and(last & prev) to stack
// push to stack[...stack, bigint]
export class BitwiseAnd extends Op {
  readonly line: number;
  /**
   * Asserts 0 arguments are passed.
   * @param args Expected arguments: [] // none
   * @param line line number in TEAL file
   */
  constructor (args: string[], line: number) {
    super();
    this.line = line;
    assertLen(args.length, 0, line);
  };

  execute (stack: TEALStack): void {
    this.assertMinStackLen(stack, 2, this.line);
    const last = this.assertBigInt(stack.pop(), this.line);
    const prev = this.assertBigInt(stack.pop(), this.line);
    stack.push(prev & last);
  }
}

// pops two unit64 from stack(last, prev) and pushes their bitwise-xor(last ^ prev) to stack
// push to stack [...stack, bigint]
export class BitwiseXor extends Op {
  readonly line: number;
  /**
   * Asserts 0 arguments are passed.
   * @param args Expected arguments: [] // none
   * @param line line number in TEAL file
   */
  constructor (args: string[], line: number) {
    super();
    this.line = line;
    assertLen(args.length, 0, line);
  };

  execute (stack: TEALStack): void {
    this.assertMinStackLen(stack, 2, this.line);
    const last = this.assertBigInt(stack.pop(), this.line);
    const prev = this.assertBigInt(stack.pop(), this.line);
    stack.push(prev ^ last);
  }
}

// pop unit64 from stack and push it's bitwise-invert(~last) to stack
// push to stack [...stack, bigint]
export class BitwiseNot extends Op {
  readonly line: number;
  /**
   * Asserts 0 arguments are passed.
   * @param args Expected arguments: [] // none
   * @param line line number in TEAL file
   */
  constructor (args: string[], line: number) {
    super();
    this.line = line;
    assertLen(args.length, 0, line);
  };

  execute (stack: TEALStack): void {
    this.assertMinStackLen(stack, 1, this.line);
    const last = this.assertBigInt(stack.pop(), this.line);
    stack.push(~last);
  }
}

// pop last value from the stack and store to scratch space
// push to stack [...stack]
export class Store extends Op {
  readonly index: number;
  readonly interpreter: Interpreter;
  readonly line: number;

  /**
   * Stores index number according to arguments passed
   * @param args Expected arguments: [index number]
   * @param line line number in TEAL file
   * @param interpreter interpreter object
   */
  constructor (args: string[], line: number, interpreter: Interpreter) {
    super();
    this.line = line;
    assertLen(args.length, 1, this.line);
    assertOnlyDigits(args[0], this.line);

    this.index = Number(args[0]);
    this.interpreter = interpreter;
  }

  execute (stack: TEALStack): void {
    this.checkIndexBound(this.index, this.interpreter.scratch, this.line);
    this.assertMinStackLen(stack, 1, this.line);
    const top = stack.pop();
    this.interpreter.scratch[this.index] = top;
  }
}

// copy last value from scratch space to the stack
// push to stack [...stack, bigint/bytes]
export class Load extends Op {
  readonly index: number;
  readonly interpreter: Interpreter;
  readonly line: number;

  /**
   * Stores index number according to arguments passed.
   * @param args Expected arguments: [index number]
   * @param line line number in TEAL file
   * @param interpreter interpreter object
   */
  constructor (args: string[], line: number, interpreter: Interpreter) {
    super();
    this.line = line;
    assertLen(args.length, 1, this.line);
    assertOnlyDigits(args[0], this.line);

    this.index = Number(args[0]);
    this.interpreter = interpreter;
  }

  execute (stack: TEALStack): void {
    this.checkIndexBound(this.index, this.interpreter.scratch, this.line);
    stack.push(this.interpreter.scratch[this.index]);
  }
}

// err opcode : Error. Panic immediately.
// push to stack [...stack]
export class Err extends Op {
  readonly line: number;
  /**
   * Asserts 0 arguments are passed.
   * @param args Expected arguments: [] // none
   * @param line line number in TEAL file
   */
  constructor (args: string[], line: number) {
    super();
    this.line = line;
    assertLen(args.length, 0, line);
  };

  execute (stack: TEALStack): void {
    throw new RuntimeError(RUNTIME_ERRORS.TEAL.TEAL_ENCOUNTERED_ERR, { line: this.line });
  }
}

// SHA256 hash of value X, yields [32]byte
// push to stack [...stack, bytes]
export class Sha256 extends Op {
  readonly line: number;
  /**
   * Asserts 0 arguments are passed.
   * @param args Expected arguments: [] // none
   * @param line line number in TEAL file
   */
  constructor (args: string[], line: number) {
    super();
    this.line = line;
    assertLen(args.length, 0, line);
  };

  execute (stack: TEALStack): void {
    this.assertMinStackLen(stack, 1, this.line);
    const hash = sha256.create();
    const val = this.assertBytes(stack.pop(), this.line) as Message;
    hash.update(val);
    const hashedOutput = Buffer.from(hash.hex(), 'hex');
    const arrByte = Uint8Array.from(hashedOutput);
    stack.push(arrByte);
  }
}

// SHA512_256 hash of value X, yields [32]byte
// push to stack [...stack, bytes]
export class Sha512_256 extends Op {
  readonly line: number;
  /**
   * Asserts 0 arguments are passed.
   * @param args Expected arguments: [] // none
   * @param line line number in TEAL file
   */
  constructor (args: string[], line: number) {
    super();
    this.line = line;
    assertLen(args.length, 0, line);
  };

  execute (stack: TEALStack): void {
    this.assertMinStackLen(stack, 1, this.line);
    const hash = sha512_256.create();
    const val = this.assertBytes(stack.pop(), this.line) as Message;
    hash.update(val);
    const hashedOutput = Buffer.from(hash.hex(), 'hex');
    const arrByte = Uint8Array.from(hashedOutput);
    stack.push(arrByte);
  }
}

// Keccak256 hash of value X, yields [32]byte
// https://github.com/phusion/node-sha3#example-2
// push to stack [...stack, bytes]
export class Keccak256 extends Op {
  readonly line: number;
  /**
   * Asserts 0 arguments are passed.
   * @param args Expected arguments: [] // none
   * @param line line number in TEAL file
   */
  constructor (args: string[], line: number) {
    super();
    this.line = line;
    assertLen(args.length, 0, line);
  };

  execute (stack: TEALStack): void {
    this.assertMinStackLen(stack, 1, this.line);
    const top = this.assertBytes(stack.pop(), this.line);

    const hash = new Keccak(256);
    hash.update(convertToString(top));
    const arrByte = Uint8Array.from(hash.digest());
    stack.push(arrByte);
  }
}

// for (data A, signature B, pubkey C) verify the signature of
// ("ProgData" || program_hash || data) against the pubkey => {0 or 1}
// push to stack [...stack, bigint]
export class Ed25519verify extends Op {
  readonly line: number;
  /**
   * Asserts 0 arguments are passed.
   * @param args Expected arguments: [] // none
   * @param line line number in TEAL file
   */
  constructor (args: string[], line: number) {
    super();
    this.line = line;
    assertLen(args.length, 0, line);
  };

  execute (stack: TEALStack): void {
    this.assertMinStackLen(stack, 3, this.line);
    const pubkey = this.assertBytes(stack.pop(), this.line);
    const signature = this.assertBytes(stack.pop(), this.line);
    const data = this.assertBytes(stack.pop(), this.line);

    const addr = encodeAddress(pubkey);
    const isValid = verifyBytes(data, signature, addr);
    if (isValid) {
      stack.push(1n);
    } else {
      stack.push(0n);
    }
  }
}

// If A < B pushes '1' else '0'
// push to stack [...stack, bigint]
export class LessThan extends Op {
  readonly line: number;
  /**
   * Asserts 0 arguments are passed.
   * @param args Expected arguments: [] // none
   * @param line line number in TEAL file
   */
  constructor (args: string[], line: number) {
    super();
    this.line = line;
    assertLen(args.length, 0, line);
  };

  execute (stack: TEALStack): void {
    this.assertMinStackLen(stack, 2, this.line);
    const last = this.assertBigInt(stack.pop(), this.line);
    const prev = this.assertBigInt(stack.pop(), this.line);
    if (prev < last) {
      stack.push(1n);
    } else {
      stack.push(0n);
    }
  }
}

// If A > B pushes '1' else '0'
// push to stack [...stack, bigint]
export class GreaterThan extends Op {
  readonly line: number;
  /**
   * Asserts 0 arguments are passed.
   * @param args Expected arguments: [] // none
   * @param line line number in TEAL file
   */
  constructor (args: string[], line: number) {
    super();
    this.line = line;
    assertLen(args.length, 0, line);
  };

  execute (stack: TEALStack): void {
    this.assertMinStackLen(stack, 2, this.line);
    const last = this.assertBigInt(stack.pop(), this.line);
    const prev = this.assertBigInt(stack.pop(), this.line);
    if (prev > last) {
      stack.push(1n);
    } else {
      stack.push(0n);
    }
  }
}

// If A <= B pushes '1' else '0'
// push to stack [...stack, bigint]
export class LessThanEqualTo extends Op {
  readonly line: number;
  /**
   * Asserts 0 arguments are passed.
   * @param args Expected arguments: [] // none
   * @param line line number in TEAL file
   */
  constructor (args: string[], line: number) {
    super();
    this.line = line;
    assertLen(args.length, 0, line);
  };

  execute (stack: TEALStack): void {
    this.assertMinStackLen(stack, 2, this.line);
    const last = this.assertBigInt(stack.pop(), this.line);
    const prev = this.assertBigInt(stack.pop(), this.line);
    if (prev <= last) {
      stack.push(1n);
    } else {
      stack.push(0n);
    }
  }
}

// If A >= B pushes '1' else '0'
// push to stack [...stack, bigint]
export class GreaterThanEqualTo extends Op {
  readonly line: number;
  /**
   * Asserts 0 arguments are passed.
   * @param args Expected arguments: [] // none
   * @param line line number in TEAL file
   */
  constructor (args: string[], line: number) {
    super();
    this.line = line;
    assertLen(args.length, 0, line);
  };

  execute (stack: TEALStack): void {
    this.assertMinStackLen(stack, 2, this.line);
    const last = this.assertBigInt(stack.pop(), this.line);
    const prev = this.assertBigInt(stack.pop(), this.line);
    if (prev >= last) {
      stack.push(1n);
    } else {
      stack.push(0n);
    }
  }
}

// If A && B is true pushes '1' else '0'
// push to stack [...stack, bigint]
export class And extends Op {
  readonly line: number;
  /**
   * Asserts 0 arguments are passed.
   * @param args Expected arguments: [] // none
   * @param line line number in TEAL file
   */
  constructor (args: string[], line: number) {
    super();
    this.line = line;
    assertLen(args.length, 0, line);
  };

  execute (stack: TEALStack): void {
    this.assertMinStackLen(stack, 2, this.line);
    const last = this.assertBigInt(stack.pop(), this.line);
    const prev = this.assertBigInt(stack.pop(), this.line);
    if (last && prev) {
      stack.push(1n);
    } else {
      stack.push(0n);
    }
  }
}

// If A || B is true pushes '1' else '0'
// push to stack [...stack, bigint]
export class Or extends Op {
  readonly line: number;
  /**
   * Asserts 0 arguments are passed.
   * @param args Expected arguments: [] // none
   * @param line line number in TEAL file
   */
  constructor (args: string[], line: number) {
    super();
    this.line = line;
    assertLen(args.length, 0, line);
  };

  execute (stack: TEALStack): void {
    this.assertMinStackLen(stack, 2, this.line);
    const last = this.assertBigInt(stack.pop(), this.line);
    const prev = this.assertBigInt(stack.pop(), this.line);
    if (prev || last) {
      stack.push(1n);
    } else {
      stack.push(0n);
    }
  }
}

// If A == B pushes '1' else '0'
// push to stack [...stack, bigint]
export class EqualTo extends Op {
  readonly line: number;
  /**
   * Asserts 0 arguments are passed.
   * @param args Expected arguments: [] // none
   * @param line line number in TEAL file
   */
  constructor (args: string[], line: number) {
    super();
    this.line = line;
    assertLen(args.length, 0, line);
  };

  execute (stack: TEALStack): void {
    this.assertMinStackLen(stack, 2, this.line);
    const last = stack.pop();
    const prev = stack.pop();
    if (typeof last !== typeof prev) {
      throw new RuntimeError(RUNTIME_ERRORS.TEAL.INVALID_TYPE, {
        expected: typeof prev,
        actual: typeof last,
        line: this.line
      });
    }
    if (typeof last === "bigint") {
      stack = this.pushBooleanCheck(stack, (last === prev));
    } else {
      stack = this.pushBooleanCheck(stack,
        compareArray(this.assertBytes(last, this.line), this.assertBytes(prev, this.line)));
    }
  }
}

// If A != B pushes '1' else '0'
// push to stack [...stack, bigint]
export class NotEqualTo extends Op {
  readonly line: number;
  /**
   * Asserts 0 arguments are passed.
   * @param args Expected arguments: [] // none
   * @param line line number in TEAL file
   */
  constructor (args: string[], line: number) {
    super();
    this.line = line;
    assertLen(args.length, 0, line);
  };

  execute (stack: TEALStack): void {
    this.assertMinStackLen(stack, 2, this.line);
    const last = stack.pop();
    const prev = stack.pop();
    if (typeof last !== typeof prev) {
      throw new RuntimeError(RUNTIME_ERRORS.TEAL.INVALID_TYPE, {
        expected: typeof prev,
        actual: typeof last,
        line: this.line
      });
    }
    if (typeof last === "bigint") {
      stack = this.pushBooleanCheck(stack, last !== prev);
    } else {
      stack = this.pushBooleanCheck(stack,
        !compareArray(this.assertBytes(last, this.line), this.assertBytes(prev, this.line)));
    }
  }
}

// X == 0 yields 1; else 0
// push to stack [...stack, bigint]
export class Not extends Op {
  readonly line: number;
  /**
   * Asserts 0 arguments are passed.
   * @param args Expected arguments: [] // none
   * @param line line number in TEAL file
   */
  constructor (args: string[], line: number) {
    super();
    this.line = line;
    assertLen(args.length, 0, line);
  };

  execute (stack: TEALStack): void {
    this.assertMinStackLen(stack, 1, this.line);
    const last = this.assertBigInt(stack.pop(), this.line);
    if (last === 0n) {
      stack.push(1n);
    } else {
      stack.push(0n);
    }
  }
}

// converts uint64 X to big endian bytes
// push to stack [...stack, big endian bytes]
export class Itob extends Op {
  readonly line: number;
  /**
   * Asserts 0 arguments are passed.
   * @param args Expected arguments: [] // none
   * @param line line number in TEAL file
   */
  constructor (args: string[], line: number) {
    super();
    this.line = line;
    assertLen(args.length, 0, line);
  };

  execute (stack: TEALStack): void {
    this.assertMinStackLen(stack, 1, this.line);
    const uint64 = this.assertBigInt(stack.pop(), this.line);
    stack.push(encodeUint64(uint64));
  }
}

// converts bytes X as big endian to uint64
// btoi panics if the input is longer than 8 bytes.
// push to stack [...stack, bigint]
export class Btoi extends Op {
  readonly line: number;
  /**
   * Asserts 0 arguments are passed.
   * @param args Expected arguments: [] // none
   * @param line line number in TEAL file
   */
  constructor (args: string[], line: number) {
    super();
    this.line = line;
    assertLen(args.length, 0, line);
  };

  execute (stack: TEALStack): void {
    this.assertMinStackLen(stack, 1, this.line);
    const bytes = this.assertBytes(stack.pop(), this.line);
    const uint64 = decodeUint64(bytes, DecodingMode.BIGINT);
    stack.push(uint64);
  }
}

// A plus B out to 128-bit long result as sum (top) and carry-bit uint64 values on the stack
// push to stack [...stack, bigint]
export class Addw extends Op {
  readonly line: number;
  /**
   * Asserts 0 arguments are passed.
   * @param args Expected arguments: [] // none
   * @param line line number in TEAL file
   */
  constructor (args: string[], line: number) {
    super();
    this.line = line;
    assertLen(args.length, 0, line);
  };

  execute (stack: TEALStack): void {
    this.assertMinStackLen(stack, 2, this.line);
    const valueA = this.assertBigInt(stack.pop(), this.line);
    const valueB = this.assertBigInt(stack.pop(), this.line);
    let valueC = valueA + valueB;

    if (valueC > MAX_UINT64) {
      valueC -= MAX_UINT64;
      stack.push(1n);
      stack.push(valueC - 1n);
    } else {
      stack.push(0n);
      stack.push(valueC);
    }
  }
}

// A times B out to 128-bit long result as low (top) and high uint64 values on the stack
// push to stack [...stack, bigint]
export class Mulw extends Op {
  readonly line: number;
  /**
   * Asserts 0 arguments are passed.
   * @param args Expected arguments: [] // none
   * @param line line number in TEAL file
   */
  constructor (args: string[], line: number) {
    super();
    this.line = line;
    assertLen(args.length, 0, line);
  };

  execute (stack: TEALStack): void {
    this.assertMinStackLen(stack, 2, this.line);
    const valueA = this.assertBigInt(stack.pop(), this.line);
    const valueB = this.assertBigInt(stack.pop(), this.line);
    const result = valueA * valueB;

    const low = result & MAX_UINT64;
    this.checkOverflow(low, this.line);

    const high = result >> BigInt('64');
    this.checkOverflow(high, this.line);

    stack.push(high);
    stack.push(low);
  }
}

// Pop one element from stack
// [...stack] // pop value.
export class Pop extends Op {
  readonly line: number;
  /**
   * Asserts 0 arguments are passed.
   * @param args Expected arguments: [] // none
   * @param line line number in TEAL file
   */
  constructor (args: string[], line: number) {
    super();
    this.line = line;
    assertLen(args.length, 0, line);
  };

  execute (stack: TEALStack): void {
    this.assertMinStackLen(stack, 1, this.line);
    stack.pop();
  }
}

// duplicate last value on stack
// push to stack [...stack, duplicate value]
export class Dup extends Op {
  readonly line: number;
  /**
   * Asserts 0 arguments are passed.
   * @param args Expected arguments: [] // none
   * @param line line number in TEAL file
   */
  constructor (args: string[], line: number) {
    super();
    this.line = line;
    assertLen(args.length, 0, line);
  };

  execute (stack: TEALStack): void {
    this.assertMinStackLen(stack, 1, this.line);
    const lastValue = stack.pop();

    stack.push(lastValue);
    stack.push(lastValue);
  }
}

// duplicate two last values on stack: A, B -> A, B, A, B
// push to stack [...stack, B, A, B, A]
export class Dup2 extends Op {
  readonly line: number;
  /**
   * Asserts 0 arguments are passed.
   * @param args Expected arguments: [] // none
   * @param line line number in TEAL file
   */
  constructor (args: string[], line: number) {
    super();
    this.line = line;
    assertLen(args.length, 0, line);
  };

  execute (stack: TEALStack): void {
    this.assertMinStackLen(stack, 2, this.line);
    const lastValueA = stack.pop();
    const lastValueB = stack.pop();

    stack.push(lastValueB);
    stack.push(lastValueA);
    stack.push(lastValueB);
    stack.push(lastValueA);
  }
}

// pop two byte strings A and B and join them, push the result
// concat panics if the result would be greater than 4096 bytes.
// push to stack [...stack, string]
export class Concat extends Op {
  readonly line: number;
  /**
   * Asserts 0 arguments are passed.
   * @param args Expected arguments: [] // none
   * @param line line number in TEAL file
   */
  constructor (args: string[], line: number) {
    super();
    this.line = line;
    assertLen(args.length, 0, line);
  };

  execute (stack: TEALStack): void {
    this.assertMinStackLen(stack, 2, this.line);
    const valueA = this.assertBytes(stack.pop(), this.line);
    const valueB = this.assertBytes(stack.pop(), this.line);

    if (valueA.length + valueB.length > MAX_CONCAT_SIZE) {
      throw new RuntimeError(RUNTIME_ERRORS.TEAL.CONCAT_ERROR, { line: this.line });
    }
    const c = new Uint8Array(valueB.length + valueA.length);
    c.set(valueB);
    c.set(valueA, valueB.length);
    stack.push(c);
  }
}

// pop last byte string X. For immediate values in 0..255 M and N:
// extract last range of bytes from it starting at M up to but not including N,
// push the substring result. If N < M, or either is larger than the string length,
// the program fails
// push to stack [...stack, substring]
export class Substring extends Op {
  readonly start: bigint;
  readonly end: bigint;
  readonly line: number;

  /**
   * Stores values of `start` and `end` according to arguments passed.
   * @param args Expected arguments: [start index number, end index number]
   * @param line line number in TEAL file
   */
  constructor (args: string[], line: number) {
    super();
    this.line = line;
    assertLen(args.length, 2, line);
    assertOnlyDigits(args[0], line);
    assertOnlyDigits(args[1], line);

    this.start = BigInt(args[0]);
    this.end = BigInt(args[1]);
  };

  execute (stack: TEALStack): void {
    const byteString = this.assertBytes(stack.pop(), this.line);
    const start = this.assertUint8(this.start, this.line);
    const end = this.assertUint8(this.end, this.line);

    const subString = this.subString(start, end, byteString, this.line);
    stack.push(subString);
  }
}

// pop last byte string A and two integers B and C.
// Extract last range of bytes from A starting at B up to
// but not including C, push the substring result. If C < B,
// or either is larger than the string length, the program fails
// push to stack [...stack, substring]
export class Substring3 extends Op {
  readonly line: number;
  /**
   * Asserts 0 arguments are passed.
   * @param args Expected arguments: [] // none
   * @param line line number in TEAL file
   */
  constructor (args: string[], line: number) {
    super();
    this.line = line;
    assertLen(args.length, 0, line);
  };

  execute (stack: TEALStack): void {
    const byteString = this.assertBytes(stack.pop(), this.line);
    const end = this.assertBigInt(stack.pop(), this.line);
    const start = this.assertBigInt(stack.pop(), this.line);

    const subString = this.subString(start, end, byteString, this.line);
    stack.push(subString);
  }
}

// push field from current transaction to stack
// push to stack [...stack, transaction field]
export class Txn extends Op {
  readonly field: string;
  readonly idx: number | undefined;
  readonly interpreter: Interpreter;
  readonly line: number;

  /**
   * Set transaction field according to arguments passed
   * @param args Expected arguments: [transaction field]
   * // Note: Transaction field is expected as string instead of number.
   * For ex: `Fee` is expected and `0` is not expected.
   * @param line line number in TEAL file
   * @param interpreter interpreter object
   */
  constructor (args: string[], line: number, interpreter: Interpreter) {
    super();
    this.line = line;
    this.idx = undefined;

    this.assertTxFieldDefined(args[0], interpreter.tealVersion, line);
    if (TxArrFields[interpreter.tealVersion].has(args[0])) { // eg. txn Accounts 1
      assertLen(args.length, 2, line);
      assertOnlyDigits(args[1], line);
      this.idx = Number(args[1]);
    } else {
      assertLen(args.length, 1, line);
    }
    this.assertTxFieldDefined(args[0], interpreter.tealVersion, line);

    this.field = args[0]; // field
    this.interpreter = interpreter;
  }

  execute (stack: TEALStack): void {
    let result;
    if (this.idx !== undefined) { // if field is an array use txAppArg (with "Accounts"/"ApplicationArgs"/'Assets'..)
      result = txAppArg(this.field, this.interpreter.runtime.ctx.tx, this.idx, this,
        this.interpreter.tealVersion, this.line);
    } else {
      result = txnSpecbyField(
        this.field,
        this.interpreter.runtime.ctx.tx,
        this.interpreter.runtime.ctx.gtxs,
        this.interpreter.tealVersion);
    }
    stack.push(result);
  }
}

// push field to the stack from a transaction in the current transaction group
// If this transaction is i in the group, gtxn i field is equivalent to txn field.
// push to stack [...stack, transaction field]
export class Gtxn extends Op {
  readonly field: string;
  readonly txFieldIdx: number | undefined;
  readonly interpreter: Interpreter;
  readonly line: number;
  protected txIdx: number;

  /**
   * Sets `field`, `txIdx` values according to arguments passed.
   * @param args Expected arguments: [transaction group index, transaction field]
   * // Note: Transaction field is expected as string instead of number.
   * For ex: `Fee` is expected and `0` is not expected.
   * @param line line number in TEAL file
   * @param interpreter interpreter object
   */
  constructor (args: string[], line: number, interpreter: Interpreter) {
    super();
    this.line = line;
    this.txFieldIdx = undefined;
    if (TxArrFields[interpreter.tealVersion].has(args[1])) {
      assertLen(args.length, 3, line); // eg. gtxn 0 Accounts 1
      assertOnlyDigits(args[2], line);
      this.txFieldIdx = Number(args[2]);
    } else {
      assertLen(args.length, 2, line);
    }
    assertOnlyDigits(args[0], line);
    this.assertTxFieldDefined(args[1], interpreter.tealVersion, line);

    this.txIdx = Number(args[0]); // transaction group index
    this.field = args[1]; // field
    this.interpreter = interpreter;
  }

  execute (stack: TEALStack): void {
    this.assertUint8(BigInt(this.txIdx), this.line);
    this.checkIndexBound(this.txIdx, this.interpreter.runtime.ctx.gtxs, this.line);
    let result;

    if (this.txFieldIdx !== undefined) {
      const tx = this.interpreter.runtime.ctx.gtxs[this.txIdx]; // current tx
      result = txAppArg(this.field, tx, this.txFieldIdx, this, this.interpreter.tealVersion, this.line);
    } else {
      result = txnSpecbyField(
        this.field,
        this.interpreter.runtime.ctx.gtxs[this.txIdx],
        this.interpreter.runtime.ctx.gtxs,
        this.interpreter.tealVersion);
    }
    stack.push(result);
  }
}

/**
 * push value of an array field from current transaction to stack
 * push to stack [...stack, value of an array field ]
 * NOTE: a) for arg="Accounts" index 0 means sender's address, and index 1 means first address
 * from accounts array (eg. txna Accounts 1: will push 1st address from Accounts[] to stack)
 * b) for arg="ApplicationArgs" index 0 means first argument for application array (normal indexing)
 */
export class Txna extends Op {
  readonly field: string;
  readonly idx: number;
  readonly interpreter: Interpreter;
  readonly line: number;

  /**
   * Sets `field` and `idx` values according to arguments passed.
   * @param args Expected arguments: [transaction field, transaction field array index]
   * // Note: Transaction field is expected as string instead of number.
   * For ex: `Fee` is expected and `0` is not expected.
   * @param line line number in TEAL file
   * @param interpreter interpreter object
   */
  constructor (args: string[], line: number, interpreter: Interpreter) {
    super();
    this.line = line;
    assertLen(args.length, 2, line);
    assertOnlyDigits(args[1], line);
    this.assertTxArrFieldDefined(args[0], interpreter.tealVersion, line);

    this.field = args[0]; // field
    this.idx = Number(args[1]);
    this.interpreter = interpreter;
  }

  execute (stack: TEALStack): void {
    const result = txAppArg(this.field, this.interpreter.runtime.ctx.tx, this.idx, this,
      this.interpreter.tealVersion, this.line);
    stack.push(result);
  }
}

/**
 * push value of a field to the stack from a transaction in the current transaction group
 * push to stack [...stack, value of field]
 * NOTE: for arg="Accounts" index 0 means sender's address, and index 1 means first address from accounts
 * array (eg. gtxna 0 Accounts 1: will push 1st address from Accounts[](from the 1st tx in group) to stack)
 * b) for arg="ApplicationArgs" index 0 means first argument for application array (normal indexing)
 */
export class Gtxna extends Op {
  readonly field: string;
  readonly idx: number; // array index
  readonly interpreter: Interpreter;
  readonly line: number;
  protected txIdx: number; // transaction group index

  /**
   * Sets `field`(Transaction Field), `idx`(Array Index) and
   * `txIdx`(Transaction Group Index) values according to arguments passed.
   * @param args Expected arguments:
   * [transaction group index, transaction field, transaction field array index]
   * // Note: Transaction field is expected as string instead of number.
   * For ex: `Fee` is expected and `0` is not expected.
   * @param line line number in TEAL file
   * @param interpreter interpreter object
   */
  constructor (args: string[], line: number, interpreter: Interpreter) {
    super();
    assertLen(args.length, 3, line);
    assertOnlyDigits(args[0], line);
    assertOnlyDigits(args[2], line);
    this.assertTxArrFieldDefined(args[1], interpreter.tealVersion, line);

    this.txIdx = Number(args[0]); // transaction group index
    this.field = args[1]; // field
    this.idx = Number(args[2]); // transaction field array index
    this.interpreter = interpreter;
    this.line = line;
  }

  execute (stack: TEALStack): void {
    this.assertUint8(BigInt(this.txIdx), this.line);
    this.checkIndexBound(this.txIdx, this.interpreter.runtime.ctx.gtxs, this.line);
    const tx = this.interpreter.runtime.ctx.gtxs[this.txIdx];
    const result = txAppArg(this.field, tx, this.idx, this, this.interpreter.tealVersion, this.line);
    stack.push(result);
  }
}

// represents branch name of a new branch
// push to stack [...stack]
export class Label extends Op {
  readonly label: string;
  readonly line: number;

  /**
   * Sets `label` according to arguments passed.
   * @param args Expected arguments: [label]
   * @param line line number in TEAL file
   */
  constructor (args: string[], line: number) {
    super();
    assertLen(args.length, 1, line);
    this.label = args[0].split(':')[0];
    this.line = line;
  };

  execute (stack: TEALStack): void {}
}

// branch unconditionally to label
// push to stack [...stack]
export class Branch extends Op {
  readonly label: string;
  readonly interpreter: Interpreter;
  readonly line: number;

  /**
   * Sets `label` according to arguments passed.
   * @param args Expected arguments: [label of branch]
   * @param line line number in TEAL file
   * @param interpreter interpreter object
   */
  constructor (args: string[], line: number, interpreter: Interpreter) {
    super();
    assertLen(args.length, 1, line);
    this.label = args[0];
    this.interpreter = interpreter;
    this.line = line;
  }

  execute (stack: TEALStack): void {
    this.interpreter.jumpForward(this.label, this.line);
  }
}

// branch conditionally if top of stack is zero
// push to stack [...stack]
export class BranchIfZero extends Op {
  readonly label: string;
  readonly interpreter: Interpreter;
  readonly line: number;

  /**
   * Sets `label` according to arguments passed.
   * @param args Expected arguments: [label of branch]
   * @param line line number in TEAL file
   * @param interpreter interpreter object
   */
  constructor (args: string[], line: number, interpreter: Interpreter) {
    super();
    assertLen(args.length, 1, line);
    this.label = args[0];
    this.interpreter = interpreter;
    this.line = line;
  }

  execute (stack: TEALStack): void {
    this.assertMinStackLen(stack, 1, this.line);
    const last = this.assertBigInt(stack.pop(), this.line);

    if (last === 0n) {
      this.interpreter.jumpForward(this.label, this.line);
    }
  }
}

// branch conditionally if top of stack is non zero
// push to stack [...stack]
export class BranchIfNotZero extends Op {
  readonly label: string;
  readonly interpreter: Interpreter;
  readonly line: number;

  /**
   * Sets `label` according to arguments passed.
   * @param args Expected arguments: [label of branch]
   * @param line line number in TEAL file
   * @param interpreter interpreter object
   */
  constructor (args: string[], line: number, interpreter: Interpreter) {
    super();
    assertLen(args.length, 1, line);
    this.label = args[0];
    this.interpreter = interpreter;
    this.line = line;
  }

  execute (stack: TEALStack): void {
    this.assertMinStackLen(stack, 1, this.line);
    const last = this.assertBigInt(stack.pop(), this.line);

    if (last !== 0n) {
      this.interpreter.jumpForward(this.label, this.line);
    }
  }
}

// use last value on stack as success value; end
// push to stack [...stack, last]
export class Return extends Op {
  readonly interpreter: Interpreter;
  readonly line: number;

  /**
   * Asserts 0 arguments are passed.
   * @param args Expected arguments: [] // none
   * @param line line number in TEAL file
   * @param interpreter interpreter object
   */
  constructor (args: string[], line: number, interpreter: Interpreter) {
    super();
    assertLen(args.length, 0, line);
    this.interpreter = interpreter;
    this.line = line;
  }

  execute (stack: TEALStack): void {
    this.assertMinStackLen(stack, 1, this.line);

    const last = stack.pop();
    while (stack.length()) {
      stack.pop();
    }
    stack.push(last); // use last value as success
    this.interpreter.instructionIndex = this.interpreter.instructions.length; // end execution
  }
}

// push field from current transaction to stack
export class Global extends Op {
  readonly field: string;
  readonly interpreter: Interpreter;
  readonly line: number;

  /**
   * Stores global field to query as string
   * @param args Expected arguments: [field] // Ex: ["GroupSize"]
   * @param line line number in TEAL file
   * @param interpreter interpreter object
   */
  constructor (args: string[], line: number, interpreter: Interpreter) {
    super();
    assertLen(args.length, 1, line);
    this.assertGlobalDefined(args[0], interpreter.tealVersion, line);

    this.field = args[0]; // global field
    this.interpreter = interpreter;
    this.line = line;
  }

  execute (stack: TEALStack): void {
    let result;
    switch (this.field) {
      case 'GroupSize': {
        result = this.interpreter.runtime.ctx.gtxs.length;
        break;
      }
      case 'CurrentApplicationID': {
        result = this.interpreter.runtime.ctx.tx.apid;
        this.interpreter.runtime.assertAppDefined(
          result as number,
          this.interpreter.getApp(result as number, this.line),
          this.line);
        break;
      }
      case 'Round': {
        result = this.interpreter.runtime.getRound();
        break;
      }
      case 'LatestTimestamp': {
        result = this.interpreter.runtime.getTimestamp();
        break;
      }
      case 'CreatorAddress': {
        const appID = this.interpreter.runtime.ctx.tx.apid;
        const app = this.interpreter.getApp(appID as number, this.line);
        result = decodeAddress(app.creator).publicKey;
        break;
      }
      default: {
        result = GlobalFields[this.interpreter.tealVersion][this.field];
      }
    }

    if (typeof result === 'number') {
      stack.push(BigInt(result));
    } else {
      stack.push(result);
    }
  }
}

// check if account specified by Txn.Accounts[A] opted in for the application B => {0 or 1}
// params: account index, application id (top of the stack on opcode entry).
// push to stack [...stack, 1] if opted in
// push to stack[...stack, 0] 0 otherwise
export class AppOptedIn extends Op {
  readonly interpreter: Interpreter;
  readonly line: number;

  /**
   * Asserts 0 arguments are passed.
   * @param args Expected arguments: [] // none
   * @param line line number in TEAL file
   * @param interpreter interpreter object
   */
  constructor (args: string[], line: number, interpreter: Interpreter) {
    super();
    assertLen(args.length, 0, line);
    this.interpreter = interpreter;
    this.line = line;
  }

  execute (stack: TEALStack): void {
    this.assertMinStackLen(stack, 2, this.line);
    const appID = this.assertBigInt(stack.pop(), this.line);
    const accountIndex = this.assertBigInt(stack.pop(), this.line);

    const account = this.interpreter.getAccount(accountIndex, this.line);
    const localState = account.appsLocalState;

    const isOptedIn = localState.get(Number(appID));
    if (isOptedIn) {
      stack.push(1n);
    } else {
      stack.push(0n);
    }
  }
}

// read from account specified by Txn.Accounts[A] from local state of the current application key B => value
// push to stack [...stack, bigint/bytes] If key exist
// push to stack [...stack, 0] otherwise
export class AppLocalGet extends Op {
  readonly interpreter: Interpreter;
  readonly line: number;

  /**
   * Asserts 0 arguments are passed.
   * @param args Expected arguments: [] // none
   * @param line line number in TEAL file
   * @param interpreter interpreter object
   */
  constructor (args: string[], line: number, interpreter: Interpreter) {
    super();
    assertLen(args.length, 0, line);
    this.interpreter = interpreter;
    this.line = line;
  }

  execute (stack: TEALStack): void {
    this.assertMinStackLen(stack, 2, this.line);
    const key = this.assertBytes(stack.pop(), this.line);
    const accountIndex = this.assertBigInt(stack.pop(), this.line);

    const account = this.interpreter.getAccount(accountIndex, this.line);
    const appID = this.interpreter.runtime.ctx.tx.apid ?? 0;

    const val = account.getLocalState(appID, key);
    if (val) {
      stack.push(val);
    } else {
      stack.push(0n); // The value is zero if the key does not exist.
    }
  }
}

// read from application local state at Txn.Accounts[A] => app B => key C from local state.
// push to stack [...stack, value, 1] (Note: value is 0 if key does not exist)
export class AppLocalGetEx extends Op {
  readonly interpreter: Interpreter;
  readonly line: number;

  /**
   * Asserts 0 arguments are passed.
   * @param args Expected arguments: [] // none
   * @param line line number in TEAL file
   * @param interpreter interpreter object
   */
  constructor (args: string[], line: number, interpreter: Interpreter) {
    super();
    assertLen(args.length, 0, line);
    this.interpreter = interpreter;
    this.line = line;
  }

  execute (stack: TEALStack): void {
    this.assertMinStackLen(stack, 3, this.line);
    const key = this.assertBytes(stack.pop(), this.line);
    const appID = this.assertBigInt(stack.pop(), this.line);
    const accountIndex = this.assertBigInt(stack.pop(), this.line);

    const account = this.interpreter.getAccount(accountIndex, this.line);
    const val = account.getLocalState(Number(appID), key);
    if (val) {
      stack.push(val);
      stack.push(1n);
    } else {
      stack.push(0n); // The value is zero if the key does not exist.
      stack.push(0n); // did_exist_flag
    }
  }
}

// read key A from global state of a current application => value
// push to stack[...stack, 0] if key doesn't exist
// otherwise push to stack [...stack, value]
export class AppGlobalGet extends Op {
  readonly interpreter: Interpreter;
  readonly line: number;

  /**
   * Asserts 0 arguments are passed.
   * @param args Expected arguments: [] // none
   * @param line line number in TEAL file
   * @param interpreter interpreter object
   */
  constructor (args: string[], line: number, interpreter: Interpreter) {
    super();
    assertLen(args.length, 0, line);
    this.interpreter = interpreter;
    this.line = line;
  }

  execute (stack: TEALStack): void {
    this.assertMinStackLen(stack, 1, this.line);
    const key = this.assertBytes(stack.pop(), this.line);

    const appID = this.interpreter.runtime.ctx.tx.apid ?? 0;
    const val = this.interpreter.getGlobalState(appID, key, this.line);
    if (val) {
      stack.push(val);
    } else {
      stack.push(0n); // The value is zero if the key does not exist.
    }
  }
}

// read from application Txn.ForeignApps[A] global state key B pushes to the stack
// push to stack [...stack, value, 1] (Note: value is 0 if key does not exist)
// A is specified as an account index in the ForeignApps field of the ApplicationCall transaction,
// zero index means this app
export class AppGlobalGetEx extends Op {
  readonly interpreter: Interpreter;
  readonly line: number;

  /**
   * Asserts 0 arguments are passed.
   * @param args Expected arguments: [] // none
   * @param line line number in TEAL file
   * @param interpreter interpreter object
   */
  constructor (args: string[], line: number, interpreter: Interpreter) {
    super();
    assertLen(args.length, 0, line);
    this.interpreter = interpreter;
    this.line = line;
  }

  execute (stack: TEALStack): void {
    this.assertMinStackLen(stack, 2, this.line);
    const key = this.assertBytes(stack.pop(), this.line);
    let appIndex = this.assertBigInt(stack.pop(), this.line);

    const foreignApps = this.interpreter.runtime.ctx.tx.apfa;
    let appID;
    if (appIndex === 0n) {
      appID = this.interpreter.runtime.ctx.tx.apid; // zero index means current app
    } else {
      this.checkIndexBound(Number(--appIndex), foreignApps as number[], this.line);
      appID = foreignApps ? foreignApps[Number(appIndex)] : undefined;
    }

    const val = this.interpreter.getGlobalState(appID as number, key, this.line);
    if (val) {
      stack.push(val);
      stack.push(1n);
    } else {
      stack.push(0n); // The value is zero if the key does not exist.
      stack.push(0n); // did_exist_flag
    }
  }
}

// write to account specified by Txn.Accounts[A] to local state of a current application key B with value C
// pops from stack [...stack, value, key]
// pushes nothing to stack, updates the app user local storage
export class AppLocalPut extends Op {
  readonly interpreter: Interpreter;
  readonly line: number;

  /**
   * Asserts 0 arguments are passed.
   * @param args Expected arguments: [] // none
   * @param line line number in TEAL file
   * @param interpreter interpreter object
   */
  constructor (args: string[], line: number, interpreter: Interpreter) {
    super();
    assertLen(args.length, 0, line);
    this.interpreter = interpreter;
    this.line = line;
  }

  execute (stack: TEALStack): void {
    this.assertMinStackLen(stack, 3, this.line);
    const value = stack.pop();
    const key = this.assertBytes(stack.pop(), this.line);
    const accountIndex = this.assertBigInt(stack.pop(), this.line);

    const account = this.interpreter.getAccount(accountIndex, this.line);
    const appID = this.interpreter.runtime.ctx.tx.apid ?? 0;

    // get updated local state for account
    const localState = account.setLocalState(appID, key, value, this.line);
    const acc = this.interpreter.runtime.assertAccountDefined(account.address,
      this.interpreter.runtime.ctx.state.accounts.get(account.address), this.line);
    acc.appsLocalState.set(appID, localState);
  }
}

// write key A and value B to global state of the current application
// push to stack [...stack]
export class AppGlobalPut extends Op {
  readonly interpreter: Interpreter;
  readonly line: number;

  /**
   * Asserts 0 arguments are passed.
   * @param args Expected arguments: [] // none
   * @param line line number in TEAL file
   * @param interpreter interpreter object
   */
  constructor (args: string[], line: number, interpreter: Interpreter) {
    super();
    assertLen(args.length, 0, line);
    this.interpreter = interpreter;
    this.line = line;
  }

  execute (stack: TEALStack): void {
    this.assertMinStackLen(stack, 2, this.line);
    const value = stack.pop();
    const key = this.assertBytes(stack.pop(), this.line);

    const appID = this.interpreter.runtime.ctx.tx.apid ?? 0; // if undefined use 0 as default
    this.interpreter.setGlobalState(appID, key, value, this.line);
  }
}

// delete from account specified by Txn.Accounts[A] local state key B of the current application
// push to stack [...stack]
export class AppLocalDel extends Op {
  readonly interpreter: Interpreter;
  readonly line: number;

  /**
   * Asserts 0 arguments are passed.
   * @param args Expected arguments: [] // none
   * @param line line number in TEAL file
   * @param interpreter interpreter object
   */
  constructor (args: string[], line: number, interpreter: Interpreter) {
    super();
    assertLen(args.length, 0, line);
    this.interpreter = interpreter;
    this.line = line;
  }

  execute (stack: TEALStack): void {
    this.assertMinStackLen(stack, 1, this.line);
    const key = this.assertBytes(stack.pop(), this.line);
    const accountIndex = this.assertBigInt(stack.pop(), this.line);

    const appID = this.interpreter.runtime.ctx.tx.apid ?? 0;
    const account = this.interpreter.getAccount(accountIndex, this.line);

    const localState = account.appsLocalState.get(appID);
    if (localState) {
      localState["key-value"].delete(key.toString()); // delete from local state

      let acc = this.interpreter.runtime.ctx.state.accounts.get(account.address);
      acc = this.interpreter.runtime.assertAccountDefined(account.address, acc, this.line);
      acc.appsLocalState.set(appID, localState);
    }
  }
}

// delete key A from a global state of the current application
// push to stack [...stack]
export class AppGlobalDel extends Op {
  readonly interpreter: Interpreter;
  readonly line: number;

  /**
   * Asserts 0 arguments are passed.
   * @param args Expected arguments: [] // none
   * @param line line number in TEAL file
   * @param interpreter interpreter object
   */
  constructor (args: string[], line: number, interpreter: Interpreter) {
    super();
    assertLen(args.length, 0, line);
    this.interpreter = interpreter;
    this.line = line;
  }

  execute (stack: TEALStack): void {
    this.assertMinStackLen(stack, 1, this.line);
    const key = this.assertBytes(stack.pop(), this.line);

    const appID = this.interpreter.runtime.ctx.tx.apid ?? 0;

    const app = this.interpreter.getApp(appID, this.line);
    if (app) {
      const globalState = app["global-state"];
      globalState.delete(key.toString());
    }
  }
}

// get balance for the requested account specified
// by Txn.Accounts[A] in microalgos. A is specified as an account
// index in the Accounts field of the ApplicationCall transaction,
// zero index means the sender
// push to stack [...stack, bigint]
export class Balance extends Op {
  readonly interpreter: Interpreter;
  readonly line: number;

  /**
   * Asserts if arguments length is zero
   * @param args Expected arguments: [] // none
   * @param line line number in TEAL file
   * @param interpreter Interpreter Object
   */
  constructor (args: string[], line: number, interpreter: Interpreter) {
    super();
    this.interpreter = interpreter;
    this.line = line;

    assertLen(args.length, 0, line);
  };

  execute (stack: TEALStack): void {
    this.assertMinStackLen(stack, 1, this.line);
    const accountIndex = this.assertBigInt(stack.pop(), this.line);
    const acc = this.interpreter.getAccount(accountIndex, this.line);

    stack.push(BigInt(acc.balance()));
  }
}

// For Account A, Asset B (txn.accounts[A]) pushes to the
// push to stack [...stack, value(bigint/bytes), 1]
// NOTE: if account has no B holding then value = 0, did_exist = 0,
export class GetAssetHolding extends Op {
  readonly interpreter: Interpreter;
  readonly field: string;
  readonly line: number;

  /**
   * Sets field according to arguments passed.
   * @param args Expected arguments: [Asset Holding field]
   * // Note: Asset holding field will be string
   * For ex: `AssetBalance` is correct `0` is not.
   * @param line line number in TEAL file
   * @param interpreter Interpreter Object
   */
  constructor (args: string[], line: number, interpreter: Interpreter) {
    super();
    this.interpreter = interpreter;
    this.line = line;
    assertLen(args.length, 1, line);

    this.field = args[0];
  };

  execute (stack: TEALStack): void {
    this.assertMinStackLen(stack, 2, this.line);
    const assetId = this.assertBigInt(stack.pop(), this.line);
    const accountIndex = this.assertBigInt(stack.pop(), this.line);

    const account = this.interpreter.getAccount(accountIndex, this.line);
    const assetInfo = account.assets.get(Number(assetId));
    if (assetInfo === undefined) {
      stack.push(0n);
      stack.push(0n);
      return;
    }
    let value: StackElem;
    switch (this.field) {
      case "AssetBalance":
        value = BigInt(assetInfo.amount);
        break;
      case "AssetFrozen":
        value = assetInfo["is-frozen"] ? 1n : 0n;
        break;
      default:
        throw new RuntimeError(RUNTIME_ERRORS.TEAL.INVALID_FIELD_TYPE, { line: this.line });
    }

    stack.push(value);
    stack.push(1n);
  }
}

// get Asset Params Info for given account
// For Index in ForeignAssets array
// push to stack [...stack, value(bigint/bytes), did_exist]
// NOTE: if asset doesn't exist, then did_exist = 0, value = 0
export class GetAssetDef extends Op {
  readonly interpreter: Interpreter;
  readonly field: string;
  readonly line: number;

  /**
   * Sets transaction field according to arguments passed
   * @param args Expected arguments: [Asset Params field]
   * // Note: Asset Params field will be string
   * For ex: `AssetTotal` is correct `0` is not.
   * @param line line number in TEAL file
   * @param interpreter Interpreter Object
   */
  constructor (args: string[], line: number, interpreter: Interpreter) {
    super();
    this.line = line;
    this.interpreter = interpreter;
    assertLen(args.length, 1, line);
    if (AssetParamMap[args[0]] === undefined) {
      throw new RuntimeError(RUNTIME_ERRORS.TEAL.UNKNOWN_ASSET_FIELD, { field: args[0], line: line });
    }

    this.field = args[0];
  };

  execute (stack: TEALStack): void {
    this.assertMinStackLen(stack, 1, this.line);
    const foreignAssetsIdx = this.assertBigInt(stack.pop(), this.line);
    this.checkIndexBound(
      Number(foreignAssetsIdx),
      this.interpreter.runtime.ctx.tx.apas as number[], this.line);

    let assetId;
    if (this.interpreter.runtime.ctx.tx.apas) {
      assetId = this.interpreter.runtime.ctx.tx.apas[Number(foreignAssetsIdx)];
    } else {
      throw new Error("foreign asset id not found");
    }
    const AssetDefinition = this.interpreter.getAssetDef(assetId);
    let def: string;

    if (AssetDefinition === undefined) {
      stack.push(0n);
      stack.push(0n);
    } else {
      let value: StackElem;
      const s = AssetParamMap[this.field] as keyof modelsv2.AssetParams;

      switch (this.field) {
        case "AssetTotal":
          value = BigInt(AssetDefinition.total);
          break;
        case "AssetDecimals":
          value = BigInt(AssetDefinition.decimals);
          break;
        case "AssetDefaultFrozen":
          value = AssetDefinition.defaultFrozen ? 1n : 0n;
          break;
        default:
          def = AssetDefinition[s] as string;
          if (isValidAddress(def)) {
            value = decodeAddress(def).publicKey;
          } else {
            value = parsing.stringToBytes(def);
          }
          break;
      }

      stack.push(value);
      stack.push(1n);
    }
  }
}

/** Pseudo-Ops **/
// push integer to stack
// push to stack [...stack, integer value]
export class Int extends Op {
  readonly uint64: bigint;
  readonly line: number;

  /**
   * Sets uint64 variable according to arguments passed.
   * @param args Expected arguments: [number]
   * @param line line number in TEAL file
   */
  constructor (args: string[], line: number) {
    super();
    this.line = line;
    assertLen(args.length, 1, line);

    let uint64;
    const intConst = TxnOnComplete[args[0] as keyof typeof TxnOnComplete] ||
      TxnType[args[0] as keyof typeof TxnType];

    // check if string is keyof TxnOnComplete or TxnType
    if (intConst !== undefined) {
      uint64 = BigInt(intConst);
    } else {
      assertOnlyDigits(args[0], line);
      uint64 = BigInt(args[0]);
    }

    this.checkOverflow(uint64, line);
    this.uint64 = uint64;
  }

  execute (stack: TEALStack): void {
    stack.push(this.uint64);
  }
}

// push bytes to stack
// push to stack [...stack, converted data]
export class Byte extends Op {
  readonly str: string;
  readonly encoding: EncodingType;
  readonly line: number;

  /**
   * Sets `str` and  `encoding` values according to arguments passed.
   * @param args Expected arguments: [data string]
   * @param line line number in TEAL file
   */
  constructor (args: string[], line: number) {
    super();
    this.line = line;
    [this.str, this.encoding] = getEncoding(args, line);
  }

  execute (stack: TEALStack): void {
    const buffer = convertToBuffer(this.str, this.encoding);
    stack.push(new Uint8Array(buffer));
  }
}

// decodes algorand address to bytes and pushes to stack
// push to stack [...stack, address]
export class Addr extends Op {
  readonly addr: string;
  readonly line: number;

  /**
   * Sets `addr` value according to arguments passed.
   * @param args Expected arguments: [Address]
   * @param line line number in TEAL file
   */
  constructor (args: string[], line: number) {
    super();
    assertLen(args.length, 1, line);
    if (!isValidAddress(args[0])) {
      throw new RuntimeError(RUNTIME_ERRORS.TEAL.INVALID_ADDR, { addr: args[0], line: line });
    }
    this.addr = args[0];
    this.line = line;
  };

  execute (stack: TEALStack): void {
    const addr = decodeAddress(this.addr);
    stack.push(addr.publicKey);
  }
}

/* TEALv3 Ops */

// immediately fail unless value top is a non-zero number
// pops from stack: [...stack, uint64]
export class Assert extends Op {
  readonly line: number;
  /**
   * Asserts 0 arguments are passed.
   * @param args Expected arguments: [] // none
   * @param line line number in TEAL file
   */
  constructor (args: string[], line: number) {
    super();
    this.line = line;
    assertLen(args.length, 0, line);
  };

  execute (stack: TEALStack): void {
    this.assertMinStackLen(stack, 1, this.line);
    const top = this.assertBigInt(stack.pop(), this.line);
    if (top === 0n) {
      throw new RuntimeError(RUNTIME_ERRORS.TEAL.TEAL_ENCOUNTERED_ERR, { line: this.line });
    }
  }
}

// push immediate UINT to the stack as an integer
// push to stack: [...stack, uint64]
export class PushInt extends Op {
  /**
   * NOTE: in runtime this class is similar to Int, but from tealv3 perspective this is optimized
   * because pushint args are not added to the intcblock during assembly processes
   */
  readonly uint64: bigint;
  readonly line: number;

  /**
   * Sets uint64 variable according to arguments passed.
   * @param args Expected arguments: [number]
   * @param line line number in TEAL file
   */
  constructor (args: string[], line: number) {
    super();
    this.line = line;
    assertLen(args.length, 1, line);
    assertOnlyDigits(args[0], line);

    this.checkOverflow(BigInt(args[0]), line);
    this.uint64 = BigInt(args[0]);
  }

  execute (stack: TEALStack): void {
    stack.push(this.uint64);
  }
}

// push bytes to stack
// push to stack [...stack, converted data]
export class PushBytes extends Op {
  /**
   * NOTE: in runtime this class is similar to Byte, but from tealv3 perspective this is optimized
   * because pushbytes args are not added to the bytecblock during assembly processes
   */
  readonly str: string;
  readonly encoding: EncodingType;
  readonly line: number;

  /**
   * Sets `str` and  `encoding` values according to arguments passed.
   * @param args Expected arguments: [data string]
   * @param line line number in TEAL file
   */
  constructor (args: string[], line: number) {
    super();
    this.line = line;
    assertLen(args.length, 1, line);
    [this.str, this.encoding] = getEncoding(args, line);
    if (this.encoding !== EncodingType.UTF8) {
      throw new RuntimeError(RUNTIME_ERRORS.TEAL.UNKOWN_DECODE_TYPE, { val: args[0], line: line });
    }
  }

  execute (stack: TEALStack): void {
    const buffer = convertToBuffer(this.str, this.encoding);
    stack.push(new Uint8Array(buffer));
  }
}

// swaps two last values on stack: A, B -> B, A (A,B = any)
// pops from stack: [...stack, A, B]
// pushes to stack: [...stack, B, A]
export class Swap extends Op {
  readonly line: number;
  /**
   * Asserts 0 arguments are passed.
   * @param args Expected arguments: [] // none
   * @param line line number in TEAL file
   */
  constructor (args: string[], line: number) {
    super();
    this.line = line;
    assertLen(args.length, 0, line);
  };

  execute (stack: TEALStack): void {
    this.assertMinStackLen(stack, 2, this.line);
    const a = stack.pop();
    const b = stack.pop();
    stack.push(a);
    stack.push(b);
  }
}

/**
 * bit indexing begins with low-order bits in integers.
 * Setting bit 4 to 1 on the integer 0 yields 16 (int 0x0010, or 2^4).
 * Indexing begins in the first bytes of a byte-string
 * (as seen in getbyte and substring). Setting bits 0 through 11 to 1
 * in a 4 byte-array of 0s yields byte 0xfff00000
 * Pops from stack: [ ... stack, {any A}, {uint64 B}, {uint64 C} ]
 * Pushes to stack: [ ...stack, uint64 ]
 * pop a target A, index B, and bit C. Set the Bth bit of A to C, and push the result
 */
export class SetBit extends Op {
  readonly line: number;
  /**
   * Asserts 0 arguments are passed.
   * @param args Expected arguments: [] // none
   * @param line line number in TEAL file
   */
  constructor (args: string[], line: number) {
    super();
    this.line = line;
    assertLen(args.length, 0, line);
  };

  execute (stack: TEALStack): void {
    this.assertMinStackLen(stack, 3, this.line);
    const bit = this.assertBigInt(stack.pop(), this.line);
    const index = this.assertBigInt(stack.pop(), this.line);
    const target = stack.pop();

    if (bit > 1n) {
      throw new RuntimeError(RUNTIME_ERRORS.TEAL.SET_BIT_VALUE_ERROR, { line: this.line });
    }

    if (typeof target === "bigint") {
      this.assert64BitIndex(index, this.line);
      const binaryStr = target.toString(2);
      const binaryArr = [...(binaryStr.padStart(64, "0"))];
      const size = binaryArr.length;
      binaryArr[size - Number(index) - 1] = (bit === 0n ? "0" : "1");
      stack.push(parseBinaryStrToBigInt(binaryArr));
    } else {
      const byteIndex = Math.floor(Number(index) / 8);
      this.assertBytesIndex(byteIndex, target, this.line);

      const targetBit = Number(index) % 8;
      // 8th bit in a bytes array will be highest order bit in second element
      // that's why mask is reversed
      const mask = 1 << (7 - targetBit);
      if (bit === 1n) {
        // set bit
        target[byteIndex] |= mask;
      } else {
        // clear bit
        const mask = ~(1 << ((7 - targetBit)));
        target[byteIndex] &= mask;
      }
      stack.push(target);
    }
  }
}

/**
 * pop a target A (integer or byte-array), and index B. Push the Bth bit of A.
 * Pops from stack: [ ... stack, {any A}, {uint64 B}]
 * Pushes to stack: [ ...stack, uint64]
 */
export class GetBit extends Op {
  readonly line: number;
  /**
   * Asserts 0 arguments are passed.
   * @param args Expected arguments: [] // none
   * @param line line number in TEAL file
   */
  constructor (args: string[], line: number) {
    super();
    this.line = line;
    assertLen(args.length, 0, line);
  };

  execute (stack: TEALStack): void {
    this.assertMinStackLen(stack, 2, this.line);
    const index = this.assertBigInt(stack.pop(), this.line);
    const target = stack.pop();

    if (typeof target === "bigint") {
      this.assert64BitIndex(index, this.line);
      const binaryStr = target.toString(2);
      const size = binaryStr.length;
      stack.push(BigInt(binaryStr[size - Number(index) - 1]));
    } else {
      const byteIndex = Math.floor(Number(index) / 8);
      this.assertBytesIndex(byteIndex, target, this.line);

      const targetBit = Number(index) % 8;
      const binary = target[byteIndex].toString(2);
      const str = binary.padStart(8, "0");
      stack.push(BigInt(str[targetBit]));
    }
  }
}

/**
 * pop a byte-array A, integer B, and
 * small integer C (between 0..255). Set the Bth byte of A to C, and push the result
 * Pops from stack: [ ...stack, {[]byte A}, {uint64 B}, {uint64 C}]
 * Pushes to stack: [ ...stack, []byte]
 */
export class SetByte extends Op {
  readonly line: number;
  /**
   * Asserts 0 arguments are passed.
   * @param args Expected arguments: [] // none
   * @param line line number in TEAL file
   */
  constructor (args: string[], line: number) {
    super();
    this.line = line;
    assertLen(args.length, 0, line);
  };

  execute (stack: TEALStack): void {
    this.assertMinStackLen(stack, 3, this.line);
    const smallInteger = this.assertBigInt(stack.pop(), this.line);
    const index = this.assertBigInt(stack.pop(), this.line);
    const target = this.assertBytes(stack.pop(), this.line);
    this.assertUint8(smallInteger, this.line);
    this.assertBytesIndex(Number(index), target, this.line);

    target[Number(index)] = Number(smallInteger);
    stack.push(target);
  }
}

/**
 * pop a byte-array A and integer B. Extract the Bth byte of A and push it as an integer
 * Pops from stack: [ ...stack, {[]byte A}, {uint64 B} ]
 * Pushes to stack: [ ...stack, uint64 ]
 */
export class GetByte extends Op {
  readonly line: number;
  /**
   * Asserts 0 arguments are passed.
   * @param args Expected arguments: [] // none
   * @param line line number in TEAL file
   */
  constructor (args: string[], line: number) {
    super();
    this.line = line;
    assertLen(args.length, 0, line);
  };

  execute (stack: TEALStack): void {
    this.assertMinStackLen(stack, 2, this.line);
    const index = this.assertBigInt(stack.pop(), this.line);
    const target = this.assertBytes(stack.pop(), this.line);
    this.assertBytesIndex(Number(index), target, this.line);

    stack.push(BigInt(target[Number(index)]));
  }
}

// push the Nth value (0 indexed) from the top of the stack.
// pops from stack: [...stack]
// pushes to stack: [...stack, any (nth slot from top of stack)]
// NOTE: dig 0 is same as dup
export class Dig extends Op {
  readonly line: number;
  readonly depth: number;

  /**
   * Asserts 0 arguments are passed.
   * @param args Expected arguments: [ depth ] // slot to duplicate
   * @param line line number in TEAL file
   */
  constructor (args: string[], line: number) {
    super();
    this.line = line;
    assertLen(args.length, 1, line);
    assertOnlyDigits(args[0], line);

    this.assertUint8(BigInt(args[0]), line);
    this.depth = Number(args[0]);
  };

  execute (stack: TEALStack): void {
    this.assertMinStackLen(stack, this.depth + 1, this.line);
    const tempStack = new Stack<StackElem>(this.depth + 1); // depth = 2 means 3rd slot from top of stack
    let target;
    for (let i = 0; i <= this.depth; ++i) {
      target = stack.pop();
      tempStack.push(target);
    }
    while (tempStack.length()) { stack.push(tempStack.pop()); }
    stack.push(target as StackElem);
  }
}

// selects one of two values based on top-of-stack: A, B, C -> (if C != 0 then B else A)
// pops from stack: [...stack, {any A}, {any B}, {uint64 C}]
// pushes to stack: [...stack, any (A or B)]
export class Select extends Op {
  readonly line: number;

  /**
   * Asserts 0 arguments are passed.
   * @param args Expected arguments: [] // none
   * @param line line number in TEAL file
   */
  constructor (args: string[], line: number) {
    super();
    this.line = line;
    assertLen(args.length, 0, line);
  };

  execute (stack: TEALStack): void {
    this.assertMinStackLen(stack, 3, this.line);
    const toCheck = this.assertBigInt(stack.pop(), this.line);
    const notZeroSelection = stack.pop();
    const isZeroSelection = stack.pop();

    if (toCheck !== 0n) { stack.push(notZeroSelection); } else { stack.push(isZeroSelection); }
  }
}

/**
 * push field F of the Ath transaction (A = top of stack) in the current group
 * pops from stack: [...stack, uint64]
 * pushes to stack: [...stack, transaction field]
 * NOTE: "gtxns field" is equivalent to "gtxn _i_ field" (where _i_ is the index
 * of transaction in group, fetched from stack).
 * gtxns exists so that i can be calculated, often based on the index of the current transaction.
 */
export class Gtxns extends Gtxn {
  /**
   * Sets `field`, `txIdx` values according to arguments passed.
   * @param args Expected arguments: [transaction field]
   * // Note: Transaction field is expected as string instead of number.
   * For ex: `Fee` is expected and `0` is not expected.
   * @param line line number in TEAL file
   * @param interpreter interpreter object
   */
  constructor (args: string[], line: number, interpreter: Interpreter) {
    // NOTE: 100 is a mock value (max no of txns in group can be 16 atmost).
    // In gtxns & gtxnsa opcodes, index is fetched from top of stack.
    super(["100", ...args], line, interpreter);
  }

  execute (stack: TEALStack): void {
    this.assertMinStackLen(stack, 1, this.line);
    const top = this.assertBigInt(stack.pop(), this.line);
    this.assertUint8(top, this.line);
    this.txIdx = Number(top);
    super.execute(stack);
  }
}

/**
 * push Ith value of the array field F from the Ath (A = top of stack) transaction in the current group
 * pops from stack: [...stack, uint64]
 * push to stack [...stack, value of field]
 */
export class Gtxnsa extends Gtxna {
  /**
   * Sets `field`(Transaction Field), `idx`(Array Index) values according to arguments passed.
   * @param args Expected arguments: [transaction field(F), transaction field array index(I)]
   * // Note: Transaction field is expected as string instead of number.
   * For ex: `Fee` is expected and `0` is not expected.
   * @param line line number in TEAL file
   * @param interpreter interpreter object
   */
  constructor (args: string[], line: number, interpreter: Interpreter) {
    // NOTE: 100 is a mock value (max no of txns in group can be 16 atmost).
    // In gtxns & gtxnsa opcodes, index is fetched from top of stack.
    super(["100", ...args], line, interpreter);
  }

  execute (stack: TEALStack): void {
    this.assertMinStackLen(stack, 1, this.line);
    const top = this.assertBigInt(stack.pop(), this.line);
    this.assertUint8(top, this.line);
    this.txIdx = Number(top);
    super.execute(stack);
  }
}

/**
 * get minimum required balance for the requested account specified by Txn.Accounts[A] in microalgos.
 * NOTE: A = 0 represents tx.sender account. Required balance is affected by ASA and App usage. When creating
 * or opting into an app, the minimum balance grows before the app code runs, therefore the increase
 * is visible there. When deleting or closing out, the minimum balance decreases after the app executes.
 * pops from stack: [...stack, uint64(account index)]
 * push to stack [...stack, uint64(min balance in microalgos)]
 */
export class MinBalance extends Op {
  readonly interpreter: Interpreter;
  readonly line: number;

  /**
   * Asserts if arguments length is zero
   * @param args Expected arguments: [] // none
   * @param line line number in TEAL file
   * @param interpreter Interpreter Object
   */
  constructor (args: string[], line: number, interpreter: Interpreter) {
    super();
    this.interpreter = interpreter;
    this.line = line;

    assertLen(args.length, 0, line);
  };

  execute (stack: TEALStack): void {
    this.assertMinStackLen(stack, 1, this.line);
    const accountIndex = this.assertBigInt(stack.pop(), this.line);
    const acc = this.interpreter.getAccount(accountIndex, this.line);

    stack.push(BigInt(acc.minBalance));
  }
}

<<<<<<< HEAD
/**
 * Provide subroutine functionality. When callsub is called, the current location in
 * the program is saved and immediately jumps to the label passed to the opcode.
 * Pops: None
 * Pushes: None
 * The call stack is separate from the data stack. Only callsub and retsub manipulate it.
 * Pops: None
 * Pushes: Pushes current instruction index in call stack
 */
export class Callsub extends Op {
  readonly interpreter: Interpreter;
  readonly label: string;
  readonly line: number;

  /**
   * Sets `label` according to arguments passed.
   * @param args Expected arguments: [label of branch]
=======
// push Ith scratch space index of the Tth transaction in the current group
// push to stack [...stack, bigint/bytes]
// Pops nothing
// Args expected: [{uint8 transaction group index}(T),
// {uint8 position in scratch space to load from}(I)]
export class Gload extends Op {
  readonly scratchIndex: number;
  txIndex: number;
  readonly interpreter: Interpreter;
  readonly line: number;

  /**
   * Stores scratch space index and transaction index number according to arguments passed.
   * @param args Expected arguments: [index number]
>>>>>>> 22551820
   * @param line line number in TEAL file
   * @param interpreter interpreter object
   */
  constructor (args: string[], line: number, interpreter: Interpreter) {
    super();
<<<<<<< HEAD
    assertLen(args.length, 1, line);
    this.label = args[0];
    this.interpreter = interpreter;
    this.line = line;
  }

  execute (stack: TEALStack): void {
    // the current location in the program is saved
    this.interpreter.callStack.push(this.interpreter.instructionIndex);
    // immediately jumps to the label passed to the opcode.
    this.interpreter.jumpToLabel(this.label, this.line);
  }
}

/**
 * When the retsub opcode is called, the AVM will resume
 * execution at the previous saved point.
 * Pops: None
 * Pushes: None
 * The call stack is separate from the data stack. Only callsub and retsub manipulate it.
 * Pops: index from call stack
 * Pushes: None
 */
export class Retsub extends Op {
  readonly interpreter: Interpreter;
  readonly line: number;

  /**
   * @param args Expected arguments: []
=======
    this.line = line;
    assertLen(args.length, 2, this.line);
    assertOnlyDigits(args[0], this.line);
    assertOnlyDigits(args[1], this.line);

    this.txIndex = Number(args[0]);
    this.scratchIndex = Number(args[1]);
    this.interpreter = interpreter;
  }

  execute (stack: TEALStack): void {
    const scratch = this.interpreter.runtime.ctx.sharedScratchSpace.get(this.txIndex);
    if (scratch === undefined) {
      throw new RuntimeError(
        RUNTIME_ERRORS.TEAL.SCRATCH_EXIST_ERROR,
        { index: this.txIndex, line: this.line }
      );
    }
    this.checkIndexBound(this.scratchIndex, scratch, this.line);
    stack.push(scratch[this.scratchIndex]);
  }
}

// push Ith scratch space index of the Tth transaction in the current group
// push to stack [...stack, bigint/bytes]
// Pops uint64(T)
// Args expected: [{uint8 position in scratch space to load from}(I)]
export class Gloads extends Gload {
  /**
   * Stores scratch space index number according to argument passed.
   * @param args Expected arguments: [index number]
>>>>>>> 22551820
   * @param line line number in TEAL file
   * @param interpreter interpreter object
   */
  constructor (args: string[], line: number, interpreter: Interpreter) {
<<<<<<< HEAD
    super();
    assertLen(args.length, 0, line);
    this.interpreter = interpreter;
    this.line = line;
  }

  execute (stack: TEALStack): void {
    // get current location from saved point
    // jump to saved instruction opcode
    this.interpreter.instructionIndex = this.interpreter.callStack.pop();
=======
    // "11" is mock value, will be updated when poping from stack in execute
    super(["11", ...args], line, interpreter);
  }

  execute (stack: TEALStack): void {
    this.txIndex = Number(this.assertBigInt(stack.pop(), this.line));
    super.execute(stack);
>>>>>>> 22551820
  }
}<|MERGE_RESOLUTION|>--- conflicted
+++ resolved
@@ -2593,7 +2593,70 @@
   }
 }
 
-<<<<<<< HEAD
+// push Ith scratch space index of the Tth transaction in the current group
+// push to stack [...stack, bigint/bytes]
+// Pops nothing
+// Args expected: [{uint8 transaction group index}(T),
+// {uint8 position in scratch space to load from}(I)]
+export class Gload extends Op {
+  readonly scratchIndex: number;
+  txIndex: number;
+  readonly interpreter: Interpreter;
+  readonly line: number;
+
+  /**
+   * Stores scratch space index and transaction index number according to arguments passed.
+   * @param args Expected arguments: [index number]
+   * @param line line number in TEAL file
+   * @param interpreter interpreter object
+   */
+  constructor (args: string[], line: number, interpreter: Interpreter) {
+    super();
+    this.line = line;
+    assertLen(args.length, 2, this.line);
+    assertOnlyDigits(args[0], this.line);
+    assertOnlyDigits(args[1], this.line);
+
+    this.txIndex = Number(args[0]);
+    this.scratchIndex = Number(args[1]);
+    this.interpreter = interpreter;
+  }
+
+  execute (stack: TEALStack): void {
+    const scratch = this.interpreter.runtime.ctx.sharedScratchSpace.get(this.txIndex);
+    if (scratch === undefined) {
+      throw new RuntimeError(
+        RUNTIME_ERRORS.TEAL.SCRATCH_EXIST_ERROR,
+        { index: this.txIndex, line: this.line }
+      );
+    }
+    this.checkIndexBound(this.scratchIndex, scratch, this.line);
+    stack.push(scratch[this.scratchIndex]);
+  }
+}
+
+// push Ith scratch space index of the Tth transaction in the current group
+// push to stack [...stack, bigint/bytes]
+// Pops uint64(T)
+// Args expected: [{uint8 position in scratch space to load from}(I)]
+export class Gloads extends Gload {
+  /**
+   * Stores scratch space index number according to argument passed.
+   * @param args Expected arguments: [index number]
+   * @param line line number in TEAL file
+   * @param interpreter interpreter object
+   */
+  constructor (args: string[], line: number, interpreter: Interpreter) {
+    // "11" is mock value, will be updated when poping from stack in execute
+    super(["11", ...args], line, interpreter);
+  }
+
+  execute (stack: TEALStack): void {
+    this.txIndex = Number(this.assertBigInt(stack.pop(), this.line));
+    super.execute(stack);
+  }
+}
+
 /**
  * Provide subroutine functionality. When callsub is called, the current location in
  * the program is saved and immediately jumps to the label passed to the opcode.
@@ -2611,28 +2674,11 @@
   /**
    * Sets `label` according to arguments passed.
    * @param args Expected arguments: [label of branch]
-=======
-// push Ith scratch space index of the Tth transaction in the current group
-// push to stack [...stack, bigint/bytes]
-// Pops nothing
-// Args expected: [{uint8 transaction group index}(T),
-// {uint8 position in scratch space to load from}(I)]
-export class Gload extends Op {
-  readonly scratchIndex: number;
-  txIndex: number;
-  readonly interpreter: Interpreter;
-  readonly line: number;
-
-  /**
-   * Stores scratch space index and transaction index number according to arguments passed.
-   * @param args Expected arguments: [index number]
->>>>>>> 22551820
-   * @param line line number in TEAL file
-   * @param interpreter interpreter object
-   */
-  constructor (args: string[], line: number, interpreter: Interpreter) {
-    super();
-<<<<<<< HEAD
+   * @param line line number in TEAL file
+   * @param interpreter interpreter object
+   */
+  constructor (args: string[], line: number, interpreter: Interpreter) {
+    super();
     assertLen(args.length, 1, line);
     this.label = args[0];
     this.interpreter = interpreter;
@@ -2662,44 +2708,10 @@
 
   /**
    * @param args Expected arguments: []
-=======
-    this.line = line;
-    assertLen(args.length, 2, this.line);
-    assertOnlyDigits(args[0], this.line);
-    assertOnlyDigits(args[1], this.line);
-
-    this.txIndex = Number(args[0]);
-    this.scratchIndex = Number(args[1]);
-    this.interpreter = interpreter;
-  }
-
-  execute (stack: TEALStack): void {
-    const scratch = this.interpreter.runtime.ctx.sharedScratchSpace.get(this.txIndex);
-    if (scratch === undefined) {
-      throw new RuntimeError(
-        RUNTIME_ERRORS.TEAL.SCRATCH_EXIST_ERROR,
-        { index: this.txIndex, line: this.line }
-      );
-    }
-    this.checkIndexBound(this.scratchIndex, scratch, this.line);
-    stack.push(scratch[this.scratchIndex]);
-  }
-}
-
-// push Ith scratch space index of the Tth transaction in the current group
-// push to stack [...stack, bigint/bytes]
-// Pops uint64(T)
-// Args expected: [{uint8 position in scratch space to load from}(I)]
-export class Gloads extends Gload {
-  /**
-   * Stores scratch space index number according to argument passed.
-   * @param args Expected arguments: [index number]
->>>>>>> 22551820
-   * @param line line number in TEAL file
-   * @param interpreter interpreter object
-   */
-  constructor (args: string[], line: number, interpreter: Interpreter) {
-<<<<<<< HEAD
+   * @param line line number in TEAL file
+   * @param interpreter interpreter object
+   */
+  constructor (args: string[], line: number, interpreter: Interpreter) {
     super();
     assertLen(args.length, 0, line);
     this.interpreter = interpreter;
@@ -2710,14 +2722,5 @@
     // get current location from saved point
     // jump to saved instruction opcode
     this.interpreter.instructionIndex = this.interpreter.callStack.pop();
-=======
-    // "11" is mock value, will be updated when poping from stack in execute
-    super(["11", ...args], line, interpreter);
-  }
-
-  execute (stack: TEALStack): void {
-    this.txIndex = Number(this.assertBigInt(stack.pop(), this.line));
-    super.execute(stack);
->>>>>>> 22551820
   }
 }