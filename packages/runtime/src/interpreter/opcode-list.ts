--- conflicted
+++ resolved
@@ -4524,54 +4524,18 @@
 		}
 	}
 }
-
-<<<<<<< HEAD
-// Pops: None
-// Pushes: None
-// Begin preparation of a new inner transaction in the same transaction group
-export class ITxnNext extends Op {
-	readonly interpreter: Interpreter;
-	readonly line: number;
-
-	/**
-	 * Stores index number according to the passed arguments
-	 * @param args Expected arguments: []
-=======
 export class AcctParamsGet extends Op {
 	readonly interpreter: Interpreter;
 	readonly line: number;
 	readonly field: string;
 	/**
 	 * @param args Expected arguments: [account_param]
->>>>>>> c4d51fca
-	 * @param line line number in TEAL file
-	 * @param interpreter interpreter object
-	 */
-	constructor(args: string[], line: number, interpreter: Interpreter) {
-		super();
-		this.line = line;
-<<<<<<< HEAD
-		assertLen(args.length, 0, this.line);
-		this.interpreter = interpreter;
-	}
-
-	execute(_stack: TEALStack): void {
-		if (this.interpreter.subTxn === []) {
-			throw new RuntimeError(RUNTIME_ERRORS.TEAL.ITXN_BEGIN_WITHOUT_ITXN_SUBMIT, {
-				line: this.line,
-			});
-		}
-
-		if (this.interpreter.innerTxns.length >= MAX_INNER_TRANSACTIONS) {
-			throw new RuntimeError(RUNTIME_ERRORS.GENERAL.MAX_INNER_TRANSACTIONS_EXCEEDED, {
-				line: this.line,
-				len: this.interpreter.innerTxns.length + 1,
-				max: MAX_INNER_TRANSACTIONS,
-			});
-		}
-
-		this.interpreter.subTxn.push(createBaseSubInnerTx(this.interpreter, this.line));
-=======
+	 * @param line line number in TEAL file
+	 * @param interpreter interpreter object
+	 */
+	constructor(args: string[], line: number, interpreter: Interpreter) {
+		super();
+		this.line = line;
 		this.interpreter = interpreter;
 		assertLen(args.length, 1, line);
 
@@ -4624,6 +4588,44 @@
 		} else {
 			stack.push(0n);
 		}
->>>>>>> c4d51fca
+	}
+}
+
+// Pops: None
+// Pushes: None
+// Begin preparation of a new inner transaction in the same transaction group
+export class ITxnNext extends Op {
+	readonly interpreter: Interpreter;
+	readonly line: number;
+
+	/**
+	 * Stores index number according to the passed arguments
+	 * @param args Expected arguments: []
+	 * @param line line number in TEAL file
+	 * @param interpreter interpreter object
+	 */
+	constructor(args: string[], line: number, interpreter: Interpreter) {
+		super();
+		this.line = line;
+		assertLen(args.length, 0, this.line);
+		this.interpreter = interpreter;
+	}
+
+	execute(_stack: TEALStack): void {
+		if (this.interpreter.subTxn === []) {
+			throw new RuntimeError(RUNTIME_ERRORS.TEAL.ITXN_BEGIN_WITHOUT_ITXN_SUBMIT, {
+				line: this.line,
+			});
+		}
+
+		if (this.interpreter.innerTxns.length >= MAX_INNER_TRANSACTIONS) {
+			throw new RuntimeError(RUNTIME_ERRORS.GENERAL.MAX_INNER_TRANSACTIONS_EXCEEDED, {
+				line: this.line,
+				len: this.interpreter.innerTxns.length + 1,
+				max: MAX_INNER_TRANSACTIONS,
+			});
+		}
+
+		this.interpreter.subTxn.push(createBaseSubInnerTx(this.interpreter, this.line));
 	}
 }