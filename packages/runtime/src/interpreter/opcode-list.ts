/* eslint sonarjs/no-identical-functions: 0 */
import { parsing, types } from "@algo-builder/web";
import algosdk, {
	ALGORAND_MIN_TX_FEE,
	decodeAddress,
	decodeUint64,
	encodeAddress,
	encodeUint64,
	getApplicationAddress,
	isValidAddress,
	modelsv2,
	verifyBytes,
} from "algosdk";
import { ec as EC } from "elliptic";
import { Message, sha256 } from "js-sha256";
import { sha512_256 } from "js-sha512";
import cloneDeep from "lodash.clonedeep";
import { Keccak } from "sha3";

import { RUNTIME_ERRORS } from "../errors/errors-list";
import { RuntimeError } from "../errors/runtime-errors";
import { compareArray } from "../lib/compare";
import {
	AcctParamQueryFields,
	ALGORAND_MAX_LOGS_COUNT,
	ALGORAND_MAX_LOGS_LENGTH,
	AppParamDefined,
	AssetParamMap,
	GlobalFields,
	MathOp,
	MAX_CONCAT_SIZE,
	MAX_INNER_TRANSACTIONS,
	MAX_INPUT_BYTE_LEN,
	MAX_OUTPUT_BYTE_LEN,
	MAX_UINT64,
	MAX_UINT128,
	MaxTEALVersion,
	TransactionTypeEnum,
	TxArrFields,
	ZERO_ADDRESS,
} from "../lib/constants";
import { addInnerTransaction, calculateInnerTxCredit, setInnerTxField } from "../lib/itxn";
import { bigintSqrt } from "../lib/math";
import {
	assertLen,
	assertNumber,
	assertOnlyDigits,
	bigEndianBytesToBigInt,
	bigintToBigEndianBytes,
	convertToBuffer,
	convertToString,
	getEncoding,
	parseBinaryStrToBigInt,
} from "../lib/parsing";
import { Stack } from "../lib/stack";
import {
	encTxToExecParams,
	isEncTxApplicationCall,
	txAppArg,
	txnSpecbyField,
} from "../lib/txn";
import {
	DecodingMode,
	EncodingType,
	EncTx,
	StackElem,
	TEALStack,
	TxnType,
	TxOnComplete,
} from "../types";
import { Interpreter } from "./interpreter";
import { Op } from "./opcode";

// Opcodes reference link: https://developer.algorand.org/docs/reference/teal/opcodes/

// Store TEAL version
// push to stack [...stack]
export class Pragma extends Op {
	readonly version: number;
	readonly line: number;
	/**
	 * Store Pragma version
	 * @param args Expected arguments: ["version", version number]
	 * @param line line number in TEAL file
	 * @param interpreter interpreter object
	 */
	constructor(args: string[], line: number, interpreter: Interpreter) {
		super();
		this.line = line;
		assertLen(args.length, 2, line);
		if (this.line > 1) {
			throw new RuntimeError(RUNTIME_ERRORS.TEAL.PRAGMA_NOT_AT_FIRST_LINE, { line: line });
		}
		if (args[0] === "version" && Number(args[1]) <= MaxTEALVersion) {
			this.version = Number(args[1]);
			interpreter.tealVersion = this.version;
		} else {
			throw new RuntimeError(RUNTIME_ERRORS.TEAL.PRAGMA_VERSION_ERROR, {
				expected: "till #4",
				got: args.join(" "),
				line: line,
			});
		}
	}

	// Returns Pragma version
	getVersion(): number {
		return this.version;
	}

	execute(
		_stack: TEALStack
	): void {} /* eslint-disable-line @typescript-eslint/no-empty-function */
}

// pops string([]byte) from stack and pushes it's length to stack
// push to stack [...stack, bigint]
export class Len extends Op {
	readonly line: number;
	/**
	 * Asserts 0 arguments are passed.
	 * @param args Expected arguments: [] // none
	 * @param line line number in TEAL file
	 */
	constructor(args: string[], line: number) {
		super();
		this.line = line;
		assertLen(args.length, 0, line);
	}

	execute(stack: TEALStack): void {
		this.assertMinStackLen(stack, 1, this.line);
		const last = this.assertBytes(stack.pop(), this.line);
		stack.push(BigInt(last.length));
	}
}

// pops two unit64 from stack(last, prev) and pushes their sum(last + prev) to stack
// panics on overflow (result > max_unit64)
// push to stack [...stack, bigint]
export class Add extends Op {
	readonly line: number;
	/**
	 * Asserts 0 arguments are passed.
	 * @param args Expected arguments: [] // none
	 * @param line line number in TEAL file
	 */
	constructor(args: string[], line: number) {
		super();
		this.line = line;
		assertLen(args.length, 0, line);
	}

	execute(stack: TEALStack): void {
		this.assertMinStackLen(stack, 2, this.line);
		const last = this.assertBigInt(stack.pop(), this.line);
		const prev = this.assertBigInt(stack.pop(), this.line);
		const result = prev + last;
		this.checkOverflow(result, this.line, MAX_UINT64);
		stack.push(result);
	}
}

// pops two unit64 from stack(last, prev) and pushes their diff(last - prev) to stack
// panics on underflow (result < 0)
// push to stack [...stack, bigint]
export class Sub extends Op {
	readonly line: number;
	/**
	 * Asserts 0 arguments are passed.
	 * @param args Expected arguments: [] // none
	 * @param line line number in TEAL file
	 */
	constructor(args: string[], line: number) {
		super();
		this.line = line;
		assertLen(args.length, 0, line);
	}

	execute(stack: TEALStack): void {
		this.assertMinStackLen(stack, 2, this.line);
		const last = this.assertBigInt(stack.pop(), this.line);
		const prev = this.assertBigInt(stack.pop(), this.line);
		const result = prev - last;
		this.checkUnderflow(result, this.line);
		stack.push(result);
	}
}

// pops two unit64 from stack(last, prev) and pushes their division(last / prev) to stack
// panics if prev == 0
// push to stack [...stack, bigint]
export class Div extends Op {
	readonly line: number;
	/**
	 * Asserts 0 arguments are passed.
	 * @param args Expected arguments: [] // none
	 * @param line line number in TEAL file
	 */
	constructor(args: string[], line: number) {
		super();
		this.line = line;
		assertLen(args.length, 0, line);
	}

	execute(stack: TEALStack): void {
		this.assertMinStackLen(stack, 2, this.line);
		const last = this.assertBigInt(stack.pop(), this.line);
		const prev = this.assertBigInt(stack.pop(), this.line);
		if (last === 0n) {
			throw new RuntimeError(RUNTIME_ERRORS.TEAL.ZERO_DIV, { line: this.line });
		}
		stack.push(prev / last);
	}
}

// pops two unit64 from stack(last, prev) and pushes their mult(last * prev) to stack
// panics on overflow (result > max_unit64)
// push to stack [...stack, bigint]
export class Mul extends Op {
	readonly line: number;
	/**
	 * Asserts 0 arguments are passed.
	 * @param args Expected arguments: [] // none
	 * @param line line number in TEAL file
	 */
	constructor(args: string[], line: number) {
		super();
		this.line = line;
		assertLen(args.length, 0, line);
	}

	execute(stack: TEALStack): void {
		this.assertMinStackLen(stack, 2, this.line);
		const last = this.assertBigInt(stack.pop(), this.line);
		const prev = this.assertBigInt(stack.pop(), this.line);
		const result = prev * last;
		this.checkOverflow(result, this.line, MAX_UINT64);
		stack.push(result);
	}
}

// pushes argument[N] from argument array to stack
// push to stack [...stack, bytes]
export class Arg extends Op {
	index: number;
	readonly interpreter: Interpreter;
	readonly line: number;

	/**
	 * Gets the argument value from interpreter.args array.
	 * store the value in _arg variable
	 * @param args Expected arguments: [argument number]
	 * @param line line number in TEAL file
	 * @param interpreter interpreter object
	 */
	constructor(args: string[], line: number, interpreter: Interpreter) {
		super();
		this.line = line;
		assertLen(args.length, 1, line);
		assertOnlyDigits(args[0], this.line);

		this.index = Number(args[0]);
		this.interpreter = interpreter;
	}

	execute(stack: TEALStack): void {
		// get args from context
		const args = this.interpreter.runtime.ctx.args ?? [];
		this.checkIndexBound(this.index, args, this.line);
		const argN = this.assertBytes(args?.[this.index], this.line);
		stack.push(argN);
	}
}

// load block of byte-array constants
// push to stack [...stack]
export class Bytecblock extends Op {
	readonly bytecblock: Uint8Array[];
	readonly interpreter: Interpreter;
	readonly line: number;

	/**
	 * Store blocks of bytes in bytecblock
	 * @param args Expected arguments: [bytecblock] // Ex: ["value1" "value2"]
	 * @param line line number in TEAL file
	 * @param interpreter interpreter object
	 */
	constructor(args: string[], line: number, interpreter: Interpreter) {
		super();
		this.line = line;
		const bytecblock: Uint8Array[] = [];
		for (const val of args) {
			bytecblock.push(parsing.stringToBytes(val));
		}

		this.interpreter = interpreter;
		this.bytecblock = bytecblock;
	}

	execute(_stack: TEALStack): void {
		this.assertArrLength(this.bytecblock, this.line);
		this.interpreter.bytecblock = this.bytecblock;
	}
}

// push bytes constant from bytecblock to stack by index
// push to stack [...stack, bytes]
export class Bytec extends Op {
	readonly index: number;
	readonly interpreter: Interpreter;
	readonly line: number;

	/**
	 * Sets index according to the passed arguments
	 * @param args Expected arguments: [byteblock index number]
	 * @param line line number in TEAL file
	 * @param interpreter interpreter object
	 */
	constructor(args: string[], line: number, interpreter: Interpreter) {
		super();
		this.line = line;
		assertLen(args.length, 1, line);

		this.index = Number(args[0]);
		this.interpreter = interpreter;
	}

	execute(stack: TEALStack): void {
		this.checkIndexBound(this.index, this.interpreter.bytecblock, this.line);
		const bytec = this.assertBytes(this.interpreter.bytecblock[this.index], this.line);
		stack.push(bytec);
	}
}

// load block of uint64 constants
// push to stack [...stack]
export class Intcblock extends Op {
	readonly intcblock: Array<bigint>;
	readonly interpreter: Interpreter;
	readonly line: number;

	/**
	 * Stores block of integer in intcblock
	 * @param args Expected arguments: [integer block] // Ex: [100 200]
	 * @param line line number in TEAL file
	 * @param interpreter interpreter object
	 */
	constructor(args: string[], line: number, interpreter: Interpreter) {
		super();
		this.line = line;
		const intcblock: Array<bigint> = [];
		for (const val of args) {
			assertOnlyDigits(val, this.line);
			intcblock.push(BigInt(val));
		}

		this.interpreter = interpreter;
		this.intcblock = intcblock;
	}

	execute(_stack: TEALStack): void {
		this.assertArrLength(this.intcblock, this.line);
		this.interpreter.intcblock = this.intcblock;
	}
}

// push value from uint64 intcblock to stack by index
// push to stack [...stack, bigint]
export class Intc extends Op {
	readonly index: number;
	readonly interpreter: Interpreter;
	readonly line: number;

	/**
	 * Sets index according to the passed arguments
	 * @param args Expected arguments: [intcblock index number]
	 * @param line line number in TEAL file
	 * @param interpreter interpreter object
	 */
	constructor(args: string[], line: number, interpreter: Interpreter) {
		super();
		this.line = line;
		assertLen(args.length, 1, line);

		this.index = Number(args[0]);
		this.interpreter = interpreter;
	}

	execute(stack: TEALStack): void {
		this.checkIndexBound(this.index, this.interpreter.intcblock, this.line);
		const intc = this.assertBigInt(this.interpreter.intcblock[this.index], this.line);
		stack.push(intc);
	}
}

// pops two unit64 from stack(last, prev) and pushes their modulo(last % prev) to stack
// Panic if B == 0.
// push to stack [...stack, bigint]
export class Mod extends Op {
	readonly line: number;
	/**
	 * Asserts 0 arguments are passed.
	 * @param args Expected arguments: [] // none
	 * @param line line number in TEAL file
	 */
	constructor(args: string[], line: number) {
		super();
		this.line = line;
		assertLen(args.length, 0, line);
	}

	execute(stack: TEALStack): void {
		this.assertMinStackLen(stack, 2, this.line);
		const last = this.assertBigInt(stack.pop(), this.line);
		const prev = this.assertBigInt(stack.pop(), this.line);
		if (last === 0n) {
			throw new RuntimeError(RUNTIME_ERRORS.TEAL.ZERO_DIV, { line: this.line });
		}
		stack.push(prev % last);
	}
}

// pops two unit64 from stack(last, prev) and pushes their bitwise-or(last | prev) to stack
// push to stack [...stack, bigint]
export class BitwiseOr extends Op {
	readonly line: number;
	/**
	 * Asserts 0 arguments are passed.
	 * @param args Expected arguments: [] // none
	 * @param line line number in TEAL file
	 */
	constructor(args: string[], line: number) {
		super();
		this.line = line;
		assertLen(args.length, 0, line);
	}

	execute(stack: TEALStack): void {
		this.assertMinStackLen(stack, 2, this.line);
		const last = this.assertBigInt(stack.pop(), this.line);
		const prev = this.assertBigInt(stack.pop(), this.line);
		stack.push(prev | last);
	}
}

// pops two unit64 from stack(last, prev) and pushes their bitwise-and(last & prev) to stack
// push to stack[...stack, bigint]
export class BitwiseAnd extends Op {
	readonly line: number;
	/**
	 * Asserts 0 arguments are passed.
	 * @param args Expected arguments: [] // none
	 * @param line line number in TEAL file
	 */
	constructor(args: string[], line: number) {
		super();
		this.line = line;
		assertLen(args.length, 0, line);
	}

	execute(stack: TEALStack): void {
		this.assertMinStackLen(stack, 2, this.line);
		const last = this.assertBigInt(stack.pop(), this.line);
		const prev = this.assertBigInt(stack.pop(), this.line);
		stack.push(prev & last);
	}
}

// pops two unit64 from stack(last, prev) and pushes their bitwise-xor(last ^ prev) to stack
// push to stack [...stack, bigint]
export class BitwiseXor extends Op {
	readonly line: number;
	/**
	 * Asserts 0 arguments are passed.
	 * @param args Expected arguments: [] // none
	 * @param line line number in TEAL file
	 */
	constructor(args: string[], line: number) {
		super();
		this.line = line;
		assertLen(args.length, 0, line);
	}

	execute(stack: TEALStack): void {
		this.assertMinStackLen(stack, 2, this.line);
		const last = this.assertBigInt(stack.pop(), this.line);
		const prev = this.assertBigInt(stack.pop(), this.line);
		stack.push(prev ^ last);
	}
}

// pop unit64 from stack and push it's bitwise-invert(~last) to stack
// push to stack [...stack, bigint]
export class BitwiseNot extends Op {
	readonly line: number;
	/**
	 * Asserts 0 arguments are passed.
	 * @param args Expected arguments: [] // none
	 * @param line line number in TEAL file
	 */
	constructor(args: string[], line: number) {
		super();
		this.line = line;
		assertLen(args.length, 0, line);
	}

	execute(stack: TEALStack): void {
		this.assertMinStackLen(stack, 1, this.line);
		const last = this.assertBigInt(stack.pop(), this.line);
		stack.push(~last);
	}
}

// pop last value from the stack and store to scratch space
// push to stack [...stack]
export class Store extends Op {
	readonly index: number;
	readonly interpreter: Interpreter;
	readonly line: number;

	/**
	 * Stores index number according to the passed arguments
	 * @param args Expected arguments: [index number]
	 * @param line line number in TEAL file
	 * @param interpreter interpreter object
	 */
	constructor(args: string[], line: number, interpreter: Interpreter) {
		super();
		this.line = line;
		assertLen(args.length, 1, this.line);
		assertOnlyDigits(args[0], this.line);

		this.index = Number(args[0]);
		this.interpreter = interpreter;
	}

	execute(stack: TEALStack): void {
		this.checkIndexBound(this.index, this.interpreter.scratch, this.line);
		this.assertMinStackLen(stack, 1, this.line);
		const top = stack.pop();
		this.interpreter.scratch[this.index] = top;
	}
}

// copy ith value from scratch space to the stack
// push to stack [...stack, bigint/bytes]
export class Load extends Op {
	index: number;
	readonly interpreter: Interpreter;
	readonly line: number;

	/**
	 * Stores index number according to the passed arguments.
	 * @param args Expected arguments: [index number]
	 * @param line line number in TEAL file
	 * @param interpreter interpreter object
	 */
	constructor(args: string[], line: number, interpreter: Interpreter) {
		super();
		this.line = line;
		assertLen(args.length, 1, this.line);
		assertOnlyDigits(args[0], this.line);

		this.index = Number(args[0]);
		this.interpreter = interpreter;
	}

	execute(stack: TEALStack): void {
		this.checkIndexBound(this.index, this.interpreter.scratch, this.line);
		stack.push(this.interpreter.scratch[this.index]);
	}
}

// err opcode : Error. Panic immediately.
// push to stack [...stack]
export class Err extends Op {
	readonly line: number;
	/**
	 * Asserts 0 arguments are passed.
	 * @param args Expected arguments: [] // none
	 * @param line line number in TEAL file
	 */
	constructor(args: string[], line: number) {
		super();
		this.line = line;
		assertLen(args.length, 0, line);
	}

	execute(_stack: TEALStack): void {
		throw new RuntimeError(RUNTIME_ERRORS.TEAL.TEAL_ENCOUNTERED_ERR, { line: this.line });
	}
}

// SHA256 hash of value X, yields [32]byte
// push to stack [...stack, bytes]
export class Sha256 extends Op {
	readonly line: number;
	/**
	 * Asserts 0 arguments are passed.
	 * @param args Expected arguments: [] // none
	 * @param line line number in TEAL file
	 */
	constructor(args: string[], line: number) {
		super();
		this.line = line;
		assertLen(args.length, 0, line);
	}

	execute(stack: TEALStack): void {
		this.assertMinStackLen(stack, 1, this.line);
		const hash = sha256.create();
		const val = this.assertBytes(stack.pop(), this.line) as Message;
		hash.update(val);
		const hashedOutput = Buffer.from(hash.hex(), "hex");
		const arrByte = Uint8Array.from(hashedOutput);
		stack.push(arrByte);
	}
}

// SHA512_256 hash of value X, yields [32]byte
// push to stack [...stack, bytes]
export class Sha512_256 extends Op {
	readonly line: number;
	/**
	 * Asserts 0 arguments are passed.
	 * @param args Expected arguments: [] // none
	 * @param line line number in TEAL file
	 */
	constructor(args: string[], line: number) {
		super();
		this.line = line;
		assertLen(args.length, 0, line);
	}

	execute(stack: TEALStack): void {
		this.assertMinStackLen(stack, 1, this.line);
		const hash = sha512_256.create();
		const val = this.assertBytes(stack.pop(), this.line) as Message;
		hash.update(val);
		const hashedOutput = Buffer.from(hash.hex(), "hex");
		const arrByte = Uint8Array.from(hashedOutput);
		stack.push(arrByte);
	}
}

// Keccak256 hash of value X, yields [32]byte
// https://github.com/phusion/node-sha3#example-2
// push to stack [...stack, bytes]
export class Keccak256 extends Op {
	readonly line: number;
	/**
	 * Asserts 0 arguments are passed.
	 * @param args Expected arguments: [] // none
	 * @param line line number in TEAL file
	 */
	constructor(args: string[], line: number) {
		super();
		this.line = line;
		assertLen(args.length, 0, line);
	}

	execute(stack: TEALStack): void {
		this.assertMinStackLen(stack, 1, this.line);
		const top = this.assertBytes(stack.pop(), this.line);

		const hash = new Keccak(256);
		hash.update(convertToString(top));
		const arrByte = Uint8Array.from(hash.digest());
		stack.push(arrByte);
	}
}

// for (data A, signature B, pubkey C) verify the signature of
// ("ProgData" || program_hash || data) against the pubkey => {0 or 1}
// push to stack [...stack, bigint]
export class Ed25519verify extends Op {
	readonly line: number;
	/**
	 * Asserts 0 arguments are passed.
	 * @param args Expected arguments: [] // none
	 * @param line line number in TEAL file
	 */
	constructor(args: string[], line: number) {
		super();
		this.line = line;
		assertLen(args.length, 0, line);
	}

	execute(stack: TEALStack): void {
		this.assertMinStackLen(stack, 3, this.line);
		const pubkey = this.assertBytes(stack.pop(), this.line);
		const signature = this.assertBytes(stack.pop(), this.line);
		const data = this.assertBytes(stack.pop(), this.line);

		const addr = encodeAddress(pubkey);
		const isValid = verifyBytes(data, signature, addr);
		if (isValid) {
			stack.push(1n);
		} else {
			stack.push(0n);
		}
	}
}

// If A < B pushes '1' else '0'
// push to stack [...stack, bigint]
export class LessThan extends Op {
	readonly line: number;
	/**
	 * Asserts 0 arguments are passed.
	 * @param args Expected arguments: [] // none
	 * @param line line number in TEAL file
	 */
	constructor(args: string[], line: number) {
		super();
		this.line = line;
		assertLen(args.length, 0, line);
	}

	execute(stack: TEALStack): void {
		this.assertMinStackLen(stack, 2, this.line);
		const last = this.assertBigInt(stack.pop(), this.line);
		const prev = this.assertBigInt(stack.pop(), this.line);
		if (prev < last) {
			stack.push(1n);
		} else {
			stack.push(0n);
		}
	}
}

// If A > B pushes '1' else '0'
// push to stack [...stack, bigint]
export class GreaterThan extends Op {
	readonly line: number;
	/**
	 * Asserts 0 arguments are passed.
	 * @param args Expected arguments: [] // none
	 * @param line line number in TEAL file
	 */
	constructor(args: string[], line: number) {
		super();
		this.line = line;
		assertLen(args.length, 0, line);
	}

	execute(stack: TEALStack): void {
		this.assertMinStackLen(stack, 2, this.line);
		const last = this.assertBigInt(stack.pop(), this.line);
		const prev = this.assertBigInt(stack.pop(), this.line);
		if (prev > last) {
			stack.push(1n);
		} else {
			stack.push(0n);
		}
	}
}

// If A <= B pushes '1' else '0'
// push to stack [...stack, bigint]
export class LessThanEqualTo extends Op {
	readonly line: number;
	/**
	 * Asserts 0 arguments are passed.
	 * @param args Expected arguments: [] // none
	 * @param line line number in TEAL file
	 */
	constructor(args: string[], line: number) {
		super();
		this.line = line;
		assertLen(args.length, 0, line);
	}

	execute(stack: TEALStack): void {
		this.assertMinStackLen(stack, 2, this.line);
		const last = this.assertBigInt(stack.pop(), this.line);
		const prev = this.assertBigInt(stack.pop(), this.line);
		if (prev <= last) {
			stack.push(1n);
		} else {
			stack.push(0n);
		}
	}
}

// If A >= B pushes '1' else '0'
// push to stack [...stack, bigint]
export class GreaterThanEqualTo extends Op {
	readonly line: number;
	/**
	 * Asserts 0 arguments are passed.
	 * @param args Expected arguments: [] // none
	 * @param line line number in TEAL file
	 */
	constructor(args: string[], line: number) {
		super();
		this.line = line;
		assertLen(args.length, 0, line);
	}

	execute(stack: TEALStack): void {
		this.assertMinStackLen(stack, 2, this.line);
		const last = this.assertBigInt(stack.pop(), this.line);
		const prev = this.assertBigInt(stack.pop(), this.line);
		if (prev >= last) {
			stack.push(1n);
		} else {
			stack.push(0n);
		}
	}
}

// If A && B is true pushes '1' else '0'
// push to stack [...stack, bigint]
export class And extends Op {
	readonly line: number;
	/**
	 * Asserts 0 arguments are passed.
	 * @param args Expected arguments: [] // none
	 * @param line line number in TEAL file
	 */
	constructor(args: string[], line: number) {
		super();
		this.line = line;
		assertLen(args.length, 0, line);
	}

	execute(stack: TEALStack): void {
		this.assertMinStackLen(stack, 2, this.line);
		const last = this.assertBigInt(stack.pop(), this.line);
		const prev = this.assertBigInt(stack.pop(), this.line);
		if (last && prev) {
			stack.push(1n);
		} else {
			stack.push(0n);
		}
	}
}

// If A || B is true pushes '1' else '0'
// push to stack [...stack, bigint]
export class Or extends Op {
	readonly line: number;
	/**
	 * Asserts 0 arguments are passed.
	 * @param args Expected arguments: [] // none
	 * @param line line number in TEAL file
	 */
	constructor(args: string[], line: number) {
		super();
		this.line = line;
		assertLen(args.length, 0, line);
	}

	execute(stack: TEALStack): void {
		this.assertMinStackLen(stack, 2, this.line);
		const last = this.assertBigInt(stack.pop(), this.line);
		const prev = this.assertBigInt(stack.pop(), this.line);
		if (prev || last) {
			stack.push(1n);
		} else {
			stack.push(0n);
		}
	}
}

// If A == B pushes '1' else '0'
// push to stack [...stack, bigint]
export class EqualTo extends Op {
	readonly line: number;
	/**
	 * Asserts 0 arguments are passed.
	 * @param args Expected arguments: [] // none
	 * @param line line number in TEAL file
	 */
	constructor(args: string[], line: number) {
		super();
		this.line = line;
		assertLen(args.length, 0, line);
	}

	execute(stack: TEALStack): void {
		this.assertMinStackLen(stack, 2, this.line);
		const last = stack.pop();
		const prev = stack.pop();
		if (typeof last !== typeof prev) {
			throw new RuntimeError(RUNTIME_ERRORS.TEAL.INVALID_TYPE, {
				expected: typeof prev,
				actual: typeof last,
				line: this.line,
			});
		}
		if (typeof last === "bigint") {
			stack = this.pushBooleanCheck(stack, last === prev);
		} else {
			stack = this.pushBooleanCheck(
				stack,
				compareArray(this.assertBytes(last, this.line), this.assertBytes(prev, this.line))
			);
		}
	}
}

// If A != B pushes '1' else '0'
// push to stack [...stack, bigint]
export class NotEqualTo extends Op {
	readonly line: number;
	/**
	 * Asserts 0 arguments are passed.
	 * @param args Expected arguments: [] // none
	 * @param line line number in TEAL file
	 */
	constructor(args: string[], line: number) {
		super();
		this.line = line;
		assertLen(args.length, 0, line);
	}

	execute(stack: TEALStack): void {
		this.assertMinStackLen(stack, 2, this.line);
		const last = stack.pop();
		const prev = stack.pop();
		if (typeof last !== typeof prev) {
			throw new RuntimeError(RUNTIME_ERRORS.TEAL.INVALID_TYPE, {
				expected: typeof prev,
				actual: typeof last,
				line: this.line,
			});
		}
		if (typeof last === "bigint") {
			stack = this.pushBooleanCheck(stack, last !== prev);
		} else {
			stack = this.pushBooleanCheck(
				stack,
				!compareArray(this.assertBytes(last, this.line), this.assertBytes(prev, this.line))
			);
		}
	}
}

// X == 0 yields 1; else 0
// push to stack [...stack, bigint]
export class Not extends Op {
	readonly line: number;
	/**
	 * Asserts 0 arguments are passed.
	 * @param args Expected arguments: [] // none
	 * @param line line number in TEAL file
	 */
	constructor(args: string[], line: number) {
		super();
		this.line = line;
		assertLen(args.length, 0, line);
	}

	execute(stack: TEALStack): void {
		this.assertMinStackLen(stack, 1, this.line);
		const last = this.assertBigInt(stack.pop(), this.line);
		if (last === 0n) {
			stack.push(1n);
		} else {
			stack.push(0n);
		}
	}
}

// converts uint64 X to big endian bytes
// push to stack [...stack, big endian bytes]
export class Itob extends Op {
	readonly line: number;
	/**
	 * Asserts 0 arguments are passed.
	 * @param args Expected arguments: [] // none
	 * @param line line number in TEAL file
	 */
	constructor(args: string[], line: number) {
		super();
		this.line = line;
		assertLen(args.length, 0, line);
	}

	execute(stack: TEALStack): void {
		this.assertMinStackLen(stack, 1, this.line);
		const uint64 = this.assertBigInt(stack.pop(), this.line);
		stack.push(encodeUint64(uint64));
	}
}

// converts bytes X as big endian to uint64
// btoi panics if the input is longer than 8 bytes.
// push to stack [...stack, bigint]
export class Btoi extends Op {
	readonly line: number;
	/**
	 * Asserts 0 arguments are passed.
	 * @param args Expected arguments: [] // none
	 * @param line line number in TEAL file
	 */
	constructor(args: string[], line: number) {
		super();
		this.line = line;
		assertLen(args.length, 0, line);
	}

	execute(stack: TEALStack): void {
		this.assertMinStackLen(stack, 1, this.line);
		const bytes = this.assertBytes(stack.pop(), this.line);
		const uint64 = decodeUint64(bytes, DecodingMode.BIGINT);
		stack.push(uint64);
	}
}

// A plus B out to 128-bit long result as sum (top) and carry-bit uint64 values on the stack
// push to stack [...stack, bigint]
export class Addw extends Op {
	readonly line: number;
	/**
	 * Asserts 0 arguments are passed.
	 * @param args Expected arguments: [] // none
	 * @param line line number in TEAL file
	 */
	constructor(args: string[], line: number) {
		super();
		this.line = line;
		assertLen(args.length, 0, line);
	}

	execute(stack: TEALStack): void {
		this.assertMinStackLen(stack, 2, this.line);
		const valueA = this.assertBigInt(stack.pop(), this.line);
		const valueB = this.assertBigInt(stack.pop(), this.line);
		let valueC = valueA + valueB;

		if (valueC > MAX_UINT64) {
			valueC -= MAX_UINT64;
			stack.push(1n);
			stack.push(valueC - 1n);
		} else {
			stack.push(0n);
			stack.push(valueC);
		}
	}
}

// A times B out to 128-bit long result as low (top) and high uint64 values on the stack
// push to stack [...stack, bigint]
export class Mulw extends Op {
	readonly line: number;
	/**
	 * Asserts 0 arguments are passed.
	 * @param args Expected arguments: [] // none
	 * @param line line number in TEAL file
	 */
	constructor(args: string[], line: number) {
		super();
		this.line = line;
		assertLen(args.length, 0, line);
	}

	execute(stack: TEALStack): void {
		this.assertMinStackLen(stack, 2, this.line);
		const valueA = this.assertBigInt(stack.pop(), this.line);
		const valueB = this.assertBigInt(stack.pop(), this.line);
		const result = valueA * valueB;

		const low = result & MAX_UINT64;
		this.checkOverflow(low, this.line, MAX_UINT64);

		const high = result >> BigInt("64");
		this.checkOverflow(high, this.line, MAX_UINT64);

		stack.push(high);
		stack.push(low);
	}
}

// A,B / C. Fail if C == 0 or if result overflows.
// The notation A,B indicates that A and B are interpreted as a uint128 value,
// with A as the high uint64 and B the low.
// push to stack [...stack, bigint]
// Availability: v6
export class Divw extends Op {
	readonly line: number;
	/**
	 * Asserts 0 arguments are passed.
	 * @param args Expected arguments: [] // none
	 * @param line line number in TEAL file
	 */
	constructor(args: string[], line: number) {
		super();
		this.line = line;
		assertLen(args.length, 0, line);
	}

	execute(stack: TEALStack): void {
		this.assertMinStackLen(stack, 3, this.line);
		const valueC = this.assertBigInt(stack.pop(), this.line);
		const valueB = this.assertBigInt(stack.pop(), this.line);
		const valueA = this.assertBigInt(stack.pop(), this.line);

		if (valueC === 0n) {
			throw new RuntimeError(RUNTIME_ERRORS.TEAL.ZERO_DIV, { line: this.line });
		}

		const result = ((valueA << 64n) + valueB) / valueC;

		this.checkOverflow(result, this.line, MAX_UINT64);

		stack.push(result);
	}
}
// Pop one element from stack
// [...stack] // pop value.
export class Pop extends Op {
	readonly line: number;
	/**
	 * Asserts 0 arguments are passed.
	 * @param args Expected arguments: [] // none
	 * @param line line number in TEAL file
	 */
	constructor(args: string[], line: number) {
		super();
		this.line = line;
		assertLen(args.length, 0, line);
	}

	execute(stack: TEALStack): void {
		this.assertMinStackLen(stack, 1, this.line);
		stack.pop();
	}
}

// duplicate last value on stack
// push to stack [...stack, duplicate value]
export class Dup extends Op {
	readonly line: number;
	/**
	 * Asserts 0 arguments are passed.
	 * @param args Expected arguments: [] // none
	 * @param line line number in TEAL file
	 */
	constructor(args: string[], line: number) {
		super();
		this.line = line;
		assertLen(args.length, 0, line);
	}

	execute(stack: TEALStack): void {
		this.assertMinStackLen(stack, 1, this.line);
		const lastValue = stack.pop();

		stack.push(lastValue);
		stack.push(lastValue);
	}
}

// duplicate two last values on stack: A, B -> A, B, A, B
// push to stack [...stack, B, A, B, A]
export class Dup2 extends Op {
	readonly line: number;
	/**
	 * Asserts 0 arguments are passed.
	 * @param args Expected arguments: [] // none
	 * @param line line number in TEAL file
	 */
	constructor(args: string[], line: number) {
		super();
		this.line = line;
		assertLen(args.length, 0, line);
	}

	execute(stack: TEALStack): void {
		this.assertMinStackLen(stack, 2, this.line);
		const lastValueA = stack.pop();
		const lastValueB = stack.pop();

		stack.push(lastValueB);
		stack.push(lastValueA);
		stack.push(lastValueB);
		stack.push(lastValueA);
	}
}

// pop two byte strings A and B and join them, push the result
// concat panics if the result would be greater than 4096 bytes.
// push to stack [...stack, string]
export class Concat extends Op {
	readonly line: number;
	/**
	 * Asserts 0 arguments are passed.
	 * @param args Expected arguments: [] // none
	 * @param line line number in TEAL file
	 */
	constructor(args: string[], line: number) {
		super();
		this.line = line;
		assertLen(args.length, 0, line);
	}

	execute(stack: TEALStack): void {
		this.assertMinStackLen(stack, 2, this.line);
		const valueA = this.assertBytes(stack.pop(), this.line);
		const valueB = this.assertBytes(stack.pop(), this.line);

		if (valueA.length + valueB.length > MAX_CONCAT_SIZE) {
			throw new RuntimeError(RUNTIME_ERRORS.TEAL.CONCAT_ERROR, { line: this.line });
		}
		const c = new Uint8Array(valueB.length + valueA.length);
		c.set(valueB);
		c.set(valueA, valueB.length);
		stack.push(c);
	}
}

// pop last byte string X. For immediate values in 0..255 M and N:
// extract last range of bytes from it starting at M up to but not including N,
// push the substring result. If N < M, or either is larger than the string length,
// the program fails
// push to stack [...stack, substring]
export class Substring extends Op {
	readonly start: bigint;
	readonly end: bigint;
	readonly line: number;

	/**
	 * Stores values of `start` and `end` according to the passed arguments.
	 * @param args Expected arguments: [start index number, end index number]
	 * @param line line number in TEAL file
	 */
	constructor(args: string[], line: number) {
		super();
		this.line = line;
		assertLen(args.length, 2, line);
		assertOnlyDigits(args[0], line);
		assertOnlyDigits(args[1], line);

		this.start = BigInt(args[0]);
		this.end = BigInt(args[1]);
	}

	execute(stack: TEALStack): void {
		const end = this.assertUint8(this.end, this.line);
		const start = this.assertUint8(this.start, this.line);
		const byteString = this.assertBytes(stack.pop(), this.line);

		const subString = this.subString(byteString, start, end, this.line);
		stack.push(subString);
	}
}

// pop a byte-array A and two integers B and C.
// Extract a range of bytes from A starting at B up to but not including C,
// push the substring result. If C < B, or either is larger than the array length,
// the program fails
// push to stack [...stack, substring]
export class Substring3 extends Op {
	readonly line: number;
	/**
	 * Asserts 0 arguments are passed.
	 * @param args Expected arguments: [] // none
	 * @param line line number in TEAL file
	 */
	constructor(args: string[], line: number) {
		super();
		this.line = line;
		assertLen(args.length, 0, line);
	}

	execute(stack: TEALStack): void {
		const end = this.assertBigInt(stack.pop(), this.line);
		const start = this.assertBigInt(stack.pop(), this.line);
		const byteString = this.assertBytes(stack.pop(), this.line);

		const subString = this.subString(byteString, start, end, this.line);
		stack.push(subString);
	}
}

// push field from current transaction to stack
// push to stack [...stack, transaction field]
export class Txn extends Op {
	readonly field: string;
	readonly idx: number | undefined;
	readonly interpreter: Interpreter;
	readonly line: number;

	/**
	 * Set transaction field according to the passed arguments
	 * @param args Expected arguments: [transaction field]
	 * // Note: Transaction field is expected as string instead of number.
	 * For ex: `Fee` is expected and `0` is not expected.
	 * @param line line number in TEAL file
	 * @param interpreter interpreter object
	 */
	constructor(args: string[], line: number, interpreter: Interpreter) {
		super();
		this.line = line;
		this.idx = undefined;

		this.assertTxFieldDefined(args[0], interpreter.tealVersion, line);
		if (TxArrFields[interpreter.tealVersion].has(args[0])) {
			// eg. txn Accounts 1
			assertLen(args.length, 2, line);
			assertOnlyDigits(args[1], line);
			this.idx = Number(args[1]);
		} else {
			assertLen(args.length, 1, line);
		}
		this.assertTxFieldDefined(args[0], interpreter.tealVersion, line);

		this.field = args[0]; // field
		this.interpreter = interpreter;
	}

	execute(stack: TEALStack): void {
		let result;
		if (this.idx !== undefined) {
			// if field is an array use txAppArg (with "Accounts"/"ApplicationArgs"/'Assets'..)
			result = txAppArg(
				this.field,
				this.interpreter.runtime.ctx.tx,
				this.idx,
				this,
				this.interpreter,
				this.line
			);
		} else {
			result = txnSpecbyField(
				this.field,
				this.interpreter.runtime.ctx.tx,
				this.interpreter.runtime.ctx.gtxs,
				this.interpreter.tealVersion
			);
		}
		stack.push(result);
	}
}

// push field to the stack from a transaction in the current transaction group
// If this transaction is i in the group, gtxn i field is equivalent to txn field.
// push to stack [...stack, transaction field]
export class Gtxn extends Op {
	readonly field: string;
	readonly txFieldIdx: number | undefined;
	readonly interpreter: Interpreter;
	readonly line: number;
	protected txIdx: number;
	// use to store group txn we want to query
	// can change it to inner group txn
	groupTxn: EncTx[];
	/**
	 * Sets `field`, `txIdx` values according to the passed arguments.
	 * @param args Expected arguments: [transaction group index, transaction field]
	 * // Note: Transaction field is expected as string instead of number.
	 * For ex: `Fee` is expected and `0` is not expected.
	 * @param line line number in TEAL file
	 * @param interpreter interpreter object
	 */
	constructor(args: string[], line: number, interpreter: Interpreter) {
		super();
		this.line = line;
		this.txFieldIdx = undefined;
		if (TxArrFields[interpreter.tealVersion].has(args[1])) {
			assertLen(args.length, 3, line); // eg. gtxn 0 Accounts 1
			assertOnlyDigits(args[2], line);
			this.txFieldIdx = Number(args[2]);
		} else {
			assertLen(args.length, 2, line);
		}
		assertOnlyDigits(args[0], line);
		this.assertTxFieldDefined(args[1], interpreter.tealVersion, line);

		this.txIdx = Number(args[0]); // transaction group index
		this.field = args[1]; // field
		this.groupTxn = interpreter.runtime.ctx.gtxs;
		this.interpreter = interpreter;
	}

	execute(stack: TEALStack): void {
		this.assertUint8(BigInt(this.txIdx), this.line);
		this.checkIndexBound(this.txIdx, this.groupTxn, this.line);
		let result;

		const tx = this.groupTxn[this.txIdx]; // current tx
		if (this.txFieldIdx !== undefined) {
<<<<<<< HEAD
			result = txAppArg(
				this.field,
				tx,
				this.txFieldIdx,
				this,
				this.interpreter.tealVersion,
				this.line
			);
=======
			const tx = this.interpreter.runtime.ctx.gtxs[this.txIdx]; // current tx
			result = txAppArg(this.field, tx, this.txFieldIdx, this, this.interpreter, this.line);
>>>>>>> f1fba81c
		} else {
			result = txnSpecbyField(this.field, tx, this.groupTxn, this.interpreter.tealVersion);
		}
		stack.push(result);
	}
}

/**
 * push value of an array field from current transaction to stack
 * push to stack [...stack, value of an array field ]
 * NOTE:
 * a) for arg="Accounts" index 0 means sender's address, and index 1 means first address
 *    from accounts array (eg. txna Accounts 1: will push 1st address from Accounts[] to stack)
 * b) for arg="ApplicationArgs" index 0 means first argument for application array (normal indexing)
 */
export class Txna extends Op {
	readonly interpreter: Interpreter;
	readonly line: number;
	readonly field: string;
	fieldIdx: number;

	/**
	 * Sets `field` and `fieldIdx` values according to passed arguments.
	 * @param args Expected arguments: [transaction field, transaction field array index]
	 *   Note: Transaction field is expected as string instead of a number.
	 *   For ex: `"Fee"` rather than `0`.
	 * @param line line number in TEAL file
	 * @param interpreter interpreter object
	 */
	constructor(args: string[], line: number, interpreter: Interpreter) {
		assertLen(args.length, 2, line);
		super();
		this.line = line;
		assertOnlyDigits(args[1], line);
		this.assertTxArrFieldDefined(args[0], interpreter.tealVersion, line);

		this.field = args[0]; // field
		this.fieldIdx = Number(args[1]);
		this.interpreter = interpreter;
	}

	execute(stack: TEALStack): void {
		const result = txAppArg(
			this.field,
			this.interpreter.runtime.ctx.tx,
			this.fieldIdx,
			this,
			this.interpreter,
			this.line
		);
		stack.push(result);
	}
}

/// placeholder values
const mockTxIdx = "100";
const mockTxFieldIdx = "200";
const mockScratchIndex = "100";
/**
 * push value of a field to the stack from a transaction in the current transaction group
 * push to stack [...stack, value of field]
 * NOTE: for arg="Accounts" index 0 means sender's address, and index 1 means first address from accounts
 * array (eg. gtxna 0 Accounts 1: will push 1st address from Accounts[](from the 1st tx in group) to stack)
 * b) for arg="ApplicationArgs" index 0 means first argument for application array (normal indexing)
 */
export class Gtxna extends Op {
	readonly field: string;
	readonly interpreter: Interpreter;
	readonly line: number;
	fieldIdx: number; // array index
	groupTxn: EncTx[];
	protected txIdx: number; // transaction group index

	/**
	 * Sets `field`(Transaction Field), `fieldIdx`(Array Index) and
	 * `txIdx`(Transaction Group Index) values according to the passed arguments.
	 * @param args Expected arguments:
	 *   [transaction group index, transaction field, transaction field array index]
	 *   Note: Transaction field is expected as string instead of a number.
	 *   For ex: `"Fee"` rather than `0`.
	 * @param line line number in TEAL file
	 * @param interpreter interpreter object
	 */
	constructor(args: string[], line: number, interpreter: Interpreter) {
		super();
		assertLen(args.length, 3, line);
		assertOnlyDigits(args[0], line);
		assertOnlyDigits(args[2], line);
		this.assertTxArrFieldDefined(args[1], interpreter.tealVersion, line);

		this.txIdx = Number(args[0]); // transaction group index
		this.field = args[1]; // field
		this.fieldIdx = Number(args[2]); // transaction field array index
		this.groupTxn = interpreter.runtime.ctx.gtxs;
		this.interpreter = interpreter;
		this.line = line;
	}

	execute(stack: TEALStack): void {
		this.assertUint8(BigInt(this.txIdx), this.line);
<<<<<<< HEAD
		this.checkIndexBound(this.txIdx, this.groupTxn, this.line);
		const tx = this.groupTxn[this.txIdx];
		const result = txAppArg(
			this.field,
			tx,
			this.fieldIdx,
			this,
			this.interpreter.tealVersion,
			this.line
		);
=======
		this.checkIndexBound(this.txIdx, this.interpreter.runtime.ctx.gtxs, this.line);
		const tx = this.interpreter.runtime.ctx.gtxs[this.txIdx];
		const result = txAppArg(this.field, tx, this.fieldIdx, this, this.interpreter, this.line);
>>>>>>> f1fba81c
		stack.push(result);
	}
}

// represents branch name of a new branch
// push to stack [...stack]
export class Label extends Op {
	readonly label: string;
	readonly line: number;

	/**
	 * Sets `label` according to the passed arguments.
	 * @param args Expected arguments: [label]
	 * @param line line number in TEAL file
	 */
	constructor(args: string[], line: number) {
		super();
		assertLen(args.length, 1, line);
		this.label = args[0].split(":")[0];
		this.line = line;
	}

	execute(
		_stack: TEALStack
	): void {} /* eslint-disable-line @typescript-eslint/no-empty-function */
}

// branch unconditionally to label - Tealv <= 3
// push to stack [...stack]
export class Branch extends Op {
	readonly label: string;
	readonly interpreter: Interpreter;
	readonly line: number;

	/**
	 * Sets `label` according to the passed arguments.
	 * @param args Expected arguments: [label of branch]
	 * @param line line number in TEAL file
	 * @param interpreter interpreter object
	 */
	constructor(args: string[], line: number, interpreter: Interpreter) {
		super();
		assertLen(args.length, 1, line);
		this.label = args[0];
		this.interpreter = interpreter;
		this.line = line;
	}

	execute(_stack: TEALStack): void {
		this.interpreter.jumpForward(this.label, this.line);
	}
}

// branch unconditionally to label - TEALv4
// can also jump backward
// push to stack [...stack]
export class Branchv4 extends Branch {
	execute(_stack: TEALStack): void {
		this.interpreter.jumpToLabel(this.label, this.line);
	}
}

// branch conditionally if top of stack is zero - Teal version <= 3
// push to stack [...stack]
export class BranchIfZero extends Op {
	readonly label: string;
	readonly interpreter: Interpreter;
	readonly line: number;

	/**
	 * Sets `label` according to the passed arguments.
	 * @param args Expected arguments: [label of branch]
	 * @param line line number in TEAL file
	 * @param interpreter interpreter object
	 */
	constructor(args: string[], line: number, interpreter: Interpreter) {
		super();
		assertLen(args.length, 1, line);
		this.label = args[0];
		this.interpreter = interpreter;
		this.line = line;
	}

	execute(stack: TEALStack): void {
		this.assertMinStackLen(stack, 1, this.line);
		const last = this.assertBigInt(stack.pop(), this.line);

		if (last === 0n) {
			this.interpreter.jumpForward(this.label, this.line);
		}
	}
}

// branch conditionally if top of stack is zero - Tealv4
// can jump forward also
// push to stack [...stack]
export class BranchIfZerov4 extends BranchIfZero {
	execute(stack: TEALStack): void {
		this.assertMinStackLen(stack, 1, this.line);
		const last = this.assertBigInt(stack.pop(), this.line);

		if (last === 0n) {
			this.interpreter.jumpToLabel(this.label, this.line);
		}
	}
}

// branch conditionally if top of stack is non zero
// push to stack [...stack]
export class BranchIfNotZero extends Op {
	readonly label: string;
	readonly interpreter: Interpreter;
	readonly line: number;

	/**
	 * Sets `label` according to the passed arguments.
	 * @param args Expected arguments: [label of branch]
	 * @param line line number in TEAL file
	 * @param interpreter interpreter object
	 */
	constructor(args: string[], line: number, interpreter: Interpreter) {
		super();
		assertLen(args.length, 1, line);
		this.label = args[0];
		this.interpreter = interpreter;
		this.line = line;
	}

	execute(stack: TEALStack): void {
		this.assertMinStackLen(stack, 1, this.line);
		const last = this.assertBigInt(stack.pop(), this.line);

		if (last !== 0n) {
			this.interpreter.jumpForward(this.label, this.line);
		}
	}
}

// branch conditionally if top of stack is non zero - Tealv4
// can jump forward as well
// push to stack [...stack]
export class BranchIfNotZerov4 extends BranchIfNotZero {
	execute(stack: TEALStack): void {
		this.assertMinStackLen(stack, 1, this.line);
		const last = this.assertBigInt(stack.pop(), this.line);

		if (last !== 0n) {
			this.interpreter.jumpToLabel(this.label, this.line);
		}
	}
}

// use last value on stack as success value; end
// push to stack [...stack, last]
export class Return extends Op {
	readonly interpreter: Interpreter;
	readonly line: number;

	/**
	 * Asserts 0 arguments are passed.
	 * @param args Expected arguments: [] // none
	 * @param line line number in TEAL file
	 * @param interpreter interpreter object
	 */
	constructor(args: string[], line: number, interpreter: Interpreter) {
		super();
		assertLen(args.length, 0, line);
		this.interpreter = interpreter;
		this.line = line;
	}

	execute(stack: TEALStack): void {
		this.assertMinStackLen(stack, 1, this.line);

		const last = stack.pop();
		while (stack.length()) {
			stack.pop();
		}
		stack.push(last); // use last value as success
		this.interpreter.instructionIndex = this.interpreter.instructions.length; // end execution
	}
}

// push field from current transaction to stack
export class Global extends Op {
	readonly field: string;
	readonly interpreter: Interpreter;
	readonly line: number;

	/**
	 * Stores global field to query as string
	 * @param args Expected arguments: [field] // Ex: ["GroupSize"]
	 * @param line line number in TEAL file
	 * @param interpreter interpreter object
	 */
	constructor(args: string[], line: number, interpreter: Interpreter) {
		super();
		assertLen(args.length, 1, line);
		this.assertGlobalDefined(args[0], interpreter.tealVersion, line);

		this.field = args[0]; // global field
		this.interpreter = interpreter;
		this.line = line;
	}

	execute(stack: TEALStack): void {
		let result;
		switch (this.field) {
			case "GroupSize": {
				result = this.interpreter.runtime.ctx.gtxs.length;
				break;
			}
			case "CurrentApplicationID": {
				result = this.interpreter.runtime.ctx.tx.apid;
				this.interpreter.runtime.assertAppDefined(
					result as number,
					this.interpreter.getApp(result as number, this.line),
					this.line
				);
				break;
			}
			case "Round": {
				result = this.interpreter.runtime.getRound();
				break;
			}
			case "LatestTimestamp": {
				result = this.interpreter.runtime.getTimestamp();
				break;
			}
			case "CreatorAddress": {
				const appID = this.interpreter.runtime.ctx.tx.apid ?? 0;
				const app = this.interpreter.getApp(appID, this.line);
				result = decodeAddress(app.creator).publicKey;
				break;
			}
			case "GroupID": {
				result = Uint8Array.from(this.interpreter.runtime.ctx.tx.grp ?? ZERO_ADDRESS);
				break;
			}
			case "CurrentApplicationAddress": {
				const appID = this.interpreter.runtime.ctx.tx.apid ?? 0;
				result = decodeAddress(getApplicationAddress(appID)).publicKey;
				break;
			}
			default: {
				result = GlobalFields[this.interpreter.tealVersion][this.field];
			}
		}

		if (typeof result === "number") {
			stack.push(BigInt(result));
		} else {
			stack.push(result);
		}
	}
}

// check if account specified by Txn.Accounts[A] opted in for the application B => {0 or 1}
// params: account index, application id (top of the stack on opcode entry).
// push to stack [...stack, 1] if opted in
// push to stack[...stack, 0] 0 otherwise
export class AppOptedIn extends Op {
	readonly interpreter: Interpreter;
	readonly line: number;

	/**
	 * Asserts 0 arguments are passed.
	 * @param args Expected arguments: [] // none
	 * @param line line number in TEAL file
	 * @param interpreter interpreter object
	 */
	constructor(args: string[], line: number, interpreter: Interpreter) {
		super();
		assertLen(args.length, 0, line);
		this.interpreter = interpreter;
		this.line = line;
	}

	execute(stack: TEALStack): void {
		this.assertMinStackLen(stack, 2, this.line);
		const appRef = this.assertBigInt(stack.pop(), this.line);
		const accountRef: StackElem = stack.pop(); // index to tx.accounts[] OR an address directly

		const account = this.interpreter.getAccount(accountRef, this.line);
		const localState = account.appsLocalState;

		const appID = this.interpreter.getAppIDByReference(Number(appRef), false, this.line, this);
		const isOptedIn = localState.get(appID);
		if (isOptedIn) {
			stack.push(1n);
		} else {
			stack.push(0n);
		}
	}
}

// read from account specified by Txn.Accounts[A] from local state of the current application key B => value
// push to stack [...stack, bigint/bytes] If key exist
// push to stack [...stack, 0] otherwise
export class AppLocalGet extends Op {
	readonly interpreter: Interpreter;
	readonly line: number;

	/**
	 * Asserts 0 arguments are passed.
	 * @param args Expected arguments: [] // none
	 * @param line line number in TEAL file
	 * @param interpreter interpreter object
	 */
	constructor(args: string[], line: number, interpreter: Interpreter) {
		super();
		assertLen(args.length, 0, line);
		this.interpreter = interpreter;
		this.line = line;
	}

	execute(stack: TEALStack): void {
		this.assertMinStackLen(stack, 2, this.line);
		const key = this.assertBytes(stack.pop(), this.line);
		const accountRef: StackElem = stack.pop();

		const account = this.interpreter.getAccount(accountRef, this.line);
		const appID = this.interpreter.runtime.ctx.tx.apid ?? 0;

		const val = account.getLocalState(appID, key);
		if (val) {
			stack.push(val);
		} else {
			stack.push(0n); // The value is zero if the key does not exist.
		}
	}
}

// read from application local state at Txn.Accounts[A] => app B => key C from local state.
// push to stack [...stack, value, 1] (Note: value is 0 if key does not exist)
export class AppLocalGetEx extends Op {
	readonly interpreter: Interpreter;
	readonly line: number;

	/**
	 * Asserts 0 arguments are passed.
	 * @param args Expected arguments: [] // none
	 * @param line line number in TEAL file
	 * @param interpreter interpreter object
	 */
	constructor(args: string[], line: number, interpreter: Interpreter) {
		super();
		assertLen(args.length, 0, line);
		this.interpreter = interpreter;
		this.line = line;
	}

	execute(stack: TEALStack): void {
		this.assertMinStackLen(stack, 3, this.line);
		const key = this.assertBytes(stack.pop(), this.line);
		const appRef = this.assertBigInt(stack.pop(), this.line);
		const accountRef: StackElem = stack.pop();

		const appID = this.interpreter.getAppIDByReference(Number(appRef), false, this.line, this);
		const account = this.interpreter.getAccount(accountRef, this.line);
		const val = account.getLocalState(appID, key);
		if (val) {
			stack.push(val);
			stack.push(1n);
		} else {
			stack.push(0n); // The value is zero if the key does not exist.
			stack.push(0n); // did_exist_flag
		}
	}
}

// read key A from global state of a current application => value
// push to stack[...stack, 0] if key doesn't exist
// otherwise push to stack [...stack, value]
export class AppGlobalGet extends Op {
	readonly interpreter: Interpreter;
	readonly line: number;

	/**
	 * Asserts 0 arguments are passed.
	 * @param args Expected arguments: [] // none
	 * @param line line number in TEAL file
	 * @param interpreter interpreter object
	 */
	constructor(args: string[], line: number, interpreter: Interpreter) {
		super();
		assertLen(args.length, 0, line);
		this.interpreter = interpreter;
		this.line = line;
	}

	execute(stack: TEALStack): void {
		this.assertMinStackLen(stack, 1, this.line);
		const key = this.assertBytes(stack.pop(), this.line);

		const appID = this.interpreter.runtime.ctx.tx.apid ?? 0;
		const val = this.interpreter.getGlobalState(appID, key, this.line);
		if (val) {
			stack.push(val);
		} else {
			stack.push(0n); // The value is zero if the key does not exist.
		}
	}
}

// read from application Txn.ForeignApps[A] global state key B pushes to the stack
// push to stack [...stack, value, 1] (Note: value is 0 if key does not exist)
// A is specified as an account index in the ForeignApps field of the ApplicationCall transaction,
// zero index means this app
export class AppGlobalGetEx extends Op {
	readonly interpreter: Interpreter;
	readonly line: number;

	/**
	 * Asserts 0 arguments are passed.
	 * @param args Expected arguments: [] // none
	 * @param line line number in TEAL file
	 * @param interpreter interpreter object
	 */
	constructor(args: string[], line: number, interpreter: Interpreter) {
		super();
		assertLen(args.length, 0, line);
		this.interpreter = interpreter;
		this.line = line;
	}

	execute(stack: TEALStack): void {
		this.assertMinStackLen(stack, 2, this.line);
		const key = this.assertBytes(stack.pop(), this.line);
		// appRef could be index to foreign apps array,
		// or since v4 an application id that appears in Txn.ForeignApps
		const appRef = this.assertBigInt(stack.pop(), this.line);

		const appID = this.interpreter.getAppIDByReference(Number(appRef), true, this.line, this);
		const val = this.interpreter.getGlobalState(appID, key, this.line);
		if (val) {
			stack.push(val);
			stack.push(1n);
		} else {
			stack.push(0n); // The value is zero if the key does not exist.
			stack.push(0n); // did_exist_flag
		}
	}
}

// write to account specified by Txn.Accounts[A] to local state of a current application key B with value C
// pops from stack [...stack, value, key]
// pushes nothing to stack, updates the app user local storage
export class AppLocalPut extends Op {
	readonly interpreter: Interpreter;
	readonly line: number;

	/**
	 * Asserts 0 arguments are passed.
	 * @param args Expected arguments: [] // none
	 * @param line line number in TEAL file
	 * @param interpreter interpreter object
	 */
	constructor(args: string[], line: number, interpreter: Interpreter) {
		super();
		assertLen(args.length, 0, line);
		this.interpreter = interpreter;
		this.line = line;
	}

	execute(stack: TEALStack): void {
		this.assertMinStackLen(stack, 3, this.line);
		const value = stack.pop();
		const key = this.assertBytes(stack.pop(), this.line);
		const accountRef: StackElem = stack.pop();

		const account = this.interpreter.getAccount(accountRef, this.line);
		const appID = this.interpreter.runtime.ctx.tx.apid ?? 0;

		// get updated local state for account
		const localState = account.setLocalState(appID, key, value, this.line);
		const acc = this.interpreter.runtime.assertAccountDefined(
			account.address,
			this.interpreter.runtime.ctx.state.accounts.get(account.address),
			this.line
		);
		acc.appsLocalState.set(appID, localState);
	}
}

// write key A and value B to global state of the current application
// push to stack [...stack]
export class AppGlobalPut extends Op {
	readonly interpreter: Interpreter;
	readonly line: number;

	/**
	 * Asserts 0 arguments are passed.
	 * @param args Expected arguments: [] // none
	 * @param line line number in TEAL file
	 * @param interpreter interpreter object
	 */
	constructor(args: string[], line: number, interpreter: Interpreter) {
		super();
		assertLen(args.length, 0, line);
		this.interpreter = interpreter;
		this.line = line;
	}

	execute(stack: TEALStack): void {
		this.assertMinStackLen(stack, 2, this.line);
		const value = stack.pop();
		const key = this.assertBytes(stack.pop(), this.line);

		const appID = this.interpreter.runtime.ctx.tx.apid ?? 0; // if undefined use 0 as default
		this.interpreter.setGlobalState(appID, key, value, this.line);
	}
}

// delete from account specified by Txn.Accounts[A] local state key B of the current application
// push to stack [...stack]
export class AppLocalDel extends Op {
	readonly interpreter: Interpreter;
	readonly line: number;

	/**
	 * Asserts 0 arguments are passed.
	 * @param args Expected arguments: [] // none
	 * @param line line number in TEAL file
	 * @param interpreter interpreter object
	 */
	constructor(args: string[], line: number, interpreter: Interpreter) {
		super();
		assertLen(args.length, 0, line);
		this.interpreter = interpreter;
		this.line = line;
	}

	execute(stack: TEALStack): void {
		this.assertMinStackLen(stack, 1, this.line);
		const key = this.assertBytes(stack.pop(), this.line);
		const accountRef: StackElem = stack.pop();

		const appID = this.interpreter.runtime.ctx.tx.apid ?? 0;
		const account = this.interpreter.getAccount(accountRef, this.line);

		const localState = account.appsLocalState.get(appID);
		if (localState) {
			localState["key-value"].delete(key.toString()); // delete from local state

			let acc = this.interpreter.runtime.ctx.state.accounts.get(account.address);
			acc = this.interpreter.runtime.assertAccountDefined(account.address, acc, this.line);
			acc.appsLocalState.set(appID, localState);
		}
	}
}

// delete key A from a global state of the current application
// push to stack [...stack]
export class AppGlobalDel extends Op {
	readonly interpreter: Interpreter;
	readonly line: number;

	/**
	 * Asserts 0 arguments are passed.
	 * @param args Expected arguments: [] // none
	 * @param line line number in TEAL file
	 * @param interpreter interpreter object
	 */
	constructor(args: string[], line: number, interpreter: Interpreter) {
		super();
		assertLen(args.length, 0, line);
		this.interpreter = interpreter;
		this.line = line;
	}

	execute(stack: TEALStack): void {
		this.assertMinStackLen(stack, 1, this.line);
		const key = this.assertBytes(stack.pop(), this.line);

		const appID = this.interpreter.runtime.ctx.tx.apid ?? 0;

		const app = this.interpreter.getApp(appID, this.line);
		if (app) {
			const globalState = app["global-state"];
			globalState.delete(key.toString());
		}
	}
}

// get balance for the requested account specified
// by Txn.Accounts[A] in microalgos. A is specified as an account
// index in the Accounts field of the ApplicationCall transaction,
// zero index means the sender
// push to stack [...stack, bigint]
export class Balance extends Op {
	readonly interpreter: Interpreter;
	readonly line: number;

	/**
	 * Asserts if arguments length is zero
	 * @param args Expected arguments: [] // none
	 * @param line line number in TEAL file
	 * @param interpreter Interpreter Object
	 */
	constructor(args: string[], line: number, interpreter: Interpreter) {
		super();
		this.interpreter = interpreter;
		this.line = line;

		assertLen(args.length, 0, line);
	}

	execute(stack: TEALStack): void {
		this.assertMinStackLen(stack, 1, this.line);
		const accountRef: StackElem = stack.pop();
		const acc = this.interpreter.getAccount(accountRef, this.line);

		stack.push(BigInt(acc.balance()));
	}
}

// For Account A, Asset B (txn.accounts[A]) pushes to the
// push to stack [...stack, value(bigint/bytes), 1]
// NOTE: if account has no B holding then value = 0, did_exist = 0,
export class GetAssetHolding extends Op {
	readonly interpreter: Interpreter;
	readonly field: string;
	readonly line: number;

	/**
	 * Sets field according to the passed arguments.
	 * @param args Expected arguments: [Asset Holding field]
	 * // Note: Asset holding field will be string
	 * For ex: `AssetBalance` is correct `0` is not.
	 * @param line line number in TEAL file
	 * @param interpreter Interpreter Object
	 */
	constructor(args: string[], line: number, interpreter: Interpreter) {
		super();
		this.interpreter = interpreter;
		this.line = line;
		assertLen(args.length, 1, line);

		this.field = args[0];
	}

	execute(stack: TEALStack): void {
		this.assertMinStackLen(stack, 2, this.line);
		const assetRef = this.assertBigInt(stack.pop(), this.line);
		const accountRef: StackElem = stack.pop();

		const account = this.interpreter.getAccount(accountRef, this.line);
		const assetID = this.interpreter.getAssetIDByReference(
			Number(assetRef),
			false,
			this.line,
			this
		);
		const assetInfo = account.assets.get(assetID);
		if (assetInfo === undefined) {
			stack.push(0n);
			stack.push(0n);
			return;
		}
		let value: StackElem;
		switch (this.field) {
			case "AssetBalance":
				value = BigInt(assetInfo.amount);
				break;
			case "AssetFrozen":
				value = assetInfo["is-frozen"] ? 1n : 0n;
				break;
			default:
				throw new RuntimeError(RUNTIME_ERRORS.TEAL.INVALID_FIELD_TYPE, { line: this.line });
		}

		stack.push(value);
		stack.push(1n);
	}
}

// get Asset Params Info for given account
// For Index in ForeignAssets array
// push to stack [...stack, value(bigint/bytes), did_exist]
// NOTE: if asset doesn't exist, then did_exist = 0, value = 0
export class GetAssetDef extends Op {
	readonly interpreter: Interpreter;
	readonly field: string;
	readonly line: number;

	/**
	 * Sets transaction field according to the passed arguments
	 * @param args Expected arguments: [Asset Params field]
	 * // Note: Asset Params field will be string
	 * For ex: `AssetTotal` is correct `0` is not.
	 * @param line line number in TEAL file
	 * @param interpreter Interpreter Object
	 */
	constructor(args: string[], line: number, interpreter: Interpreter) {
		super();
		this.line = line;
		this.interpreter = interpreter;
		assertLen(args.length, 1, line);
		if (AssetParamMap[interpreter.tealVersion][args[0]] === undefined) {
			throw new RuntimeError(RUNTIME_ERRORS.TEAL.UNKNOWN_ASSET_FIELD, {
				field: args[0],
				line: line,
				tealV: interpreter.tealVersion,
			});
		}

		this.field = args[0];
	}

	execute(stack: TEALStack): void {
		this.assertMinStackLen(stack, 1, this.line);
		const assetRef = this.assertBigInt(stack.pop(), this.line);
		const assetID = this.interpreter.getAssetIDByReference(
			Number(assetRef),
			true,
			this.line,
			this
		);
		const AssetDefinition = this.interpreter.getAssetDef(assetID);
		let def: string;

		if (AssetDefinition === undefined) {
			stack.push(0n);
			stack.push(0n);
		} else {
			let value: StackElem;
			const s = AssetParamMap[this.interpreter.tealVersion][
				this.field
			] as keyof modelsv2.AssetParams;

			switch (this.field) {
				case "AssetTotal":
					value = BigInt(AssetDefinition.total);
					break;
				case "AssetDecimals":
					value = BigInt(AssetDefinition.decimals);
					break;
				case "AssetDefaultFrozen":
					value = AssetDefinition.defaultFrozen ? 1n : 0n;
					break;
				default:
					def = AssetDefinition[s] as string;
					if (isValidAddress(def)) {
						value = decodeAddress(def).publicKey;
					} else {
						value = parsing.stringToBytes(def);
					}
					break;
			}

			stack.push(value);
			stack.push(1n);
		}
	}
}

/** Pseudo-Ops **/
// push integer to stack
// push to stack [...stack, integer value]
export class Int extends Op {
	readonly uint64: bigint;
	readonly line: number;

	/**
	 * Sets uint64 variable according to the passed arguments.
	 * @param args Expected arguments: [number]
	 * @param line line number in TEAL file
	 */
	constructor(args: string[], line: number) {
		super();
		this.line = line;
		assertLen(args.length, 1, line);

		let uint64;
		const intConst =
			TxOnComplete[args[0] as keyof typeof TxOnComplete] ||
			TxnType[args[0] as keyof typeof TxnType];

		// check if string is keyof TxOnComplete or TxnType
		if (intConst !== undefined) {
			uint64 = BigInt(intConst);
		} else {
			const val = assertNumber(args[0], line);
			uint64 = BigInt(val);
		}

		this.checkOverflow(uint64, line, MAX_UINT64);
		this.uint64 = uint64;
	}

	execute(stack: TEALStack): void {
		stack.push(this.uint64);
	}
}

// push bytes to stack
// push to stack [...stack, converted data]
export class Byte extends Op {
	readonly str: string;
	readonly encoding: EncodingType;
	readonly line: number;

	/**
	 * Sets `str` and  `encoding` values according to the passed arguments.
	 * @param args Expected arguments: [data string]
	 * @param line line number in TEAL file
	 */
	constructor(args: string[], line: number) {
		super();
		this.line = line;
		[this.str, this.encoding] = getEncoding(args, line);
	}

	execute(stack: TEALStack): void {
		const buffer = convertToBuffer(this.str, this.encoding);
		stack.push(new Uint8Array(buffer));
	}
}

// decodes algorand address to bytes and pushes to stack
// push to stack [...stack, address]
export class Addr extends Op {
	readonly addr: string;
	readonly line: number;

	/**
	 * Sets `addr` value according to the passed arguments.
	 * @param args Expected arguments: [Address]
	 * @param line line number in TEAL file
	 */
	constructor(args: string[], line: number) {
		super();
		assertLen(args.length, 1, line);
		if (!isValidAddress(args[0])) {
			throw new RuntimeError(RUNTIME_ERRORS.TEAL.INVALID_ADDR, { addr: args[0], line: line });
		}
		this.addr = args[0];
		this.line = line;
	}

	execute(stack: TEALStack): void {
		const addr = decodeAddress(this.addr);
		stack.push(addr.publicKey);
	}
}

/* TEALv3 Ops */

// immediately fail unless value top is a non-zero number
// pops from stack: [...stack, uint64]
export class Assert extends Op {
	readonly line: number;
	/**
	 * Asserts 0 arguments are passed.
	 * @param args Expected arguments: [] // none
	 * @param line line number in TEAL file
	 */
	constructor(args: string[], line: number) {
		super();
		this.line = line;
		assertLen(args.length, 0, line);
	}

	execute(stack: TEALStack): void {
		this.assertMinStackLen(stack, 1, this.line);
		const top = this.assertBigInt(stack.pop(), this.line);
		if (top === 0n) {
			throw new RuntimeError(RUNTIME_ERRORS.TEAL.TEAL_ENCOUNTERED_ERR, { line: this.line });
		}
	}
}

// push immediate UINT to the stack as an integer
// push to stack: [...stack, uint64]
export class PushInt extends Op {
	/**
	 * NOTE: in runtime this class is similar to Int, but from tealv3 perspective this is optimized
	 * because pushint args are not added to the intcblock during assembly processes
	 */
	readonly uint64: bigint;
	readonly line: number;

	/**
	 * Sets uint64 variable according to the passed arguments.
	 * @param args Expected arguments: [number]
	 * @param line line number in TEAL file
	 */
	constructor(args: string[], line: number) {
		super();
		this.line = line;
		assertLen(args.length, 1, line);
		assertOnlyDigits(args[0], line);

		this.checkOverflow(BigInt(args[0]), line, MAX_UINT64);
		this.uint64 = BigInt(args[0]);
	}

	execute(stack: TEALStack): void {
		stack.push(this.uint64);
	}
}

// push bytes to stack
// push to stack [...stack, converted data]
export class PushBytes extends Op {
	/**
	 * NOTE: in runtime this class is similar to Byte, but from tealv3 perspective this is optimized
	 * because pushbytes args are not added to the bytecblock during assembly processes
	 */
	readonly str: string;
	readonly encoding: EncodingType;
	readonly line: number;

	/**
	 * Sets `str` and  `encoding` values according to the passed arguments.
	 * @param args Expected arguments: [data string]
	 * @param line line number in TEAL file
	 */
	constructor(args: string[], line: number) {
		super();
		this.line = line;
		assertLen(args.length, 1, line);
		[this.str, this.encoding] = getEncoding(args, line);
		if (this.encoding !== EncodingType.UTF8) {
			throw new RuntimeError(RUNTIME_ERRORS.TEAL.UNKOWN_DECODE_TYPE, {
				val: args[0],
				line: line,
			});
		}
	}

	execute(stack: TEALStack): void {
		const buffer = convertToBuffer(this.str, this.encoding);
		stack.push(new Uint8Array(buffer));
	}
}

// swaps two last values on stack: A, B -> B, A (A,B = any)
// pops from stack: [...stack, A, B]
// pushes to stack: [...stack, B, A]
export class Swap extends Op {
	readonly line: number;
	/**
	 * Asserts 0 arguments are passed.
	 * @param args Expected arguments: [] // none
	 * @param line line number in TEAL file
	 */
	constructor(args: string[], line: number) {
		super();
		this.line = line;
		assertLen(args.length, 0, line);
	}

	execute(stack: TEALStack): void {
		this.assertMinStackLen(stack, 2, this.line);
		const a = stack.pop();
		const b = stack.pop();
		stack.push(a);
		stack.push(b);
	}
}

/**
 * bit indexing begins with low-order bits in integers.
 * Setting bit 4 to 1 on the integer 0 yields 16 (int 0x0010, or 2^4).
 * Indexing begins in the first bytes of a byte-string
 * (as seen in getbyte and substring). Setting bits 0 through 11 to 1
 * in a 4 byte-array of 0s yields byte 0xfff00000
 * Pops from stack: [ ... stack, {any A}, {uint64 B}, {uint64 C} ]
 * Pushes to stack: [ ...stack, uint64 ]
 * pop a target A, index B, and bit C. Set the Bth bit of A to C, and push the result
 */
export class SetBit extends Op {
	readonly line: number;
	/**
	 * Asserts 0 arguments are passed.
	 * @param args Expected arguments: [] // none
	 * @param line line number in TEAL file
	 */
	constructor(args: string[], line: number) {
		super();
		this.line = line;
		assertLen(args.length, 0, line);
	}

	execute(stack: TEALStack): void {
		this.assertMinStackLen(stack, 3, this.line);
		const bit = this.assertBigInt(stack.pop(), this.line);
		const index = this.assertBigInt(stack.pop(), this.line);
		const target = stack.pop();

		if (bit > 1n) {
			throw new RuntimeError(RUNTIME_ERRORS.TEAL.SET_BIT_VALUE_ERROR, { line: this.line });
		}

		if (typeof target === "bigint") {
			this.assert64BitIndex(index, this.line);
			const binaryStr = target.toString(2);
			const binaryArr = [...binaryStr.padStart(64, "0")];
			const size = binaryArr.length;
			binaryArr[size - Number(index) - 1] = bit === 0n ? "0" : "1";
			stack.push(parseBinaryStrToBigInt(binaryArr));
		} else {
			const byteIndex = Math.floor(Number(index) / 8);
			this.assertBytesIndex(byteIndex, target, this.line);

			const targetBit = Number(index) % 8;
			// 8th bit in a bytes array will be highest order bit in second element
			// that's why mask is reversed
			const mask = 1 << (7 - targetBit);
			if (bit === 1n) {
				// set bit
				target[byteIndex] |= mask;
			} else {
				// clear bit
				const mask = ~(1 << (7 - targetBit));
				target[byteIndex] &= mask;
			}
			stack.push(target);
		}
	}
}

/**
 * pop a target A (integer or byte-array), and index B. Push the Bth bit of A.
 * Pops from stack: [ ... stack, {any A}, {uint64 B}]
 * Pushes to stack: [ ...stack, uint64]
 */
export class GetBit extends Op {
	readonly line: number;
	/**
	 * Asserts 0 arguments are passed.
	 * @param args Expected arguments: [] // none
	 * @param line line number in TEAL file
	 */
	constructor(args: string[], line: number) {
		super();
		this.line = line;
		assertLen(args.length, 0, line);
	}

	execute(stack: TEALStack): void {
		this.assertMinStackLen(stack, 2, this.line);
		const index = this.assertBigInt(stack.pop(), this.line);
		const target = stack.pop();

		if (typeof target === "bigint") {
			this.assert64BitIndex(index, this.line);
			const binaryStr = target.toString(2);
			const size = binaryStr.length;
			stack.push(BigInt(binaryStr[size - Number(index) - 1]));
		} else {
			const byteIndex = Math.floor(Number(index) / 8);
			this.assertBytesIndex(byteIndex, target, this.line);

			const targetBit = Number(index) % 8;
			const binary = target[byteIndex].toString(2);
			const str = binary.padStart(8, "0");
			stack.push(BigInt(str[targetBit]));
		}
	}
}

/**
 * pop a byte-array A, integer B, and
 * small integer C (between 0..255). Set the Bth byte of A to C, and push the result
 * Pops from stack: [ ...stack, {[]byte A}, {uint64 B}, {uint64 C}]
 * Pushes to stack: [ ...stack, []byte]
 */
export class SetByte extends Op {
	readonly line: number;
	/**
	 * Asserts 0 arguments are passed.
	 * @param args Expected arguments: [] // none
	 * @param line line number in TEAL file
	 */
	constructor(args: string[], line: number) {
		super();
		this.line = line;
		assertLen(args.length, 0, line);
	}

	execute(stack: TEALStack): void {
		this.assertMinStackLen(stack, 3, this.line);
		const smallInteger = this.assertBigInt(stack.pop(), this.line);
		const index = this.assertBigInt(stack.pop(), this.line);
		const target = this.assertBytes(stack.pop(), this.line);
		this.assertUint8(smallInteger, this.line);
		this.assertBytesIndex(Number(index), target, this.line);

		target[Number(index)] = Number(smallInteger);
		stack.push(target);
	}
}

/**
 * pop a byte-array A and integer B. Extract the Bth byte of A and push it as an integer
 * Pops from stack: [ ...stack, {[]byte A}, {uint64 B} ]
 * Pushes to stack: [ ...stack, uint64 ]
 */
export class GetByte extends Op {
	readonly line: number;
	/**
	 * Asserts 0 arguments are passed.
	 * @param args Expected arguments: [] // none
	 * @param line line number in TEAL file
	 */
	constructor(args: string[], line: number) {
		super();
		this.line = line;
		assertLen(args.length, 0, line);
	}

	execute(stack: TEALStack): void {
		this.assertMinStackLen(stack, 2, this.line);
		const index = this.assertBigInt(stack.pop(), this.line);
		const target = this.assertBytes(stack.pop(), this.line);
		this.assertBytesIndex(Number(index), target, this.line);

		stack.push(BigInt(target[Number(index)]));
	}
}

// push the Nth value (0 indexed) from the top of the stack.
// pops from stack: [...stack]
// pushes to stack: [...stack, any (nth slot from top of stack)]
// NOTE: dig 0 is same as dup
export class Dig extends Op {
	readonly line: number;
	readonly depth: number;

	/**
	 * Asserts 0 arguments are passed.
	 * @param args Expected arguments: [ depth ] // slot to duplicate
	 * @param line line number in TEAL file
	 */
	constructor(args: string[], line: number) {
		super();
		this.line = line;
		assertLen(args.length, 1, line);
		assertOnlyDigits(args[0], line);

		this.assertUint8(BigInt(args[0]), line);
		this.depth = Number(args[0]);
	}

	execute(stack: TEALStack): void {
		this.assertMinStackLen(stack, this.depth + 1, this.line);
		const tempStack = new Stack<StackElem>(this.depth + 1); // depth = 2 means 3rd slot from top of stack
		let target;
		for (let i = 0; i <= this.depth; ++i) {
			target = stack.pop();
			tempStack.push(target);
		}
		while (tempStack.length()) {
			stack.push(tempStack.pop());
		}
		stack.push(target as StackElem);
	}
}

// selects one of two values based on top-of-stack: A, B, C -> (if C != 0 then B else A)
// pops from stack: [...stack, {any A}, {any B}, {uint64 C}]
// pushes to stack: [...stack, any (A or B)]
export class Select extends Op {
	readonly line: number;

	/**
	 * Asserts 0 arguments are passed.
	 * @param args Expected arguments: [] // none
	 * @param line line number in TEAL file
	 */
	constructor(args: string[], line: number) {
		super();
		this.line = line;
		assertLen(args.length, 0, line);
	}

	execute(stack: TEALStack): void {
		this.assertMinStackLen(stack, 3, this.line);
		const toCheck = this.assertBigInt(stack.pop(), this.line);
		const notZeroSelection = stack.pop();
		const isZeroSelection = stack.pop();

		if (toCheck !== 0n) {
			stack.push(notZeroSelection);
		} else {
			stack.push(isZeroSelection);
		}
	}
}

/**
 * push field F of the Ath transaction (A = top of stack) in the current group
 * pops from stack: [...stack, uint64]
 * pushes to stack: [...stack, transaction field]
 * NOTE: "gtxns field" is equivalent to "gtxn _i_ field" (where _i_ is the index
 * of transaction in group, fetched from stack).
 * gtxns exists so that i can be calculated, often based on the index of the current transaction.
 */
export class Gtxns extends Gtxn {
	/**
	 * Sets `field`, `txIdx` values according to the passed arguments.
	 * @param args Expected arguments: [transaction field]
	 * // Note: Transaction field is expected as string instead of number.
	 * For ex: `Fee` is expected and `0` is not expected.
	 * @param line line number in TEAL file
	 * @param interpreter interpreter object
	 */
	constructor(args: string[], line: number, interpreter: Interpreter) {
		// NOTE: mockTxIdx is a mock value (max no of txns in group can be 16 atmost).
		// In gtxns & gtxnsa opcodes, index is fetched from top of stack.
		super([mockTxIdx, ...args], line, interpreter);
	}

	execute(stack: TEALStack): void {
		this.assertMinStackLen(stack, 1, this.line);
		const top = this.assertBigInt(stack.pop(), this.line);
		this.assertUint8(top, this.line);
		this.txIdx = Number(top);
		super.execute(stack);
	}
}

/**
 * push Ith value of the array field F from the Ath (A = top of stack) transaction in the current group
 * pops from stack: [...stack, uint64]
 * push to stack [...stack, value of field]
 */
export class Gtxnsa extends Gtxna {
	/**
	 * Sets `field`(Transaction Field), `fieldIdx`(Array Index) values according to the passed arguments.
	 * @param args Expected arguments: [transaction field(F), transaction field array index(I)]
	 *   Note: Transaction field is expected as string instead of number.
	 *   For ex: `"Fee"` is expected rather than `0`.
	 * @param line line number in TEAL file
	 * @param interpreter interpreter object
	 */
	constructor(args: string[], line: number, interpreter: Interpreter) {
		// NOTE: txIdx will be updated in execute.
		// In gtxns & gtxnsa opcodes, index is fetched from top of stack.
		super([mockTxIdx, ...args], line, interpreter);
	}

	execute(stack: TEALStack): void {
		this.assertMinStackLen(stack, 1, this.line);
		const top = this.assertBigInt(stack.pop(), this.line);
		this.assertUint8(top, this.line);
		this.txIdx = Number(top);
		super.execute(stack);
	}
}

/**
 * get minimum required balance for the requested account specified by Txn.Accounts[A] in microalgos.
 * NOTE: A = 0 represents tx.sender account. Required balance is affected by ASA and App usage. When creating
 * or opting into an app, the minimum balance grows before the app code runs, therefore the increase
 * is visible there. When deleting or closing out, the minimum balance decreases after the app executes.
 * pops from stack: [...stack, uint64(account index)]
 * push to stack [...stack, uint64(min balance in microalgos)]
 */
export class MinBalance extends Op {
	readonly interpreter: Interpreter;
	readonly line: number;

	/**
	 * Asserts if arguments length is zero
	 * @param args Expected arguments: [] // none
	 * @param line line number in TEAL file
	 * @param interpreter Interpreter Object
	 */
	constructor(args: string[], line: number, interpreter: Interpreter) {
		super();
		this.interpreter = interpreter;
		this.line = line;

		assertLen(args.length, 0, line);
	}

	execute(stack: TEALStack): void {
		this.assertMinStackLen(stack, 1, this.line);
		const accountRef: StackElem = stack.pop();
		const acc = this.interpreter.getAccount(accountRef, this.line);

		stack.push(BigInt(acc.minBalance));
	}
}

/** TEALv4 Ops **/

// push Ith scratch space index of the Tth transaction in the current group
// push to stack [...stack, bigint/bytes]
// Pops nothing
// Args expected: [{uint8 transaction group index}(T),
// {uint8 position in scratch space to load from}(I)]
export class Gload extends Op {
	scratchIndex: number;
	txIndex: number;
	readonly interpreter: Interpreter;
	readonly line: number;

	/**
	 * Stores scratch space index and transaction index number according to the passed arguments.
	 * @param args Expected arguments: [index number]
	 * @param line line number in TEAL file
	 * @param interpreter interpreter object
	 */
	constructor(args: string[], line: number, interpreter: Interpreter) {
		super();
		this.line = line;
		assertLen(args.length, 2, this.line);
		assertOnlyDigits(args[0], this.line);
		assertOnlyDigits(args[1], this.line);

		this.txIndex = Number(args[0]);
		this.scratchIndex = Number(args[1]);
		this.interpreter = interpreter;
	}

	execute(stack: TEALStack): void {
		const scratch = this.interpreter.runtime.ctx.sharedScratchSpace.get(this.txIndex);
		if (scratch === undefined) {
			throw new RuntimeError(RUNTIME_ERRORS.TEAL.SCRATCH_EXIST_ERROR, {
				index: this.txIndex,
				line: this.line,
			});
		}
		this.checkIndexBound(this.scratchIndex, scratch, this.line);
		stack.push(scratch[this.scratchIndex]);
	}
}

// push Ith scratch space index of the Tth transaction in the current group
// push to stack [...stack, bigint/bytes]
// Pops uint64(T)
// Args expected: [{uint8 position in scratch space to load from}(I)]
export class Gloads extends Gload {
	/**
	 * Stores scratch space index number according to argument passed.
	 * @param args Expected arguments: [index number]
	 * @param line line number in TEAL file
	 * @param interpreter interpreter object
	 */
	constructor(args: string[], line: number, interpreter: Interpreter) {
		// mockTxIdx is place holder value, will be updated when poping from stack in execute
		super([mockTxIdx, ...args], line, interpreter);
	}

	execute(stack: TEALStack): void {
		this.assertMinStackLen(stack, 1, this.line);
		this.txIndex = Number(this.assertBigInt(stack.pop(), this.line));
		super.execute(stack);
	}
}

// Loads a scratch space value of another transaction from the current group
// Stack: ..., A: uint64, B: uint64 → ..., any
// Availability: v6
export class Gloadss extends Gload {
	/**
	 * Stores scratch space index number according to argument passed.
	 * @param args Expected arguments: [index number]
	 * @param line line number in TEAL file
	 * @param interpreter interpreter object
	 */
	constructor(args: string[], line: number, interpreter: Interpreter) {
		// Just place holder field;
		super([mockTxIdx, mockScratchIndex, ...args], line, interpreter);
	}

	execute(stack: TEALStack): void {
		this.assertMinStackLen(stack, 2, this.line);
		this.scratchIndex = Number(this.assertBigInt(stack.pop(), this.line));
		this.txIndex = Number(this.assertBigInt(stack.pop(), this.line));
		super.execute(stack);
	}
}

/**
 * Provide subroutine functionality. When callsub is called, the current location in
 * the program is saved and immediately jumps to the label passed to the opcode.
 * Pops: None
 * Pushes: None
 * The call stack is separate from the data stack. Only callsub and retsub manipulate it.
 * Pops: None
 * Pushes: Pushes current instruction index in call stack
 */
export class Callsub extends Op {
	readonly interpreter: Interpreter;
	readonly label: string;
	readonly line: number;

	/**
	 * Sets `label` according to the passed arguments.
	 * @param args Expected arguments: [label of branch]
	 * @param line line number in TEAL file
	 * @param interpreter interpreter object
	 */
	constructor(args: string[], line: number, interpreter: Interpreter) {
		super();
		assertLen(args.length, 1, line);
		this.label = args[0];
		this.interpreter = interpreter;
		this.line = line;
	}

	execute(_stack: TEALStack): void {
		// the current location in the program is saved
		this.interpreter.callStack.push(this.interpreter.instructionIndex);
		// immediately jumps to the label passed to the opcode.
		this.interpreter.jumpToLabel(this.label, this.line);
	}
}

/**
 * When the retsub opcode is called, the AVM will resume
 * execution at the previous saved point.
 * Pops: None
 * Pushes: None
 * The call stack is separate from the data stack. Only callsub and retsub manipulate it.
 * Pops: index from call stack
 * Pushes: None
 */
export class Retsub extends Op {
	readonly interpreter: Interpreter;
	readonly line: number;

	/**
	 * @param args Expected arguments: []
	 * @param line line number in TEAL file
	 * @param interpreter interpreter object
	 */
	constructor(args: string[], line: number, interpreter: Interpreter) {
		super();
		assertLen(args.length, 0, line);
		this.interpreter = interpreter;
		this.line = line;
	}

	execute(_stack: TEALStack): void {
		// get current location from saved point
		// jump to saved instruction opcode
		if (this.interpreter.callStack.length() === 0) {
			throw new RuntimeError(RUNTIME_ERRORS.TEAL.CALL_STACK_EMPTY, { line: this.line });
		}
		this.interpreter.instructionIndex = this.interpreter.callStack.pop();
	}
}

// generic op to execute byteslice arithmetic
// `b+`, `b-`, `b*`, `b/`, `b%`, `b<`, `b>`, `b<=`,
// `b>=`, `b==`, `b!=`, `b\`, `b&`, `b^`, `b~`, `bzero`
export class ByteOp extends Op {
	readonly line: number;
	/**
	 * Asserts 0 arguments are passed.
	 * @param args Expected arguments: [] // none
	 * @param line line number in TEAL file
	 */
	constructor(args: string[], line: number) {
		super();
		this.line = line;
		assertLen(args.length, 0, line);
	}

	execute(stack: TEALStack, op: MathOp): void {
		this.assertMinStackLen(stack, 2, this.line);
		const byteB = this.assertBytes(stack.pop(), this.line, MAX_INPUT_BYTE_LEN);
		const byteA = this.assertBytes(stack.pop(), this.line, MAX_INPUT_BYTE_LEN);
		const bigIntB = bigEndianBytesToBigInt(byteB);
		const bigIntA = bigEndianBytesToBigInt(byteA);

		let r: bigint | boolean;
		switch (op) {
			case MathOp.Add: {
				r = bigIntA + bigIntB;
				break;
			}
			case MathOp.Sub: {
				r = bigIntA - bigIntB;
				this.checkUnderflow(r, this.line);
				break;
			}
			case MathOp.Mul: {
				// NOTE: 12n * 0n == 0n, but in bytesclice arithmatic, this is equivalent to
				// empty bytes (eg. byte "A" * byte "" === byte "")
				r = bigIntA * bigIntB;
				break;
			}
			case MathOp.Div: {
				if (bigIntB === 0n) {
					throw new RuntimeError(RUNTIME_ERRORS.TEAL.ZERO_DIV, { line: this.line });
				}
				r = bigIntA / bigIntB;
				break;
			}
			case MathOp.Mod: {
				if (bigIntB === 0n) {
					throw new RuntimeError(RUNTIME_ERRORS.TEAL.ZERO_DIV, { line: this.line });
				}
				r = bigIntA % bigIntB;
				break;
			}
			case MathOp.LessThan: {
				r = bigIntA < bigIntB;
				break;
			}
			case MathOp.GreaterThan: {
				r = bigIntA > bigIntB;
				break;
			}
			case MathOp.LessThanEqualTo: {
				r = bigIntA <= bigIntB;
				break;
			}
			case MathOp.GreaterThanEqualTo: {
				r = bigIntA >= bigIntB;
				break;
			}
			case MathOp.EqualTo: {
				r = bigIntA === bigIntB;
				break;
			}
			case MathOp.NotEqualTo: {
				r = bigIntA !== bigIntB;
				break;
			}
			case MathOp.BitwiseOr: {
				r = bigIntA | bigIntB;
				break;
			}
			case MathOp.BitwiseAnd: {
				r = bigIntA & bigIntB;
				break;
			}
			case MathOp.BitwiseXor: {
				r = bigIntA ^ bigIntB;
				break;
			}
			default: {
				throw new Error("Operation not supported");
			}
		}

		if (typeof r === "boolean") {
			stack.push(BigInt(r)); // 0 or 1
		} else {
			const resultAsBytes = r === 0n ? new Uint8Array([]) : bigintToBigEndianBytes(r);
			if (op === MathOp.BitwiseOr || op === MathOp.BitwiseAnd || op === MathOp.BitwiseXor) {
				// for bitwise ops, zero's are "left" padded upto length.max(byteB, byteA)
				// https://developer.algorand.org/docs/reference/teal/specification/#arithmetic-logic-and-cryptographic-operations
				const maxSize = Math.max(byteA.length, byteB.length);

				const paddedZeroArr = new Uint8Array(Math.max(0, maxSize - resultAsBytes.length)).fill(
					0
				);
				const mergedArr = new Uint8Array(maxSize);
				mergedArr.set(paddedZeroArr);
				mergedArr.set(resultAsBytes, paddedZeroArr.length);
				stack.push(this.assertBytes(mergedArr, this.line, MAX_OUTPUT_BYTE_LEN));
			} else {
				stack.push(this.assertBytes(resultAsBytes, this.line, MAX_OUTPUT_BYTE_LEN));
			}
		}
	}
}

// A plus B, where A and B are byte-arrays interpreted as big-endian unsigned integers
// panics on overflow (result > max_uint1024 i.e 128 byte num)
// Pops: ... stack, {[]byte A}, {[]byte B}
// push to stack [...stack, []byte]
export class ByteAdd extends ByteOp {
	execute(stack: TEALStack): void {
		super.execute(stack, MathOp.Add);
	}
}

// A minus B, where A and B are byte-arrays interpreted as big-endian unsigned integers.
// Panic on underflow.
// Pops: ... stack, {[]byte A}, {[]byte B}
// push to stack [...stack, []byte]
export class ByteSub extends ByteOp {
	execute(stack: TEALStack): void {
		super.execute(stack, MathOp.Sub);
	}
}

// A times B, where A and B are byte-arrays interpreted as big-endian unsigned integers.
// Pops: ... stack, {[]byte A}, {[]byte B}
// push to stack [...stack, []byte]
export class ByteMul extends ByteOp {
	execute(stack: TEALStack): void {
		super.execute(stack, MathOp.Mul);
	}
}

// A divided by B, where A and B are byte-arrays interpreted as big-endian unsigned integers.
// Panic if B is zero.
// Pops: ... stack, {[]byte A}, {[]byte B}
// push to stack [...stack, []byte]
export class ByteDiv extends ByteOp {
	execute(stack: TEALStack): void {
		super.execute(stack, MathOp.Div);
	}
}

// A modulo B, where A and B are byte-arrays interpreted as big-endian unsigned integers.
// Panic if B is zero.
// Pops: ... stack, {[]byte A}, {[]byte B}
// push to stack [...stack, []byte]
export class ByteMod extends ByteOp {
	execute(stack: TEALStack): void {
		super.execute(stack, MathOp.Mod);
	}
}

// A is greater than B, where A and B are byte-arrays interpreted as big-endian unsigned integers => { 0 or 1}
// Pops: ... stack, {[]byte A}, {[]byte B}
// push to stack [...stack, uint64]
export class ByteGreatorThan extends ByteOp {
	execute(stack: TEALStack): void {
		super.execute(stack, MathOp.GreaterThan);
	}
}

// A is less than B, where A and B are byte-arrays interpreted as big-endian unsigned integers => { 0 or 1}
// Pops: ... stack, {[]byte A}, {[]byte B}
// push to stack [...stack, uint64]
export class ByteLessThan extends ByteOp {
	execute(stack: TEALStack): void {
		super.execute(stack, MathOp.LessThan);
	}
}

// A is greater than or equal to B, where A and B are byte-arrays interpreted
// as big-endian unsigned integers => { 0 or 1}
// Pops: ... stack, {[]byte A}, {[]byte B}
// push to stack [...stack, uint64]
export class ByteGreaterThanEqualTo extends ByteOp {
	execute(stack: TEALStack): void {
		super.execute(stack, MathOp.GreaterThanEqualTo);
	}
}

// A is less than or equal to B, where A and B are byte-arrays interpreted as
// big-endian unsigned integers => { 0 or 1}
// Pops: ... stack, {[]byte A}, {[]byte B}
// push to stack [...stack, uint64]
export class ByteLessThanEqualTo extends ByteOp {
	execute(stack: TEALStack): void {
		super.execute(stack, MathOp.LessThanEqualTo);
	}
}

// A is equals to B, where A and B are byte-arrays interpreted as big-endian unsigned integers => { 0 or 1}
// Pops: ... stack, {[]byte A}, {[]byte B}
// push to stack [...stack, uint64]
export class ByteEqualTo extends ByteOp {
	execute(stack: TEALStack): void {
		super.execute(stack, MathOp.EqualTo);
	}
}

// A is not equal to B, where A and B are byte-arrays interpreted as big-endian unsigned integers => { 0 or 1}
// Pops: ... stack, {[]byte A}, {[]byte B}
// push to stack [...stack, uint64]
export class ByteNotEqualTo extends ByteOp {
	execute(stack: TEALStack): void {
		super.execute(stack, MathOp.NotEqualTo);
	}
}

// A bitwise-or B, where A and B are byte-arrays, zero-left extended to the greater of their lengths
// Pops: ... stack, {[]byte A}, {[]byte B}
// push to stack [...stack, uint64]
export class ByteBitwiseOr extends ByteOp {
	execute(stack: TEALStack): void {
		super.execute(stack, MathOp.BitwiseOr);
	}
}

// A bitwise-and B, where A and B are byte-arrays, zero-left extended to the greater of their lengths
// Pops: ... stack, {[]byte A}, {[]byte B}
// push to stack [...stack, uint64]
export class ByteBitwiseAnd extends ByteOp {
	execute(stack: TEALStack): void {
		super.execute(stack, MathOp.BitwiseAnd);
	}
}

// A bitwise-xor B, where A and B are byte-arrays, zero-left extended to the greater of their lengths
// Pops: ... stack, {[]byte A}, {[]byte B}
// push to stack [...stack, uint64]
export class ByteBitwiseXor extends ByteOp {
	execute(stack: TEALStack): void {
		super.execute(stack, MathOp.BitwiseXor);
	}
}

// X (bytes array) with all bits inverted
// Pops: ... stack, []byte
// push to stack [...stack, byte[]]
export class ByteBitwiseInvert extends ByteOp {
	execute(stack: TEALStack): void {
		this.assertMinStackLen(stack, 1, this.line);
		const byteA = this.assertBytes(stack.pop(), this.line, MAX_INPUT_BYTE_LEN);
		stack.push(byteA.map((b) => 255 - b));
	}
}

// push a byte-array of length X, containing all zero bytes
// Pops: ... stack, uint64
// push to stack [...stack, byte[]]
export class ByteZero extends ByteOp {
	execute(stack: TEALStack): void {
		this.assertMinStackLen(stack, 1, this.line);
		const len = this.assertBigInt(stack.pop(), this.line);
		const result = new Uint8Array(Number(len)).fill(0);
		stack.push(this.assertBytes(result, this.line, 4096));
	}
}

// The largest integer I such that I^2 <= A. A and I are interpreted as big-endian unsigned integers
// Stack: ..., A: []byte → ..., []byte
// Cost: 40
// Availability: v6
export class Bsqrt extends Op {
	readonly line: number;
	/**
	 * Asserts 0 arguments are passed.
	 * @param args Expected arguments: [] // none
	 * @param line line number in TEAL file
	 */
	constructor(args: string[], line: number) {
		super();
		this.line = line;
		assertLen(args.length, 0, line);
	}

	execute(stack: TEALStack): void {
		this.assertMinStackLen(stack, 1, this.line);

		const value = this.assertBytes(stack.pop(), this.line, MAX_INPUT_BYTE_LEN);
		// convert to bigint
		const bigintValue = bigEndianBytesToBigInt(value);
		// compute sqrt
		const bigintResult = bigintSqrt(bigintValue);

		stack.push(bigintToBigEndianBytes(bigintResult));
	}
}
/**
 * Pop four uint64 values. The deepest two are interpreted
 * as a uint128 dividend (deepest value is high word),
 * the top two are interpreted as a uint128 divisor.
 * Four uint64 values are pushed to the stack.
 * The deepest two are the quotient (deeper value
 * is the high uint64). The top two are the remainder, low bits on top.
 * Pops: ... stack, {uint64 A}, {uint64 B}, {uint64 C}, {uint64 D}
 * Pushes: ... stack, uint64, uint64, uint64, uint64
 */
export class DivModw extends Op {
	readonly line: number;
	/**
	 * Asserts 0 arguments are passed.
	 * @param args Expected arguments: [] // none
	 * @param line line number in TEAL file
	 */
	constructor(args: string[], line: number) {
		super();
		this.line = line;
		assertLen(args.length, 0, line);
	}

	execute(stack: TEALStack): void {
		// Go-algorand implementation: https://github.com/algorand/go-algorand/blob/8f743a98827372bfd8928de3e0b70390ff34f407/data/transactions/logic/eval.go#L927
		const firstLow = this.assertBigInt(stack.pop(), this.line);
		const firstHigh = this.assertBigInt(stack.pop(), this.line);

		let divisor = firstHigh << BigInt("64");
		divisor = divisor + firstLow;

		const secondLow = this.assertBigInt(stack.pop(), this.line);
		const secondHigh = this.assertBigInt(stack.pop(), this.line);

		let dividend = secondHigh << BigInt("64");
		dividend = dividend + secondLow;

		const quotient = dividend / divisor;
		let low = quotient & MAX_UINT64;
		this.checkOverflow(low, this.line, MAX_UINT64);

		let high = quotient >> BigInt("64");
		this.checkOverflow(high, this.line, MAX_UINT64);

		stack.push(high);
		stack.push(low);

		const remainder = dividend % divisor;
		low = remainder & MAX_UINT64;
		this.checkOverflow(low, this.line, MAX_UINT64);

		high = remainder >> BigInt("64");
		this.checkOverflow(high, this.line, MAX_UINT64);

		stack.push(high);
		stack.push(low);
	}
}

// A raised to the Bth power. Panic if A == B == 0 and on overflow
// Pops: ... stack, {uint64 A}, {uint64 B}
// Pushes: uint64
export class Exp extends Op {
	readonly line: number;
	/**
	 * Asserts 0 arguments are passed.
	 * @param args Expected arguments: [] // none
	 * @param line line number in TEAL file
	 */
	constructor(args: string[], line: number) {
		super();
		this.line = line;
		assertLen(args.length, 0, line);
	}

	execute(stack: TEALStack): void {
		const b = this.assertBigInt(stack.pop(), this.line);
		const a = this.assertBigInt(stack.pop(), this.line);

		if (a === 0n && b === 0n) {
			throw new RuntimeError(RUNTIME_ERRORS.TEAL.EXP_ERROR, { line: this.line });
		}

		const res = a ** b;
		this.checkOverflow(res, this.line, MAX_UINT64);

		stack.push(res);
	}
}

// A raised to the Bth power as a 128-bit long result as
// low (top) and high uint64 values on the stack.
// Panic if A == B == 0 or if the results exceeds 2^128-1
// Pops: ... stack, {uint64 A}, {uint64 B}
// Pushes: ... stack, uint64, uint64
export class Expw extends Exp {
	execute(stack: TEALStack): void {
		const b = this.assertBigInt(stack.pop(), this.line);
		const a = this.assertBigInt(stack.pop(), this.line);

		if (a === 0n && b === 0n) {
			throw new RuntimeError(RUNTIME_ERRORS.TEAL.EXP_ERROR, { line: this.line });
		}
		const res = a ** b;
		this.checkOverflow(res, this.line, MAX_UINT128);

		const low = res & MAX_UINT64;
		this.checkOverflow(low, this.line, MAX_UINT64);

		const high = res >> BigInt("64");
		this.checkOverflow(high, this.line, MAX_UINT64);

		stack.push(high);
		stack.push(low);
	}
}

// Left shift (A times 2^B, modulo 2^64)
// Pops: ... stack, {uint64 A}, {uint64 B}
// Pushes: uint64
export class Shl extends Op {
	readonly line: number;
	/**
	 * Asserts 0 arguments are passed.
	 * @param args Expected arguments: [] // none
	 * @param line line number in TEAL file
	 */
	constructor(args: string[], line: number) {
		super();
		this.line = line;
		assertLen(args.length, 0, line);
	}

	execute(stack: TEALStack): void {
		const b = this.assertBigInt(stack.pop(), this.line);
		const a = this.assertBigInt(stack.pop(), this.line);

		const res = (a << b) % 2n ** 64n;

		stack.push(res);
	}
}

// Right shift (A divided by 2^B)
// Pops: ... stack, {uint64 A}, {uint64 B}
// Pushes: uint64
export class Shr extends Op {
	readonly line: number;
	/**
	 * Asserts 0 arguments are passed.
	 * @param args Expected arguments: [] // none
	 * @param line line number in TEAL file
	 */
	constructor(args: string[], line: number) {
		super();
		this.line = line;
		assertLen(args.length, 0, line);
	}

	execute(stack: TEALStack): void {
		const b = this.assertBigInt(stack.pop(), this.line);
		const a = this.assertBigInt(stack.pop(), this.line);

		const res = a >> b;

		stack.push(res);
	}
}

// The largest integer B such that B^2 <= X
// Pops: ... stack, uint64
// Pushes: uint64
export class Sqrt extends Op {
	readonly line: number;
	/**
	 * Asserts 0 arguments are passed.
	 * @param args Expected arguments: [] // none
	 * @param line line number in TEAL file
	 */
	constructor(args: string[], line: number) {
		super();
		this.line = line;
		assertLen(args.length, 0, line);
	}

	execute(stack: TEALStack): void {
		// https://stackoverflow.com/questions/53683995/javascript-big-integer-square-root
		const value = this.assertBigInt(stack.pop(), this.line);
		const result = bigintSqrt(value);
		stack.push(result);
	}
}

// Pops: None
// Pushes: uint64
// push the ID of the asset or application created in the Tth transaction of the current group
// gaid fails unless the requested transaction created an asset or application and T < GroupIndex.
export class Gaid extends Op {
	readonly interpreter: Interpreter;
	readonly line: number;
	txIndex: number;

	/**
	 * Asserts 1 arguments are passed.
	 * @param args Expected arguments: [txIndex]
	 * @param line line number in TEAL file
	 */
	constructor(args: string[], line: number, interpreter: Interpreter) {
		super();
		this.line = line;
		this.interpreter = interpreter;
		assertLen(args.length, 1, line);
		this.txIndex = Number(args[0]);
	}

	execute(stack: TEALStack): void {
		const knowableID = this.interpreter.runtime.ctx.knowableID.get(this.txIndex);
		if (knowableID === undefined) {
			throw new RuntimeError(RUNTIME_ERRORS.TEAL.GROUP_INDEX_EXIST_ERROR, {
				index: this.txIndex,
				line: this.line,
			});
		}

		stack.push(BigInt(knowableID));
	}
}

// Pops: ... stack, uint64
// Pushes: uint64
// push the ID of the asset or application created in the Xth transaction of the current group
// gaid fails unless the requested transaction created an asset or application and X < GroupIndex.
export class Gaids extends Gaid {
	/**
	 * Asserts 0 arguments are passed.
	 * @param args Expected arguments: []
	 * @param line line number in TEAL file
	 * @param interpreter interpreter object
	 */
	constructor(args: string[], line: number, interpreter: Interpreter) {
		// mockTxIdx is place holder argument, will be updated when poping from stack in execute
		super([mockTxIdx, ...args], line, interpreter);
	}

	execute(stack: TEALStack): void {
		this.assertMinStackLen(stack, 1, this.line);
		this.txIndex = Number(this.assertBigInt(stack.pop(), this.line));
		super.execute(stack);
	}
}

// Pops: ... stack, []byte
// Pushes: []byte
// pop a byte-array A. Op code parameters:
// * S: number in 0..255, start index
// * L: number in 0..255, length
//  extracts a range of bytes from A starting at S up to but not including S+L,
// push the substring result. If L is 0, then extract to the end of the string.
// If S or S+L is larger than the array length, the program fails
export class Extract extends Op {
	readonly line: number;
	readonly start: number;
	length: number;

	/**
	 * Asserts 2 arguments are passed.
	 * @param args Expected arguments: [txIndex]
	 * @param line line number in TEAL file
	 */
	constructor(args: string[], line: number) {
		super();
		this.line = line;
		assertLen(args.length, 2, line);
		this.start = Number(args[0]);
		this.length = Number(args[1]);
	}

	execute(stack: TEALStack): void {
		this.assertMinStackLen(stack, 1, this.line);
		const array = this.assertBytes(stack.pop(), this.line);

		// if length is 0, take bytes from start index to the end
		if (this.length === 0) {
			this.length = array.length - this.start;
		}

		stack.push(this.opExtractImpl(array, this.start, this.length));
	}
}

// Pops: ... stack, {[]byte A}, {uint64 S}, {uint64 L}
// Pushes: []byte
// pop a byte-array A and two integers S and L (both in 0..255).
// Extract a range of bytes from A starting at S up to but not including S+L,
// push the substring result. If S+L is larger than the array length, the program fails
export class Extract3 extends Op {
	readonly line: number;

	/**
	 * Asserts 0 arguments are passed.
	 * @param args Expected arguments: [txIndex]
	 * @param line line number in TEAL file
	 */
	constructor(args: string[], line: number) {
		super();
		this.line = line;
		assertLen(args.length, 0, line);
	}

	execute(stack: TEALStack): void {
		this.assertMinStackLen(stack, 3, this.line);
		const length = this.assertUInt8(stack.pop(), this.line);
		const start = this.assertUInt8(stack.pop(), this.line);
		const array = this.assertBytes(stack.pop(), this.line);

		stack.push(this.opExtractImpl(array, start, length));
	}
}

// Pops: ... stack, {[]byte A}, {uint64 S}
// Pushes: uint64
// Op code parameters:
// * N: number in {2,4,8}, length
// Base class to implement the extract_uint16, extract_uint32 and extract_uint64 op codes
// for N equal 2, 4, 8 respectively.
// pop a byte-array A and integer S (in 0..255). Extracts a range of bytes
// from A starting at S up to but not including B+N,
// convert bytes as big endian and push the uint(N*8) result.
// If B+N is larger than the array length, the program fails
class ExtractUintN extends Op {
	readonly line: number;
	extractBytes = 2;

	/**
	 * Asserts 0 arguments are passed.
	 * @param args Expected arguments: [txIndex]
	 * @param line line number in TEAL file
	 */
	constructor(args: string[], line: number) {
		super();
		this.line = line;
		assertLen(args.length, 0, line);
		// this.extractBytes = 2;
	}

	execute(stack: TEALStack): void {
		this.assertMinStackLen(stack, 2, this.line);
		const start = this.assertUInt8(stack.pop(), this.line);
		const array = this.assertBytes(stack.pop(), this.line);

		const sliced = this.opExtractImpl(array, start, this.extractBytes); // extract n bytes
		stack.push(bigEndianBytesToBigInt(sliced));
	}
}

// Pops: ... stack, {[]byte A}, {uint64 B}
// Pushes: uint64
// pop a byte-array A and integer B. Extract a range of bytes
// from A starting at B up to but not including B+2,
// convert bytes as big endian and push the uint64 result.
// If B+2 is larger than the array length, the program fails
export class ExtractUint16 extends ExtractUintN {
	extractBytes = 2;
	execute(stack: TEALStack): void {
		super.execute(stack);
	}
}

// Pops: ... stack, {[]byte A}, {uint64 B}
// Pushes: uint64
// pop a byte-array A and integer B. Extract a range of bytes
// from A starting at B up to but not including B+4, convert
// bytes as big endian and push the uint64 result.
// If B+4 is larger than the array length, the program fails
export class ExtractUint32 extends ExtractUintN {
	extractBytes = 4;

	execute(stack: TEALStack): void {
		super.execute(stack);
	}
}

// Pops: ... stack, {[]byte A}, {uint64 B}
// Pushes: uint64
// pop a byte-array A and integer B. Extract a range of bytes from
// A starting at B up to but not including B+8, convert bytes as
// big endian and push the uint64 result. If B+8 is larger than
// the array length, the program fails
export class ExtractUint64 extends ExtractUintN {
	extractBytes = 8;

	execute(stack: TEALStack): void {
		super.execute(stack);
	}
}

// Pops: ... stack, {[]byte A}, {[]byte B}, {[]byte C}, {[]byte D}, {[]byte E}
// Pushes: uint64
// for (data A, signature B, C and pubkey D, E) verify the signature of the
// data against the pubkey => {0 or 1}
export class EcdsaVerify extends Op {
	readonly line: number;
	readonly curveIndex: number;

	/**
	 * Asserts 1 arguments are passed.
	 * @param args Expected arguments: [txIndex]
	 * @param line line number in TEAL file
	 */
	constructor(args: string[], line: number) {
		super();
		this.line = line;
		assertLen(args.length, 1, line);
		this.curveIndex = Number(args[0]);
	}

	/**
	 * The 32 byte Y-component of a public key is the last element on the stack,
	 * preceded by X-component of a pubkey, preceded by S and R components of a
	 * signature, preceded by the data that is fifth element on the stack.
	 * All values are big-endian encoded. The signed data must be 32 bytes long,
	 * and signatures in lower-S form are only accepted.
	 */
	execute(stack: TEALStack): void {
		this.assertMinStackLen(stack, 5, this.line);
		const pubkeyE = this.assertBytes(stack.pop(), this.line);
		const pubkeyD = this.assertBytes(stack.pop(), this.line);
		const signatureC = this.assertBytes(stack.pop(), this.line);
		const signatureB = this.assertBytes(stack.pop(), this.line);
		const data = this.assertBytes(stack.pop(), this.line);

		if (this.curveIndex !== 0) {
			throw new RuntimeError(RUNTIME_ERRORS.TEAL.CURVE_NOT_SUPPORTED, {
				line: this.line,
				index: this.curveIndex,
			});
		}

		const ec = new EC("secp256k1");
		const pub = {
			x: Buffer.from(pubkeyD).toString("hex"),
			y: Buffer.from(pubkeyE).toString("hex"),
		};
		const key = ec.keyFromPublic(pub);
		const signature = { r: signatureB, s: signatureC };

		this.pushBooleanCheck(stack, key.verify(data, signature));
	}
}

// Pops: ... stack, []byte
// Pushes: ... stack, []byte, []byte
// decompress pubkey A into components X, Y => [... stack, X, Y]
export class EcdsaPkDecompress extends Op {
	readonly line: number;
	readonly curveIndex: number;

	/**
	 * Asserts 1 arguments are passed.
	 * @param args Expected arguments: [txIndex]
	 * @param line line number in TEAL file
	 */
	constructor(args: string[], line: number) {
		super();
		this.line = line;
		assertLen(args.length, 1, line);
		this.curveIndex = Number(args[0]);
	}

	/**
	 * The 33 byte public key in a compressed form to be decompressed into X and Y (top)
	 * components. All values are big-endian encoded.
	 */
	execute(stack: TEALStack): void {
		this.assertMinStackLen(stack, 1, this.line);
		const pubkeyCompressed = this.assertBytes(stack.pop(), this.line);

		if (this.curveIndex !== 0) {
			throw new RuntimeError(RUNTIME_ERRORS.TEAL.CURVE_NOT_SUPPORTED, {
				line: this.line,
				index: this.curveIndex,
			});
		}

		const ec = new EC("secp256k1");
		const publicKeyUncompressed = ec.keyFromPublic(pubkeyCompressed, "hex").getPublic();
		const x = publicKeyUncompressed.getX();
		const y = publicKeyUncompressed.getY();

		stack.push(x.toBuffer());
		stack.push(y.toBuffer());
	}
}

// Pops: ... stack, {[]byte A}, {uint64 B}, {[]byte C}, {[]byte D}
// Pushes: ... stack, []byte, []byte
// for (data A, recovery id B, signature C, D) recover a public key => [... stack, X, Y]
export class EcdsaPkRecover extends Op {
	readonly line: number;
	readonly curveIndex: number;

	/**
	 * Asserts 1 arguments are passed.
	 * @param args Expected arguments: [txIndex]
	 * @param line line number in TEAL file
	 */
	constructor(args: string[], line: number) {
		super();
		this.line = line;
		assertLen(args.length, 1, line);
		this.curveIndex = Number(args[0]);
	}

	/**
	 * S (top) and R elements of a signature, recovery id and data (bottom) are
	 * expected on the stack and used to deriver a public key. All values are
	 * big-endian encoded. The signed data must be 32 bytes long.
	 */
	execute(stack: TEALStack): void {
		this.assertMinStackLen(stack, 4, this.line);
		const signatureD = this.assertBytes(stack.pop(), this.line);
		const signatureC = this.assertBytes(stack.pop(), this.line);
		const recoverId = this.assertBigInt(stack.pop(), this.line);
		const data = this.assertBytes(stack.pop(), this.line);

		if (this.curveIndex !== 0) {
			throw new RuntimeError(RUNTIME_ERRORS.TEAL.CURVE_NOT_SUPPORTED, {
				line: this.line,
				index: this.curveIndex,
			});
		}

		const ec = new EC("secp256k1");
		const signature = { r: signatureC, s: signatureD };
		const pubKey = ec.recoverPubKey(data, signature, Number(recoverId));
		const x = pubKey.getX();
		const y = pubKey.getY();

		stack.push(x.toBuffer());
		stack.push(y.toBuffer());
	}
}

// Pops: ...stack, any
// Pushes: any
// remove top of stack, and place it deeper in the stack such that
// N elements are above it. Fails if stack depth <= N.
export class Cover extends Op {
	readonly line: number;
	readonly nthInStack: number;

	/**
	 * Asserts 1 arguments are passed.
	 * @param args Expected arguments: [N]
	 * @param line line number in TEAL file
	 */
	constructor(args: string[], line: number) {
		super();
		this.line = line;
		assertLen(args.length, 1, line);
		this.nthInStack = Number(args[0]);
	}

	execute(stack: TEALStack): void {
		this.assertMinStackLen(stack, this.nthInStack + 1, this.line);

		const top = stack.pop();
		const temp = [];
		for (let count = 1; count <= this.nthInStack; ++count) {
			temp.push(stack.pop());
		}
		stack.push(top);
		for (let i = this.nthInStack - 1; i >= 0; --i) {
			stack.push(temp[i]);
		}
	}
}

// Pops: ... stack, any
// Pushes: any
// remove the value at depth N in the stack and shift above items down
// so the Nth deep value is on top of the stack. Fails if stack depth <= N.
export class Uncover extends Op {
	readonly line: number;
	readonly nthInStack: number;

	/**
	 * Asserts 1 arguments are passed.
	 * @param args Expected arguments: [N]
	 * @param line line number in TEAL file
	 */
	constructor(args: string[], line: number) {
		super();
		this.line = line;
		assertLen(args.length, 1, line);
		this.nthInStack = Number(args[0]);
	}

	execute(stack: TEALStack): void {
		this.assertMinStackLen(stack, this.nthInStack + 1, this.line);

		const temp = [];
		for (let count = 0; count < this.nthInStack; ++count) {
			temp.push(stack.pop());
		}

		const deepValue = stack.pop();

		for (let i = this.nthInStack - 1; i >= 0; --i) {
			stack.push(temp[i]);
		}
		stack.push(deepValue);
	}
}

// Pops: ... stack, uint64
// Pushes: any
// copy a value from the Xth scratch space to the stack.
// All scratch spaces are 0 at program start.
export class Loads extends Load {
	/**
	 * Asserts 0 arguments are passed.
	 * @param args Expected arguments: []
	 * @param line line number in TEAL file
	 * @param interpreter interpreter object
	 */
	constructor(args: string[], line: number, interpreter: Interpreter) {
		// mockScratchIndex is place holder arguments, will be updated when poping from stack in execute
		super([mockScratchIndex, ...args], line, interpreter);
	}

	execute(stack: TEALStack): void {
		this.assertMinStackLen(stack, 1, this.line);
		this.index = Number(this.assertBigInt(stack.pop(), this.line));
		super.execute(stack);
	}
}

// Pops: ... stack, {uint64 A}, {any B}
// Pushes: None
// pop indexes A and B. store B to the Ath scratch space
export class Stores extends Op {
	readonly interpreter: Interpreter;
	readonly line: number;

	/**
	 * Stores index number according to the passed arguments
	 * @param args Expected arguments: []
	 * @param line line number in TEAL file
	 * @param interpreter interpreter object
	 */
	constructor(args: string[], line: number, interpreter: Interpreter) {
		super();
		this.line = line;
		assertLen(args.length, 0, this.line);
		this.interpreter = interpreter;
	}

	execute(stack: TEALStack): void {
		this.assertMinStackLen(stack, 2, this.line);
		const value = stack.pop();
		const index = this.assertBigInt(stack.pop(), this.line);
		this.checkIndexBound(Number(index), this.interpreter.scratch, this.line);
		this.interpreter.scratch[Number(index)] = value;
	}
}

// Pops: None
// Pushes: None
// Begin preparation of a new inner transaction
export class ITxnBegin extends Op {
	readonly interpreter: Interpreter;
	readonly line: number;

	/**
	 * Stores index number according to the passed arguments
	 * @param args Expected arguments: []
	 * @param line line number in TEAL file
	 * @param interpreter interpreter object
	 */
	constructor(args: string[], line: number, interpreter: Interpreter) {
		super();
		this.line = line;
		assertLen(args.length, 0, this.line);
		this.interpreter = interpreter;
	}

	execute(_stack: TEALStack): void {
		if (this.interpreter.currentInnerTxnGroup.length > 0) {
			throw new RuntimeError(RUNTIME_ERRORS.TEAL.ITXN_BEGIN_WITHOUT_ITXN_SUBMIT, {
				line: this.line,
			});
		}

		if (this.interpreter.innerTxnGroups.length >= MAX_INNER_TRANSACTIONS) {
			throw new RuntimeError(RUNTIME_ERRORS.GENERAL.MAX_INNER_TRANSACTIONS_EXCEEDED, {
				line: this.line,
				len: this.interpreter.innerTxnGroups.length + 1,
				max: MAX_INNER_TRANSACTIONS,
			});
		}

		this.interpreter.currentInnerTxnGroup = [addInnerTransaction(this.interpreter, this.line)];
	}
}

// Set field F of the current inner transaction to X(last value fetched from stack)
// itxn_field fails if X is of the wrong type for F, including a byte array
// of the wrong size for use as an address when F is an address field.
// itxn_field also fails if X is an account or asset that does not appear in txn.Accounts
// or txn.ForeignAssets of the top-level transaction.
// (Setting addresses in asset creation are exempted from this requirement.)
// pops from stack [...stack, any]
// push to stack [...stack, none]
export class ITxnField extends Op {
	readonly field: string;
	readonly interpreter: Interpreter;
	readonly line: number;

	/**
	 * Set transaction field according to the passed arguments
	 * @param args Expected arguments: [transaction field]
	 * @param line line number in TEAL file
	 * @param interpreter interpreter object
	 */
	constructor(args: string[], line: number, interpreter: Interpreter) {
		super();
		this.line = line;

		this.assertTxFieldDefined(args[0], interpreter.tealVersion, line);
		assertLen(args.length, 1, line);
		this.field = args[0]; // field
		this.interpreter = interpreter;
	}

	execute(stack: TEALStack): void {
		this.assertMinStackLen(stack, 1, this.line);
		const valToSet: StackElem = stack.pop();

		if (this.interpreter.currentInnerTxnGroup.length === 0) {
			throw new RuntimeError(RUNTIME_ERRORS.TEAL.ITXN_FIELD_WITHOUT_ITXN_BEGIN, {
				line: this.line,
			});
		}

		const lastInnerTxID = this.interpreter.currentInnerTxnGroup.length - 1;
		const lastInnerTx = setInnerTxField(
			this.interpreter.currentInnerTxnGroup[lastInnerTxID],
			this.field,
			valToSet,
			this,
			this.interpreter,
			this.line
		);

		this.interpreter.currentInnerTxnGroup[lastInnerTxID] = lastInnerTx;
	}
}

// Pops: None
// Pushes: None
// Execute the current inner transaction.
export class ITxnSubmit extends Op {
	readonly interpreter: Interpreter;
	readonly line: number;

	/**
	 * Stores index number according to the passed arguments
	 * @param args Expected arguments: []
	 * @param line line number in TEAL file
	 * @param interpreter interpreter object
	 */
	constructor(args: string[], line: number, interpreter: Interpreter) {
		super();
		this.line = line;
		assertLen(args.length, 0, this.line);
		this.interpreter = interpreter;
	}

	// eslint-disable-next-line sonarjs/cognitive-complexity
	execute(_stack: TEALStack): void {
		if (this.interpreter.currentInnerTxnGroup.length === 0) {
			throw new RuntimeError(RUNTIME_ERRORS.TEAL.ITXN_SUBMIT_WITHOUT_ITXN_BEGIN, {
				line: this.line,
			});
		}

		if (!this.interpreter.runtime.ctx.isInnerTx) {
			this.interpreter.runtime.ctx.remainingFee = 0;
		}

		if (this.interpreter.runtime.parentCtx === undefined) {
			this.interpreter.runtime.parentCtx = cloneDeep(this.interpreter.runtime.ctx);
		}

		// calculate remaining fee after executing an inner tx
		const credit = calculateInnerTxCredit(this.interpreter, true);

		// remaining fee is negative => can't paid for transaction => fail
		if (credit.remainingFee < 0) {
			throw new RuntimeError(RUNTIME_ERRORS.TRANSACTION.FEES_NOT_ENOUGH, {
				required: credit.requiredFee,
				collected: credit.collectedFee,
			});
		}

		// initial contract account.
		const appID = this.interpreter.runtime.ctx.tx.apid ?? 0;
		const contractAddress = getApplicationAddress(appID);
		const contractAccount = this.interpreter.runtime.getAccount(contractAddress).account;

		// Supports only calling app(NoOpt) for app transaction type.
		for (const tx of this.interpreter.currentInnerTxnGroup) {
			if (tx.type === TransactionTypeEnum.APPLICATION_CALL && !isEncTxApplicationCall(tx)) {
				console.warn("Only supports application call in this version");
				return;
			}
		}

		// get execution txn params (parsed from encoded sdk txn obj)
		// singer will be contractAccount
		const execParams = this.interpreter.currentInnerTxnGroup.map((encTx) =>
			encTxToExecParams(
				encTx,
				{
					sign: types.SignType.SecretKey,
					fromAccount: contractAccount,
				},
				this.interpreter.runtime.ctx,
				this.line
			)
		);

		try {
			const baseCurrTx = cloneDeep(this.interpreter.runtime.ctx.tx);
			const baseCurrTxGrp = cloneDeep(this.interpreter.runtime.ctx.gtxs);

			this.interpreter.runtime.ctx.remainingFee = credit.remainingFee;
			// set up context for inner transaction
			this.interpreter.runtime.ctx.tx = this.interpreter.currentInnerTxnGroup[0];
			this.interpreter.runtime.ctx.gtxs = this.interpreter.currentInnerTxnGroup;
			this.interpreter.runtime.ctx.isInnerTx = true;

			// execute innner transaction
			this.interpreter.runtime.ctx.processTransactions(execParams);

			// update current txns to base (top-level) after innerTx execution
			this.interpreter.runtime.ctx.tx = baseCurrTx;
			this.interpreter.runtime.ctx.gtxs = baseCurrTxGrp;

			// save executed tx
			this.interpreter.innerTxnGroups.push(this.interpreter.currentInnerTxnGroup);
		} catch (err: any) {
			// throw new error
			throw new RuntimeError(err.errorDescriptor, err.args);
		} finally {
			this.interpreter.runtime.parentCtx = undefined;
			this.interpreter.runtime.ctx.isInnerTx = false;
			this.interpreter.currentInnerTxnGroup = [];
			this.interpreter.runtime.ctx.remainingFee = 0;
		}
	}
}

// push field F of the last inner transaction to stack
// push to stack [...stack, transaction field]
export class ITxn extends Op {
	readonly field: string;
	readonly idx: number | undefined;
	readonly interpreter: Interpreter;
	readonly line: number;

	/**
	 * Set transaction field according to the passed arguments
	 * @param args Expected arguments: [transaction field]
	 * // Note: Transaction field is expected as string instead of number.
	 * For ex: `Fee` is expected and `0` is not expected.
	 * @param line line number in TEAL file
	 * @param interpreter interpreter object
	 */
	constructor(args: string[], line: number, interpreter: Interpreter) {
		super();
		this.line = line;
		this.idx = undefined;

		this.assertITxFieldDefined(args[0], interpreter.tealVersion, line);
		if (TxArrFields[interpreter.tealVersion].has(args[0])) {
			// eg. itxn Accounts 1
			assertLen(args.length, 2, line);
			assertOnlyDigits(args[1], line);
			this.idx = Number(args[1]);
		} else {
			assertLen(args.length, 1, line);
		}
		this.assertITxFieldDefined(args[0], interpreter.tealVersion, line);

		this.field = args[0]; // field
		this.interpreter = interpreter;
	}

	execute(stack: TEALStack): void {
		if (this.interpreter.innerTxnGroups.length === 0) {
			throw new RuntimeError(RUNTIME_ERRORS.TEAL.NO_INNER_TRANSACTION_AVAILABLE, {
				tealVersion: this.interpreter.tealVersion,
				line: this.line,
			});
		}

		let result;
		// what is "last "
		const groupTx = this.interpreter.innerTxnGroups[this.interpreter.innerTxnGroups.length - 1];
		const tx = groupTx[groupTx.length - 1];

		switch (this.field) {
			case "Logs": {
				// TODO handle this after log opcode is implemented
				// https://www.pivotaltracker.com/story/show/179855820
				result = 0n;
				break;
			}
			case "NumLogs": {
				// TODO handle this after log opcode is implemented
				result = 0n;
				break;
			}
			case "CreatedAssetID": {
				result = BigInt(this.interpreter.runtime.ctx.createdAssetID);
				break;
			}
			case "CreatedApplicationID": {
				result = 0n; // can we create an app in inner-tx?
				break;
			}
			default: {
				// similarly as Txn Op
				if (this.idx !== undefined) {
					// if field is an array use txAppArg (with "Accounts"/"ApplicationArgs"/'Assets'..)
					result = txAppArg(this.field, tx, this.idx, this, this.interpreter, this.line);
				} else {
					result = txnSpecbyField(this.field, tx, [tx], this.interpreter.tealVersion);
				}

				break;
			}
		}

		stack.push(result);
	}
}

export class ITxna extends Op {
	readonly interpreter: Interpreter;
	readonly line: number;
	readonly field: string;
	idx: number;

	/**
	 * Sets `field` and `idx` values according to the passed arguments.
	 * @param args Expected arguments: [transaction field, transaction field array index]
	 * // Note: Transaction field is expected as string instead of number.
	 * For ex: `Fee` is expected and `0` is not expected.
	 * @param line line number in TEAL file
	 * @param interpreter interpreter object
	 */
	constructor(args: string[], line: number, interpreter: Interpreter) {
		super();
		this.line = line;
		assertLen(args.length, 2, line);
		assertOnlyDigits(args[1], line);
		this.assertITxArrFieldDefined(args[0], interpreter.tealVersion, line);

		this.field = args[0]; // field
		this.idx = Number(args[1]);
		this.interpreter = interpreter;
	}

	execute(stack: TEALStack): void {
		if (this.interpreter.innerTxnGroups.length === 0) {
			throw new RuntimeError(RUNTIME_ERRORS.TEAL.NO_INNER_TRANSACTION_AVAILABLE, {
				tealVersion: this.interpreter.tealVersion,
				line: this.line,
			});
		}
		const groupTx = this.interpreter.innerTxnGroups[this.interpreter.innerTxnGroups.length - 1];
		let result: StackElem;

		const tx = groupTx[groupTx.length - 1];
		if (this.interpreter.tealVersion >= 5 && this.field === "Logs") {
			// handle Logs
			const txReceipt = this.interpreter.runtime.ctx.state.txReceipts.get(tx.txID);
			let logs: Buffer[] | string[] = txReceipt?.logs ?? [];
			logs = logs.map((log) => convertToBuffer(log));
			this.checkIndexBound(this.idx, logs, this.line);
			result = logs[this.idx];
		} else {
			result = txAppArg(this.field, tx, this.idx, this, this.interpreter, this.line);
		}
		stack.push(result);
	}
}

// Stack: ..., A: uint64 → ..., any
// Ath value of the array field F of the last inner transaction
export class ITxnas extends ITxna {
	/**
	 * Sets `field` values according to the passed arguments.
	 * @param args Expected arguments: [transaction field, transaction field array index]
	 * // Note: Transaction field is expected as string instead of number.
	 * For ex: `Fee` is expected and `0` is not expected.
	 * @param line line number in TEAL file
	 * @param interpreter interpreter object
	 */
	constructor(args: string[], line: number, interpreter: Interpreter) {
		super([...args, mockTxIdx], line, interpreter);
	}

	execute(stack: TEALStack): void {
		this.assertMinStackLen(stack, 1, this.line);
		// TODO: should change idx type to bigint ???
		// load idx from stack
		this.idx = Number(this.assertBigInt(stack.pop(), this.line));
		super.execute(stack);
	}
}

/**
 * txnas F:
 * push Xth value of the array field F of the current transaction
 * pops from stack: [...stack, uint64]
 * pushes to stack: [...stack, transaction field]
 */
export class Txnas extends Txna {
	/**
	 * Sets `field`, `txIdx` values according to the passed arguments.
	 * @param args Expected arguments: [transaction field]
	 *   Note: Transaction field is expected as string instead of number.
	 *   For ex: `"Fee"` rather than `0`.
	 * @param line line number in TEAL file
	 * @param interpreter interpreter object
	 */
	constructor(args: string[], line: number, interpreter: Interpreter) {
		assertLen(args.length, 1, line);
		// NOTE: txField will be updated in execute.
		super([...args, mockTxFieldIdx], line, interpreter);
	}

	execute(stack: TEALStack): void {
		this.assertMinStackLen(stack, 1, this.line);
		const top = this.assertBigInt(stack.pop(), this.line);
		this.fieldIdx = Number(top);
		super.execute(stack);
	}
}

/**
 * gtxnas T F:
 * push Xth value of the array field F from the Tth transaction in the current group
 * pops from stack: [...stack, uint64]
 * push to stack [...stack, value of field]
 */
export class Gtxnas extends Gtxna {
	/**
	 * Sets `field`(Transaction Field) and
	 * `txIdx`(Transaction Group Index) values according to the passed arguments.
	 * @param args Expected arguments: [transaction group index, transaction field]
	 *   Note: Transaction field is expected as string instead of number.
	 *   For ex: `"Fee"` rather than `0`.
	 * @param line line number in TEAL file
	 * @param interpreter interpreter object
	 */
	constructor(args: string[], line: number, interpreter: Interpreter) {
		assertLen(args.length, 2, line);
		// NOTE: txFieldIdx will be updated in execute.
		super([...args, mockTxFieldIdx], line, interpreter);
	}

	execute(stack: TEALStack): void {
		this.assertMinStackLen(stack, 1, this.line);
		const top = this.assertBigInt(stack.pop(), this.line);
		this.fieldIdx = Number(top);
		super.execute(stack);
	}
}

/**
 * gtxnsas F:
 * pop an index A and an index B. push Bth value of the array
 * field F from the Ath transaction in the current group
 * pops from stack: [...stack, {uint64 A}, {uint64 B}]
 * push to stack [...stack, value of field]
 */
export class Gtxnsas extends Gtxna {
	/**
	 * Sets `field`(Transaction Field)
	 * @param args Expected arguments: [transaction field]
	 *   Note: Transaction field is expected as string instead of number.
	 *   For ex: `"Fee"` rather than `0`.
	 * @param line line number in TEAL file
	 * @param interpreter interpreter object
	 */
	constructor(args: string[], line: number, interpreter: Interpreter) {
		assertLen(args.length, 1, line);
		// NOTE: txIdx and TxFieldIdx will be updated in execute.
		super([mockTxIdx, args[0], mockTxFieldIdx], line, interpreter);
	}

	execute(stack: TEALStack): void {
		this.assertMinStackLen(stack, 2, this.line);
		const arrFieldIdx = this.assertBigInt(stack.pop(), this.line);
		const txIdxInGrp = this.assertBigInt(stack.pop(), this.line);
		this.fieldIdx = Number(arrFieldIdx);
		this.txIdx = Number(txIdxInGrp);
		super.execute(stack);
	}
}

// pushes Arg[N] from LogicSig argument array to stack
// Pops: ... stack, uint64
// push to stack [...stack, bytes]
export class Args extends Arg {
	/**
	 * Gets the argument value from interpreter.args array.
	 * store the value in _arg variable
	 * @param args Expected arguments: none
	 * @param line line number in TEAL file
	 * @param interpreter interpreter object
	 */
	constructor(args: string[], line: number, interpreter: Interpreter) {
		// just place holder value
		super([...args, mockTxIdx], line, interpreter);
		assertLen(args.length, 0, line);
	}

	execute(stack: TEALStack): void {
		this.assertMinStackLen(stack, 1, this.line);
		const top = this.assertBigInt(stack.pop(), this.line);
		this.index = Number(top);
		super.execute(stack);
	}
}

// Write bytes to log state of the current application
// pops to stack [...stack, bytes]
// Pushes: None
export class Log extends Op {
	readonly interpreter: Interpreter;
	readonly line: number;

	/**
	 * Asserts 0 arguments are passed.
	 * @param args Expected arguments: [] // none
	 * @param line line number in TEAL file
	 * @param interpreter interpreter object
	 */
	constructor(args: string[], line: number, interpreter: Interpreter) {
		super();
		this.line = line;
		this.interpreter = interpreter;
		assertLen(args.length, 0, line);
	}

	execute(stack: TEALStack): void {
		this.assertMinStackLen(stack, 1, this.line);
		const logByte = this.assertBytes(stack.pop(), this.line);
		const txID = this.interpreter.runtime.ctx.tx.txID;
		const txReceipt = this.interpreter.runtime.ctx.state.txReceipts.get(txID);
		// for Log opcode we assume receipt is alway exist
		// TODO: recheck when log opcode failed
		if (txReceipt) {
			if (txReceipt.logs === undefined) {
				txReceipt.logs = [];
			}

			// max no. of logs exceeded
			if (txReceipt.logs.length === ALGORAND_MAX_LOGS_COUNT) {
				throw new RuntimeError(RUNTIME_ERRORS.TEAL.LOGS_COUNT_EXCEEDED_THRESHOLD, {
					maxLogs: ALGORAND_MAX_LOGS_COUNT,
					line: this.line,
				});
			}

			// max "length" of logs exceeded
			const length = txReceipt.logs.join("").length + logByte.length;
			if (length > ALGORAND_MAX_LOGS_LENGTH) {
				throw new RuntimeError(RUNTIME_ERRORS.TEAL.LOGS_LENGTH_EXCEEDED_THRESHOLD, {
					maxLength: ALGORAND_MAX_LOGS_LENGTH,
					origLength: length,
					line: this.line,
				});
			}

			txReceipt.logs.push(convertToString(logByte));
		}
	}
}

// bitlen interprets arrays as big-endian integers, unlike setbit/getbit
// stack = [..., any]
// push to stack = [..., bitlen]
export class BitLen extends Op {
	readonly line: number;

	/**
	 * Asserts 0 arguments are passed.
	 * @param args Expected arguments: [] // none
	 * @param line line number in TEAL file
	 * @param interpreter interpreter object
	 */
	constructor(args: string[], line: number) {
		super();
		this.line = line;
		assertLen(args.length, 0, line);
	}

	execute(stack: Stack<StackElem>): void {
		this.assertMinStackLen(stack, 1, this.line);
		const value = stack.pop();

		let bitlen = 0;

		if (typeof value === "bigint") {
			bitlen = value === 0n ? 0 : value.toString(2).length;
		} else {
			// value is Uint8 => one element have 8 bits.
			// => bitlen = 8 * value.length - 1 + bitlen(first element)
			if (value.length > 0) {
				bitlen = (value.length - 1) * 8;
				bitlen += value[0].toString(2).length;
			}
		}

		stack.push(BigInt(bitlen));
	}
}

// get App Params Information
// push to stack [...stack, value(bigint/bytes), did_exist]
// NOTE: if app doesn't exist, then did_exist = 0, value = 0
export class AppParamsGet extends Op {
	readonly interpreter: Interpreter;
	readonly line: number;
	readonly field: string;
	/**
	 * Asserts 1 arguments are passed.
	 * @param args Expected arguments: [] // none
	 * @param line line number in TEAL file
	 * @param interpreter interpreter object
	 */
	constructor(args: string[], line: number, interpreter: Interpreter) {
		super();
		this.line = line;
		this.interpreter = interpreter;
		assertLen(args.length, 1, line);

		if (!AppParamDefined[interpreter.tealVersion].has(args[0])) {
			throw new RuntimeError(RUNTIME_ERRORS.TEAL.UNKNOWN_APP_FIELD, {
				field: args[0],
				line: line,
				tealV: interpreter.tealVersion,
			});
		}

		this.field = args[0];
	}

	execute(stack: Stack<StackElem>): void {
		this.assertMinStackLen(stack, 1, this.line);

		const appID = this.assertBigInt(stack.pop(), this.line);

		if (this.interpreter.runtime.ctx.state.globalApps.has(Number(appID))) {
			let value: StackElem = 0n;
			const appDef = this.interpreter.getApp(Number(appID), this.line);
			switch (this.field) {
				case "AppApprovalProgram":
					value = parsing.stringToBytes(appDef["approval-program"]);
					break;
				case "AppClearStateProgram":
					value = parsing.stringToBytes(appDef["clear-state-program"]);
					break;
				case "AppGlobalNumUint":
					value = BigInt(appDef["global-state-schema"].numUint);
					break;
				case "AppGlobalNumByteSlice":
					value = BigInt(appDef["global-state-schema"].numByteSlice);
					break;
				case "AppLocalNumUint":
					value = BigInt(appDef["local-state-schema"].numUint);
					break;
				case "AppLocalNumByteSlice":
					value = BigInt(appDef["local-state-schema"].numByteSlice);
					break;
				case "AppExtraProgramPages":
					// only return default number extra program pages in runtime
					// should fix it in future.
					value = 1n;
					break;
				case "AppCreator":
					value = decodeAddress(appDef.creator).publicKey;
					break;
				case "AppAddress":
					value = decodeAddress(getApplicationAddress(appID)).publicKey;
			}

			stack.push(value);
			stack.push(1n);
		} else {
			stack.push(0n);
			stack.push(0n);
		}
	}
}
export class AcctParamsGet extends Op {
	readonly interpreter: Interpreter;
	readonly line: number;
	readonly field: string;
	/**
	 * @param args Expected arguments: [account_param]
	 * @param line line number in TEAL file
	 * @param interpreter interpreter object
	 */
	constructor(args: string[], line: number, interpreter: Interpreter) {
		super();
		this.line = line;
		this.interpreter = interpreter;
		assertLen(args.length, 1, line);

		if (
			!AcctParamQueryFields[args[0]] ||
			AcctParamQueryFields[args[0]].version > interpreter.tealVersion
		) {
			throw new RuntimeError(RUNTIME_ERRORS.TEAL.UNKNOWN_ACCT_FIELD, {
				field: args[0],
				line: line,
				tealV: interpreter.tealVersion,
			});
		}

		this.field = args[0];
	}

	execute(stack: Stack<StackElem>): void {
		this.assertMinStackLen(stack, 1, this.line);

		const acctAddress = this.assertAlgorandAddress(stack.pop(), this.line);

		// get account from current context
		// not `create` flag = true
		const accountInfo = this.interpreter.getAccount(acctAddress, this.line, true);

		let value: StackElem = 0n;
		switch (this.field) {
			case "AcctBalance": {
				value = BigInt(accountInfo.balance());
				break;
			}
			case "AcctMinBalance": {
				value = BigInt(accountInfo.minBalance);
				break;
			}
			case "AcctAuthAddr": {
				if (accountInfo.getSpendAddress() === accountInfo.address) {
					value = ZERO_ADDRESS;
				} else {
					value = Buffer.from(decodeAddress(accountInfo.getSpendAddress()).publicKey);
				}
				break;
			}
		}
		stack.push(value);

		if (accountInfo.balance() > 0) {
			stack.push(1n);
		} else {
			stack.push(0n);
		}
	}
}

// Pops: None
// Pushes: None
// Begin preparation of a new inner transaction in the same transaction group
export class ITxnNext extends Op {
	readonly interpreter: Interpreter;
	readonly line: number;

	/**
	 * Stores index number according to the passed arguments
	 * @param args Expected arguments: []
	 * @param line line number in TEAL file
	 * @param interpreter interpreter object
	 */
	constructor(args: string[], line: number, interpreter: Interpreter) {
		super();
		this.line = line;
		assertLen(args.length, 0, this.line);
		this.interpreter = interpreter;
	}

	execute(_stack: TEALStack): void {
		if (this.interpreter.currentInnerTxnGroup.length === 0) {
			throw new RuntimeError(RUNTIME_ERRORS.TEAL.ITXN_NEXT_WITHOUT_ITXN_BEGIN, {
				line: this.line,
			});
		}

		if (this.interpreter.innerTxnGroups.length >= MAX_INNER_TRANSACTIONS) {
			throw new RuntimeError(RUNTIME_ERRORS.GENERAL.MAX_INNER_TRANSACTIONS_EXCEEDED, {
				line: this.line,
				len: this.interpreter.innerTxnGroups.length + 1,
				max: MAX_INNER_TRANSACTIONS,
			});
		}

		this.interpreter.currentInnerTxnGroup.push(
			addInnerTransaction(this.interpreter, this.line)
		);
	}
}

// Stack: ... → ..., any
// field F of the Tth transaction in the last inner group submitted
export class Gitxn extends Gtxn {
	/**
	 * Sets `txIdx `field`, ` values according to the passed arguments.
	 * @param args Expected arguments: [transaction group index, transaction field]
	 * // Note: Transaction field is expected as string instead of number.
	 * For ex: `Fee` is expected and `0` is not expected.
	 * @param line line number in TEAL file
	 * @param interpreter interpreter object
	 */
	constructor(args: string[], line: number, interpreter: Interpreter) {
		super(args, line, interpreter);
	}

	execute(stack: TEALStack): void {
		// change context to last inner txn submitted
		const lastInnerTxnGroupIndex = this.interpreter.innerTxnGroups.length - 1;
		const lastInnerTxnGroup = this.interpreter.innerTxnGroups[lastInnerTxnGroupIndex];
		this.groupTxn = lastInnerTxnGroup;
		super.execute(stack);
	}
}

//Stack: ... → ..., any
//Ith value of the array field F from the Tth transaction in the last inner group submitted
export class Gitxna extends Gtxna {
	/**
	 * Sets `field`(Transaction Field), `fieldIdx`(Array Index) and
	 * `txIdx`(Transaction Group Index) values according to the passed arguments.
	 * @param args Expected arguments:
	 *   [transaction group index, transaction field, transaction field array index]
	 *   Note: Transaction field is expected as string instead of a number.
	 *   For ex: `"Fee"` rather than `0`.
	 * @param line line number in TEAL file
	 * @param interpreter interpreter object
	 */
	constructor(args: string[], line: number, interpreter: Interpreter) {
		super(args, line, interpreter);
	}

	execute(stack: TEALStack): void {
		// change context to last inner txn submitted
		const lastInnerTxnGroupIndex = this.interpreter.innerTxnGroups.length - 1;
		const lastInnerTxnGroup = this.interpreter.innerTxnGroups[lastInnerTxnGroupIndex];
		this.groupTxn = lastInnerTxnGroup;
		super.execute(stack);
	}
}

export class Gitxnas extends Gtxnas {
	/**
	 * Sets `field`(Transaction Field), `fieldIdx`(Array Index) and
	 * `txIdx`(Transaction Group Index) values according to the passed arguments.
	 * @param args Expected arguments:
	 *   [transaction group index, transaction field, transaction field array index]
	 *   Note: Transaction field is expected as string instead of a number.
	 *   For ex: `"Fee"` rather than `0`.
	 * @param line line number in TEAL file
	 * @param interpreter interpreter object
	 */
	constructor(args: string[], line: number, interpreter: Interpreter) {
		super(args, line, interpreter);
	}

	execute(stack: TEALStack): void {
		// change context to last inner txn submitted
		const lastInnerTxnGroupIndex = this.interpreter.innerTxnGroups.length - 1;
		const lastInnerTxnGroup = this.interpreter.innerTxnGroups[lastInnerTxnGroupIndex];
		this.groupTxn = lastInnerTxnGroup;
		super.execute(stack);
	}
}<|MERGE_RESOLUTION|>--- conflicted
+++ resolved
@@ -1384,19 +1384,7 @@
 
 		const tx = this.groupTxn[this.txIdx]; // current tx
 		if (this.txFieldIdx !== undefined) {
-<<<<<<< HEAD
-			result = txAppArg(
-				this.field,
-				tx,
-				this.txFieldIdx,
-				this,
-				this.interpreter.tealVersion,
-				this.line
-			);
-=======
-			const tx = this.interpreter.runtime.ctx.gtxs[this.txIdx]; // current tx
 			result = txAppArg(this.field, tx, this.txFieldIdx, this, this.interpreter, this.line);
->>>>>>> f1fba81c
 		} else {
 			result = txnSpecbyField(this.field, tx, this.groupTxn, this.interpreter.tealVersion);
 		}
@@ -1497,22 +1485,9 @@
 
 	execute(stack: TEALStack): void {
 		this.assertUint8(BigInt(this.txIdx), this.line);
-<<<<<<< HEAD
 		this.checkIndexBound(this.txIdx, this.groupTxn, this.line);
 		const tx = this.groupTxn[this.txIdx];
-		const result = txAppArg(
-			this.field,
-			tx,
-			this.fieldIdx,
-			this,
-			this.interpreter.tealVersion,
-			this.line
-		);
-=======
-		this.checkIndexBound(this.txIdx, this.interpreter.runtime.ctx.gtxs, this.line);
-		const tx = this.interpreter.runtime.ctx.gtxs[this.txIdx];
 		const result = txAppArg(this.field, tx, this.fieldIdx, this, this.interpreter, this.line);
->>>>>>> f1fba81c
 		stack.push(result);
 	}
 }
