--- conflicted
+++ resolved
@@ -204,7 +204,7 @@
     const index = Number(args[0]);
     this.checkIndexBound(index, interpreter.runtime.ctx.args as Uint8Array[], this.line);
 
-    this._arg = interpreter.runtime.ctx.args? interpreter.runtime.ctx.args[index]: undefined;
+    this._arg = interpreter.runtime.ctx.args ? interpreter.runtime.ctx.args[index] : undefined;
   }
 
   execute (stack: TEALStack): void {
@@ -1558,13 +1558,8 @@
         break;
       }
       case 'CreatorAddress': {
-<<<<<<< HEAD
-        const appId = this.interpreter.runtime.ctx.tx.apid;
-        const app = this.interpreter.getApp(appId as number, this.line);
-=======
         const appID = this.interpreter.runtime.ctx.tx.apid;
-        const app = this.interpreter.getApp(appID, this.line);
->>>>>>> 645d5049
+        const app = this.interpreter.getApp(appID as number, this.line);
         result = decodeAddress(app.creator).publicKey;
         break;
       }
@@ -1645,7 +1640,7 @@
     const accountIndex = this.assertBigInt(stack.pop(), this.line);
 
     const account = this.interpreter.getAccount(accountIndex, this.line);
-    const appID = this.interpreter.runtime.ctx.tx.apid || 0;
+    const appID = this.interpreter.runtime.ctx.tx.apid ?? 0;
 
     const val = account.getLocalState(appID, key);
     if (val) {
@@ -1717,7 +1712,7 @@
     this.assertMinStackLen(stack, 1, this.line);
     const key = this.assertBytes(stack.pop(), this.line);
 
-    const appID = this.interpreter.runtime.ctx.tx.apid || 0;
+    const appID = this.interpreter.runtime.ctx.tx.apid ?? 0;
     const val = this.interpreter.getGlobalState(appID, key, this.line);
     if (val) {
       stack.push(val);
@@ -1758,19 +1753,11 @@
     if (appIndex === 0n) {
       appID = this.interpreter.runtime.ctx.tx.apid; // zero index means current app
     } else {
-<<<<<<< HEAD
       this.checkIndexBound(Number(--appIndex), foreignApps as number[], this.line);
-      appId = foreignApps? foreignApps[Number(appIndex)]: undefined;
-    }
-
-    const val = this.interpreter.getGlobalState(appId as number, key, this.line);
-=======
-      this.checkIndexBound(Number(--appIndex), foreignApps, this.line);
-      appID = foreignApps[Number(appIndex)];
-    }
-
-    const val = this.interpreter.getGlobalState(appID, key, this.line);
->>>>>>> 645d5049
+      appID = foreignApps ? foreignApps[Number(appIndex)] : undefined;
+    }
+
+    const val = this.interpreter.getGlobalState(appID as number, key, this.line);
     if (val) {
       stack.push(val);
       stack.push(1n);
@@ -1808,7 +1795,7 @@
     const accountIndex = this.assertBigInt(stack.pop(), this.line);
 
     const account = this.interpreter.getAccount(accountIndex, this.line);
-    const appID = this.interpreter.runtime.ctx.tx.apid || 0;
+    const appID = this.interpreter.runtime.ctx.tx.apid ?? 0;
 
     // get updated local state for account
     const localState = account.setLocalState(appID, key, value, this.line);
@@ -1842,7 +1829,7 @@
     const value = stack.pop();
     const key = this.assertBytes(stack.pop(), this.line);
 
-    const appID = this.interpreter.runtime.ctx.tx.apid || 0; // if undefined use 0 as default
+    const appID = this.interpreter.runtime.ctx.tx.apid ?? 0; // if undefined use 0 as default
     this.interpreter.setGlobalState(appID, key, value, this.line);
   }
 }
@@ -1871,7 +1858,7 @@
     const key = this.assertBytes(stack.pop(), this.line);
     const accountIndex = this.assertBigInt(stack.pop(), this.line);
 
-    const appID = this.interpreter.runtime.ctx.tx.apid || 0;
+    const appID = this.interpreter.runtime.ctx.tx.apid ?? 0;
     const account = this.interpreter.getAccount(accountIndex, this.line);
 
     const localState = account.appsLocalState.get(appID);
@@ -1908,7 +1895,7 @@
     this.assertMinStackLen(stack, 1, this.line);
     const key = this.assertBytes(stack.pop(), this.line);
 
-    const appID = this.interpreter.runtime.ctx.tx.apid || 0;
+    const appID = this.interpreter.runtime.ctx.tx.apid ?? 0;
 
     const app = this.interpreter.getApp(appID, this.line);
     if (app) {
@@ -2036,10 +2023,12 @@
   execute (stack: TEALStack): void {
     this.assertMinStackLen(stack, 1, this.line);
     const foreignAssetsIdx = this.assertBigInt(stack.pop(), this.line);
-    this.checkIndexBound(Number(foreignAssetsIdx), this.interpreter.runtime.ctx.tx.apas as number[], this.line);
+    this.checkIndexBound(
+      Number(foreignAssetsIdx),
+      this.interpreter.runtime.ctx.tx.apas as number[], this.line);
 
     let assetId;
-    if(this.interpreter.runtime.ctx.tx.apas) {
+    if (this.interpreter.runtime.ctx.tx.apas) {
       assetId = this.interpreter.runtime.ctx.tx.apas[Number(foreignAssetsIdx)];
     } else {
       throw new Error("foreign asset id not found");
