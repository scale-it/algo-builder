import { encodeAddress, modelsv2 } from "algosdk";

import { RUNTIME_ERRORS } from "../errors/errors-list";
import { RuntimeError } from "../errors/runtime-errors";
import { Runtime } from "../index";
import { checkIndexBound, compareArray } from "../lib/compare";
import { ALGORAND_MAX_APP_ARGS_LEN, ALGORAND_MAX_TX_ACCOUNTS_LEN, ALGORAND_MAX_TX_ARRAY_LEN, DEFAULT_STACK_ELEM, MaxTEALVersion } from "../lib/constants";
import { keyToBytes } from "../lib/parsing";
import { Stack } from "../lib/stack";
import { assertMaxCost, parser } from "../parser/parser";
import {
  AccountStoreI, ExecutionMode, Operator, SSCAttributesM,
  StackElem, TEALStack
} from "../types";
import { Op } from "./opcode";
import { Label } from "./opcode-list";

/**
 * Interpreter parses and executes a TEAL code. Each transaction is using a new instance of
 * interpreter and doesn't share the interpreter state. When executing the transaction
 * we create a Context (`ctx`) and pass it to the interpreter. It encapsulates
 * runtime state and the transaction group state (eg shared scratch space).
 * Interpreter must not modify the `runtime` - the latter will be updated during the context
 * commit phase once all transactions in the groups succeed.
 */
export class Interpreter {
  readonly stack: TEALStack;
  tealVersion: number; // LogicSigVersion
  lineToCost: { [key: number]: number }; // { <lineNo>: <OpCost> } cost of each instruction by line
  gas: number; // total gas cost of TEAL code
  length: number; // total length of 'compiled' TEAL code
  // local stores for a transaction.
  bytecblock: Uint8Array[];
  intcblock: BigInt[];
  scratch: StackElem[];
  // TEAL parsed code - instantiated during the execution phase.
  instructions: Operator[];
  instructionIndex: number;
  runtime: Runtime;
  // The call stack is separate from the data stack. Only callsub and retsub manipulate it.
  // It is used to provide sub routine functionality
  callStack: Stack<number>;
  labelMap: Map<string, number>; // label string mapped to their respective indexes in instructions array

  constructor () {
    this.stack = new Stack<StackElem>();
    this.tealVersion = 1; // LogicSigVersion = 1 by default (if not specified by pragma)
    // total cost computed during code parsing, used in TEAL <= v3
    this.gas = 0;
    // gas cost of each line used in TEAL >=4 (we accumulate gas when executing the code).
    this.lineToCost = {};
    this.length = 0; // code length
    this.bytecblock = [];
    this.intcblock = [];
    // scratch spece used
    this.scratch = new Array(256).fill(DEFAULT_STACK_ELEM);
    this.instructions = [];
    this.instructionIndex = 0; // set instruction index to zero
    this.runtime = <Runtime>{};
    this.callStack = new Stack<number>();
    this.labelMap = new Map<string, number>();
  }

  /**
   * Queries ASA Definitions data by assetID.  Returns undefined if ASA is not deployed.
   * @param assetId Asset Index
   */
  getAssetDef (assetId: number): modelsv2.AssetParams | undefined {
    const accountAddr = this.runtime.ctx.state.assetDefs.get(assetId);
    if (!accountAddr) return undefined;

    let account = this.runtime.ctx.state.accounts.get(accountAddr);
    account = this.runtime.assertAccountDefined(accountAddr, account);

    return account.createdAssets.get(assetId);
  }

  /**
   * Queries app (SSCAttributesM) from state. Throws TEAL.APP_NOT_FOUND if app is not found.
   * @param appID Application Index
   */
  getApp (appID: number, line: number): SSCAttributesM {
    return this.runtime.ctx.getApp(appID, line);
  }

  /**
   * Beginning from TEALv4, user can directly pass address instead of index to Txn.Accounts.
   * However, the address must still be present in tx.Accounts OR should be equal to Txn.Sender
   * @param accountPk public key of account
   * @param line line number in TEAL file
   * https://developer.algorand.org/articles/introducing-algorand-virtual-machine-avm-09-release/
   */
  private _getAccountFromAddr (accountPk: Uint8Array, line: number): AccountStoreI {
    const txAccounts = this.runtime.ctx.tx.apat; // tx.Accounts array
    if (this.tealVersion <= 3) {
      // address can only be passed directly since tealv4
      throw new RuntimeError(RUNTIME_ERRORS.TEAL.PRAGMA_VERSION_ERROR, {
        expected: MaxTEALVersion,
        got: this.tealVersion,
        line: line
      });
    }

    // address must still be present in tx.Accounts OR should be equal to Txn.Sender
    const pkBuffer = Buffer.from(accountPk);
    if (
      txAccounts?.find(buff => compareArray(Uint8Array.from(buff), accountPk)) ??
      compareArray(accountPk, Uint8Array.from(this.runtime.ctx.tx.snd))
    ) {
      const address = encodeAddress(pkBuffer);
      const account = this.runtime.ctx.state.accounts.get(address);
      return this.runtime.assertAccountDefined(address, account, line);
    } else {
      throw new RuntimeError(RUNTIME_ERRORS.TEAL.ADDR_NOT_FOUND_IN_TXN_ACCOUNT, {
        address: encodeAddress(pkBuffer),
        line: line
      });
    }
  }

  /**
   * Queries account by accountIndex or `ctx.tx.snd` (if `accountIndex==0`).
   * If account address is passed, then queries account by address.
   * Throws exception if account is not found.
   * @param accountRef index of account to fetch from account list
   * @param line line number
   * NOTE: index 0 represents txn sender account
   */
  getAccount (accountRef: StackElem, line: number): AccountStoreI {
    let account: AccountStoreI | undefined;
    let address: string;
    if (typeof accountRef === 'bigint') {
      if (accountRef === 0n) {
        address = encodeAddress(this.runtime.ctx.tx.snd);
        account = this.runtime.ctx.state.accounts.get(address);
      } else {
        const accIndex = accountRef - 1n;
        checkIndexBound(Number(accIndex), this.runtime.ctx.tx.apat as Buffer[], line);
        let pkBuffer;
        if (this.runtime.ctx.tx.apat) {
          pkBuffer = this.runtime.ctx.tx.apat[Number(accIndex)];
        } else {
          throw new Error("pk Buffer not found");
        }
        address = encodeAddress(pkBuffer);
        account = this.runtime.ctx.state.accounts.get(address);
      }
    } else {
      return this._getAccountFromAddr(accountRef, line);
    }

    return this.runtime.assertAccountDefined(address, account, line);
  }

  /**
   * Queries appIndex by app reference (offset to foreignApps array OR index directly)
   * + Since TEALv4, any reference is supported (but it must be present in foreignApps array)
   * + For older versions, if foreign === true, reference is treated as offset to foreignApps array,
   * otherwise it is treated as a direct reference.
   * @param appRef an offset to foreign app array OR appID
   * @param foreign for older teal versions(<= 3), foreign bool represent if ref is
   * treated as an offset/appIndex
   * @param line line number
   * https://developer.algorand.org/articles/introducing-algorand-virtual-machine-avm-09-release/
   */
  getAppIDByReference (appRef: number, foreign: boolean, line: number, op: Op): number {
    const foreignApps = this.runtime.ctx.tx.apfa ?? [];
    if (this.tealVersion >= 4) {
      // In recent versions (tealv >= 4), accept either kind of Application reference
      if (appRef === 0) {
        return this.runtime.ctx.tx.apid as number;
      }
      if (appRef <= foreignApps.length) {
        return foreignApps[appRef - 1];
      }
      if (foreignApps.includes(appRef) || appRef === this.runtime.ctx.tx.apid) {
        return appRef;
      }
    } else {
      // Old rules
      if (foreign) {
        // In old versions, a foreign reference must be an index in ForeignApps or 0
        if (appRef === 0) {
          return this.runtime.ctx.tx.apid as number;
        }

        op.checkIndexBound(--appRef, foreignApps, line);
        return foreignApps[appRef];
      } else {
        // Otherwise it's direct
        return appRef;
      }
    }

    throw new RuntimeError(RUNTIME_ERRORS.TEAL.INVALID_APP_REFERENCE, {
      appRef: appRef,
      line: line
    });
  }

  /**
   * Queries assetIndex by asset reference (offset to foreignAssets array OR index directly)
   * + Since TEALv4, any reference is supported (but it must be present in foreign assets array)
   * + For older versions, if foreign === true, reference is treated as offset to foreignAssets array,
   * otherwise it is treated as a direct reference.
   * @param assetRef an offset to foreign assets array OR assetID
   * @param foreign for older teal versions(<= 3), foreign bool represent if
   * ref is treated as an offset/assetIndex
   * @param line line number
   * https://developer.algorand.org/articles/introducing-algorand-virtual-machine-avm-09-release/
   */
  getAssetIDByReference (assetRef: number, foreign: boolean, line: number, op: Op): number {
    const appForeignAssets = this.runtime.ctx.tx.apas ?? [];
    if (this.tealVersion >= 4) {
      // In recent versions (tealv >= 4), accept either kind of ASA reference
      if (assetRef < appForeignAssets.length) {
        return appForeignAssets[assetRef];
      }
      if (appForeignAssets.includes(assetRef)) {
        return assetRef;
      }
    } else {
      // Old rules
      if (foreign) {
        // In old versions, a foreign reference must be an index in ForeignAssets
        op.checkIndexBound(assetRef, appForeignAssets, line);
        return appForeignAssets[assetRef];
      } else {
        // Otherwise it's direct
        return assetRef;
      }
    }

    throw new RuntimeError(RUNTIME_ERRORS.TEAL.INVALID_ASA_REFERENCE, {
      assetRef: assetRef,
      line: line
    });
  }

  /**
   * Queries application by application index. Returns undefined if app is not found.
   * @param appID: current application id
   * @param key: key to fetch value of from local state
   */
  getGlobalState (appID: number, key: Uint8Array | string, line: number): StackElem | undefined {
    const app = this.runtime.assertAppDefined(appID, this.getApp(appID, line), line);
    const appGlobalState = app["global-state"];
    const globalKey = keyToBytes(key);
    return appGlobalState.get(globalKey.toString());
  }

  /**
   * Updates app global state.
   * Throws error if app is not found.
   * @param appID: application id
   * @param key: app global state key
   * @param value: value associated with a key
   */
  setGlobalState (appID: number, key: Uint8Array | string, value: StackElem, line: number): void {
    if (!this.runtime.ctx.state.globalApps.has(appID)) {
      throw new RuntimeError(RUNTIME_ERRORS.GENERAL.APP_NOT_FOUND, { appID: appID, line: line });
    }
    const accAddress = this.runtime.assertAddressDefined(
      this.runtime.ctx.state.globalApps.get(appID));
    let account = this.runtime.ctx.state.accounts.get(accAddress);
    account = this.runtime.assertAccountDefined(accAddress, account);

    account.setGlobalState(appID, key, value, line);
  }

  /**
   * Description: moves instruction index to "label", throws error if label not found
   * @param label: branch label
   * @param line: line number
   */
  jumpForward (label: string, line: number): void {
    while (++this.instructionIndex < this.instructions.length) {
      const instruction = this.instructions[this.instructionIndex];
      if (instruction instanceof Label && instruction.label === label) {
        // if next immediate op is also label, then keep continuing, otherwise return
        for (; this.instructionIndex < this.instructions.length - 1; ++this.instructionIndex) {
          const nextInstruction = this.instructions[this.instructionIndex + 1];
          if (!(nextInstruction instanceof Label)) { break; }
        }
        return;
      }
    }
    throw new RuntimeError(RUNTIME_ERRORS.TEAL.LABEL_NOT_FOUND, {
      label: label,
      line: line
    });
  }

  /**
   * Description: moves instruction index to "label", throws error if label not found
   * @param label: branch label
   * @param line: line number
   */
  jumpToLabel (label: string, line: number): void {
    const toInstructionIndex = this.labelMap.get(label);
    if (toInstructionIndex === undefined) {
      throw new RuntimeError(RUNTIME_ERRORS.TEAL.LABEL_NOT_FOUND, {
        label: label,
        line: line
      });
    }
    let currentIndex = toInstructionIndex;
    // if next immediate op is also label, then keep continuing, otherwise return
    for (; currentIndex < this.instructions.length - 1; ++currentIndex) {
      const nextInstruction = this.instructions[currentIndex + 1];
      if (!(nextInstruction instanceof Label)) {
        this.instructionIndex = currentIndex;
        break;
      }
    }
  }

  /**
   * logs TEALStack upto depth = debugStack to console
   * @param instruction interpreter opcode instance
   * @param debugStack max no. of elements to print from top of stack
   */
  printStack (instruction: Operator, debugStack?: number): void {
    if (!debugStack) { return; }
    console.info("stack(depth = %s) for opcode %s at line %s:",
      debugStack,
      instruction.constructor.name,
      instruction.line
    );
    const stack = this.stack.debug(debugStack);
    for (const top of stack) { console.log(" %O", top); }
    console.log("\n");
  }

  /**
<<<<<<< HEAD
   * Maps labels with indexes according to instructions array
   */
  mapLabelWithIndexes (): void {
    this.instructions.forEach((instruction, idx) => {
      if (instruction instanceof Label) {
        this.labelMap.set(instruction.label, idx);
      }
    });
=======
   * Assets transaction references (apps, assets, accounts) lengths are valid:
   * 1. Application args are limited to max. size of 16.
   * 2. The AVM limits the accounts array to no more than 4
   * 3. Assets and application arrays combined and totaled with the accounts array can not exceed 8
   * https://developer.algorand.org/articles/introducing-algorand-virtual-machine-avm-09-release/
   */
  assertValidTxArray (): void {
    const [appArgsLen, foreignAppsLen, foreignAssetsLen, txAccountsLen] = [
      this.runtime.ctx.tx.apaa?.length ?? 0,
      this.runtime.ctx.tx.apfa?.length ?? 0,
      this.runtime.ctx.tx.apas?.length ?? 0,
      this.runtime.ctx.tx.apat?.length ?? 0
    ];

    if (appArgsLen > ALGORAND_MAX_APP_ARGS_LEN) {
      throw new RuntimeError(RUNTIME_ERRORS.GENERAL.INVALID_APP_ARGS_LEN, {
        len: appArgsLen,
        max: ALGORAND_MAX_APP_ARGS_LEN
      });
    }
    if (txAccountsLen > ALGORAND_MAX_TX_ACCOUNTS_LEN) {
      throw new RuntimeError(RUNTIME_ERRORS.GENERAL.INVALID_TX_ACCOUNTS_LEN, {
        len: txAccountsLen,
        max: ALGORAND_MAX_TX_ACCOUNTS_LEN
      });
    }
    const totalLen = txAccountsLen + foreignAppsLen + foreignAssetsLen;
    if (totalLen > ALGORAND_MAX_TX_ARRAY_LEN) {
      throw new RuntimeError(RUNTIME_ERRORS.GENERAL.MAX_REFERENCES_EXCEEDED, {
        len: totalLen,
        max: ALGORAND_MAX_TX_ARRAY_LEN
      });
    }
>>>>>>> 98d12c2e
  }

  /**
   * This function executes TEAL code after parsing
   * @param program: teal code
   * @param mode : execution mode of TEAL code (Stateless or Stateful)
   * @param runtime : runtime object
   * @param debugStack: if passed then TEAL Stack is logged to console after
   * each opcode execution (upto depth = debugStack)
   */
  execute (program: string, mode: ExecutionMode, runtime: Runtime, debugStack?: number): void {
    this.runtime = runtime;
    this.instructions = parser(program, mode, this);
<<<<<<< HEAD
    this.mapLabelWithIndexes();
=======
    if (mode === ExecutionMode.APPLICATION) { this.assertValidTxArray(); }
>>>>>>> 98d12c2e

    let dynamicCost = 0;
    while (this.instructionIndex < this.instructions.length) {
      const instruction = this.instructions[this.instructionIndex];
      instruction.execute(this.stack);

      // for teal version >= 4, cost is calculated dynamically at the time of execution
      dynamicCost += this.lineToCost[instruction.line];
      if (this.tealVersion >= 4) { assertMaxCost(dynamicCost, mode); }

      this.printStack(instruction, debugStack);
      this.instructionIndex++;
    }

    if (this.stack.length() === 1) {
      const s = this.stack.pop();

      if (!(s instanceof Uint8Array) && s > 0n) { return; }
    }
    throw new RuntimeError(RUNTIME_ERRORS.TEAL.REJECTED_BY_LOGIC);
  }
}<|MERGE_RESOLUTION|>--- conflicted
+++ resolved
@@ -333,7 +333,6 @@
   }
 
   /**
-<<<<<<< HEAD
    * Maps labels with indexes according to instructions array
    */
   mapLabelWithIndexes (): void {
@@ -342,8 +341,9 @@
         this.labelMap.set(instruction.label, idx);
       }
     });
-=======
-   * Assets transaction references (apps, assets, accounts) lengths are valid:
+  }
+
+  /* Assets transaction references (apps, assets, accounts) lengths are valid:
    * 1. Application args are limited to max. size of 16.
    * 2. The AVM limits the accounts array to no more than 4
    * 3. Assets and application arrays combined and totaled with the accounts array can not exceed 8
@@ -376,7 +376,6 @@
         max: ALGORAND_MAX_TX_ARRAY_LEN
       });
     }
->>>>>>> 98d12c2e
   }
 
   /**
@@ -390,11 +389,8 @@
   execute (program: string, mode: ExecutionMode, runtime: Runtime, debugStack?: number): void {
     this.runtime = runtime;
     this.instructions = parser(program, mode, this);
-<<<<<<< HEAD
     this.mapLabelWithIndexes();
-=======
     if (mode === ExecutionMode.APPLICATION) { this.assertValidTxArray(); }
->>>>>>> 98d12c2e
 
     let dynamicCost = 0;
     while (this.instructionIndex < this.instructions.length) {
