import { AssetDef, encodeAddress } from "algosdk";

import { TealError } from "../errors/errors";
import { ERRORS } from "../errors/errors-list";
import { Runtime } from "../index";
<<<<<<< HEAD
import { DEFAULT_STACK_ELEM, LogicSigMaxCost } from "../lib/constants";
=======
import { checkIndexBound } from "../lib/compare";
import { DEFAULT_STACK_ELEM } from "../lib/constants";
import { keyToBytes } from "../lib/parsing";
>>>>>>> d01189d5
import { Stack } from "../lib/stack";
import { parser } from "../parser/parser";
import type { Operator, SSCAttributesM, StackElem, StoreAccountI, TEALStack } from "../types";
import { BIGINT0, BIGINT1, Label } from "./opcode-list";

export class Interpreter {
  /**
   * Note: Interpreter operates on `ctx`, it doesn't operate on `store`.
   * All the functions query or update only a state copy from the interpreter, not the `runtime.store`.
   */

  readonly stack: TEALStack;
  tealVersion: number; // LogicSigVersion
  gas: number; // total gas cost of TEAL code
  bytecblock: Uint8Array[];
  intcblock: BigInt[];
  scratch: StackElem[];
  instructions: Operator[];
  instructionIndex: number;
  runtime: Runtime;

  constructor () {
    this.stack = new Stack<StackElem>();
    this.tealVersion = 1; // LogicSigVersion = 1 by default (if not specified by pragma)
    this.gas = 0; // initial cost
    this.bytecblock = [];
    this.intcblock = [];
    this.scratch = new Array(256).fill(DEFAULT_STACK_ELEM);
    this.instructions = [];
    this.instructionIndex = 0; // set instruction index to zero
    this.runtime = <Runtime>{};
  }

  /**
   * Queries ASA Definitions data by assetID.  Returns undefined if ASA is not deployed.
   * @param assetId Asset Index
   */
  getAssetDef (assetId: number): AssetDef | undefined {
    const accountAddr = this.runtime.ctx.state.assetDefs.get(assetId);
    if (!accountAddr) return undefined;

    let account = this.runtime.ctx.state.accounts.get(accountAddr);
    account = this.runtime.assertAccountDefined(account);

    return account.createdAssets.get(assetId);
  }

  /**
   * Queries app (SSCAttributesM) from state. Throws TEAL.APP_NOT_FOUND if app is not found.
   * @param appId Application Index
   */
  getApp (appId: number, line: number): SSCAttributesM {
    if (!this.runtime.ctx.state.globalApps.has(appId)) {
      throw new TealError(ERRORS.TEAL.APP_NOT_FOUND, { appId: appId, line: line });
    }
    const accAddress = this.runtime.assertAddressDefined(
      this.runtime.ctx.state.globalApps.get(appId));
    let account = this.runtime.ctx.state.accounts.get(accAddress);
    account = this.runtime.assertAccountDefined(account);
    return this.runtime.assertAppDefined(appId, account.getApp(appId), line);
  }

  /**
   * Queries account by accountIndex or `ctx.tx.snd` (if `accountIndex==0`).
   * Throws exception if account is not found.
   * @param accountIndex index of account to fetch from account list
   * @param line line number
   * NOTE: index 0 represents txn sender account
   */
  getAccount (accountIndex: bigint, line: number): StoreAccountI {
    let account: StoreAccountI | undefined;
    if (accountIndex === BIGINT0) {
      const senderAccount = encodeAddress(this.runtime.ctx.tx.snd);
      account = this.runtime.ctx.state.accounts.get(senderAccount);
    } else {
      const accIndex = accountIndex - BIGINT1;
      checkIndexBound(Number(accIndex), this.runtime.ctx.tx.apat, line);
      const pkBuffer = this.runtime.ctx.tx.apat[Number(accIndex)];
      account = this.runtime.ctx.state.accounts.get(encodeAddress(pkBuffer));
    }
    return this.runtime.assertAccountDefined(account, line);
  }

  /**
   * Queries application by application index. Returns undefined if app is not found.
   * @param appId: current application id
   * @param key: key to fetch value of from local state
   */
  getGlobalState (appId: number, key: Uint8Array | string, line: number): StackElem | undefined {
    const app = this.runtime.assertAppDefined(appId, this.getApp(appId, line), line);
    const appGlobalState = app["global-state"];
    const globalKey = keyToBytes(key);
    return appGlobalState.get(globalKey.toString());
  }

  /**
   * Updates app global state.
   * Throws error if app is not found.
   * @param appId: application id
   * @param key: app global state key
   * @param value: value associated with a key
   */
  setGlobalState (appId: number, key: Uint8Array | string, value: StackElem, line: number): void {
    if (!this.runtime.ctx.state.globalApps.has(appId)) {
      throw new TealError(ERRORS.TEAL.APP_NOT_FOUND, { appId: appId, line: line });
    }
    const accAddress = this.runtime.assertAddressDefined(
      this.runtime.ctx.state.globalApps.get(appId));
    let account = this.runtime.ctx.state.accounts.get(accAddress);
    account = this.runtime.assertAccountDefined(account);

    account.setGlobalState(appId, key, value, line);
  }

  /**
   * Description: moves instruction index to "label", throws error if label not found
   * @param label: branch label
   */
  jumpForward (label: string, line: number): void {
    while (++this.instructionIndex < this.instructions.length) {
      const instruction = this.instructions[this.instructionIndex];
      if (instruction instanceof Label && instruction.label === label) {
        return;
      }
    }
    throw new TealError(ERRORS.TEAL.LABEL_NOT_FOUND, {
      label: label,
      line: line
    });
  }

  /**
   * Description: this function executes TEAL code after parsing
   * @param {string} program: teal code
   * @param {Runtime} runtime : runtime object
   */
  async execute (program: string, runtime: Runtime): Promise<void> {
    this.runtime = runtime;
    this.instructions = await parser(program, this);

    if (this.gas > LogicSigMaxCost) {
      throw new TealError(ERRORS.TEAL.INVALID_LOGICSIG_MAX_COST, { cost: this.gas });
    }

    while (this.instructionIndex < this.instructions.length) {
      const instruction = this.instructions[this.instructionIndex];
      instruction.execute(this.stack);
      this.instructionIndex++;
    }

    if (this.stack.length() === 1) {
      const s = this.stack.pop();

      if (!(s instanceof Uint8Array) && s > BIGINT0) { return; }
    }
    throw new TealError(ERRORS.TEAL.REJECTED_BY_LOGIC);
  }
}<|MERGE_RESOLUTION|>--- conflicted
+++ resolved
@@ -3,13 +3,9 @@
 import { TealError } from "../errors/errors";
 import { ERRORS } from "../errors/errors-list";
 import { Runtime } from "../index";
-<<<<<<< HEAD
+import { checkIndexBound } from "../lib/compare";
 import { DEFAULT_STACK_ELEM, LogicSigMaxCost } from "../lib/constants";
-=======
-import { checkIndexBound } from "../lib/compare";
-import { DEFAULT_STACK_ELEM } from "../lib/constants";
 import { keyToBytes } from "../lib/parsing";
->>>>>>> d01189d5
 import { Stack } from "../lib/stack";
 import { parser } from "../parser/parser";
 import type { Operator, SSCAttributesM, StackElem, StoreAccountI, TEALStack } from "../types";
