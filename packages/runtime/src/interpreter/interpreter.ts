import {
	decodeAddress,
	encodeAddress,
	getApplicationAddress,
	isValidAddress,
	modelsv2,
} from "algosdk";

import { RUNTIME_ERRORS } from "../errors/errors-list";
import { RuntimeError } from "../errors/runtime-errors";
import { Runtime } from "../index";
import { checkIndexBound, compareArray } from "../lib/compare";
<<<<<<< HEAD
import { ALGORAND_MAX_APP_ARGS_LEN, ALGORAND_MAX_TX_ACCOUNTS_LEN, ALGORAND_MAX_TX_ARRAY_LEN, DEFAULT_STACK_ELEM, MaxAppProgramCost, MaxTEALVersion, MinVersionSupportC2CCall, TransactionTypeEnum } from "../lib/constants";
=======
import {
	ALGORAND_MAX_APP_ARGS_LEN,
	ALGORAND_MAX_TX_ACCOUNTS_LEN,
	ALGORAND_MAX_TX_ARRAY_LEN,
	DEFAULT_STACK_ELEM,
	MaxAppProgramCost,
	MaxTEALVersion,
} from "../lib/constants";
>>>>>>> 49aec301
import { keyToBytes } from "../lib/parsing";
import { Stack } from "../lib/stack";
import { assertMaxCost, parser } from "../parser/parser";
import {
	AccountStoreI,
	AppInfo,
	BaseTxReceipt,
	EncTx,
	ExecutionMode,
	Operator,
	SSCAttributesM,
	StackElem,
	TEALStack,
} from "../types";
import { Op } from "./opcode";
import { Label } from "./opcode-list";

/**
 * Interpreter parses and executes a TEAL code. Each transaction is using a new instance of
 * interpreter and doesn't share the interpreter state. When executing the transaction
 * we create a Context (`ctx`) and pass it to the interpreter. It encapsulates
 * runtime state and the transaction group state (eg shared scratch space).
 * Interpreter must not modify the `runtime` - the latter will be updated during the context
 * commit phase once all transactions in the groups succeed.
 */
export class Interpreter {
<<<<<<< HEAD
  readonly stack: TEALStack;
  tealVersion: number; // LogicSigVersion
  lineToCost: { [key: number]: number }; // { <lineNo>: <OpCost> } cost of each instruction by line
  gas: number; // total gas cost of TEAL code
  length: number; // total length of 'compiled' TEAL code
  // local stores for a transaction.
  bytecblock: Uint8Array[];
  intcblock: BigInt[];
  scratch: StackElem[];
  // TEAL parsed code - instantiated during the execution phase.
  instructions: Operator[];
  instructionIndex: number;
  runtime: Runtime;
  // The call stack is separate from the data stack. Only callsub and retsub manipulate it.
  // It is used to provide sub routine functionality
  callStack: Stack<number>;
  labelMap: Map<string, number>; // label string mapped to their respective indexes in instructions array
  subTxn: EncTx | undefined; // "current" inner transaction
  innerTxns: EncTx[]; // executed inner transactions

  constructor () {
    this.stack = new Stack<StackElem>();
    this.tealVersion = 1; // LogicSigVersion = 1 by default (if not specified by pragma)
    // total cost computed during code parsing, used in TEAL <= v3
    this.gas = 0;
    // gas cost of each line used in TEAL >=4 (we accumulate gas when executing the code).
    this.lineToCost = {};
    this.length = 0; // code length
    this.bytecblock = [];
    this.intcblock = [];
    // scratch spece used
    this.scratch = new Array(256).fill(DEFAULT_STACK_ELEM);
    this.instructions = [];
    this.instructionIndex = 0; // set instruction index to zero
    this.runtime = <Runtime>{};
    this.callStack = new Stack<number>();
    this.labelMap = new Map<string, number>();
    this.subTxn = undefined;
    this.innerTxns = [];
  }

  /**
   * Queries ASA Definitions data by assetID.  Returns undefined if ASA is not deployed.
   * @param assetId Asset Index
   */
  getAssetDef (assetId: number): modelsv2.AssetParams | undefined {
    const accountAddr = this.runtime.ctx.state.assetDefs.get(assetId);
    if (!accountAddr) return undefined;

    let account = this.runtime.ctx.state.accounts.get(accountAddr);
    account = this.runtime.assertAccountDefined(accountAddr, account);

    return account.createdAssets.get(assetId);
  }

  /**
   * Queries app (SSCAttributesM) from state. Throws TEAL.APP_NOT_FOUND if app is not found.
   * @param appID Application Index
   */
  getApp (appID: number, line: number): SSCAttributesM {
    return this.runtime.ctx.getApp(appID, line);
  }

  /**
   * Beginning from TEALv4, user can directly pass address instead of index to Txn.Accounts.
   * However, the address must still be present in tx.Accounts OR should be equal to Txn.Sender
   * @param accountPk public key of account
   * @param line line number in TEAL file
   * https://developer.algorand.org/articles/introducing-algorand-virtual-machine-avm-09-release/
   */
  private _getAccountFromAddr (accountPk: Uint8Array, line: number): AccountStoreI {
    const txAccounts = this.runtime.ctx.tx.apat; // tx.Accounts array
    const appID = this.runtime.ctx.tx.apid ?? 0;
    if (this.tealVersion <= 3) {
      // address can only be passed directly since tealv4
      throw new RuntimeError(RUNTIME_ERRORS.TEAL.PRAGMA_VERSION_ERROR, {
        expected: MaxTEALVersion,
        got: this.tealVersion,
        line: line
      });
    }

    // address must still be present in tx.Accounts OR should be equal to Txn.Sender
    const pkBuffer = Buffer.from(accountPk);
    const addr = encodeAddress(pkBuffer);
    if (!isValidAddress(addr)) { // invalid address
      throw new RuntimeError(RUNTIME_ERRORS.TEAL.ADDR_NOT_VALID, {
        address: addr,
        line: line
      });
    }

    if (
      txAccounts?.find(buff => compareArray(Uint8Array.from(buff), accountPk)) !== undefined ||
      compareArray(accountPk, Uint8Array.from(this.runtime.ctx.tx.snd)) ||
      // since tealv5, currentApplicationAddress is also allowed (directly)
      compareArray(accountPk, decodeAddress(getApplicationAddress(appID)).publicKey)
    ) {
      const address = encodeAddress(pkBuffer);
      const account = this.runtime.ctx.state.accounts.get(address);
      return this.runtime.assertAccountDefined(address, account, line);
    } else {
      throw new RuntimeError(RUNTIME_ERRORS.TEAL.ADDR_NOT_FOUND_IN_TXN_ACCOUNT, {
        address: encodeAddress(pkBuffer),
        line: line
      });
    }
  }

  /**
   * Queries account by accountIndex or `ctx.tx.snd` (if `accountIndex==0`).
   * If account address is passed, then queries account by address.
   * Throws exception if account is not found.
   * @param accountRef index of account to fetch from account list
   * @param line line number
   * NOTE: index 0 represents txn sender account
   */
  getAccount (accountRef: StackElem, line: number): AccountStoreI {
    let account: AccountStoreI | undefined;
    let address: string;
    if (typeof accountRef === 'bigint') {
      if (accountRef === 0n) {
        address = encodeAddress(this.runtime.ctx.tx.snd);
        account = this.runtime.ctx.state.accounts.get(address);
      } else {
        const accIndex = accountRef - 1n;
        checkIndexBound(Number(accIndex), this.runtime.ctx.tx.apat ?? [], line);
        let pkBuffer;
        if (this.runtime.ctx.tx.apat) {
          pkBuffer = this.runtime.ctx.tx.apat[Number(accIndex)];
        } else {
          throw new Error("pk Buffer not found");
        }
        address = encodeAddress(pkBuffer);
        account = this.runtime.ctx.state.accounts.get(address);
      }
    } else {
      return this._getAccountFromAddr(accountRef, line);
    }

    return this.runtime.assertAccountDefined(address, account, line);
  }

  /**
   * Queries appIndex by app reference (offset to foreignApps array OR index directly)
   * + Since TEALv4, any reference is supported (but it must be present in foreignApps array)
   * + For older versions, if foreign === true, reference is treated as offset to foreignApps array,
   * otherwise it is treated as a direct reference.
   * @param appRef an offset to foreign app array OR appID
   * @param foreign for older teal versions(<= 3), foreign bool represent if ref is
   * treated as an offset/appIndex
   * @param line line number
   * https://developer.algorand.org/articles/introducing-algorand-virtual-machine-avm-09-release/
   */
  /* eslint-disable sonarjs/cognitive-complexity */
  getAppIDByReference (appRef: number, foreign: boolean, line: number, op: Op): number {
    const foreignApps = this.runtime.ctx.tx.apfa ?? [];
    if (this.tealVersion >= 4) {
      // In recent versions (tealv >= 4), accept either  kind of Application reference
      if (appRef === 0) {
        return this.runtime.ctx.tx.apid ?? 0;
      }
      if (appRef <= foreignApps.length) {
        return foreignApps[appRef - 1];
      }
      if (foreignApps.includes(appRef) || appRef === this.runtime.ctx.tx.apid) {
        return appRef;
      }
    } else {
      // Old rules
      if (foreign) {
        // In old versions, a foreign reference must be an index in ForeignApps or 0
        if (appRef === 0) {
          return this.runtime.ctx.tx.apid ?? 0;
        }

        op.checkIndexBound(--appRef, foreignApps, line);
        return foreignApps[appRef];
      } else {
        // Otherwise it's direct
        return appRef;
      }
    }

    throw new RuntimeError(RUNTIME_ERRORS.TEAL.INVALID_APP_REFERENCE, {
      appRef: appRef,
      line: line
    });
  }

  /**
   * Queries assetIndex by asset reference (offset to foreignAssets array OR index directly)
   * + Since TEALv4, any reference is supported (but it must be present in foreign assets array)
   * + For older versions, if foreign === true, reference is treated as offset to foreignAssets array,
   * otherwise it is treated as a direct reference.
   * @param assetRef an offset to foreign assets array OR assetID
   * @param foreign for older teal versions(<= 3), foreign bool represent if
   * ref is treated as an offset/assetIndex
   * @param line line number
   * https://developer.algorand.org/articles/introducing-algorand-virtual-machine-avm-09-release/
   */
  getAssetIDByReference (assetRef: number, foreign: boolean, line: number, op: Op): number {
    const appForeignAssets = this.runtime.ctx.tx.apas ?? [];
    if (this.tealVersion >= 4) {
      // In recent versions (tealv >= 4), accept either kind of ASA reference
      if (assetRef < appForeignAssets.length) {
        return appForeignAssets[assetRef];
      }
      if (appForeignAssets.includes(assetRef)) {
        return assetRef;
      }
    } else {
      // Old rules
      if (foreign) {
        // In old versions, a foreign reference must be an index in ForeignAssets
        op.checkIndexBound(assetRef, appForeignAssets, line);
        return appForeignAssets[assetRef];
      } else {
        // Otherwise it's direct
        return assetRef;
      }
    }

    throw new RuntimeError(RUNTIME_ERRORS.TEAL.INVALID_ASA_REFERENCE, {
      assetRef: assetRef,
      line: line
    });
  }

  /**
   * Queries application by application index. Returns undefined if app is not found.
   * @param appID: current application id
   * @param key: key to fetch value of from local state
   */
  getGlobalState (appID: number, key: Uint8Array | string, line: number): StackElem | undefined {
    const app = this.runtime.assertAppDefined(appID, this.getApp(appID, line), line);
    const appGlobalState = app["global-state"];
    const globalKey = keyToBytes(key);
    return appGlobalState.get(globalKey.toString());
  }

  /**
   * Updates app global state.
   * Throws error if app is not found.
   * @param appID: application id
   * @param key: app global state key
   * @param value: value associated with a key
   */
  setGlobalState (appID: number, key: Uint8Array | string, value: StackElem, line: number): void {
    if (!this.runtime.ctx.state.globalApps.has(appID)) {
      throw new RuntimeError(RUNTIME_ERRORS.GENERAL.APP_NOT_FOUND, { appID: appID, line: line });
    }
    const accAddress = this.runtime.assertAddressDefined(
      this.runtime.ctx.state.globalApps.get(appID));
    let account = this.runtime.ctx.state.accounts.get(accAddress);
    account = this.runtime.assertAccountDefined(accAddress, account);

    account.setGlobalState(appID, key, value, line);
  }

  /**
   * Description: moves instruction index to "label", throws error if label not found
   * @param label: branch label
   * @param line: line number
   */
  jumpForward (label: string, line: number): void {
    while (++this.instructionIndex < this.instructions.length) {
      const instruction = this.instructions[this.instructionIndex];
      if (instruction instanceof Label && instruction.label === label) {
        // if next immediate op is also label, then keep continuing, otherwise return
        for (; this.instructionIndex < this.instructions.length - 1; ++this.instructionIndex) {
          const nextInstruction = this.instructions[this.instructionIndex + 1];
          if (!(nextInstruction instanceof Label)) { break; }
        }
        return;
      }
    }
    throw new RuntimeError(RUNTIME_ERRORS.TEAL.LABEL_NOT_FOUND, {
      label: label,
      line: line
    });
  }

  /**
   * Description: moves instruction index to "label", throws error if label not found
   * @param label: branch label
   * @param line: line number
   */
  jumpToLabel (label: string, line: number): void {
    const toInstructionIndex = this.labelMap.get(label);
    if (toInstructionIndex === undefined) {
      throw new RuntimeError(RUNTIME_ERRORS.TEAL.LABEL_NOT_FOUND, {
        label: label,
        line: line
      });
    }
    let currentIndex = toInstructionIndex;
    // if next immediate op is also label, then keep continuing, otherwise return
    for (; currentIndex < this.instructions.length - 1; ++currentIndex) {
      const nextInstruction = this.instructions[currentIndex + 1];
      if (!(nextInstruction instanceof Label)) {
        this.instructionIndex = currentIndex;
        break;
      }
    }
  }

  /**
   * logs TEALStack upto depth = debugStack to console
   * @param instruction interpreter opcode instance
   * @param debugStack max no. of elements to print from top of stack
   */
  printStack (instruction: Operator, debugStack?: number): void {
    if (!debugStack) { return; }
    console.info("stack(depth = %s) for opcode %s at line %s:",
      debugStack,
      instruction.constructor.name,
      instruction.line
    );
    const stack = this.stack.debug(debugStack);
    for (const top of stack) { console.log(" %O", top); }
    console.log("\n");
  }

  /**
   * Maps labels with indexes according to instructions array
   */
  mapLabelWithIndexes (): void {
    this.instructions.forEach((instruction, idx) => {
      if (instruction instanceof Label) {
        this.labelMap.set(instruction.label, idx);
      }
    });
  }

  /* Assets transaction references (apps, assets, accounts) lengths are valid:
   * 1. Application args are limited to max. size of 16.
   * 2. The AVM limits the accounts array to no more than 4
   * 3. Assets and application arrays combined and totaled with the accounts array can not exceed 8
   * https://developer.algorand.org/articles/introducing-algorand-virtual-machine-avm-09-release/
   */
  assertValidTxArray (): void {
    const [appArgsLen, foreignAppsLen, foreignAssetsLen, txAccountsLen] = [
      this.runtime.ctx.tx.apaa?.length ?? 0,
      this.runtime.ctx.tx.apfa?.length ?? 0,
      this.runtime.ctx.tx.apas?.length ?? 0,
      this.runtime.ctx.tx.apat?.length ?? 0
    ];

    if (appArgsLen > ALGORAND_MAX_APP_ARGS_LEN) {
      throw new RuntimeError(RUNTIME_ERRORS.GENERAL.INVALID_APP_ARGS_LEN, {
        len: appArgsLen,
        max: ALGORAND_MAX_APP_ARGS_LEN
      });
    }
    if (txAccountsLen > ALGORAND_MAX_TX_ACCOUNTS_LEN) {
      throw new RuntimeError(RUNTIME_ERRORS.GENERAL.INVALID_TX_ACCOUNTS_LEN, {
        len: txAccountsLen,
        max: ALGORAND_MAX_TX_ACCOUNTS_LEN
      });
    }
    const totalLen = txAccountsLen + foreignAppsLen + foreignAssetsLen;
    if (totalLen > ALGORAND_MAX_TX_ARRAY_LEN) {
      throw new RuntimeError(RUNTIME_ERRORS.GENERAL.MAX_REFERENCES_EXCEEDED, {
        len: totalLen,
        max: ALGORAND_MAX_TX_ARRAY_LEN
      });
    }
  }

  /**
   * This function executes TEAL code after parsing
   * @param program: teal code
   * @param mode : execution mode of TEAL code (Stateless or Stateful)
   * @param runtime : runtime object
   * @param debugStack: if passed then TEAL Stack is logged to console after
   * each opcode execution (upto depth = debugStack)
   */
  execute (program: string, mode: ExecutionMode, runtime: Runtime, debugStack?: number): void {
    const result = this.executeWithResult(program, mode, runtime, debugStack);
    if (result !== undefined && typeof result === 'bigint' && result > 0n) {
      return;
    }

    throw new RuntimeError(RUNTIME_ERRORS.TEAL.REJECTED_BY_LOGIC);
  }

  /**
   * This function executes TEAL code after parsing and returns the result of the program.
   * @param program: teal code
   * @param mode : execution mode of TEAL code (smart signature or contract)
   * @param runtime : runtime object
   * @param debugStack: if passed then TEAL Stack is logged to console after
   * each opcode execution (upto depth = debugStack)
   * @returns The final result on the stack or undefined if nothing was on the stack.
   * NOTE: program should fail if there is no result (stack is empty after the execution) or
   *       the result is zero.
   */
  executeWithResult (program: string, mode: ExecutionMode, runtime: Runtime,
    debugStack?: number): StackElem | undefined {
    this.runtime = runtime;
    this.instructions = parser(program, mode, this);

    this.mapLabelWithIndexes();
    if (mode === ExecutionMode.APPLICATION) { this.assertValidTxArray(); }

    let dynamicCost = 0;
    const txReceipt = this.runtime.ctx.state.txReceipts
      .get(this.runtime.ctx.tx.txID) as (BaseTxReceipt | AppInfo);

    while (this.instructionIndex < this.instructions.length) {
      const instruction = this.instructions[this.instructionIndex];
      instruction.execute(this.stack);

      if (
        this.runtime.ctx.isInnerTx &&
        this.runtime.ctx.tx.type === TransactionTypeEnum.APPLICATION_CALL &&
        this.tealVersion < MinVersionSupportC2CCall
      ) {
        throw new RuntimeError(RUNTIME_ERRORS.GENERAL.INNER_APP_CALL_INVALID_VERSION);
      }

      // for teal version >= 4, cost is calculated dynamically at the time of execution
      // for teal version < 4, cost is handled statically during parsing
      dynamicCost += this.lineToCost[instruction.line];
      if (this.tealVersion < 4) { txReceipt.gas = this.gas; }
      if (this.tealVersion >= 4) {
        if (mode === ExecutionMode.SIGNATURE) {
          assertMaxCost(dynamicCost, mode);
          txReceipt.gas = dynamicCost;
        } else {
          this.runtime.ctx.pooledApplCost += this.lineToCost[instruction.line];
          const maxPooledApplCost = MaxAppProgramCost * this.runtime.ctx.gtxs.length;
          assertMaxCost(this.runtime.ctx.pooledApplCost, ExecutionMode.APPLICATION, maxPooledApplCost);
          txReceipt.gas = this.runtime.ctx.pooledApplCost;
        }
      }

      this.printStack(instruction, debugStack);
      this.instructionIndex++;
    }

    let result: StackElem | undefined;
    if (this.stack.length() === 1) {
      result = this.stack.pop();
    }
    return result;
  }
=======
	readonly stack: TEALStack;
	tealVersion: number; // LogicSigVersion
	lineToCost: { [key: number]: number }; // { <lineNo>: <OpCost> } cost of each instruction by line
	gas: number; // total gas cost of TEAL code
	length: number; // total length of 'compiled' TEAL code
	// local stores for a transaction.
	bytecblock: Uint8Array[];
	intcblock: BigInt[];
	scratch: StackElem[];
	// TEAL parsed code - instantiated during the execution phase.
	instructions: Operator[];
	instructionIndex: number;
	runtime: Runtime;
	// The call stack is separate from the data stack. Only callsub and retsub manipulate it.
	// It is used to provide sub routine functionality
	callStack: Stack<number>;
	labelMap: Map<string, number>; // label string mapped to their respective indexes in instructions array
	subTxn: EncTx | undefined; // "current" inner transaction
	innerTxns: EncTx[]; // executed inner transactions

	constructor() {
		this.stack = new Stack<StackElem>();
		this.tealVersion = 1; // LogicSigVersion = 1 by default (if not specified by pragma)
		// total cost computed during code parsing, used in TEAL <= v3
		this.gas = 0;
		// gas cost of each line used in TEAL >=4 (we accumulate gas when executing the code).
		this.lineToCost = {};
		this.length = 0; // code length
		this.bytecblock = [];
		this.intcblock = [];
		// scratch spece used
		this.scratch = new Array(256).fill(DEFAULT_STACK_ELEM);
		this.instructions = [];
		this.instructionIndex = 0; // set instruction index to zero
		this.runtime = <Runtime>{};
		this.callStack = new Stack<number>();
		this.labelMap = new Map<string, number>();
		this.subTxn = undefined;
		this.innerTxns = [];
	}

	/**
	 * Queries ASA Definitions data by assetID.  Returns undefined if ASA is not deployed.
	 * @param assetId Asset Index
	 */
	getAssetDef(assetId: number): modelsv2.AssetParams | undefined {
		const accountAddr = this.runtime.ctx.state.assetDefs.get(assetId);
		if (!accountAddr) return undefined;

		let account = this.runtime.ctx.state.accounts.get(accountAddr);
		account = this.runtime.assertAccountDefined(accountAddr, account);

		return account.createdAssets.get(assetId);
	}

	/**
	 * Queries app (SSCAttributesM) from state. Throws TEAL.APP_NOT_FOUND if app is not found.
	 * @param appID Application Index
	 */
	getApp(appID: number, line: number): SSCAttributesM {
		return this.runtime.ctx.getApp(appID, line);
	}

	/**
	 * Beginning from TEALv4, user can directly pass address instead of index to Txn.Accounts.
	 * However, the address must still be present in tx.Accounts OR should be equal to Txn.Sender
	 * @param accountPk public key of account
	 * @param line line number in TEAL file
	 * https://developer.algorand.org/articles/introducing-algorand-virtual-machine-avm-09-release/
	 */
	private _getAccountFromAddr(accountPk: Uint8Array, line: number): AccountStoreI {
		const txAccounts = this.runtime.ctx.tx.apat; // tx.Accounts array
		const appID = this.runtime.ctx.tx.apid ?? 0;
		if (this.tealVersion <= 3) {
			// address can only be passed directly since tealv4
			throw new RuntimeError(RUNTIME_ERRORS.TEAL.PRAGMA_VERSION_ERROR, {
				expected: MaxTEALVersion,
				got: this.tealVersion,
				line: line,
			});
		}

		// address must still be present in tx.Accounts OR should be equal to Txn.Sender
		const pkBuffer = Buffer.from(accountPk);
		const addr = encodeAddress(pkBuffer);
		if (!isValidAddress(addr)) {
			// invalid address
			throw new RuntimeError(RUNTIME_ERRORS.TEAL.ADDR_NOT_VALID, {
				address: addr,
				line: line,
			});
		}

		if (
			txAccounts?.find((buff) => compareArray(Uint8Array.from(buff), accountPk)) !==
				undefined ||
			compareArray(accountPk, Uint8Array.from(this.runtime.ctx.tx.snd)) ||
			// since tealv5, currentApplicationAddress is also allowed (directly)
			compareArray(accountPk, decodeAddress(getApplicationAddress(appID)).publicKey)
		) {
			const address = encodeAddress(pkBuffer);
			const account = this.runtime.ctx.state.accounts.get(address);
			return this.runtime.assertAccountDefined(address, account, line);
		} else {
			throw new RuntimeError(RUNTIME_ERRORS.TEAL.ADDR_NOT_FOUND_IN_TXN_ACCOUNT, {
				address: encodeAddress(pkBuffer),
				line: line,
			});
		}
	}

	/**
	 * Queries account by accountIndex or `ctx.tx.snd` (if `accountIndex==0`).
	 * If account address is passed, then queries account by address.
	 * Throws exception if account is not found.
	 * @param accountRef index of account to fetch from account list
	 * @param line line number
	 * NOTE: index 0 represents txn sender account
	 */
	getAccount(accountRef: StackElem, line: number): AccountStoreI {
		let account: AccountStoreI | undefined;
		let address: string;
		if (typeof accountRef === "bigint") {
			if (accountRef === 0n) {
				address = encodeAddress(this.runtime.ctx.tx.snd);
				account = this.runtime.ctx.state.accounts.get(address);
			} else {
				const accIndex = accountRef - 1n;
				checkIndexBound(Number(accIndex), this.runtime.ctx.tx.apat ?? [], line);
				let pkBuffer;
				if (this.runtime.ctx.tx.apat) {
					pkBuffer = this.runtime.ctx.tx.apat[Number(accIndex)];
				} else {
					throw new Error("pk Buffer not found");
				}
				address = encodeAddress(pkBuffer);
				account = this.runtime.ctx.state.accounts.get(address);
			}
		} else {
			return this._getAccountFromAddr(accountRef, line);
		}

		return this.runtime.assertAccountDefined(address, account, line);
	}

	/**
	 * Queries appIndex by app reference (offset to foreignApps array OR index directly)
	 * + Since TEALv4, any reference is supported (but it must be present in foreignApps array)
	 * + For older versions, if foreign === true, reference is treated as offset to foreignApps array,
	 * otherwise it is treated as a direct reference.
	 * @param appRef an offset to foreign app array OR appID
	 * @param foreign for older teal versions(<= 3), foreign bool represent if ref is
	 * treated as an offset/appIndex
	 * @param line line number
	 * https://developer.algorand.org/articles/introducing-algorand-virtual-machine-avm-09-release/
	 */
	/* eslint-disable sonarjs/cognitive-complexity */
	getAppIDByReference(appRef: number, foreign: boolean, line: number, op: Op): number {
		const foreignApps = this.runtime.ctx.tx.apfa ?? [];
		if (this.tealVersion >= 4) {
			// In recent versions (tealv >= 4), accept either  kind of Application reference
			if (appRef === 0) {
				return this.runtime.ctx.tx.apid ?? 0;
			}
			if (appRef <= foreignApps.length) {
				return foreignApps[appRef - 1];
			}
			if (foreignApps.includes(appRef) || appRef === this.runtime.ctx.tx.apid) {
				return appRef;
			}
		} else {
			// Old rules
			if (foreign) {
				// In old versions, a foreign reference must be an index in ForeignApps or 0
				if (appRef === 0) {
					return this.runtime.ctx.tx.apid ?? 0;
				}

				op.checkIndexBound(--appRef, foreignApps, line);
				return foreignApps[appRef];
			} else {
				// Otherwise it's direct
				return appRef;
			}
		}

		throw new RuntimeError(RUNTIME_ERRORS.TEAL.INVALID_APP_REFERENCE, {
			appRef: appRef,
			line: line,
		});
	}

	/**
	 * Queries assetIndex by asset reference (offset to foreignAssets array OR index directly)
	 * + Since TEALv4, any reference is supported (but it must be present in foreign assets array)
	 * + For older versions, if foreign === true, reference is treated as offset to foreignAssets array,
	 * otherwise it is treated as a direct reference.
	 * @param assetRef an offset to foreign assets array OR assetID
	 * @param foreign for older teal versions(<= 3), foreign bool represent if
	 * ref is treated as an offset/assetIndex
	 * @param line line number
	 * https://developer.algorand.org/articles/introducing-algorand-virtual-machine-avm-09-release/
	 */
	getAssetIDByReference(assetRef: number, foreign: boolean, line: number, op: Op): number {
		const appForeignAssets = this.runtime.ctx.tx.apas ?? [];
		if (this.tealVersion >= 4) {
			// In recent versions (tealv >= 4), accept either kind of ASA reference
			if (assetRef < appForeignAssets.length) {
				return appForeignAssets[assetRef];
			}
			if (appForeignAssets.includes(assetRef)) {
				return assetRef;
			}
		} else {
			// Old rules
			if (foreign) {
				// In old versions, a foreign reference must be an index in ForeignAssets
				op.checkIndexBound(assetRef, appForeignAssets, line);
				return appForeignAssets[assetRef];
			} else {
				// Otherwise it's direct
				return assetRef;
			}
		}

		throw new RuntimeError(RUNTIME_ERRORS.TEAL.INVALID_ASA_REFERENCE, {
			assetRef: assetRef,
			line: line,
		});
	}

	/**
	 * Queries application by application index. Returns undefined if app is not found.
	 * @param appID: current application id
	 * @param key: key to fetch value of from local state
	 */
	getGlobalState(appID: number, key: Uint8Array | string, line: number): StackElem | undefined {
		const app = this.runtime.assertAppDefined(appID, this.getApp(appID, line), line);
		const appGlobalState = app["global-state"];
		const globalKey = keyToBytes(key);
		return appGlobalState.get(globalKey.toString());
	}

	/**
	 * Updates app global state.
	 * Throws error if app is not found.
	 * @param appID: application id
	 * @param key: app global state key
	 * @param value: value associated with a key
	 */
	setGlobalState(
		appID: number,
		key: Uint8Array | string,
		value: StackElem,
		line: number
	): void {
		if (!this.runtime.ctx.state.globalApps.has(appID)) {
			throw new RuntimeError(RUNTIME_ERRORS.GENERAL.APP_NOT_FOUND, {
				appID: appID,
				line: line,
			});
		}
		const accAddress = this.runtime.assertAddressDefined(
			this.runtime.ctx.state.globalApps.get(appID)
		);
		let account = this.runtime.ctx.state.accounts.get(accAddress);
		account = this.runtime.assertAccountDefined(accAddress, account);

		account.setGlobalState(appID, key, value, line);
	}

	/**
	 * Description: moves instruction index to "label", throws error if label not found
	 * @param label: branch label
	 * @param line: line number
	 */
	jumpForward(label: string, line: number): void {
		while (++this.instructionIndex < this.instructions.length) {
			const instruction = this.instructions[this.instructionIndex];
			if (instruction instanceof Label && instruction.label === label) {
				// if next immediate op is also label, then keep continuing, otherwise return
				for (; this.instructionIndex < this.instructions.length - 1; ++this.instructionIndex) {
					const nextInstruction = this.instructions[this.instructionIndex + 1];
					if (!(nextInstruction instanceof Label)) {
						break;
					}
				}
				return;
			}
		}
		throw new RuntimeError(RUNTIME_ERRORS.TEAL.LABEL_NOT_FOUND, {
			label: label,
			line: line,
		});
	}

	/**
	 * Description: moves instruction index to "label", throws error if label not found
	 * @param label: branch label
	 * @param line: line number
	 */
	jumpToLabel(label: string, line: number): void {
		const toInstructionIndex = this.labelMap.get(label);
		if (toInstructionIndex === undefined) {
			throw new RuntimeError(RUNTIME_ERRORS.TEAL.LABEL_NOT_FOUND, {
				label: label,
				line: line,
			});
		}
		let currentIndex = toInstructionIndex;
		// if next immediate op is also label, then keep continuing, otherwise return
		for (; currentIndex < this.instructions.length - 1; ++currentIndex) {
			const nextInstruction = this.instructions[currentIndex + 1];
			if (!(nextInstruction instanceof Label)) {
				this.instructionIndex = currentIndex;
				break;
			}
		}
	}

	/**
	 * logs TEALStack upto depth = debugStack to console
	 * @param instruction interpreter opcode instance
	 * @param debugStack max no. of elements to print from top of stack
	 */
	printStack(instruction: Operator, debugStack?: number): void {
		if (!debugStack) {
			return;
		}
		console.info(
			"stack(depth = %s) for opcode %s at line %s:",
			debugStack,
			instruction.constructor.name,
			instruction.line
		);
		const stack = this.stack.debug(debugStack);
		for (const top of stack) {
			console.log(" %O", top);
		}
		console.log("\n");
	}

	/**
	 * Maps labels with indexes according to instructions array
	 */
	mapLabelWithIndexes(): void {
		this.instructions.forEach((instruction, idx) => {
			if (instruction instanceof Label) {
				this.labelMap.set(instruction.label, idx);
			}
		});
	}

	/* Assets transaction references (apps, assets, accounts) lengths are valid:
	 * 1. Application args are limited to max. size of 16.
	 * 2. The AVM limits the accounts array to no more than 4
	 * 3. Assets and application arrays combined and totaled with the accounts array can not exceed 8
	 * https://developer.algorand.org/articles/introducing-algorand-virtual-machine-avm-09-release/
	 */
	assertValidTxArray(): void {
		const [appArgsLen, foreignAppsLen, foreignAssetsLen, txAccountsLen] = [
			this.runtime.ctx.tx.apaa?.length ?? 0,
			this.runtime.ctx.tx.apfa?.length ?? 0,
			this.runtime.ctx.tx.apas?.length ?? 0,
			this.runtime.ctx.tx.apat?.length ?? 0,
		];

		if (appArgsLen > ALGORAND_MAX_APP_ARGS_LEN) {
			throw new RuntimeError(RUNTIME_ERRORS.GENERAL.INVALID_APP_ARGS_LEN, {
				len: appArgsLen,
				max: ALGORAND_MAX_APP_ARGS_LEN,
			});
		}
		if (txAccountsLen > ALGORAND_MAX_TX_ACCOUNTS_LEN) {
			throw new RuntimeError(RUNTIME_ERRORS.GENERAL.INVALID_TX_ACCOUNTS_LEN, {
				len: txAccountsLen,
				max: ALGORAND_MAX_TX_ACCOUNTS_LEN,
			});
		}
		const totalLen = txAccountsLen + foreignAppsLen + foreignAssetsLen;
		if (totalLen > ALGORAND_MAX_TX_ARRAY_LEN) {
			throw new RuntimeError(RUNTIME_ERRORS.GENERAL.MAX_REFERENCES_EXCEEDED, {
				len: totalLen,
				max: ALGORAND_MAX_TX_ARRAY_LEN,
			});
		}
	}

	/**
	 * This function executes TEAL code after parsing
	 * @param program: teal code
	 * @param mode : execution mode of TEAL code (Stateless or Stateful)
	 * @param runtime : runtime object
	 * @param debugStack: if passed then TEAL Stack is logged to console after
	 * each opcode execution (upto depth = debugStack)
	 */
	execute(program: string, mode: ExecutionMode, runtime: Runtime, debugStack?: number): void {
		const result = this.executeWithResult(program, mode, runtime, debugStack);
		if (result !== undefined && typeof result === "bigint" && result > 0n) {
			return;
		}

		throw new RuntimeError(RUNTIME_ERRORS.TEAL.REJECTED_BY_LOGIC);
	}

	/**
	 * This function executes TEAL code after parsing and returns the result of the program.
	 * @param program: teal code
	 * @param mode : execution mode of TEAL code (smart signature or contract)
	 * @param runtime : runtime object
	 * @param debugStack: if passed then TEAL Stack is logged to console after
	 * each opcode execution (upto depth = debugStack)
	 * @returns The final result on the stack or undefined if nothing was on the stack.
	 * NOTE: program should fail if there is no result (stack is empty after the execution) or
	 *       the result is zero.
	 */
	executeWithResult(
		program: string,
		mode: ExecutionMode,
		runtime: Runtime,
		debugStack?: number
	): StackElem | undefined {
		this.runtime = runtime;
		this.instructions = parser(program, mode, this);

		this.mapLabelWithIndexes();
		if (mode === ExecutionMode.APPLICATION) {
			this.assertValidTxArray();
		}

		let dynamicCost = 0;
		while (this.instructionIndex < this.instructions.length) {
			const instruction = this.instructions[this.instructionIndex];
			instruction.execute(this.stack);
			const txReceipt = this.runtime.ctx.state.txReceipts.get(this.runtime.ctx.tx.txID) as
				| BaseTxReceipt
				| AppInfo;

			// for teal version >= 4, cost is calculated dynamically at the time of execution
			// for teal version < 4, cost is handled statically during parsing
			dynamicCost += this.lineToCost[instruction.line];
			if (this.tealVersion < 4) {
				txReceipt.gas = this.gas;
			}
			if (this.tealVersion >= 4) {
				if (mode === ExecutionMode.SIGNATURE) {
					assertMaxCost(dynamicCost, mode);
					txReceipt.gas = dynamicCost;
				} else {
					this.runtime.ctx.pooledApplCost += this.lineToCost[instruction.line];
					const maxPooledApplCost = MaxAppProgramCost * this.runtime.ctx.gtxs.length;
					assertMaxCost(
						this.runtime.ctx.pooledApplCost,
						ExecutionMode.APPLICATION,
						maxPooledApplCost
					);
					txReceipt.gas = this.runtime.ctx.pooledApplCost;
				}
			}

			this.printStack(instruction, debugStack);
			this.instructionIndex++;
		}

		let result: StackElem | undefined;
		if (this.stack.length() === 1) {
			result = this.stack.pop();
		}
		return result;
	}
>>>>>>> 49aec301
}<|MERGE_RESOLUTION|>--- conflicted
+++ resolved
@@ -10,18 +10,7 @@
 import { RuntimeError } from "../errors/runtime-errors";
 import { Runtime } from "../index";
 import { checkIndexBound, compareArray } from "../lib/compare";
-<<<<<<< HEAD
 import { ALGORAND_MAX_APP_ARGS_LEN, ALGORAND_MAX_TX_ACCOUNTS_LEN, ALGORAND_MAX_TX_ARRAY_LEN, DEFAULT_STACK_ELEM, MaxAppProgramCost, MaxTEALVersion, MinVersionSupportC2CCall, TransactionTypeEnum } from "../lib/constants";
-=======
-import {
-	ALGORAND_MAX_APP_ARGS_LEN,
-	ALGORAND_MAX_TX_ACCOUNTS_LEN,
-	ALGORAND_MAX_TX_ARRAY_LEN,
-	DEFAULT_STACK_ELEM,
-	MaxAppProgramCost,
-	MaxTEALVersion,
-} from "../lib/constants";
->>>>>>> 49aec301
 import { keyToBytes } from "../lib/parsing";
 import { Stack } from "../lib/stack";
 import { assertMaxCost, parser } from "../parser/parser";
@@ -48,456 +37,6 @@
  * commit phase once all transactions in the groups succeed.
  */
 export class Interpreter {
-<<<<<<< HEAD
-  readonly stack: TEALStack;
-  tealVersion: number; // LogicSigVersion
-  lineToCost: { [key: number]: number }; // { <lineNo>: <OpCost> } cost of each instruction by line
-  gas: number; // total gas cost of TEAL code
-  length: number; // total length of 'compiled' TEAL code
-  // local stores for a transaction.
-  bytecblock: Uint8Array[];
-  intcblock: BigInt[];
-  scratch: StackElem[];
-  // TEAL parsed code - instantiated during the execution phase.
-  instructions: Operator[];
-  instructionIndex: number;
-  runtime: Runtime;
-  // The call stack is separate from the data stack. Only callsub and retsub manipulate it.
-  // It is used to provide sub routine functionality
-  callStack: Stack<number>;
-  labelMap: Map<string, number>; // label string mapped to their respective indexes in instructions array
-  subTxn: EncTx | undefined; // "current" inner transaction
-  innerTxns: EncTx[]; // executed inner transactions
-
-  constructor () {
-    this.stack = new Stack<StackElem>();
-    this.tealVersion = 1; // LogicSigVersion = 1 by default (if not specified by pragma)
-    // total cost computed during code parsing, used in TEAL <= v3
-    this.gas = 0;
-    // gas cost of each line used in TEAL >=4 (we accumulate gas when executing the code).
-    this.lineToCost = {};
-    this.length = 0; // code length
-    this.bytecblock = [];
-    this.intcblock = [];
-    // scratch spece used
-    this.scratch = new Array(256).fill(DEFAULT_STACK_ELEM);
-    this.instructions = [];
-    this.instructionIndex = 0; // set instruction index to zero
-    this.runtime = <Runtime>{};
-    this.callStack = new Stack<number>();
-    this.labelMap = new Map<string, number>();
-    this.subTxn = undefined;
-    this.innerTxns = [];
-  }
-
-  /**
-   * Queries ASA Definitions data by assetID.  Returns undefined if ASA is not deployed.
-   * @param assetId Asset Index
-   */
-  getAssetDef (assetId: number): modelsv2.AssetParams | undefined {
-    const accountAddr = this.runtime.ctx.state.assetDefs.get(assetId);
-    if (!accountAddr) return undefined;
-
-    let account = this.runtime.ctx.state.accounts.get(accountAddr);
-    account = this.runtime.assertAccountDefined(accountAddr, account);
-
-    return account.createdAssets.get(assetId);
-  }
-
-  /**
-   * Queries app (SSCAttributesM) from state. Throws TEAL.APP_NOT_FOUND if app is not found.
-   * @param appID Application Index
-   */
-  getApp (appID: number, line: number): SSCAttributesM {
-    return this.runtime.ctx.getApp(appID, line);
-  }
-
-  /**
-   * Beginning from TEALv4, user can directly pass address instead of index to Txn.Accounts.
-   * However, the address must still be present in tx.Accounts OR should be equal to Txn.Sender
-   * @param accountPk public key of account
-   * @param line line number in TEAL file
-   * https://developer.algorand.org/articles/introducing-algorand-virtual-machine-avm-09-release/
-   */
-  private _getAccountFromAddr (accountPk: Uint8Array, line: number): AccountStoreI {
-    const txAccounts = this.runtime.ctx.tx.apat; // tx.Accounts array
-    const appID = this.runtime.ctx.tx.apid ?? 0;
-    if (this.tealVersion <= 3) {
-      // address can only be passed directly since tealv4
-      throw new RuntimeError(RUNTIME_ERRORS.TEAL.PRAGMA_VERSION_ERROR, {
-        expected: MaxTEALVersion,
-        got: this.tealVersion,
-        line: line
-      });
-    }
-
-    // address must still be present in tx.Accounts OR should be equal to Txn.Sender
-    const pkBuffer = Buffer.from(accountPk);
-    const addr = encodeAddress(pkBuffer);
-    if (!isValidAddress(addr)) { // invalid address
-      throw new RuntimeError(RUNTIME_ERRORS.TEAL.ADDR_NOT_VALID, {
-        address: addr,
-        line: line
-      });
-    }
-
-    if (
-      txAccounts?.find(buff => compareArray(Uint8Array.from(buff), accountPk)) !== undefined ||
-      compareArray(accountPk, Uint8Array.from(this.runtime.ctx.tx.snd)) ||
-      // since tealv5, currentApplicationAddress is also allowed (directly)
-      compareArray(accountPk, decodeAddress(getApplicationAddress(appID)).publicKey)
-    ) {
-      const address = encodeAddress(pkBuffer);
-      const account = this.runtime.ctx.state.accounts.get(address);
-      return this.runtime.assertAccountDefined(address, account, line);
-    } else {
-      throw new RuntimeError(RUNTIME_ERRORS.TEAL.ADDR_NOT_FOUND_IN_TXN_ACCOUNT, {
-        address: encodeAddress(pkBuffer),
-        line: line
-      });
-    }
-  }
-
-  /**
-   * Queries account by accountIndex or `ctx.tx.snd` (if `accountIndex==0`).
-   * If account address is passed, then queries account by address.
-   * Throws exception if account is not found.
-   * @param accountRef index of account to fetch from account list
-   * @param line line number
-   * NOTE: index 0 represents txn sender account
-   */
-  getAccount (accountRef: StackElem, line: number): AccountStoreI {
-    let account: AccountStoreI | undefined;
-    let address: string;
-    if (typeof accountRef === 'bigint') {
-      if (accountRef === 0n) {
-        address = encodeAddress(this.runtime.ctx.tx.snd);
-        account = this.runtime.ctx.state.accounts.get(address);
-      } else {
-        const accIndex = accountRef - 1n;
-        checkIndexBound(Number(accIndex), this.runtime.ctx.tx.apat ?? [], line);
-        let pkBuffer;
-        if (this.runtime.ctx.tx.apat) {
-          pkBuffer = this.runtime.ctx.tx.apat[Number(accIndex)];
-        } else {
-          throw new Error("pk Buffer not found");
-        }
-        address = encodeAddress(pkBuffer);
-        account = this.runtime.ctx.state.accounts.get(address);
-      }
-    } else {
-      return this._getAccountFromAddr(accountRef, line);
-    }
-
-    return this.runtime.assertAccountDefined(address, account, line);
-  }
-
-  /**
-   * Queries appIndex by app reference (offset to foreignApps array OR index directly)
-   * + Since TEALv4, any reference is supported (but it must be present in foreignApps array)
-   * + For older versions, if foreign === true, reference is treated as offset to foreignApps array,
-   * otherwise it is treated as a direct reference.
-   * @param appRef an offset to foreign app array OR appID
-   * @param foreign for older teal versions(<= 3), foreign bool represent if ref is
-   * treated as an offset/appIndex
-   * @param line line number
-   * https://developer.algorand.org/articles/introducing-algorand-virtual-machine-avm-09-release/
-   */
-  /* eslint-disable sonarjs/cognitive-complexity */
-  getAppIDByReference (appRef: number, foreign: boolean, line: number, op: Op): number {
-    const foreignApps = this.runtime.ctx.tx.apfa ?? [];
-    if (this.tealVersion >= 4) {
-      // In recent versions (tealv >= 4), accept either  kind of Application reference
-      if (appRef === 0) {
-        return this.runtime.ctx.tx.apid ?? 0;
-      }
-      if (appRef <= foreignApps.length) {
-        return foreignApps[appRef - 1];
-      }
-      if (foreignApps.includes(appRef) || appRef === this.runtime.ctx.tx.apid) {
-        return appRef;
-      }
-    } else {
-      // Old rules
-      if (foreign) {
-        // In old versions, a foreign reference must be an index in ForeignApps or 0
-        if (appRef === 0) {
-          return this.runtime.ctx.tx.apid ?? 0;
-        }
-
-        op.checkIndexBound(--appRef, foreignApps, line);
-        return foreignApps[appRef];
-      } else {
-        // Otherwise it's direct
-        return appRef;
-      }
-    }
-
-    throw new RuntimeError(RUNTIME_ERRORS.TEAL.INVALID_APP_REFERENCE, {
-      appRef: appRef,
-      line: line
-    });
-  }
-
-  /**
-   * Queries assetIndex by asset reference (offset to foreignAssets array OR index directly)
-   * + Since TEALv4, any reference is supported (but it must be present in foreign assets array)
-   * + For older versions, if foreign === true, reference is treated as offset to foreignAssets array,
-   * otherwise it is treated as a direct reference.
-   * @param assetRef an offset to foreign assets array OR assetID
-   * @param foreign for older teal versions(<= 3), foreign bool represent if
-   * ref is treated as an offset/assetIndex
-   * @param line line number
-   * https://developer.algorand.org/articles/introducing-algorand-virtual-machine-avm-09-release/
-   */
-  getAssetIDByReference (assetRef: number, foreign: boolean, line: number, op: Op): number {
-    const appForeignAssets = this.runtime.ctx.tx.apas ?? [];
-    if (this.tealVersion >= 4) {
-      // In recent versions (tealv >= 4), accept either kind of ASA reference
-      if (assetRef < appForeignAssets.length) {
-        return appForeignAssets[assetRef];
-      }
-      if (appForeignAssets.includes(assetRef)) {
-        return assetRef;
-      }
-    } else {
-      // Old rules
-      if (foreign) {
-        // In old versions, a foreign reference must be an index in ForeignAssets
-        op.checkIndexBound(assetRef, appForeignAssets, line);
-        return appForeignAssets[assetRef];
-      } else {
-        // Otherwise it's direct
-        return assetRef;
-      }
-    }
-
-    throw new RuntimeError(RUNTIME_ERRORS.TEAL.INVALID_ASA_REFERENCE, {
-      assetRef: assetRef,
-      line: line
-    });
-  }
-
-  /**
-   * Queries application by application index. Returns undefined if app is not found.
-   * @param appID: current application id
-   * @param key: key to fetch value of from local state
-   */
-  getGlobalState (appID: number, key: Uint8Array | string, line: number): StackElem | undefined {
-    const app = this.runtime.assertAppDefined(appID, this.getApp(appID, line), line);
-    const appGlobalState = app["global-state"];
-    const globalKey = keyToBytes(key);
-    return appGlobalState.get(globalKey.toString());
-  }
-
-  /**
-   * Updates app global state.
-   * Throws error if app is not found.
-   * @param appID: application id
-   * @param key: app global state key
-   * @param value: value associated with a key
-   */
-  setGlobalState (appID: number, key: Uint8Array | string, value: StackElem, line: number): void {
-    if (!this.runtime.ctx.state.globalApps.has(appID)) {
-      throw new RuntimeError(RUNTIME_ERRORS.GENERAL.APP_NOT_FOUND, { appID: appID, line: line });
-    }
-    const accAddress = this.runtime.assertAddressDefined(
-      this.runtime.ctx.state.globalApps.get(appID));
-    let account = this.runtime.ctx.state.accounts.get(accAddress);
-    account = this.runtime.assertAccountDefined(accAddress, account);
-
-    account.setGlobalState(appID, key, value, line);
-  }
-
-  /**
-   * Description: moves instruction index to "label", throws error if label not found
-   * @param label: branch label
-   * @param line: line number
-   */
-  jumpForward (label: string, line: number): void {
-    while (++this.instructionIndex < this.instructions.length) {
-      const instruction = this.instructions[this.instructionIndex];
-      if (instruction instanceof Label && instruction.label === label) {
-        // if next immediate op is also label, then keep continuing, otherwise return
-        for (; this.instructionIndex < this.instructions.length - 1; ++this.instructionIndex) {
-          const nextInstruction = this.instructions[this.instructionIndex + 1];
-          if (!(nextInstruction instanceof Label)) { break; }
-        }
-        return;
-      }
-    }
-    throw new RuntimeError(RUNTIME_ERRORS.TEAL.LABEL_NOT_FOUND, {
-      label: label,
-      line: line
-    });
-  }
-
-  /**
-   * Description: moves instruction index to "label", throws error if label not found
-   * @param label: branch label
-   * @param line: line number
-   */
-  jumpToLabel (label: string, line: number): void {
-    const toInstructionIndex = this.labelMap.get(label);
-    if (toInstructionIndex === undefined) {
-      throw new RuntimeError(RUNTIME_ERRORS.TEAL.LABEL_NOT_FOUND, {
-        label: label,
-        line: line
-      });
-    }
-    let currentIndex = toInstructionIndex;
-    // if next immediate op is also label, then keep continuing, otherwise return
-    for (; currentIndex < this.instructions.length - 1; ++currentIndex) {
-      const nextInstruction = this.instructions[currentIndex + 1];
-      if (!(nextInstruction instanceof Label)) {
-        this.instructionIndex = currentIndex;
-        break;
-      }
-    }
-  }
-
-  /**
-   * logs TEALStack upto depth = debugStack to console
-   * @param instruction interpreter opcode instance
-   * @param debugStack max no. of elements to print from top of stack
-   */
-  printStack (instruction: Operator, debugStack?: number): void {
-    if (!debugStack) { return; }
-    console.info("stack(depth = %s) for opcode %s at line %s:",
-      debugStack,
-      instruction.constructor.name,
-      instruction.line
-    );
-    const stack = this.stack.debug(debugStack);
-    for (const top of stack) { console.log(" %O", top); }
-    console.log("\n");
-  }
-
-  /**
-   * Maps labels with indexes according to instructions array
-   */
-  mapLabelWithIndexes (): void {
-    this.instructions.forEach((instruction, idx) => {
-      if (instruction instanceof Label) {
-        this.labelMap.set(instruction.label, idx);
-      }
-    });
-  }
-
-  /* Assets transaction references (apps, assets, accounts) lengths are valid:
-   * 1. Application args are limited to max. size of 16.
-   * 2. The AVM limits the accounts array to no more than 4
-   * 3. Assets and application arrays combined and totaled with the accounts array can not exceed 8
-   * https://developer.algorand.org/articles/introducing-algorand-virtual-machine-avm-09-release/
-   */
-  assertValidTxArray (): void {
-    const [appArgsLen, foreignAppsLen, foreignAssetsLen, txAccountsLen] = [
-      this.runtime.ctx.tx.apaa?.length ?? 0,
-      this.runtime.ctx.tx.apfa?.length ?? 0,
-      this.runtime.ctx.tx.apas?.length ?? 0,
-      this.runtime.ctx.tx.apat?.length ?? 0
-    ];
-
-    if (appArgsLen > ALGORAND_MAX_APP_ARGS_LEN) {
-      throw new RuntimeError(RUNTIME_ERRORS.GENERAL.INVALID_APP_ARGS_LEN, {
-        len: appArgsLen,
-        max: ALGORAND_MAX_APP_ARGS_LEN
-      });
-    }
-    if (txAccountsLen > ALGORAND_MAX_TX_ACCOUNTS_LEN) {
-      throw new RuntimeError(RUNTIME_ERRORS.GENERAL.INVALID_TX_ACCOUNTS_LEN, {
-        len: txAccountsLen,
-        max: ALGORAND_MAX_TX_ACCOUNTS_LEN
-      });
-    }
-    const totalLen = txAccountsLen + foreignAppsLen + foreignAssetsLen;
-    if (totalLen > ALGORAND_MAX_TX_ARRAY_LEN) {
-      throw new RuntimeError(RUNTIME_ERRORS.GENERAL.MAX_REFERENCES_EXCEEDED, {
-        len: totalLen,
-        max: ALGORAND_MAX_TX_ARRAY_LEN
-      });
-    }
-  }
-
-  /**
-   * This function executes TEAL code after parsing
-   * @param program: teal code
-   * @param mode : execution mode of TEAL code (Stateless or Stateful)
-   * @param runtime : runtime object
-   * @param debugStack: if passed then TEAL Stack is logged to console after
-   * each opcode execution (upto depth = debugStack)
-   */
-  execute (program: string, mode: ExecutionMode, runtime: Runtime, debugStack?: number): void {
-    const result = this.executeWithResult(program, mode, runtime, debugStack);
-    if (result !== undefined && typeof result === 'bigint' && result > 0n) {
-      return;
-    }
-
-    throw new RuntimeError(RUNTIME_ERRORS.TEAL.REJECTED_BY_LOGIC);
-  }
-
-  /**
-   * This function executes TEAL code after parsing and returns the result of the program.
-   * @param program: teal code
-   * @param mode : execution mode of TEAL code (smart signature or contract)
-   * @param runtime : runtime object
-   * @param debugStack: if passed then TEAL Stack is logged to console after
-   * each opcode execution (upto depth = debugStack)
-   * @returns The final result on the stack or undefined if nothing was on the stack.
-   * NOTE: program should fail if there is no result (stack is empty after the execution) or
-   *       the result is zero.
-   */
-  executeWithResult (program: string, mode: ExecutionMode, runtime: Runtime,
-    debugStack?: number): StackElem | undefined {
-    this.runtime = runtime;
-    this.instructions = parser(program, mode, this);
-
-    this.mapLabelWithIndexes();
-    if (mode === ExecutionMode.APPLICATION) { this.assertValidTxArray(); }
-
-    let dynamicCost = 0;
-    const txReceipt = this.runtime.ctx.state.txReceipts
-      .get(this.runtime.ctx.tx.txID) as (BaseTxReceipt | AppInfo);
-
-    while (this.instructionIndex < this.instructions.length) {
-      const instruction = this.instructions[this.instructionIndex];
-      instruction.execute(this.stack);
-
-      if (
-        this.runtime.ctx.isInnerTx &&
-        this.runtime.ctx.tx.type === TransactionTypeEnum.APPLICATION_CALL &&
-        this.tealVersion < MinVersionSupportC2CCall
-      ) {
-        throw new RuntimeError(RUNTIME_ERRORS.GENERAL.INNER_APP_CALL_INVALID_VERSION);
-      }
-
-      // for teal version >= 4, cost is calculated dynamically at the time of execution
-      // for teal version < 4, cost is handled statically during parsing
-      dynamicCost += this.lineToCost[instruction.line];
-      if (this.tealVersion < 4) { txReceipt.gas = this.gas; }
-      if (this.tealVersion >= 4) {
-        if (mode === ExecutionMode.SIGNATURE) {
-          assertMaxCost(dynamicCost, mode);
-          txReceipt.gas = dynamicCost;
-        } else {
-          this.runtime.ctx.pooledApplCost += this.lineToCost[instruction.line];
-          const maxPooledApplCost = MaxAppProgramCost * this.runtime.ctx.gtxs.length;
-          assertMaxCost(this.runtime.ctx.pooledApplCost, ExecutionMode.APPLICATION, maxPooledApplCost);
-          txReceipt.gas = this.runtime.ctx.pooledApplCost;
-        }
-      }
-
-      this.printStack(instruction, debugStack);
-      this.instructionIndex++;
-    }
-
-    let result: StackElem | undefined;
-    if (this.stack.length() === 1) {
-      result = this.stack.pop();
-    }
-    return result;
-  }
-=======
 	readonly stack: TEALStack;
 	tealVersion: number; // LogicSigVersion
 	lineToCost: { [key: number]: number }; // { <lineNo>: <OpCost> } cost of each instruction by line
@@ -928,13 +467,21 @@
 			this.assertValidTxArray();
 		}
 
-		let dynamicCost = 0;
-		while (this.instructionIndex < this.instructions.length) {
-			const instruction = this.instructions[this.instructionIndex];
-			instruction.execute(this.stack);
-			const txReceipt = this.runtime.ctx.state.txReceipts.get(this.runtime.ctx.tx.txID) as
-				| BaseTxReceipt
-				| AppInfo;
+    let dynamicCost = 0;
+    const txReceipt = this.runtime.ctx.state.txReceipts
+      .get(this.runtime.ctx.tx.txID) as (BaseTxReceipt | AppInfo);
+
+    while (this.instructionIndex < this.instructions.length) {
+      const instruction = this.instructions[this.instructionIndex];
+      instruction.execute(this.stack);
+
+      if (
+        this.runtime.ctx.isInnerTx &&
+        this.runtime.ctx.tx.type === TransactionTypeEnum.APPLICATION_CALL &&
+        this.tealVersion < MinVersionSupportC2CCall
+      ) {
+        throw new RuntimeError(RUNTIME_ERRORS.GENERAL.INNER_APP_CALL_INVALID_VERSION);
+      }
 
 			// for teal version >= 4, cost is calculated dynamically at the time of execution
 			// for teal version < 4, cost is handled statically during parsing
@@ -968,5 +515,4 @@
 		}
 		return result;
 	}
->>>>>>> 49aec301
 }