import { parsing } from "@algo-builder/web";
import * as base32 from "hi-base32";

import { RUNTIME_ERRORS } from "../errors/errors-list";
import { RuntimeError } from "../errors/runtime-errors";
import { EncodingType } from "../types";
import { reBase32, reBase64, reDigit } from "./constants";

/**
 * assert if string contains digits only
 * "123" // ok.  "12+2" // error.
 * @param val : string
 */
export function assertOnlyDigits (val: string, line: number): void {
  if (!reDigit.test(val)) {
    throw new RuntimeError(RUNTIME_ERRORS.TEAL.INVALID_TYPE, {
      expected: "unsigned integer (upto 64 bit)",
      actual: val,
      line: line
    });
  }
}

/**
 * assert that a line has given number of words
 * @param val Comparsion result
 * @param expected expected result
 * @param line Line number in TEAL file
 */
export function assertLen (val: number, expected: number, line: number): void {
  if (val !== expected) {
    throw new RuntimeError(RUNTIME_ERRORS.TEAL.ASSERT_LENGTH, { exp: expected, got: val, line: line });
  }
}

/**
 * Checks if string is base64
 * @param str : string that needs to be checked
 * @param line : line number in TEAL file
 */
export function assertBase64 (str: string, line: number): void {
  if (!reBase64.test(str)) {
    throw new RuntimeError(RUNTIME_ERRORS.TEAL.INVALID_BASE64, { val: str, line: line });
  }
}

/**
 * Checks if string is base32
 * @param str : string that needs to be checked
 * @param line : line number in TEAL file
 */
export function assertBase32 (str: string, line: number): void {
  if (!reBase32.test(str)) {
    throw new RuntimeError(RUNTIME_ERRORS.TEAL.INVALID_BASE32, { val: str, line: line });
  }
}

/**
 * returns key as bytes
 * @param key : key in a stateful key-value pair
 */
export function keyToBytes (key: Uint8Array | string): Uint8Array {
  return typeof key === 'string' ? parsing.stringToBytes(key) : key;
}

// parse Uint8Array to string
export function convertToString (u: Uint8Array | Buffer): string {
  return Buffer.from(u).toString('utf-8');
}

/**
 * Description : converts string into buffer as per encoding type
 * @param s : string to be converted
 * @param encoding : encoding type
 */
export function convertToBuffer (s: string, encoding?: EncodingType): Buffer {
  switch (encoding) {
    case EncodingType.BASE64: {
      return Buffer.from(s, 'base64');
    }
    case EncodingType.BASE32: {
      return Buffer.from(base32.decode(s));
    }
    case EncodingType.HEX: {
      return Buffer.from(s, 'hex');
    }
    case EncodingType.UTF8: {
      return Buffer.from(s);
    }
    default: { // default encoding (utf-8)
      return Buffer.from(s);
    }
  }
}

/**
 * Returns string and type of encoding (base64 or base32) on string
 * @param arg string containg type of encoding + encoded string
 * eg. b32(MFRGGZDFMY=) => returns [MFRGGZDFMY=, EncodingType.BASE32]
 * @param line line number
 */
function base64OrBase32 (arg: string, line: number): [string, EncodingType] {
  // Base64 string
  if ((arg.startsWith('base64(') || arg.startsWith('b64(')) && arg.endsWith(')')) {
    const str = arg.startsWith('b64(') ? arg.slice(4, arg.length - 1) : arg.slice(7, arg.length - 1);
    assertBase64(str, line);

    return [str, EncodingType.BASE64];
  }

  // Base32 string
  if ((arg.startsWith('base32(') || arg.startsWith('b32(')) && arg.endsWith(')')) {
    const str = arg.startsWith('b32(') ? arg.slice(4, arg.length - 1) : arg.slice(7, arg.length - 1);
    assertBase32(str, line);

    return [str, EncodingType.BASE32];
  }
  throw new RuntimeError(RUNTIME_ERRORS.TEAL.DECODE_ERROR, { val: arg, line: line });
}

/**
 * returns encodingtype (base32, base64, utf8, hex) and the encoded string from words list
 * eg. base64 "dfc/==" => returns [dfc/==, EncodingType.BASE64]
 *     0xadkjka => returns [adkjka, EncodingType.HEX] (removing 0x)
 *     "hello" => returns [hello, EncodingType.UTF8] (removing quotes "")
 * @param args : words list for base64 and base32
 * @param line line number
 */
export function getEncoding (args: string[], line: number): [string, EncodingType] {
  if (args.length === 1) {
    // "string literal"
    if (args[0].startsWith('"') && args[0].endsWith('"')) {
      return [args[0].slice(1, args[0].length - 1), EncodingType.UTF8];
    }

    // 0X.. HEX
    if (args[0].startsWith('0x')) {
      return [args[0].slice(2), EncodingType.HEX];
    }

    return base64OrBase32(args[0], line);
  } else if (args.length === 2) {
    // base64 string
    if (["base64", "b64"].includes(args[0])) {
      assertBase64(args[1], line);
      return [args[1], EncodingType.BASE64];
    }

    // base32 string
    if (["base32", "b32"].includes(args[0])) {
      assertBase32(args[1], line);
      return [args[1], EncodingType.BASE32];
    }
    throw new RuntimeError(RUNTIME_ERRORS.TEAL.UNKOWN_DECODE_TYPE, { val: args[0], line: line });
  } else {
    throw new RuntimeError(RUNTIME_ERRORS.TEAL.UNKOWN_DECODE_TYPE, { val: args[0], line: line });
  }
}

/**
 * Parses binary string into bigint. Eg '101' OR ['1', '0', '1'] => 5n
 * @param binary Binary string array or a string
 */
export function parseBinaryStrToBigInt (binary: string[] | string): bigint {
  let res = 0n;
  for (let i = 0; i < binary.length; ++i) {
    if (binary[i] === '1') {
      const val = binary.length - 1 - i;
      res += 2n ** BigInt(val);
    }
  }
  return res;
}

<<<<<<< HEAD
=======
// convert bigint/number -> hex string
function toHex (b: bigint | number): string {
  const hex = BigInt(b).toString(16);
  if (hex.length % 2) { return '0' + hex; } // add missing padding
  return hex;
}

// converts buffer/uint8array to hex string
function buffToHex (u: Uint8Array | Buffer): string {
  const uint8Arr = Uint8Array.from(u);
  const hexArr: string[] = [];
  uint8Arr.forEach((i) => { hexArr.push(toHex(i)); }); // each byte to hex
  return '0x' + hexArr.join('');
}

>>>>>>> a6670b1a
/**
 * Parses bigint to big endian bytes (represeted as Uint8array)
 * NOTE: This is different from decodeUint64, encodeUint64 as it is capable of
 * handling bigint > 64 bit (8 bytes).
 * @param b value in bigint to parse
 */
export function bigintToBigEndianBytes (b: bigint): Uint8Array {
<<<<<<< HEAD
  // `toString(base)` works
  let hex = BigInt(b).toString(16);

  // But it still follows the old behavior of giving
  // invalid hex strings (due to missing padding),
  // but we can easily add that back
  if (hex.length % 2) { hex = '0' + hex; }
=======
  const hex = toHex(b);
>>>>>>> a6670b1a

  // The byteLength will be half of the hex string length
  const len = hex.length / 2;
  const u8 = new Uint8Array(len);

  // And then we can iterate each element by one
  // and each hex segment by two
  let i = 0;
  let j = 0;
  while (i < len) {
    u8[i] = parseInt(hex.slice(j, j + 2), 16);
    i += 1;
    j += 2;
  }

  return u8;
}

/**
 * Parses unsigned big endian bytes (represented as Uint8array) back to bigint
 * NOTE: This is different from decodeUint64, encodeUint64 as it is capable of
 * handling bigint > 64 bit (8 bytes).
 * @param bytes big endian bytes (buffer or Uint8array)
 */
export function bigEndianBytesToBigInt (bytes: Uint8Array | Buffer): bigint {
  if (bytes.length === 0) { return 0n; }
<<<<<<< HEAD

  const hex: string[] = [];
  const u8 = Uint8Array.from(bytes);

  u8.forEach(function (i) {
    let h = i.toString(16);
    if (h.length % 2) { h = '0' + h; }
    hex.push(h);
  });

  return BigInt('0x' + hex.join(''));
=======
  return BigInt(buffToHex(bytes));
>>>>>>> a6670b1a
}<|MERGE_RESOLUTION|>--- conflicted
+++ resolved
@@ -172,8 +172,6 @@
   return res;
 }
 
-<<<<<<< HEAD
-=======
 // convert bigint/number -> hex string
 function toHex (b: bigint | number): string {
   const hex = BigInt(b).toString(16);
@@ -189,7 +187,6 @@
   return '0x' + hexArr.join('');
 }
 
->>>>>>> a6670b1a
 /**
  * Parses bigint to big endian bytes (represeted as Uint8array)
  * NOTE: This is different from decodeUint64, encodeUint64 as it is capable of
@@ -197,17 +194,7 @@
  * @param b value in bigint to parse
  */
 export function bigintToBigEndianBytes (b: bigint): Uint8Array {
-<<<<<<< HEAD
-  // `toString(base)` works
-  let hex = BigInt(b).toString(16);
-
-  // But it still follows the old behavior of giving
-  // invalid hex strings (due to missing padding),
-  // but we can easily add that back
-  if (hex.length % 2) { hex = '0' + hex; }
-=======
   const hex = toHex(b);
->>>>>>> a6670b1a
 
   // The byteLength will be half of the hex string length
   const len = hex.length / 2;
@@ -234,19 +221,5 @@
  */
 export function bigEndianBytesToBigInt (bytes: Uint8Array | Buffer): bigint {
   if (bytes.length === 0) { return 0n; }
-<<<<<<< HEAD
-
-  const hex: string[] = [];
-  const u8 = Uint8Array.from(bytes);
-
-  u8.forEach(function (i) {
-    let h = i.toString(16);
-    if (h.length % 2) { h = '0' + h; }
-    hex.push(h);
-  });
-
-  return BigInt('0x' + hex.join(''));
-=======
   return BigInt(buffToHex(bytes));
->>>>>>> a6670b1a
 }