--- conflicted
+++ resolved
@@ -285,8 +285,25 @@
 	return new Uint8Array(Buffer.from(str.slice(2), "hex"));
 }
 
-/**
-<<<<<<< HEAD
+ * Function taken from algosdk.utils
+ * ConcatArrays takes n number arrays and returns a joint Uint8Array
+ * @param arrs - An arbitrary number of n array-like number list arguments
+ * @returns [a,b]
+ */
+export function concatArrays(...arrs: ArrayLike<number>[]) {
+	const size = arrs.reduce((sum, arr) => sum + arr.length, 0);
+	const c = new Uint8Array(size);
+
+	let offset = 0;
+	for (let i = 0; i < arrs.length; i++) {
+		c.set(arrs[i], offset);
+		offset += arrs[i].length;
+	}
+
+	return c;
+}
+
+/**
  * assert if given string is a valid JSON object
  * @param jsonString
  */
@@ -299,22 +316,4 @@
 			line: line
 		});
 	}
-=======
- * Function taken from algosdk.utils
- * ConcatArrays takes n number arrays and returns a joint Uint8Array
- * @param arrs - An arbitrary number of n array-like number list arguments
- * @returns [a,b]
- */
-export function concatArrays(...arrs: ArrayLike<number>[]) {
-	const size = arrs.reduce((sum, arr) => sum + arr.length, 0);
-	const c = new Uint8Array(size);
-
-	let offset = 0;
-	for (let i = 0; i < arrs.length; i++) {
-		c.set(arrs[i], offset);
-		offset += arrs[i].length;
-	}
-
-	return c;
->>>>>>> b968ef7e
 }