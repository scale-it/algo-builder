--- conflicted
+++ resolved
@@ -168,7 +168,6 @@
  * @param tealVersion version of TEAL
  * @param line line number in TEAL file
  */
-<<<<<<< HEAD
 export function txAppArg (txField: TxField, tx: EncTx, idx: number, op: Op,
   interpreter: Interpreter, line: number): StackElem {
   const tealVersion: number = interpreter.tealVersion;
@@ -196,42 +195,6 @@
 
   op.checkIndexBound(idx, result, line);
   return parseToStackElem(result[idx], txField);
-=======
-export function txAppArg(
-	txField: TxField,
-	tx: EncTx,
-	idx: number,
-	op: Op,
-	tealVersion: number,
-	line: number
-): StackElem {
-	const s = TxnFields[tealVersion][txField]; // 'apaa' or 'apat'
-	const result = tx[s as keyof EncTx] as Buffer[]; // array of pk buffers (accounts or appArgs)
-	if (!result) {
-		// handle defaults
-		return TxFieldDefaults[txField];
-	}
-
-	/**
-	 * handle special case of accounts and applications:
-	 * + EncTx.Accounts[0] represents sender's account
-	 * + EncTx.Applications[0] represents current_application_id
-	 * https://pyteal.readthedocs.io/en/stable/accessing_transaction_field.html#special-case-txn-accounts-and-txn-applications
-	 */
-	if (txField === "Accounts") {
-		if (idx === 0) {
-			return parseToStackElem(tx.snd, txField);
-		}
-		idx--; // if not sender, then reduce index by 1
-	} else if (txField === "Applications") {
-		if (idx === 0) {
-			return parseToStackElem(tx.apid ?? 0n, txField);
-		} // during ssc deploy tx.app_id is 0
-		idx--;
-	}
-	op.checkIndexBound(idx, result, line);
-	return parseToStackElem(result[idx], txField);
->>>>>>> 49aec301
 }
 
 /**
@@ -267,7 +230,6 @@
  * Check if given encoded transaction object is app creation
  * @param txn Encoded EncTx Object
  */
-<<<<<<< HEAD
 export function isEncTxApplicationCreate (txn: EncTx): boolean {
   return txn.type === TransactionTypeEnum.APPLICATION_CALL &&
         (txn.apan === 0 || txn.apan === undefined) &&
@@ -280,13 +242,6 @@
  */
 export function isEncTxApplicationCall (txn: EncTx): boolean {
   return txn.type === TransactionTypeEnum.APPLICATION_CALL && (txn.apid !== undefined);
-=======
-export function isEncTxApplicationCreate(txn: EncTx): boolean {
-	return (
-		txn.type === TransactionTypeEnum.APPLICATION_CALL &&
-		(txn.apan === 0 || txn.apan === undefined)
-	);
->>>>>>> 49aec301
 }
 
 /**
@@ -323,7 +278,6 @@
 
 	execParams.payFlags.totalFee = encTx.fee;
 
-<<<<<<< HEAD
   switch (encTx.type) {
     case TransactionTypeEnum.APPLICATION_CALL: {
       if (isEncTxApplicationCreate(encTx)) {
@@ -341,21 +295,6 @@
       }
       break;
     }
-=======
-	switch (encTx.type) {
-		case TransactionTypeEnum.APPLICATION_CALL: {
-			if (isEncTxApplicationCreate(encTx)) {
-				execParams.type = types.TransactionType.DeployApp;
-				execParams.approvalProgram = encTx.approvalProgram;
-				execParams.clearProgram = encTx.clearProgram;
-				execParams.localInts = encTx.apgs?.nui;
-				execParams.localBytes = encTx.apgs?.nbs;
-				execParams.globalInts = encTx.apgs?.nui;
-				execParams.globalBytes = encTx.apgs?.nbs;
-			}
-			break;
-		}
->>>>>>> 49aec301
 
 		case TransactionTypeEnum.PAYMENT: {
 			execParams.type = types.TransactionType.TransferAlgo;
