import algosdk, { AssetDefEnc, SuggestedParams, Transaction } from "algosdk";

import { RUNTIME_ERRORS } from "../errors/errors-list";
import { RuntimeError } from "../errors/runtime-errors";
import { Op } from "../interpreter/opcode";
import { TxFieldDefaults, TxnFields } from "../lib/constants";
import { parseSSCAppArgs, stringToBytes } from "../lib/parsing";
import { ExecParams, StackElem, TransactionType, TxField, Txn, TxnType } from "../types";

const assetTxnFields = new Set([
  'ConfigAssetTotal',
  'ConfigAssetDecimals',
  'ConfigAssetDefaultFrozen',
  'ConfigAssetUnitName',
  'ConfigAssetName',
  'ConfigAssetURL',
  'ConfigAssetMetadataHash',
  'ConfigAssetManager',
  'ConfigAssetReserve',
  'ConfigAssetFreeze',
  'ConfigAssetClawback'
]);

// return default value of txField if undefined,
// otherwise return parsed data to interpreter
export function parseToStackElem (a: unknown, field: TxField): StackElem {
  if (Buffer.isBuffer(a)) {
    return new Uint8Array(a);
  }
  if (typeof a === "number") {
    return BigInt(a);
  }
  if (typeof a === "string") {
    return stringToBytes(a);
  }

  return TxFieldDefaults[field];
}

/**
 * Description: returns specific transaction field value from tx object
 * @param txField: transaction field
 * @param tx Current transaction
 * @param txns Transaction group
 * @param tealVersion version of TEAL
 */
export function txnSpecbyField (txField: string, tx: Txn, gtxns: Txn[], tealVersion: number): StackElem {
  let result; // store raw result, parse and return

  // handle nested encoded obj (for AssetDef)
  if (assetTxnFields.has(txField)) {
    const s = TxnFields[tealVersion][txField];
    const assetMetaData = tx.apar;
    result = assetMetaData[s as keyof AssetDefEnc];
    return parseToStackElem(result, txField);
  }

  // handle other cases
  switch (txField) {
    case 'FirstValidTime': { // Causes program to fail; reserved for future use
      throw new RuntimeError(RUNTIME_ERRORS.TEAL.REJECTED_BY_LOGIC);
    }
    case 'TypeEnum': {
      result = Number(TxnType[tx.type as keyof typeof TxnType]); // TxnType['pay']
      break;
    }
    case 'TxID': {
      return stringToBytes(tx.txID);
    }
    case 'GroupIndex': {
      result = gtxns.indexOf(tx);
      break;
    }
    case 'NumAppArgs': {
      const appArg = TxnFields[tealVersion].ApplicationArgs as keyof Txn;
      const appArgs = tx[appArg] as Buffer[];
      result = appArgs?.length;
      break;
    }
    case 'NumAccounts': {
      const appAcc = TxnFields[tealVersion].Accounts as keyof Txn;
      const appAccounts = tx[appAcc] as Buffer[];
      result = appAccounts?.length;
      break;
    }
    default: {
      const s = TxnFields[tealVersion][txField]; // eg: rcv = TxnFields["Receiver"]
      result = tx[s as keyof Txn]; // pk_buffer = tx['rcv']
    }
  }

  return parseToStackElem(result, txField);
}

/**
 * Returns specific transaction field value from array
 * of accounts or application args
 * @param tx current transaction
 * @param txField transaction field
 * @param idx array index
 * @param op Op object
 * @param tealVersion version of TEAL
 * @param line line number in TEAL file
 */
export function txAppArg (txField: TxField, tx: Txn, idx: number, op: Op,
  tealVersion: number, line: number): Uint8Array {
  if (txField !== 'Accounts' && txField !== 'ApplicationArgs') {
    throw new TealError(ERRORS.TEAL.INVALID_OP_ARG, {
      opcode: "txna or gtxna"
    });
  }
  const s = TxnFields[tealVersion][txField]; // 'apaa' or 'apat'
  const result = tx[s as keyof Txn] as Buffer[]; // array of pk buffers (accounts or appArgs)
  if (!result) { // handle defaults
    return TxFieldDefaults[txField];
  }

<<<<<<< HEAD
  if (txField === 'Accounts') {
    if (idx === 0) { return parseToStackElem(tx.snd, txField) as Uint8Array; }
    idx--; // if not sender, then reduce index by 1
  }
  op.checkIndexBound(idx, result, line);
  return parseToStackElem(result[idx], txField) as Uint8Array;
=======
  throw new RuntimeError(RUNTIME_ERRORS.TEAL.INVALID_OP_ARG, {
    opcode: "txna or gtxna"
  });
>>>>>>> a701dd69
}

export function encodeNote (note: string | undefined, noteb64: string| undefined): Uint8Array | undefined {
  if (note === undefined && noteb64 === undefined) { return undefined; }
  const encoder = new TextEncoder();
  return noteb64 ? encoder.encode(noteb64) : encoder.encode(note);
}

/**
 * Returns unsigned transaction as per ExecParams
 * ExecParams can be of following types:
 *  + AlgoTransferParam used for transferring algo
 *  + AssetTransferParam used for transferring asset
 *  + SSCCallsParam used for calling stateful smart contracts.
 For more advanced use-cases, please use `algosdk.tx` directly.
 NOTE: parseSSCAppArgs is used to handle case when user passes appArgs similar to goal
 * @param execParams ExecParams
 * @param suggestedParams Suggested params
 * @returns SDK Transaction object
 */
export function mkTransaction (execParams: ExecParams, suggestedParams: SuggestedParams): Transaction {
  const note = encodeNote(execParams.payFlags.note, execParams.payFlags.noteb64);
  const transactionType = execParams.type;
  switch (execParams.type) {
    case TransactionType.TransferAsset: {
      return algosdk.makeAssetTransferTxnWithSuggestedParams(
        execParams.fromAccount.addr,
        execParams.toAccountAddr,
        execParams.payFlags.closeRemainderTo,
        undefined,
        execParams.amount,
        note,
        execParams.assetID,
        suggestedParams);
    }
    case TransactionType.ModifyAsset: {
      return algosdk.makeAssetConfigTxnWithSuggestedParams(
        execParams.fromAccount.addr,
        encodeNote(execParams.payFlags.note, execParams.payFlags.noteb64),
        execParams.assetID,
        execParams.fields.manager !== "" ? execParams.fields.manager : undefined,
        execParams.fields.reserve !== "" ? execParams.fields.reserve : undefined,
        execParams.fields.freeze !== "" ? execParams.fields.freeze : undefined,
        execParams.fields.clawback !== "" ? execParams.fields.clawback : undefined,
        suggestedParams,
        false
      );
    }
    case TransactionType.FreezeAsset: {
      return algosdk.makeAssetFreezeTxnWithSuggestedParams(
        execParams.fromAccount.addr,
        encodeNote(execParams.payFlags.note, execParams.payFlags.noteb64),
        execParams.assetID,
        execParams.freezeTarget,
        execParams.freezeState,
        suggestedParams
      );
    }
    case TransactionType.RevokeAsset: {
      return algosdk.makeAssetTransferTxnWithSuggestedParams(
        execParams.fromAccount.addr,
        execParams.recipient,
        execParams.payFlags.closeRemainderTo,
        execParams.revocationTarget,
        execParams.amount,
        encodeNote(execParams.payFlags.note, execParams.payFlags.noteb64),
        execParams.assetID,
        suggestedParams
      );
    }
    case TransactionType.DestroyAsset: {
      return algosdk.makeAssetDestroyTxnWithSuggestedParams(
        execParams.fromAccount.addr,
        encodeNote(execParams.payFlags.note, execParams.payFlags.noteb64),
        execParams.assetID,
        suggestedParams
      );
    }
    case TransactionType.TransferAlgo: {
      return algosdk.makePaymentTxnWithSuggestedParams(
        execParams.fromAccount.addr,
        execParams.toAccountAddr,
        execParams.amountMicroAlgos,
        execParams.payFlags.closeRemainderTo,
        note,
        suggestedParams);
    }
    case TransactionType.ClearSSC: {
      return algosdk.makeApplicationClearStateTxn(
        execParams.fromAccount.addr,
        suggestedParams,
        execParams.appId,
        parseSSCAppArgs(execParams.appArgs),
        execParams.accounts,
        execParams.foreignApps,
        execParams.foreignAssets,
        note,
        execParams.lease,
        execParams.rekeyTo
      );
    }
    case TransactionType.DeleteSSC: {
      return algosdk.makeApplicationDeleteTxn(
        execParams.fromAccount.addr,
        suggestedParams,
        execParams.appId,
        parseSSCAppArgs(execParams.appArgs),
        execParams.accounts,
        execParams.foreignApps,
        execParams.foreignAssets,
        note,
        execParams.lease,
        execParams.rekeyTo
      );
    }
    case TransactionType.CallNoOpSSC: {
      return algosdk.makeApplicationNoOpTxn(
        execParams.fromAccount.addr,
        suggestedParams,
        execParams.appId,
        parseSSCAppArgs(execParams.appArgs),
        execParams.accounts,
        execParams.foreignApps,
        execParams.foreignAssets,
        note,
        execParams.lease,
        execParams.rekeyTo);
    }
    case TransactionType.CloseSSC: {
      return algosdk.makeApplicationCloseOutTxn(
        execParams.fromAccount.addr,
        suggestedParams,
        execParams.appId,
        parseSSCAppArgs(execParams.appArgs),
        execParams.accounts,
        execParams.foreignApps,
        execParams.foreignAssets,
        note,
        execParams.lease,
        execParams.rekeyTo
      );
    }
    default: {
      throw new RuntimeError(RUNTIME_ERRORS.TRANSACTION.TRANSACTION_TYPE_ERROR,
        { transaction: transactionType });
    }
  }
}<|MERGE_RESOLUTION|>--- conflicted
+++ resolved
@@ -105,7 +105,7 @@
 export function txAppArg (txField: TxField, tx: Txn, idx: number, op: Op,
   tealVersion: number, line: number): Uint8Array {
   if (txField !== 'Accounts' && txField !== 'ApplicationArgs') {
-    throw new TealError(ERRORS.TEAL.INVALID_OP_ARG, {
+    throw new RuntimeError(RUNTIME_ERRORS.TEAL.INVALID_OP_ARG, {
       opcode: "txna or gtxna"
     });
   }
@@ -115,18 +115,12 @@
     return TxFieldDefaults[txField];
   }
 
-<<<<<<< HEAD
   if (txField === 'Accounts') {
     if (idx === 0) { return parseToStackElem(tx.snd, txField) as Uint8Array; }
     idx--; // if not sender, then reduce index by 1
   }
   op.checkIndexBound(idx, result, line);
   return parseToStackElem(result[idx], txField) as Uint8Array;
-=======
-  throw new RuntimeError(RUNTIME_ERRORS.TEAL.INVALID_OP_ARG, {
-    opcode: "txna or gtxna"
-  });
->>>>>>> a701dd69
 }
 
 export function encodeNote (note: string | undefined, noteb64: string| undefined): Uint8Array | undefined {
