--- conflicted
+++ resolved
@@ -218,11 +218,7 @@
       );
     }
     default: {
-<<<<<<< HEAD
-      throw new TealError(ERRORS.TEAL.UNKNOWN_TRANSACTION_TYPE, { transaction: transactionType });
-=======
       throw new TealError(ERRORS.TRANSACTION.UNKNOWN_TRANSACTION_TYPE, { transaction: transactionType });
->>>>>>> 76005dac
     }
   }
 }