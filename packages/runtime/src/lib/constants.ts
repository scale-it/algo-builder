--- conflicted
+++ resolved
@@ -6,7 +6,6 @@
 export const DEFAULT_STACK_ELEM = BigInt("0");
 export const MAX_CONCAT_SIZE = 4096;
 export const ALGORAND_MIN_TX_FEE = 1000;
-<<<<<<< HEAD
 export const ALGORAND_ACCOUNT_MIN_BALANCE = 1000000;
 
 // values taken from: https://developer.algorand.org/docs/features/asc1/stateful/#minimum-balance-requirement-for-a-smart-contract
@@ -14,14 +13,12 @@
 export const SSC_KEY_BYTE_SLICE = 25000; // cost for 'key' (always in bytes)
 export const SSC_VALUE_UINT = 3500; // cost for value as uint64
 export const SSC_VALUE_BYTES = 25000; // cost for value as bytes
-=======
 
 // values taken from [https://github.com/algorand/go-algorand/blob/master/config/consensus.go#L691]
 export const LogicSigMaxCost = 20000;
 export const MaxAppProgramCost = 700;
 export const LogicSigMaxSize = 1000;
 export const MaxAppProgramLen = 1024;
->>>>>>> 95966e0b
 
 const zeroAddress = new Uint8Array(32);
 const zeroUint64 = BigInt('0');
