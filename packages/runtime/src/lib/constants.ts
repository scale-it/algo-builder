import { EncodedAssetParams, EncodedLocalStateSchema, EncodedTransaction } from "algosdk";
import cloneDeep from "lodash.clonedeep";

export const MIN_UINT64 = 0n;
export const MAX_UINT64 = 0xffffffffffffffffn;
export const MAX_UINT128 = 340282366920938463463374607431768211455n;
export const MAX_UINT8 = 255;
export const MIN_UINT8 = 0;
export const MAX_UINT6 = 63n;
export const DEFAULT_STACK_ELEM = 0n;
export const MAX_CONCAT_SIZE = 4096;
export const ALGORAND_MIN_TX_FEE = 1000;
export const maxStringSize = 4096;
// https://github.com/algorand/go-algorand/blob/master/config/consensus.go#L659
export const ALGORAND_ACCOUNT_MIN_BALANCE = 0.1e6; // 0.1 ALGO
export const MaxTEALVersion = 8;
export const MinVersionSupportC2CCall = 6;

// values taken from: https://developer.algorand.org/docs/features/asc1/stateful/#minimum-balance-requirement-for-a-smart-contract
// minimum balance costs (in microalgos) for app schema
export const APPLICATION_BASE_FEE = 0.1e6; // base fee for creating or opt-in to application
export const ASSET_CREATION_FEE = 0.1e6; // creation fee for asset
export const SSC_VALUE_UINT = 28500; // cost for value as uint64
export const SSC_VALUE_BYTES = 50000; // cost for value as bytes
export const MAX_KEY_BYTES = 64; // max length of key
export const MAX_KEY_VAL_BYTES = 128; // max combined length of key-value pair

// values taken from [https://github.com/algorand/go-algorand/blob/master/config/consensus.go#L691]
export const LOGIC_SIG_MAX_COST = 20000;
export const MAX_APP_PROGRAM_COST = 700;
export const LogicSigMaxSize = 1000;
export const MaxAppProgramLen = 2048;
export const MaxExtraAppProgramPages = 3;
export const MaxTxnNoteBytes = 1024;
export const ALGORAND_MAX_APP_ARGS_LEN = 16;
export const ALGORAND_MAX_TX_ACCOUNTS_LEN = 4;
// the assets and application arrays combined and totaled with the accounts array can not exceed 8
export const ALGORAND_MAX_TX_ARRAY_LEN = 8;
export const MAX_INNER_TRANSACTIONS = 16;
export const ALGORAND_MAX_LOGS_COUNT = 32;
export const ALGORAND_MAX_LOGS_LENGTH = 1024;

export const publicKeyLength = 32;
export const proofLength = 80;
export const seedLength = 32;

//smart contract constraints
// https://developer.algorand.org/docs/get-details/parameter_tables/
export const MAX_GLOBAL_SCHEMA_ENTRIES = 64;
export const MAX_LOCAL_SCHEMA_ENTRIES = 16;

// for byteslice arithmetic ops, inputs are limited to 64 bytes,
// but ouput can be upto 128 bytes (eg. when using b+ OR b*)
// https://github.com/algorand/go-algorand/blob/bd5a00092c8a63dba8314b97851e46ff247cf7c1/data/transactions/logic/eval.go#L1302
export const MAX_INPUT_BYTE_LEN = 64;
export const MAX_OUTPUT_BYTE_LEN = 128;

export const MaxTxnLife = 1000;
export const BlockFinalisationTime = 4n; // block finalisation time in seconds truncated down

export const ZERO_ADDRESS = new Uint8Array(32);
export const ZERO_ADDRESS_STR = "AAAAAAAAAAAAAAAAAAAAAAAAAAAAAAAAAAAAAAAAAAAAAAAAAAAAY5HFKQ";
const zeroUint64 = 0n;
const zeroByte = new Uint8Array(0);

// keys with value as null does not represent a txn/global field, these are handled explicitly
// in txn.ts using switch
type keyOfEncTx =
	| keyof EncodedTransaction
	| keyof EncodedAssetParams
	| keyof EncodedLocalStateSchema;

// https://developer.algorand.org/docs/reference/teal/opcodes/#txn
// transaction fields supported by teal v1
export const TxnFields: { [key: number]: { [key: string]: keyOfEncTx | null } } = {
	1: {
		Sender: "snd",
		Fee: "fee",
		FirstValid: "fv",
		LastValid: "lv",
		Note: "note",
		Lease: "lx",
		Receiver: "rcv",
		Amount: "amt",
		CloseRemainderTo: "close",
		VotePK: "votekey",
		SelectionPK: "selkey",
		VoteFirst: "votefst",
		VoteLast: "votelst",
		VoteKeyDilution: "votekd",
		Type: "type",
		TypeEnum: null,
		XferAsset: "xaid",
		AssetAmount: "aamt",
		AssetSender: "asnd",
		AssetReceiver: "arcv",
		AssetCloseTo: "aclose",
		GroupIndex: null,
		TxID: null,
	},
};

// transaction fields supported by teal v2
TxnFields[2] = {
	...TxnFields[1],
	ApplicationID: "apid",
	OnCompletion: "apan",
	ApplicationArgs: "apaa",
	NumAppArgs: null,
	Accounts: "apat",
	NumAccounts: null,
	ApprovalProgram: "apap",
	ClearStateProgram: "apsu",
	RekeyTo: "rekey",
	ConfigAsset: "caid",
	ConfigAssetTotal: "t",
	ConfigAssetDecimals: "dc",
	ConfigAssetDefaultFrozen: "df",
	ConfigAssetUnitName: "un",
	ConfigAssetName: "an",
	ConfigAssetURL: "au",
	ConfigAssetMetadataHash: "am",
	ConfigAssetManager: "m",
	ConfigAssetReserve: "r",
	ConfigAssetFreeze: "f",
	ConfigAssetClawback: "c",
	FreezeAsset: "faid",
	FreezeAssetAccount: "fadd",
	FreezeAssetFrozen: "afrz",
};

TxnFields[3] = {
	...TxnFields[2],
	Assets: "apas",
	NumAssets: null,
	Applications: "apfa",
	NumApplications: null,
	GlobalNumUint: "nui",
	GlobalNumByteSlice: "nbs",
	LocalNumUint: "nui",
	LocalNumByteSlice: "nbs",
};

TxnFields[4] = {
	...TxnFields[3],
	ExtraProgramPages: "apep",
};

TxnFields[5] = {
	...TxnFields[4],
	CreatedAssetID: null,
	CreatedApplicationID: null,
	Nonparticipation: "nonpart",
};

TxnFields[6] = {
	...TxnFields[5],
	LastLog: null,
	StateProofPK: null,
};

TxnFields[7] = {
	...TxnFields[6],
	ApprovalProgramPages: null,
	ClearStateProgramPages: null,
	NumApprovalProgramPages: null,
	NumClearStateProgramPages: null,
	FirstValidTime: null,
};
TxnFields[8] = cloneDeep(TxnFields[7]);

export const TxnFieldsIndex = [
	"Sender",
	"Fee",
	"FirstValid",
	"FirstValidTime",
	"LastValid",
	"Note",
	"Lease",
	"Receiver",
	"Amount",
	"CloseRemainderTo",
	"VotePK",
	"SelectionPK",
	"VoteFirst",
	"VoteLast",
	"VoteKeyDilution",
	"Type",
	"TypeEnum",
	"XferAsset",
	"AssetAmount",
	"AssetSender",
	"AssetReceiver",
	"AssetCloseTo",
	"GroupIndex",
	"TxID",
	"ApplicationID",
	"OnCompletion",
	"ApplicationArgs",
	"NumAppArgs",
	"Accounts",
	"NumAccounts",
	"ApprovalProgram",
	"ClearStateProgram",
	"RekeyTo",
	"ConfigAsset",
	"ConfigAssetTotal",
	"ConfigAssetDecimals",
	"ConfigAssetDefaultFrozen",
	"ConfigAssetUnitName",
	"ConfigAssetName",
	"ConfigAssetURL",
	"ConfigAssetMetadataHash",
	"ConfigAssetManager",
	"ConfigAssetReserve",
	"ConfigAssetClawback",
	"FreezeAsset",
	"FreezeAssetAccount",
	"FreezeAssetFrozen",
	"Assets",
	"NumAssets",
	"Applications",
	"NumApplications",
	"GlobalNumUint",
	"GlobalNumByteSlice",
	"LocalNumUint",
	"LocalNumByteSlice",
	"ExtraProgramPages",
	"Nonparticipation",
	"Logs",
	"NumLogs",
	"CreatedAssetID",
	"CreatedApplicationID",
	"LastLog",
	"StateProofPK",
	"ApprovalProgramPages",
	"NumApprovalProgramPages",
	"ClearStateProgramPages",
	"NumClearStateProgramPages",
];

export const ITxnFields: { [key: number]: { [key: string]: keyOfEncTx | null } } = {
	1: {},
	2: {},
	3: {},
	4: {},
	5: {
		Logs: null,
		NumLogs: null,
		CreatedAssetID: null,
		CreatedApplicationID: null,
	},
};

ITxnFields[6] = {
	...ITxnFields[5],
};

ITxnFields[7] = {
	...ITxnFields[6],
};

ITxnFields[8] = {
	...ITxnFields[7],
};

// transaction fields of type array
export const TxArrFields: { [key: number]: Set<string> } = {
	1: new Set(),
	2: new Set(["Accounts", "ApplicationArgs"]),
};
TxArrFields[3] = new Set([...TxArrFields[2], "Assets", "Applications"]);
TxArrFields[4] = cloneDeep(TxArrFields[3]);
TxArrFields[5] = new Set([...TxArrFields[4], "Logs"]);
TxArrFields[6] = cloneDeep(TxArrFields[5]);
TxArrFields[7] = new Set([...TxArrFields[6], "ApprovalProgramPages", "ClearStateProgramPages"]);
TxArrFields[8] = cloneDeep(TxArrFields[7]);

// itxn fields of type array
export const ITxArrFields: { [key: number]: Set<string> } = {
	1: new Set(),
	2: new Set(),
	3: new Set(),
	4: new Set(),
	5: new Set(["Logs"]),
};

ITxArrFields[6] = cloneDeep(ITxArrFields[5]);
ITxArrFields[7] = cloneDeep(ITxArrFields[6]);
ITxArrFields[8] = cloneDeep(ITxArrFields[7]);

export const TxFieldDefaults: { [key: string]: any } = {
	Sender: ZERO_ADDRESS,
	Fee: zeroUint64,
	FirstValid: zeroUint64,
	LastValid: zeroUint64,
	Note: zeroByte,
	Lease: zeroByte,
	Receiver: ZERO_ADDRESS,
	Amount: zeroUint64,
	CloseRemainderTo: ZERO_ADDRESS,
	VotePK: ZERO_ADDRESS,
	SelectionPK: ZERO_ADDRESS,
	VoteFirst: zeroUint64,
	VoteLast: zeroUint64,
	VoteKeyDilution: zeroUint64,
	Type: zeroByte,
	TypeEnum: zeroUint64,
	XferAsset: zeroUint64,
	AssetAmount: zeroUint64,
	AssetSender: ZERO_ADDRESS,
	AssetReceiver: ZERO_ADDRESS,
	AssetCloseTo: ZERO_ADDRESS,
	GroupIndex: zeroUint64,
	ApplicationID: zeroUint64,
	OnCompletion: zeroUint64,
	ApplicationArgs: zeroByte,
	NumAppArgs: zeroUint64,
	Accounts: zeroByte,
	NumAccounts: zeroUint64,
	ApprovalProgram: zeroByte,
	ClearStateProgram: zeroByte,
	RekeyTo: ZERO_ADDRESS,
	ConfigAsset: zeroUint64,
	ConfigAssetTotal: zeroUint64,
	ConfigAssetDecimals: zeroUint64,
	ConfigAssetDefaultFrozen: zeroUint64,
	ConfigAssetUnitName: zeroByte,
	ConfigAssetName: zeroByte,
	ConfigAssetURL: zeroByte,
	ConfigAssetMetadataHash: zeroByte,
	ConfigAssetManager: ZERO_ADDRESS,
	ConfigAssetReserve: ZERO_ADDRESS,
	ConfigAssetFreeze: ZERO_ADDRESS,
	ConfigAssetClawback: ZERO_ADDRESS,
	FreezeAsset: zeroUint64,
	FreezeAssetAccount: ZERO_ADDRESS,
	FreezeAssetFrozen: zeroUint64,
	Assets: zeroByte,
	NumAssets: zeroUint64,
	Applications: zeroByte,
	NumApplications: zeroUint64,
	GlobalNumUint: zeroUint64,
	GlobalNumByteSlice: zeroUint64,
	LocalNumUint: zeroUint64,
	LocalNumByteSlice: zeroUint64,
	ExtraProgramPages: zeroUint64,
	Nonparticipation: zeroUint64,
};

export const AssetParamMap: { [key: number]: { [key: string]: string } } = {
	1: {
		AssetTotal: "total", // Total number of units of this asset
		AssetDecimals: "decimals", // See AssetDef.Decimals
		AssetDefaultFrozen: "defaultFrozen", // Frozen by default or not
		AssetUnitName: "unitName", // Asset unit name
		AssetName: "name", // Asset name
		AssetURL: "url", // URL with additional info about the asset
		AssetMetadataHash: "metadataHash", // Arbitrary commitment
		AssetManager: "manager", // Manager commitment
		AssetReserve: "reserve", // Reserve address
		AssetFreeze: "freeze", // Freeze address
		AssetClawback: "clawback", // Clawback address
	},
};

AssetParamMap[2] = { ...AssetParamMap[1] };
AssetParamMap[3] = { ...AssetParamMap[2] };
AssetParamMap[4] = { ...AssetParamMap[3] };

AssetParamMap[5] = {
	...AssetParamMap[4],
	AssetCreator: "creator",
};

AssetParamMap[6] = { ...AssetParamMap[5] };
AssetParamMap[7] = { ...AssetParamMap[6] };
AssetParamMap[8] = { ...AssetParamMap[7] };

<<<<<<< HEAD
export const AssetParamMapIndex = [
	"AssetTotal",
	"AssetDecimals",
	"AssetDefaultFrozen",
	"AssetUnitName",
	"AssetName",
	"AssetURL",
	"AssetMetadataHash",
	"AssetManager",
	"AssetReserve",
	"AssetFreeze",
	"AssetClawback",
	"AssetCreator",
];
=======
// https://developer.algorand.org/docs/get-details/dapps/avm/teal/opcodes/?from_query=opcode#asset_params_get-f
export enum AssetParamGetField {
	AssetTotal = "AssetTotal",
	AssetDecimals = "AssetDecimals",
	AssetDefaultFrozen = "AssetDefaultFrozen",
	AssetUnitName = "AssetUnitName",
	AssetName = "AssetName",
	AssetURL = "AssetURL",
	AssetMetadataHash = "AssetMetadataHash",
	AssetManager = "AssetManager",
	AssetReserve = "AssetReserve",
	AssetFreeze = "AssetFreeze",
	AssetClawback = "AssetClawback",
	AssetCreator = "AssetCreator",
}

// https://developer.algorand.org/docs/get-details/dapps/avm/teal/opcodes/?from_query=opcode#app_params_get-f
export enum AppParamField {
	AppApprovalProgram = "AppApprovalProgram",
	AppClearStateProgram = "AppClearStateProgram",
	AppGlobalNumUint = "AppGlobalNumUint",
	AppGlobalNumByteSlice = "AppGlobalNumByteSlice",
	AppLocalNumUint = "AppLocalNumUint",
	AppLocalNumByteSlice = "AppLocalNumByteSlice",
	AppExtraProgramPages = "AppExtraProgramPages",
	AppCreator = "AppCreator",
	AppAddress = "AppAddress",
}

// https://developer.algorand.org/docs/get-details/dapps/avm/teal/opcodes/?from_query=opcode#app_params_get-f
export enum TxnRefFields {
	ApplicationArgs = "ApplicationArgs",
	ConfigAssetTotal = "ConfigAssetTotal",
	ConfigAssetDecimals = "ConfigAssetDecimals",
	ConfigAssetDefaultFrozen = "ConfigAssetDefaultFrozen",
	ConfigAssetUnitName = "ConfigAssetUnitName",
	ConfigAssetName = "ConfigAssetName",
	ConfigAssetURL = "ConfigAssetURL",
	ConfigAssetMetadataHash = "ConfigAssetMetadataHash",
	ConfigAssetManager = "ConfigAssetManager",
	ConfigAssetReserve = "ConfigAssetReserve",
	ConfigAssetFreeze = "ConfigAssetFreeze",
	ConfigAssetClawback = "ConfigAssetClawback",
	CreatedAssetID = "CreatedAssetID",
	CreatedApplicationID = "CreatedApplicationID",
	FirstValidTime = "FirstValidTime",
	FreezeAssetAccount = "FreezeAssetAccount",
	FreezeAssetFrozen = "FreezeAssetFrozen",
	Global = "Global",
	GlobalNumUint = "GlobalNumUint",
	GroupIndex = "GroupIndex",
	GlobalNumByteSlice = "GlobalNumByteSlice",
	LocalNumByteSlice = "LocalNumByteSlice",
	LocalNumUint = "LocalNumUint",
	NumAppArgs = "NumAppArgs",
	NumAccounts = "NumAccounts",
	NumAssets = "NumAssets",
	NumApplications = "NumApplications",
	NumApprovalProgramPages = "NumApprovalProgramPages",
	NumClearStateProgramPages = "NumClearStateProgramPages",
	NumLogs = "NumLogs",
	OnCompletion = "OnCompletion",
	TxID = "TxID",
}

// https://developer.algorand.org/docs/get-details/dapps/avm/teal/opcodes/?from_query=opcode#txna-f-i
export enum TxnaField {
	Accounts = "Accounts",
	ApprovalProgramPages = "ApprovalProgramPages",
	Applications = "Applications",
	ApplicationArgs = "ApplicationArgs",
	Assets = "Assets",
	ClearStateProgramPages = "ClearStateProgramPages",
	Logs = "Logs"
}
>>>>>>> d4c9095b

// app param use for app_params_get opcode
export const AppParamDefined: { [key: number]: Set<string> } = {
	1: new Set(),
	2: new Set(),
	3: new Set(),
	4: new Set(),
	5: new Set([
		AppParamField.AppApprovalProgram,
		AppParamField.AppClearStateProgram,
		AppParamField.AppGlobalNumUint,
		AppParamField.AppGlobalNumByteSlice,
		AppParamField.AppLocalNumUint,
		AppParamField.AppLocalNumByteSlice,
		AppParamField.AppExtraProgramPages,
		AppParamField.AppCreator,
		AppParamField.AppAddress,
	]),
};

AppParamDefined[6] = cloneDeep(AppParamDefined[5]);
AppParamDefined[7] = cloneDeep(AppParamDefined[6]);
AppParamDefined[8] = cloneDeep(AppParamDefined[7]);

export const AppParamDefinedIndex = [
	"AppApprovalProgram",
	"AppClearStateProgram",
	"AppGlobalNumUint",
	"AppGlobalNumByteSlice",
	"AppLocalNumUint",
	"AppLocalNumByteSlice",
	"AppExtraProgramPages",
	"AppCreator",
	"AppAddress",
];

// param use for query acct_params_get opcode

export const AcctParamQueryFields: { [key: string]: { version: number } } = {
	AcctBalance: { version: 6 },
	AcctMinBalance: { version: 6 },
	AcctAuthAddr: { version: 6 },
};

export const AcctParamQueryFieldsIndex = ["AcctBalance", "AcctMinBalance", "AcctAuthAddr"];
export const reDigit = /^\d+$/;
export const reDec = /^(0|[1-9]\d*)$/;
export const reHex = /^0x[0-9a-fA-F]+$/;
export const reOct = /^0[0-8]+$/;

/** is Base64 regex
 * ^                          # Start of input
 * ([0-9a-zA-Z+/]{4})*        # Groups of 4 valid characters decode
 *                            # to 24 bits of data for each group
 * (                          # Either ending with:
 *     ([0-9a-zA-Z+/]{2}==)   # two valid characters followed by ==
 *     |                      # , or
 *     ([0-9a-zA-Z+/]{3}=)    # three valid characters followed by =
 * )?                         # , or nothing
 * $                          # End of input
 */
export const reBase64 = /^([0-9a-zA-Z+/]{4})*(([0-9a-zA-Z+/]{2}==)|([0-9a-zA-Z+/]{3}=))?$/;

/** is Base64Url regex
 * ^                          # Start of input
 * ([0-9a-zA-Z_-]{4})*        # Groups of 4 valid characters decode
 *                            # to 24 bits of data for each group
 * (                          # Either ending with:
 *     ([0-9a-zA-Z_-]{2}==)   # two valid characters followed by ==
 *     |                      # , or
 *     ([0-9a-zA-Z_-]{3}=)    # three valid characters followed by =
 * )?                         # , or nothing
 * $                          # End of input
 */
export const reBase64Url = /^([0-9a-zA-Z_-]{4})*(([0-9a-zA-Z_-]{2}==)|([0-9a-zA-Z_-]{3}=))?$/;

// A-Z and 2-7 repeated, with optional `=` at the end
export const reBase32 = /^[A-Z2-7]+=*$/;

// reference for values: https://github.com/algorand/go-algorand/blob/master/config/consensus.go#L510
// for fields: https://developer.algorand.org/docs/reference/teal/opcodes/#global
// global field supported by teal v1
export const GlobalFields: { [key: number]: { [key: string]: any } } = {
	// teal version => global field => value
	1: {
		MinTxnFee: ALGORAND_MIN_TX_FEE,
		MinBalance: 10000,
		MaxTxnLife: MaxTxnLife,
		ZeroAddress: ZERO_ADDRESS,
		GroupSize: null,
	},
};

// global field supported by teal v2
// Note: Round, LatestTimestamp are dummy values and these are overrided by runtime class's
// round and timestamp
GlobalFields[2] = {
	...GlobalFields[1],
	LogicSigVersion: MaxTEALVersion,
	Round: 1,
	LatestTimestamp: 1,
	CurrentApplicationID: null,
};

// global fields supported by tealv3
GlobalFields[3] = {
	...GlobalFields[2],
	CreatorAddress: null,
};

// global fields supported by tealv4
GlobalFields[4] = {
	...GlobalFields[3],
};

// global fields supported by tealv5
GlobalFields[5] = {
	...GlobalFields[4],
	GroupID: null,
	CurrentApplicationAddress: null,
};

// global fields supported in tealv6
GlobalFields[6] = {
	...GlobalFields[5],
	OpcodeBudget: 0,
	CallerApplicationID: null,
	CallerApplicationAddress: null,
};

GlobalFields[7] = {
	...GlobalFields[6],
};

GlobalFields[8] = {
	...GlobalFields[7],
};

export const GlobalFieldsIndex = [
	"MinTxnFee",
	"MinBalance",
	"MaxTxnLife",
	"ZeroAddress",
	"GroupSize",
	"LogicSigVersion",
	"Round",
	"LatestTimestamp",
	"CurrentApplicationID",
	"CreatorAddress",
	"CurrentApplicationAddress",
	"GroupID",
	"OpcodeBudget",
	"CallerApplicationID",
	"CallerApplicationAddress",
];

// creating map for opcodes whose cost is other than 1
export const OpGasCost: { [key: number]: { [key: string]: number } } = {
	// version => opcode => cost
	// v1 opcodes cost
	1: {
		sha256: 7,
		sha512_256: 9,
		keccak256: 26,
		ed25519verify: 1900,
	},
};

// v2 opcodes cost
OpGasCost[2] = {
	...OpGasCost[1], // includes all v1 opcodes
	sha256: 35,
	sha512_256: 45,
	keccak256: 130,
};

/**
 * In tealv3, cost of crypto opcodes are same as v2.
 * All other opcodes have cost 1
 */
OpGasCost[3] = { ...OpGasCost[2] };

/*
 * tealv4
 */
OpGasCost[4] = {
	...OpGasCost[3],
	"b+": 10,
	"b-": 10,
	"b*": 20,
	"b/": 20,
	"b%": 20,
	"b|": 6,
	"b&": 6,
	"b^": 6,
	"b~": 4,
};

/**
 * teal v5
 */
OpGasCost[5] = {
	...OpGasCost[4],
	ecdsa_verify: 1700,
	ecdsa_pk_decompress: 650,
	ecdsa_pk_recover: 2000,
};

OpGasCost[6] = {
	...OpGasCost[5],
	bsqrt: 40,
};
OpGasCost[7] = {
	...OpGasCost[6],
	sha3_256: 130,
	ed25519verify_bare: 1900,
	ecdsa_verify: 2500,
	ecdsa_pk_decompress: 2400,
	vrf_verify: 5700,
};
OpGasCost[8] = {
	...OpGasCost[7],
};

export const enum MathOp {
	// arithmetic
	Add,
	Sub,
	Mul,
	Div,
	Mod,
	// relational
	LessThan,
	GreaterThan,
	LessThanEqualTo,
	GreaterThanEqualTo,
	// logical & bitwise
	EqualTo,
	NotEqualTo,
	BitwiseOr,
	BitwiseAnd,
	BitwiseXor,
	BitwiseInvert,
}

/**
 * https://developer.algorand.org/docs/get-details/dapps/avm/teal/specification/#typeenum-constants
 */
export enum TransactionTypeEnum {
	UNKNOWN = "unknown",
	PAYMENT = "pay",
	KEY_REGISTRATION = "keyreg",
	ASSET_CONFIG = "acfg",
	ASSET_TRANSFER = "axfer",
	ASSET_FREEZE = "afrz",
	APPLICATION_CALL = "appl",
}

export const json_refTypes = {
	JSONString: "JSONString",
	JSONUint64: "JSONUint64",
	JSONObject: "JSONObject",
};

export enum blockFieldTypes {
	BlkTimestamp = "BlkTimestamp",
	BlkSeed = "BlkSeed",
}

export const blockFieldIndex = ["BlkSeed", "BlkTimestamp"];

export enum vrfVerifyFieldTypes {
	VrfAlgorand = "VrfAlgorand",
	VrfStandard = "VrfStandard",
}

// CallerApplicationAddress
export enum GlobalField {
	CallerApplicationAddress = "CallerApplicationAddress",
	CallerApplicationID = "CallerApplicationID",
	CurrentApplicationAddress = "CurrentApplicationAddress",
	CreatorAddress = "CreatorAddress",
	CurrentApplicationID = "CurrentApplicationID",
	GroupSize = "GroupSize",
	GroupID = "GroupID",
	LatestTimestamp = "LatestTimestamp",
	LogicSigVersion = "LogicSigVersion",
	MaxTxnLife = "MaxTxnLife",
	MinTxnFee = "MinTxnFee",
	MinBalance = "MinBalance",
	OpcodeBudget = "OpcodeBudget",
	Round = "Round",
	ZeroAddress = "ZeroAddress",
}

export enum OpCodeField {
	AcctBalance = "AcctBalance",
	Amount = "Amount",
	CloseRemainderTo = "CloseRemainderTo",
	Fee = "Fee",
	FirstValid = "FirstValid",
	FirstValidTime = "FirstValidTime",
	LastValid = "LastValid",
	Lease = "Lease",
	Note = "Note",
	Receiver = "Receiver",
	Sender = "Sender",
	VotePK = "VotePK",
}

export enum AssetHoldingField {
	AssetBalance = "AssetBalance",
	AssetFrozen = "AssetFrozen"
}

// https://developer.algorand.org/docs/get-details/dapps/avm/teal/opcodes/?from_query=opcode#acct_params_get-f
export enum AccountParamGetField {
	AcctAuthAddr = "AcctAuthAddr",
	AcctBalance = "AcctBalance",
	AcctMinBalance = "AcctMinBalance",
}

// https://developer.algorand.org/docs/get-details/transactions/transactions/#common-fields-header-and-type
export enum TxFieldEnum {
	Amount = "Amount",
	Accounts = "Accounts",
	ApplicationID = "ApplicationID",
	ApprovalProgram = "ApprovalProgram",
	AppArguments = "App Arguments",
	AssetAmount = "AssetAmount",
	AssetSender = "AssetSender",
	AssetReceiver = "AssetReceiver",
	AssetCloseTo = "AssetCloseTo",
	AssetName = "AssetName",
	AssetParams = "AssetParams",
	AssetFrozen = "AssetFrozen",
	ClawbackAddr = "ClawbackAddr",
	ClearStateProgram = "ClearStateProgram",
	CloseRemainderTo = "CloseRemainderTo",
	ConfigAsset = "ConfigAsset",
	FreezeAccount = "FreezeAccount",
	Decimals = "Decimals",
	DefaultFrozen = "DefaultFrozen",
	ExtraProgramPages = "ExtraProgramPages",
	Fee = "Fee",
	FreezeAddr = "FreezeAddr",
	FreezeAsset = "FreezeAsset",
	ForeignAssets = "ForeignAssets",
	FirstValid = "FirstValid",
	ForeignApps = "ForeignApps",
	GenesisHash = "GenesisHash",
	GlobalStateSchema = "GlobalStateSchema",
	Group = "Group",
	LastLog = "LastLog",
	Lease = "Lease",
	LastValid = "LastValid",
	LogicSig = "LogicSig",
	LocalStateSchema = "LocalStateSchema",
	ManagerAddr = "ManagerAddr",
	MetaDataHash = "MetaDataHash",
	Msig = "Msig",
	Note = "Note",
	Nonparticipation = "Nonparticipation",
	NumberByteSlices = "NumberByteSlices",
	NumberInts = "NumberInts",
	OnComplete = "OnComplete",
	OpcodeBudget = "OpcodeBudget",
	RekeyTo = "RekeyTo",
	Receiver = "Receiver",
	ReserveAddr = "ReserveAddr",
	SelectionPK = "SelectionPK",
	StateProofPK = "StateProofPK",
	Sender = "Sender",
	Sig = "Sig",
	Total = "Total",
	Transaction = "Transaction",
	TypeEnum = "TypeEnum",
	Type = "Type",
	TxType = "TxType",
	UnitName = "UnitName",
	URL = "URL",
	VotePK = "VotePK",
	VoteFirst = "VoteFirst",
	VoteLast = "VoteLast",
	VoteKeyDilution = "VoteKeyDilution",
	XferAsset = "XferAsset",
}

// https://developer.algorand.org/docs/get-details/dapps/avm/teal/opcodes/?from_query=opcode#base64_decode-e
export enum Base64Encoding {
	StdEncoding = "StdEncoding",
	URLEncoding = "URLEncoding",
}

export enum CurveTypeEnum {
	secp256k1 = "secp256k1",
	secp256r1 = "p256", // alias used in the library for secp256r1
}

<<<<<<< HEAD
export enum CurveTypeArgument {
	secp256k1 = "Secp256k1",
	secp256r1 = "Secp256r1",
}
=======
export const JS_CONFIG_FILENAME = "algob.config.js";
export const TS_CONFIG_FILENAME = "algob.config.ts";
export const NETWORK_DEFAULT = "default";
>>>>>>> d4c9095b
<|MERGE_RESOLUTION|>--- conflicted
+++ resolved
@@ -377,7 +377,6 @@
 AssetParamMap[7] = { ...AssetParamMap[6] };
 AssetParamMap[8] = { ...AssetParamMap[7] };
 
-<<<<<<< HEAD
 export const AssetParamMapIndex = [
 	"AssetTotal",
 	"AssetDecimals",
@@ -392,7 +391,6 @@
 	"AssetClawback",
 	"AssetCreator",
 ];
-=======
 // https://developer.algorand.org/docs/get-details/dapps/avm/teal/opcodes/?from_query=opcode#asset_params_get-f
 export enum AssetParamGetField {
 	AssetTotal = "AssetTotal",
@@ -468,7 +466,6 @@
 	ClearStateProgramPages = "ClearStateProgramPages",
 	Logs = "Logs"
 }
->>>>>>> d4c9095b
 
 // app param use for app_params_get opcode
 export const AppParamDefined: { [key: number]: Set<string> } = {
@@ -868,13 +865,10 @@
 	secp256r1 = "p256", // alias used in the library for secp256r1
 }
 
-<<<<<<< HEAD
 export enum CurveTypeArgument {
 	secp256k1 = "Secp256k1",
 	secp256r1 = "Secp256r1",
 }
-=======
 export const JS_CONFIG_FILENAME = "algob.config.js";
 export const TS_CONFIG_FILENAME = "algob.config.ts";
-export const NETWORK_DEFAULT = "default";
->>>>>>> d4c9095b
+export const NETWORK_DEFAULT = "default";