--- conflicted
+++ resolved
@@ -276,11 +276,7 @@
  */
 OpGasCost[3] = { ...OpGasCost[2] };
 
-<<<<<<< HEAD
-OpGasCost[4] = { ...OpGasCost[2] };
-=======
 /*
  * tealv4
  */
-OpGasCost[4] = { ...OpGasCost[3] };
->>>>>>> 22551820
+OpGasCost[4] = { ...OpGasCost[3] };