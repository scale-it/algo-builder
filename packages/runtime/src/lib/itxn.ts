import { types } from "@algo-builder/web";
import { decodeAddress, encodeAddress, getApplicationAddress } from "algosdk";
import cloneDeep from "lodash.clonedeep";

import { Interpreter } from "..";
import { RUNTIME_ERRORS } from "../errors/errors-list";
import { RuntimeError } from "../errors/runtime-errors";
import { Op } from "../interpreter/opcode";
import { MaxTxnNoteBytes, TxnFields, TxnTypeMap, ZERO_ADDRESS_STR } from "../lib/constants";
import { AccountAddress, EncTx, RuntimeAccountI, StackElem } from "../types";
import { convertToString } from "./parsing";
import { assetTxnFields, isEncTxAssetConfig, isEncTxAssetDeletion } from "./txn";

// requires their type as number
const numberTxnFields: {[key: number]: Set<string>} = {
  1: new Set(),
  2: new Set(),
  3: new Set(),
  4: new Set(),
  5: new Set([
    'Fee', 'FreezeAssetFrozen', 'ConfigAssetDecimals',
    'ConfigAssetDefaultFrozen'
  ])
};
numberTxnFields[6] = cloneDeep(numberTxnFields[5]);
['VoteFirst', 'VoteLast', 'VoteKeyDilution', "Nonparticipation"].forEach(field => numberTxnFields[6].add(field));

const uintTxnFields: {[key: number]: Set<string>} = {
  1: new Set(),
  2: new Set(),
  3: new Set(),
  4: new Set(),
  5: new Set([
    'Amount', 'AssetAmount', 'TypeEnum', 'ConfigAssetTotal'
  ])
};
uintTxnFields[6] = cloneDeep(uintTxnFields[5]);

// these are also uint values, but require that the asset
// be present in Txn.Assets[] array
const assetIDFields: {[key: number]: Set<string>} = {
  1: new Set(),
  2: new Set(),
  3: new Set(),
  4: new Set(),
  5: new Set([
    'XferAsset', 'FreezeAsset', 'ConfigAsset'
  ])
};

assetIDFields[6] = cloneDeep(assetIDFields[5]);

const byteTxnFields: {[key: number]: Set<string>} = {
  1: new Set(),
  2: new Set(),
  3: new Set(),
  4: new Set(),
  5: new Set([
    'Type', 'ConfigAssetName', 'ConfigAssetUnitName',
    'ConfigAssetMetadataHash', 'ConfigAssetURL'
  ])
};

byteTxnFields[6] = cloneDeep(byteTxnFields[5]);
<<<<<<< HEAD
['VotePK', 'SelectionPK'].forEach(field => byteTxnFields[6].add(field));
=======
['Note'].forEach((field) => byteTxnFields[6].add(field));
>>>>>>> 04568c00

const acfgAddrTxnFields: {[key: number]: Set<string>} = {
  1: new Set(),
  2: new Set(),
  3: new Set(),
  4: new Set(),
  5: new Set([
    'ConfigAssetManager', 'ConfigAssetReserve', 'ConfigAssetFreeze', 'ConfigAssetClawback'
  ])
};
acfgAddrTxnFields[6] = cloneDeep(acfgAddrTxnFields[5]);

const otherAddrTxnFields: {[key: number]: Set<string>} = {
  5: new Set([
    'Sender', 'Receiver', 'CloseRemainderTo', 'AssetSender', 'AssetCloseTo',
    'AssetReceiver', 'FreezeAssetAccount'
  ])
};

otherAddrTxnFields[6] = cloneDeep(otherAddrTxnFields[5]);
// add new inner transaction fields support in teal v6.
['RekeyTo'].forEach((field) => otherAddrTxnFields[6].add(field));

const txTypes: {[key: number]: Set<string>} = {
  1: new Set(),
  2: new Set(),
  3: new Set(),
  4: new Set(),
  5: new Set(['pay', 'axfer', 'acfg', 'afrz'])
};

// supported keyreg on teal v6
txTypes[6] = cloneDeep(txTypes[5]);
txTypes[6].add('keyreg');

/**
 * Sets inner transaction field to subTxn (eg. set assetReceiver('rcv'))
 * https://developer.algorand.org/docs/get-details/dapps/smart-contracts/apps/#setting-transaction-properties
 */
/* eslint-disable sonarjs/cognitive-complexity */
export function setInnerTxField (
  subTxn: EncTx, field: string, val: StackElem,
  op: Op, interpreter: Interpreter, line: number): EncTx {
  let txValue: bigint | number | string | Uint8Array | undefined;
  const tealVersion = interpreter.tealVersion;

  if (uintTxnFields[tealVersion].has(field)) {
    txValue = op.assertBigInt(val, line);
  }

  if (numberTxnFields[tealVersion].has(field)) {
    txValue = Number(op.assertBigInt(val, line));
  }

  if (assetIDFields[tealVersion].has(field)) {
    const id = op.assertBigInt(val, line);
    txValue = interpreter.getAssetIDByReference(Number(id), false, line, op);
  }

  if (byteTxnFields[tealVersion].has(field)) {
    const assertedVal = op.assertBytes(val, line);
    txValue = convertToString(assertedVal);
  }

  if (otherAddrTxnFields[tealVersion].has(field)) {
    const assertedVal = op.assertBytes(val, line);
    const accountState = interpreter.getAccount(assertedVal, line);
    txValue = Buffer.from(decodeAddress(accountState.address).publicKey);
  }

  // if address use for acfg we only check address is valid
  if (acfgAddrTxnFields[tealVersion].has(field)) {
    txValue = op.assertAlgorandAddress(val, line);
  }

  const encodedField = TxnFields[tealVersion][field]; // eg 'rcv'

  // txValue can be undefined for a field with not having TEALv5 support (eg. type 'appl')
  if (txValue === undefined) {
    throw new RuntimeError(
      RUNTIME_ERRORS.TEAL.ITXN_FIELD_ERR, {
        msg: `Field ${field} is invalid`,
        field: field,
        line: line,
        tealV: tealVersion
      });
  }

  // handle individual cases
  let errMsg = "";
  switch (field) {
    case 'Type': {
      const txType = txValue as string;
      // check txType supported in current teal version or not
      if (
        !txTypes[tealVersion].has(txType)
      ) {
        errMsg = `${txType} is not a valid Type for itxn_field`;
      }
      break;
    }
    case 'TypeEnum': {
      const txType = op.assertBigInt(val, line);
      if (TxnTypeMap[Number(txType)] === undefined) {
        errMsg = `TypeEnum does not represent 'pay', 'axfer', 'acfg' or 'afrz'`;
      }

      subTxn.type = TxnTypeMap[Number(txType)];
      break;
    }
    case 'ConfigAssetDecimals': {
      const assetDecimals = txValue as bigint;
      if (assetDecimals > 19n || assetDecimals < 0n) {
        errMsg = "Decimals must be between 0 (non divisible) and 19";
      }
      break;
    }
    case 'ConfigAssetMetadataHash': {
      const assetMetadataHash = txValue as string;
      if (assetMetadataHash.length !== 32) {
        errMsg = "assetMetadataHash must be a 32 byte Uint8Array or string.";
      }
      break;
    }
    case 'ConfigAssetUnitName': {
      const assetUnitName = txValue as string;
      if (assetUnitName.length > 8) {
        errMsg = "Unit name must not be longer than 8 bytes";
      }
      break;
    }
    case 'ConfigAssetName': {
      const assetName = txValue as string;
      if (assetName.length > 32) {
        errMsg = "AssetName must not be longer than 8 bytes";
      }
      break;
    }
    case 'ConfigAssetURL': {
      const assetURL = txValue as string;
      if (assetURL.length > 96) {
        errMsg = "URL must not be longer than 96 bytes";
      }
      break;
    }
<<<<<<< HEAD

    case 'VotePK': {
      const votePk = txValue as string;
      if (votePk.length !== 32) {
        errMsg = "VoteKey must be 32 bytes";
      }
      break;
    }

    case 'SelectionPK': {
      const selectionPK = txValue as string;
      if (selectionPK.length !== 32) {
        errMsg = "SelectionPK must be 32 bytes";
      }
      break;
    }

=======
    case 'Note': {
      const note = txValue as Uint8Array;
      if (note.length > MaxTxnNoteBytes) {
        errMsg = `Note must not be longer than ${MaxTxnNoteBytes} bytes`;
      }
      break;
    }
>>>>>>> 04568c00
    default: { break; }
  }

  if (errMsg) {
    throw new RuntimeError(
      RUNTIME_ERRORS.TEAL.ITXN_FIELD_ERR, {
        msg: errMsg,
        field: field,
        line: line,
        tealV: tealVersion
      });
  }

  // if everything goes well, set the [key, value]
  if (encodedField === null) {
    return subTxn; // could be for "TypeEnum"
  } else if (assetTxnFields.has(field)) {
    (subTxn as any).apar = (subTxn as any).apar ?? {};
    (subTxn as any).apar[encodedField] = txValue;
  } else {
    (subTxn as any)[encodedField] = txValue;
  }

  return subTxn;
}

const _getRuntimeAccount = (publickey: Buffer | undefined,
  interpreter: Interpreter, line: number): RuntimeAccountI | undefined => {
  if (publickey === undefined) { return undefined; }
  const address = encodeAddress(Uint8Array.from(publickey));
  const runtimeAcc = interpreter.runtime.assertAccountDefined(
    address,
    interpreter.runtime.ctx.state.accounts.get(address),
    line
  );
  return runtimeAcc.account;
};

const _getRuntimeAccountAddr = (publickey: Buffer | undefined,
  interpreter: Interpreter, line: number): AccountAddress | undefined => {
  return _getRuntimeAccount(publickey, interpreter, line)?.addr;
};

const _getASAConfigAddr = (addr?: Uint8Array): string => {
  if (addr) {
    return encodeAddress(addr);
  }
  return "";
};

const _getAddress = (addr?: Uint8Array): string | undefined => {
  if (addr) { return encodeAddress(addr); }
  return undefined;
};

// parse encoded txn obj to execParams (params passed by user in algob)
/* eslint-disable sonarjs/cognitive-complexity */
export function parseEncodedTxnToExecParams (tx: EncTx,
  interpreter: Interpreter, line: number): types.ExecParams {
  // signer is the contract
  const appID = interpreter.runtime.ctx.tx.apid ?? 0;
  const appAddress = getApplicationAddress(appID);

  // initial common fields
  const execParams: any = {
    sign: types.SignType.SecretKey,
    fromAccount: { addr: appAddress, sk: Buffer.from([]) }, // signer is the contract
    fromAccountAddr: encodeAddress(tx.snd),
    payFlags: {
      totalFee: tx.fee,
      firstValid: tx.fv,
      note: tx.note
    }
  };

  switch (tx.type) {
    case 'pay': {
      execParams.type = types.TransactionType.TransferAlgo;
      execParams.toAccountAddr =
        _getRuntimeAccountAddr(tx.rcv, interpreter, line) ?? ZERO_ADDRESS_STR;
      execParams.amountMicroAlgos = tx.amt ?? 0n;
      execParams.payFlags.closeRemainderTo = _getRuntimeAccountAddr(tx.close, interpreter, line);
      execParams.payFlags.rekeyTo = _getAddress(tx.rekey);
      break;
    }
    case 'afrz': {
      execParams.type = types.TransactionType.FreezeAsset;
      execParams.assetID = tx.faid;
      execParams.freezeTarget = _getRuntimeAccountAddr(tx.fadd, interpreter, line);
      execParams.freezeState = BigInt(tx.afrz ?? 0n) === 1n;
      execParams.payFlags.rekeyTo = _getAddress(tx.rekey);
      break;
    }
    case 'axfer': {
      if (tx.asnd !== undefined) { // if 'AssetSender' is set, it is clawback transaction
        execParams.type = types.TransactionType.RevokeAsset;
        execParams.recipient =
          _getRuntimeAccountAddr(tx.arcv, interpreter, line) ?? ZERO_ADDRESS_STR;
        execParams.revocationTarget = _getRuntimeAccountAddr(tx.asnd, interpreter, line);
      } else { // asset transfer
        execParams.type = types.TransactionType.TransferAsset;
        execParams.toAccountAddr =
          _getRuntimeAccountAddr(tx.arcv, interpreter, line) ?? ZERO_ADDRESS_STR;
      }
      // set common fields (asset amount, index, closeRemTo)
      execParams.amount = tx.aamt ?? 0n;
      execParams.assetID = tx.xaid ?? 0;
      execParams.payFlags.closeRemainderTo = _getRuntimeAccountAddr(tx.aclose, interpreter, line);
      execParams.payFlags.rekeyTo = _getAddress(tx.rekey);
      break;
    }
    case 'acfg': { // can be asset modification, destroy, or deployment(create)
      if (isEncTxAssetDeletion(tx)) {
        execParams.type = types.TransactionType.DestroyAsset;
        execParams.assetID = tx.caid;
      } else if (isEncTxAssetConfig(tx)) {
        // from the docs: all fields must be reset, otherwise they will be cleared
        // https://developer.algorand.org/docs/get-details/dapps/smart-contracts/apps/#asset-configuration
        execParams.type = types.TransactionType.ModifyAsset;
        execParams.assetID = tx.caid;
        execParams.fields = {
          manager: _getASAConfigAddr(tx.apar?.m),
          reserve: _getASAConfigAddr(tx.apar?.r),
          clawback: _getASAConfigAddr(tx.apar?.c),
          freeze: _getASAConfigAddr(tx.apar?.f)
        };
      } else { // if not delete or modify, it's ASA deployment
        execParams.type = types.TransactionType.DeployASA;
        execParams.asaName = tx.apar?.an;
        execParams.asaDef = {
          name: tx.apar?.an,
          total: tx.apar?.t,
          decimals: tx.apar?.dc !== undefined ? Number(tx.apar.dc) : undefined,
          defaultFrozen: BigInt(tx.apar?.df ?? 0n) === 1n,
          unitName: tx.apar?.un,
          url: tx.apar?.au,
          metadataHash: tx.apar?.am,
          manager: _getASAConfigAddr(tx.apar?.m),
          reserve: _getASAConfigAddr(tx.apar?.r),
          clawback: _getASAConfigAddr(tx.apar?.c),
          freeze: _getASAConfigAddr(tx.apar?.f)
        };
      }
      execParams.payFlags.rekeyTo = _getAddress(tx.rekey);
      break;
    }

    case 'keyreg':
      execParams.type = types.TransactionType.KeyRegistration;
      execParams.voteKey = tx.votekey;
      execParams.selectionKey = tx.selkey;
      execParams.voteFirst = tx.votefst;
      execParams.voteLast = tx.votelst;
      execParams.voteKeyDilution = tx.votekd;
      break;
    default: {
      throw new Error(`unsupported type for itxn_submit at line ${line}, for version ${interpreter.tealVersion}`);
    }
  }

  return execParams;
}<|MERGE_RESOLUTION|>--- conflicted
+++ resolved
@@ -62,11 +62,7 @@
 };
 
 byteTxnFields[6] = cloneDeep(byteTxnFields[5]);
-<<<<<<< HEAD
-['VotePK', 'SelectionPK'].forEach(field => byteTxnFields[6].add(field));
-=======
-['Note'].forEach((field) => byteTxnFields[6].add(field));
->>>>>>> 04568c00
+['VotePK', 'SelectionPK', 'Note'].forEach(field => byteTxnFields[6].add(field));
 
 const acfgAddrTxnFields: {[key: number]: Set<string>} = {
   1: new Set(),
@@ -212,7 +208,6 @@
       }
       break;
     }
-<<<<<<< HEAD
 
     case 'VotePK': {
       const votePk = txValue as string;
@@ -230,7 +225,6 @@
       break;
     }
 
-=======
     case 'Note': {
       const note = txValue as Uint8Array;
       if (note.length > MaxTxnNoteBytes) {
@@ -238,7 +232,6 @@
       }
       break;
     }
->>>>>>> 04568c00
     default: { break; }
   }
 
