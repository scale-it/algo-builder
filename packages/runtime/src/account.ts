--- conflicted
+++ resolved
@@ -1,9 +1,9 @@
 import type {
   Account,
-  AssetParams,
-  ApplicationStateSchema
+  ApplicationStateSchema,
+  AssetParams
 } from "algosdk";
-import { generateAccount, Address } from "algosdk";
+import { Address, generateAccount } from "algosdk";
 
 import { RUNTIME_ERRORS } from "./errors/errors-list";
 import { RuntimeError } from "./errors/runtime-errors";
@@ -302,8 +302,8 @@
       // https://developer.algorand.org/docs/features/asc1/stateful/#minimum-balance-requirement-for-a-smart-contract
       this.minBalance += (
         APPLICATION_BASE_FEE +
-        (SSC_KEY_BYTE_SLICE + SSC_VALUE_UINT) * Number(appParams[localStateSchema]["numUint"]) +
-        (SSC_KEY_BYTE_SLICE + SSC_VALUE_BYTES) * Number(appParams[localStateSchema]["numByteSlice"])
+        (SSC_KEY_BYTE_SLICE + SSC_VALUE_UINT) * Number(appParams[localStateSchema].numUint) +
+        (SSC_KEY_BYTE_SLICE + SSC_VALUE_BYTES) * Number(appParams[localStateSchema].numByteSlice)
       );
 
       // create new local app attribute
@@ -342,8 +342,8 @@
     // reduce minimum balance
     this.minBalance -= (
       APPLICATION_BASE_FEE +
-      (SSC_KEY_BYTE_SLICE + SSC_VALUE_UINT) * Number(app[globalStateSchema]["numUint"]) +
-      (SSC_KEY_BYTE_SLICE + SSC_VALUE_BYTES) * Number(app[globalStateSchema]["numByteSlice"])
+      (SSC_KEY_BYTE_SLICE + SSC_VALUE_UINT) * Number(app[globalStateSchema].numUint) +
+      (SSC_KEY_BYTE_SLICE + SSC_VALUE_BYTES) * Number(app[globalStateSchema].numByteSlice)
     );
     this.createdApps.delete(appID);
   }
@@ -358,8 +358,8 @@
     // decrease min balance
     this.minBalance -= (
       APPLICATION_BASE_FEE +
-      (SSC_KEY_BYTE_SLICE + SSC_VALUE_UINT) * Number(localApp.schema["numUint"]) +
-      (SSC_KEY_BYTE_SLICE + SSC_VALUE_BYTES) * Number(localApp.schema["numByteSlice"])
+      (SSC_KEY_BYTE_SLICE + SSC_VALUE_UINT) * Number(localApp.schema.numUint) +
+      (SSC_KEY_BYTE_SLICE + SSC_VALUE_BYTES) * Number(localApp.schema.numByteSlice)
     );
     this.appsLocalState.delete(appID);
   }
@@ -373,19 +373,15 @@
   // NOTE - approval and clear program must be the TEAL code as string
   constructor (appID: number, params: SSCDeploymentFlags,
     approvalProgram: string, clearProgram: string) {
-<<<<<<< HEAD
-    this.id = appId;
-    let base: BaseModel = new BaseModelI();
-=======
     this.id = appID;
->>>>>>> 645d5049
+    const base: BaseModel = new BaseModelI();
     this.attributes = {
       'approval-program': approvalProgram,
       'clear-state-program': clearProgram,
       creator: params.sender.addr,
       'global-state': new Map<string, StackElem>(),
-      'global-state-schema': {...base, numByteSlice: params.globalBytes, numUint: params.globalInts},
-      'local-state-schema': {...base, numByteSlice: params.localBytes, numUint: params.localInts }
+      'global-state-schema': { ...base, numByteSlice: params.globalBytes, numUint: params.globalInts },
+      'local-state-schema': { ...base, numByteSlice: params.localBytes, numUint: params.localInts }
     };
   }
 }
@@ -397,7 +393,7 @@
 
   constructor (assetId: number, def: ASADef, creator: string, assetName: string) {
     this.id = assetId;
-    let base: BaseModel = new BaseModelI();
+    const base: BaseModel = new BaseModelI();
     this.definitions = {
       creator: creator,
       total: BigInt(def.total),
@@ -416,13 +412,12 @@
 }
 
 export interface BaseModel {
-  attribute_map: Record<string, string>;
-  _is_primitive: (val: any) => val is string | boolean | number | bigint;
-  _is_address(val: any): val is Address;
-  _get_obj_for_encoding(val: Function): Record<string, any>;
-  _get_obj_for_encoding(val: any[]): any[];
-  _get_obj_for_encoding(val: Record<string, any>): Record<string, any>;
-  get_obj_for_encoding(): Record<string, any>;
+  attribute_map: Record<string, string>
+  _is_primitive: (val: any) => val is string | boolean | number | bigint
+  _is_address: (val: any) => val is Address
+  /* eslint-disable max-len */
+  _get_obj_for_encoding: ((val: Function) => Record<string, any>) & ((val: any[]) => any[]) & ((val: Record<string, any>) => Record<string, any>)
+  get_obj_for_encoding: () => Record<string, any>
 }
 
 export class BaseModelI implements BaseModel {
@@ -431,21 +426,22 @@
   public constructor () {
     this.attribute_map = {};
   }
-  _is_primitive(val: any): val is string | boolean | number | bigint { 
+
+  _is_primitive (val: any): val is string | boolean | number | bigint {
     return true;
   }
 
-  _is_address(val: any): val is Address {
-    throw new Error("Not Implemented");
-  }
-
-  _get_obj_for_encoding(val: Function): Record<string, any>;
-  _get_obj_for_encoding(val: any[]): any[];
-  _get_obj_for_encoding(val: Record<string, any>): Record<string, any> {
-    throw new Error("Not Implemented");
-  }
-  
-  get_obj_for_encoding(): Record<string, any> {
-    throw new Error("Not Implemented");
+  _is_address (val: any): val is Address {
+    throw new Error("_is_address Not Implemented");
+  }
+
+  _get_obj_for_encoding (val: Function): Record<string, any>;
+  _get_obj_for_encoding (val: any[]): any[];
+  _get_obj_for_encoding (val: Record<string, any>): Record<string, any> {
+    throw new Error("_get_obj_for_encoding Not Implemented");
+  }
+
+  get_obj_for_encoding (): Record<string, any> {
+    throw new Error("get_obj_for_encoding Not Implemented");
   }
 }