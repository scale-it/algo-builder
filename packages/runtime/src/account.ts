--- conflicted
+++ resolved
@@ -185,18 +185,14 @@
    * @param clearProgram application clear program
    * NOTE - approval and clear program must be the TEAL code as string
    */
-<<<<<<< HEAD
   addApp (appId: number, params: SSCDeploymentFlags,
     approvalProgram: string, clearProgram: string): CreatedAppM {
-    if (this.createdApps.size === 10) {
-      throw new Error('Maximum created applications for an account is 10');
-=======
-  addApp (appId: number, params: SSCDeploymentFlags): CreatedAppM {
     if (this.createdApps.size === MAX_ALGORAND_ACCOUNT_APPS) {
-      throw new TealError(ERRORS.TEAL.MAX_LIMIT_APPS,
-        { address: this.address, max: MAX_ALGORAND_ACCOUNT_APPS });
->>>>>>> 22079af3
-    }
+      throw new TealError(ERRORS.TEAL.MAX_LIMIT_APPS, {
+        address: this.address,
+        max: MAX_ALGORAND_ACCOUNT_APPS
+      });
+    };
 
     // raise minimum balance
     // https://developer.algorand.org/docs/features/asc1/stateful/#minimum-balance-requirement-for-a-smart-contract
