--- conflicted
+++ resolved
@@ -381,12 +381,9 @@
 	gloadss: Gloadss,
 	acct_params_get: AcctParamsGet,
 	itxn_next: ITxnNext,
-<<<<<<< HEAD
 	gitxn: Gitxn,
 	gitxna: Gitxna,
-=======
 	itxnas: ITxnas,
->>>>>>> 15c8e1f4
 };
 
 // list of opcodes with exactly one parameter.
@@ -445,12 +442,9 @@
 	"gloadss",
 	"acct_params_get",
 	"itxn_next",
-<<<<<<< HEAD
 	"gitxn",
 	"gitxna",
-=======
 	"itxnas",
->>>>>>> 15c8e1f4
 ]);
 
 const signatureModeOps = new Set(["arg", "args", "arg_0", "arg_1", "arg_2", "arg_3"]);
@@ -482,13 +476,10 @@
 	"itxna",
 	"gloadss",
 	"acct_params_get",
-<<<<<<< HEAD
 	"itxn_next",
 	"gitxn",
 	"gitxna",
-=======
 	"itxnas",
->>>>>>> 15c8e1f4
 ]);
 
 // TODO: Check where we can use `commonModeOps`
