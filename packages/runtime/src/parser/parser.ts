import { RUNTIME_ERRORS } from "../errors/errors-list";
import { RuntimeError } from "../errors/runtime-errors";
import { Interpreter } from "../interpreter/interpreter";
import {
  Add, Addr, Addw, And, AppGlobalDel, AppGlobalGet, AppGlobalGetEx,
  AppGlobalPut, AppLocalDel, AppLocalGet, AppLocalGetEx, AppLocalPut,
  AppOptedIn, AppParamsGet, Arg, Args, Assert, Balance, BitLen, BitwiseAnd, BitwiseNot, BitwiseOr,
  BitwiseXor, Branch, BranchIfNotZero, BranchIfNotZerov4, BranchIfZero, BranchIfZerov4, Branchv4,
  Bsqrt,
  Btoi, Byte, ByteAdd, ByteBitwiseAnd, ByteBitwiseInvert, ByteBitwiseOr,
  ByteBitwiseXor, Bytec, Bytecblock, ByteDiv, ByteEqualTo, ByteGreaterThanEqualTo, ByteGreatorThan,
  ByteLessThan, ByteLessThanEqualTo, ByteMod, ByteMul, ByteNotEqualTo, ByteSub,
  ByteZero, Callsub, Concat, Cover, Dig, Div, DivModw, Divw, Dup, Dup2, EcdsaPkDecompress,
  EcdsaPkRecover, EcdsaVerify, Ed25519verify,
  EqualTo, Err, Exp, Expw, Extract, Extract3, ExtractUint16,
  ExtractUint32, ExtractUint64, Gaid, Gaids, GetAssetDef, GetAssetHolding,
  GetBit, GetByte, Gload, Gloads, Gloadss, Global, GreaterThan,
  GreaterThanEqualTo, Gtxn, Gtxna, Gtxnas, Gtxns, Gtxnsa, Gtxnsas, Int, Intc, Intcblock, Itob,
  ITxn, ITxna, ITxnBegin, ITxnField, ITxnSubmit,
  Keccak256, Label, Len, LessThan, LessThanEqualTo, Load, Loads, Log, MinBalance, Mod,
  Mul, Mulw, Not, NotEqualTo, Or, Pop, Pragma, PushBytes, PushInt, Retsub,
  Return, Select, SetBit, SetByte, Sha256,
  Sha512_256, Shl, Shr, Sqrt, Store, Stores, Sub, Substring, Substring3, Swap, Txn, Txna, Txnas, Uncover
} from "../interpreter/opcode-list";
import { LogicSigMaxCost, LogicSigMaxSize, MaxAppProgramCost, MaxAppProgramLen, OpGasCost } from "../lib/constants";
import { assertLen } from "../lib/parsing";
import { ExecutionMode, Operator } from "../types";

// teal v1 opcodes
const opCodeMap: { [key: number]: {[key: string]: any} } = { // tealVersion => opcodeMap
  1: {
    // Pragma
    "#pragma": Pragma,

    len: Len,
    err: Err,

    // Arithmetic ops
    "+": Add,
    "-": Sub,
    "/": Div,
    "*": Mul,

    arg: Arg,
    bytecblock: Bytecblock,
    bytec: Bytec,
    intcblock: Intcblock,
    intc: Intc,

    "%": Mod,
    "|": BitwiseOr,
    "&": BitwiseAnd,
    "^": BitwiseXor,
    "~": BitwiseNot,

    store: Store,
    load: Load,

    // crypto opcodes
    sha256: Sha256,
    sha512_256: Sha512_256,
    keccak256: Keccak256,
    ed25519verify: Ed25519verify,

    "<": LessThan,
    ">": GreaterThan,
    "<=": LessThanEqualTo,
    ">=": GreaterThanEqualTo,
    "&&": And,
    "||": Or,
    "==": EqualTo,
    "!=": NotEqualTo,
    "!": Not,

    itob: Itob,
    btoi: Btoi,
    mulw: Mulw,
    pop: Pop,
    dup: Dup,

    // Pseudo-Ops
    addr: Addr,
    int: Int,
    byte: Byte,

    // Branch Opcodes
    bnz: BranchIfNotZero,

    // Transaction Opcodes
    txn: Txn,
    gtxn: Gtxn,
    global: Global
  }
};

// teal v2 opcodes
opCodeMap[2] = {
  ...opCodeMap[1], // includes all v1 opcodes

  addw: Addw,

  // txn ops
  txna: Txna,
  gtxna: Gtxna,

  // branch opcodes in v2
  b: Branch,
  bz: BranchIfZero,
  return: Return,

  dup2: Dup2,
  concat: Concat,
  substring: Substring,
  substring3: Substring3,

  // Stateful Opcodes
  app_opted_in: AppOptedIn,
  app_local_get: AppLocalGet,
  app_local_get_ex: AppLocalGetEx,
  app_global_get: AppGlobalGet,
  app_global_get_ex: AppGlobalGetEx,
  app_local_put: AppLocalPut,
  app_global_put: AppGlobalPut,
  app_local_del: AppLocalDel,
  app_global_del: AppGlobalDel,

  balance: Balance,
  asset_holding_get: GetAssetHolding,
  asset_params_get: GetAssetDef
};

/**
 * TEALv3 opcodes: https://developer.algorand.org/articles/introducing-teal-version-3/
 */
opCodeMap[3] = {
  ...opCodeMap[2],

  assert: Assert,
  swap: Swap,

  // optimized opcodes for pushing uint64s and byte slices to the stack
  pushint: PushInt,
  pushbytes: PushBytes,

  // bit & byte opcodes
  getbit: GetBit,
  setbit: SetBit,
  getbyte: GetByte,
  setbyte: SetByte,

  dig: Dig,
  select: Select,

  // txn ops in tealv3
  gtxns: Gtxns,
  gtxnsa: Gtxnsa,

  // stateful op (mode = application)
  min_balance: MinBalance
};

/**
 * TEALv4 opcodes: https://developer.algorand.org/articles/introducing-algorand-virtual-machine-avm-09-release/
 */
opCodeMap[4] = {
  ...opCodeMap[3],

  gload: Gload,
  gloads: Gloads,

  callsub: Callsub,
  retsub: Retsub,

  b: Branchv4,
  bnz: BranchIfNotZerov4,
  bz: BranchIfZerov4,
  // byteslice arithmetic ops
  'b+': ByteAdd,
  'b-': ByteSub,
  'b*': ByteMul,
  'b/': ByteDiv,
  'b%': ByteMod,
  'b<': ByteLessThan,
  'b>': ByteGreatorThan,
  'b<=': ByteLessThanEqualTo,
  'b>=': ByteGreaterThanEqualTo,
  'b==': ByteEqualTo,
  'b!=': ByteNotEqualTo,
  'b|': ByteBitwiseOr,
  'b&': ByteBitwiseAnd,
  'b^': ByteBitwiseXor,
  'b~': ByteBitwiseInvert,
  bzero: ByteZero,

  divmodw: DivModw,
  exp: Exp,
  expw: Expw,
  shl: Shl,
  shr: Shr,
  sqrt: Sqrt,
  bitlen: BitLen,
  // Knowable creatable asset
  gaid: Gaid,
  gaids: Gaids
};

/**
 * TEALv5 opcodes
 */
opCodeMap[5] = {
  ...opCodeMap[4],

  cover: Cover,
  uncover: Uncover,

  loads: Loads,
  stores: Stores,
  // ECDSA
  ecdsa_verify: EcdsaVerify,
  ecdsa_pk_decompress: EcdsaPkDecompress,
  ecdsa_pk_recover: EcdsaPkRecover,

  // Extract opcodes
  extract: Extract,
  extract3: Extract3,
  extract_uint16: ExtractUint16,
  extract_uint32: ExtractUint32,
  extract_uint64: ExtractUint64,

  // Inner Transaction Ops
  itxn_begin: ITxnBegin,
  itxn_field: ITxnField,
  itxn_submit: ITxnSubmit,
  itxn: ITxn,
  itxna: ITxna,

  // gtxn, other ops
  txnas: Txnas,
  gtxnas: Gtxnas,
  gtxnsas: Gtxnsas,
  args: Args,
  log: Log,
  app_params_get: AppParamsGet
};

opCodeMap[6] = {
  ...opCodeMap[5],
<<<<<<< HEAD

  divw: Divw,
  bsqrt: Bsqrt
=======
  gloadss: Gloadss
>>>>>>> 20005c11
};

// list of opcodes with exactly one parameter.
const interpreterReqList = new Set([
  "#pragma", "arg", "bytecblock", "bytec", "intcblock", "intc", "store",
  "load", "b", "bz", "bnz", "return", "txn", "gtxn", "txna", "gtxna", "global",
  "balance", "asset_holding_get", "asset_params_get", "app_opted_in",
  "app_local_get", "app_local_get_ex", "app_global_get", "app_global_get_ex",
  "app_local_put", "app_global_put", "app_local_del", "app_global_del",
  "gtxns", "gtxnsa", "min_balance", "gload", "gloads", "callsub", "retsub",
  "gaid", "gaids", "loads", "stores", "itxn_begin", "itxn_field", "itxn_submit",
  "itxn", "itxna", "txnas", "gtxnas", "gtxnsas", "args", "log", 'app_params_get', 'gloadss'
]);

const signatureModeOps = new Set([
  "arg", "args", "arg_0", "arg_1", "arg_2", "arg_3"
]);

const applicationModeOps = new Set([
  "gload", "gloads", "gaid", "gaids", "balance", "app_opted_in", "app_local_get",
  "app_local_get_ex", "app_global_get", "app_global_get_ex", "app_local_put", "app_global_put",
  "app_local_del", "app_global_del", "asset_holding_get", "asset_params_get", "app_params_get",
  "min_balance", "log", "itxn_begin", "itxn_field", "itxn_submit", "itxn", "itxna", 'gloadss'
]);

// opcodes allowed in both application and signature mode
const commonModeOps = new Set([
  "err", "sha256", "keccak256", "sha512_256", "ed25519verify", "ecdsa_verify", "ecdsa_pk_decompress",
  "+", "-", "/", "*", "<", ">", "<=", ">=", "&&", "||", "==", "!=", "!", "len", "itob", "btoi",
  "%", "|", "&", "^", "~", "mulw", "addw", "divmodw", "intcblock", "intc", "intc_0", "intc_1",
  "intc_2", "intc_3", "intc_0", "bytecblock", "bytec", "bytec_0", "bytec_1", "bytec_2", "bytec_3",
  "txn", "global", "gtxn", "load", "store", "txna", "gtxna", "gtxns", "gtxnsa", "stores",
  "bnz", "bz", "b", "return", "assert", "pop", "dup", "dup2", "dig", "swap", "select", "cover",
  "uncover", "concat", "substring", "substring3", "getbit", "setbit", "getbyte", "setbyte",
  "extract", "extract3", "extract_uint16", "extract_uint32", "extract_uint64", "pushbytes",
  "pushint", "callsub", "retsub", "shl", "shr", "sqrt", "bitlen", "exp", "expw", 'b+',
  'b-', 'b*', 'b/', 'b%', 'b<', 'b>', 'b<=', 'b>=', 'b==', 'b!=', 'b|', 'b&', 'b^', 'b~', 'bzero',
<<<<<<< HEAD
  "txnas", "gtxnas", "gtxnsas", 'divw', 'bsqrt'
=======
  "txnas", "gtxnas", "gtxnsas", 'gloadss'
>>>>>>> 20005c11
]);

/**
 * Description: Read line and split it into words
 * - ignore comments, keep only part that is relevant to interpreter
 * @param line : Line read from TEAL file
 */
/* eslint-disable sonarjs/cognitive-complexity */
export function wordsFromLine (line: string): string[] {
  // Trim whitespace from both sides of a string
  line = line.trim();
  const words = [] as string[];
  let i = 0;
  let start = i;
  let inString = false;
  let inBase64 = false;
  while (i < line.length) {
    // check if not space
    if (line[i] !== ' ') {
      switch (line[i]) {
        // check for string literal
        case '"':
          if (!inString) {
            if ((i === 0) || (i > 0 && line[i - 1] === ' ')) {
              inString = true;
            }
          } else {
            // if not escape symbol
            if (line[i - 1] !== '\\') {
              inString = false;
            }
          }
          break;
        // is a comment?
        case '/':
          if (i < line.length - 1 && line[i + 1] === '/' && !inBase64 && !inString) {
            // if a comment without whitespace
            if (start !== i) {
              words.push(line.substr(start, i - start));
            }
            return words;
          }
          break;
        // is base64( seq?
        case '(': {
          const prefix = line.substr(start, i - start);
          if (prefix === "base64" || prefix === "b64") {
            inBase64 = true;
          }
          break;
        }
        // is ) as base64( completion
        case ')':
          if (inBase64) {
            inBase64 = false;
          }
          break;
        default:
          break;
      }
      i++;
      continue;
    }
    if (!inString) {
      const value = line.substr(start, i - start);
      words.push(value);
      if (value === "base64" || value === "b64") {
        inBase64 = true;
      } else if (inBase64) {
        inBase64 = false;
      }
    }
    i++;

    if (!inString) {
      while (i < line.length && line[i] === ' ') {
        i++;
      }
      start = i;
    }
  }

  // add rest of the string if any
  if (start < line.length) {
    words.push(line.substr(start, i - start));
  }

  return words;
}

/**
 * Description: Returns Opcode object for given field
 * NOTE: we are also calculating the gas cost associated with each opcode,
 * and throwing error if the total gas of TEAL code exceeds the max gas cost for
 * respective execution modes
 * @param words : words extracted from line
 * @param counter: line number in TEAL file
 * @param interpreter: interpreter object
 */
export function opcodeFromSentence (
  words: string[],
  counter: number,
  interpreter: Interpreter,
  mode: ExecutionMode
): Operator {
  let opCode = words[0];
  const tealVersion = interpreter.tealVersion;

  // arg
  if (opCode.startsWith("arg_")) {
    assertLen(words.length, 1, counter);
    words = [];
    words.push("arg_");
    words.push(opCode.slice(4));
    opCode = "arg";
  }
  // intc
  if (opCode.startsWith("intc_")) {
    assertLen(words.length, 1, counter);
    words = [];
    words.push("intc_");
    words.push(opCode.slice(5));
    opCode = "intc";
  }
  // bytec
  if (opCode.startsWith("bytec_")) {
    assertLen(words.length, 1, counter);
    words = [];
    words.push("bytec_");
    words.push(opCode.slice(6));
    opCode = "bytec";
  }

  words.shift();

  // Handle Label
  if (opCode.endsWith(':')) {
    assertLen(words.length, 0, counter);
    if (opCodeMap[tealVersion][opCode.slice(0, opCode.length - 1)] !== undefined) {
      throw new RuntimeError(RUNTIME_ERRORS.TEAL.INVALID_LABEL, { line: counter }); // eg. `int:` is invalid label as `int` is an opcode
    }
    interpreter.lineToCost[counter] = 0;
    return new Label([opCode], counter);
  }

  if (opCodeMap[tealVersion][opCode] === undefined) {
    throw new RuntimeError(RUNTIME_ERRORS.TEAL.UNKNOWN_OPCODE,
      { opcode: opCode, version: tealVersion, line: counter });
  }

  if (mode === ExecutionMode.APPLICATION && signatureModeOps.has(opCode)) {
    throw new RuntimeError(RUNTIME_ERRORS.TEAL.EXECUTION_MODE_NOT_VALID, {
      opcode: opCode,
      allowedIn: "signature",
      ranIn: "application",
      tealV: tealVersion,
      line: counter
    });
  }

  if (mode === ExecutionMode.SIGNATURE && applicationModeOps.has(opCode)) {
    throw new RuntimeError(RUNTIME_ERRORS.TEAL.EXECUTION_MODE_NOT_VALID, {
      opcode: opCode,
      allowedIn: "application",
      ranIn: "signature",
      tealV: tealVersion,
      line: counter
    });
  }

  // store cost for opcodes at each line in `interpreter.lineToCost`
  if (opCode === '#pragma') {
    interpreter.lineToCost[counter] = 0;
  } else {
    interpreter.lineToCost[counter] = OpGasCost[tealVersion][opCode] ?? 1;
  }
  interpreter.gas += interpreter.lineToCost[counter]; // total "static" cost

  if (interpreterReqList.has(opCode)) {
    return new opCodeMap[tealVersion][opCode](words, counter, interpreter);
  }
  return new opCodeMap[tealVersion][opCode](words, counter);
}

/**
 * verify max cost of TEAL code is within consensus parameters
 * @param gas total cost consumed by the TEAL code (can be dynamic or static)
 * @param mode Execution mode - Signature (stateless) OR Application (stateful)
 * @param maxPooledApplCost Since AVM 1.0, opcode cost for APPLICATION mode can be pooled accross
 * multiple transactions. If passed, gas is evaluated against maxPooledApplCost
 */
export function assertMaxCost (gas: number, mode: ExecutionMode, maxPooledApplCost?: number): void {
  if (mode === ExecutionMode.SIGNATURE) {
    // check max cost (for stateless)
    if (gas > LogicSigMaxCost) {
      throw new RuntimeError(RUNTIME_ERRORS.TEAL.MAX_COST_EXCEEDED, {
        cost: gas,
        maxcost: LogicSigMaxCost,
        mode: 'Stateless'
      });
    }
  } else {
    if (gas > (maxPooledApplCost ?? MaxAppProgramCost)) {
      // check max cost (for stateful)
      throw new RuntimeError(RUNTIME_ERRORS.TEAL.MAX_COST_EXCEEDED, {
        cost: gas,
        maxcost: maxPooledApplCost ?? MaxAppProgramCost,
        mode: 'Stateful'
      });
    }
  }
}

// verify max length of TEAL code is within consensus parameters
function _assertMaxLen (len: number, mode: ExecutionMode): void {
  if (mode === ExecutionMode.SIGNATURE) {
    // check max program cost (for stateless)
    if (len > LogicSigMaxSize) {
      throw new RuntimeError(RUNTIME_ERRORS.TEAL.MAX_LEN_EXCEEDED, {
        length: len,
        maxlen: LogicSigMaxSize,
        mode: 'Stateless'
      });
    }
  } else {
    if (len > MaxAppProgramLen) {
      // check max program length (for stateful)
      throw new RuntimeError(RUNTIME_ERRORS.TEAL.MAX_LEN_EXCEEDED, {
        length: len,
        maxlen: MaxAppProgramLen,
        mode: 'Stateful'
      });
    }
  }
}

/**
 * Description: Returns a list of Opcodes object after reading text from given TEAL file
 * @param program : TEAL code as string
 * @param mode : execution mode of TEAL code (Stateless or Application)
 * @param interpreter: interpreter object
 */
export function parser (program: string, mode: ExecutionMode, interpreter: Interpreter): Operator[] {
  const opCodeList = [] as Operator[];
  let counter = 0;

  const lines = program.split('\n');
  for (const line of lines) {
    counter++;
    // If line is blank or is comment, continue.
    if (line.length === 0 || line.startsWith("//")) {
      continue;
    }

    // Trim whitespace from line and extract words from line
    const words = wordsFromLine(line);
    if (words.length !== 0) {
      opCodeList.push(opcodeFromSentence(words, counter, interpreter, mode));
    }
  }

  // for versions <= 3, cost is calculated & evaluated statically
  if (interpreter.tealVersion <= 3) {
    assertMaxCost(interpreter.gas, mode);
  }

  // TODO: check if we can calculate length in: https://www.pivotaltracker.com/story/show/176623588
  // assertMaxLen(interpreter.length, mode);
  return opCodeList;
}<|MERGE_RESOLUTION|>--- conflicted
+++ resolved
@@ -245,13 +245,9 @@
 
 opCodeMap[6] = {
   ...opCodeMap[5],
-<<<<<<< HEAD
-
   divw: Divw,
-  bsqrt: Bsqrt
-=======
+  bsqrt: Bsqrt,
   gloadss: Gloadss
->>>>>>> 20005c11
 };
 
 // list of opcodes with exactly one parameter.
@@ -289,11 +285,7 @@
   "extract", "extract3", "extract_uint16", "extract_uint32", "extract_uint64", "pushbytes",
   "pushint", "callsub", "retsub", "shl", "shr", "sqrt", "bitlen", "exp", "expw", 'b+',
   'b-', 'b*', 'b/', 'b%', 'b<', 'b>', 'b<=', 'b>=', 'b==', 'b!=', 'b|', 'b&', 'b^', 'b~', 'bzero',
-<<<<<<< HEAD
-  "txnas", "gtxnas", "gtxnsas", 'divw', 'bsqrt'
-=======
-  "txnas", "gtxnas", "gtxnsas", 'gloadss'
->>>>>>> 20005c11
+  "txnas", "gtxnas", "gtxnsas", 'divw', 'bsqrt','gloadss'
 ]);
 
 /**
