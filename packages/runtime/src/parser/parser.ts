--- conflicted
+++ resolved
@@ -6,30 +6,17 @@
   AppGlobalPut, AppLocalDel, AppLocalGet, AppLocalGetEx, AppLocalPut,
   AppOptedIn, Arg, Assert, Balance, BitwiseAnd, BitwiseNot, BitwiseOr,
   BitwiseXor, Branch, BranchIfNotZero, BranchIfNotZerov4, BranchIfZero, BranchIfZerov4, Branchv4,
-<<<<<<< HEAD
-  Btoi, Byte, ByteAdd, Bytec, Bytecblock, Callsub,
-  Concat, Dig, Div, DivModw, Dup, Dup2, Ed25519verify,
-  EqualTo, Err, Exp, Expw, GetAssetDef, GetAssetHolding, GetBit, GetByte, Gload,
-  Gloads, Global, GreaterThan, GreaterThanEqualTo, Gtxn,
-  Gtxna, Gtxns, Gtxnsa, Int, Intc, Intcblock, Itob,
-  Keccak256, Label, Len, LessThan, LessThanEqualTo,
-  Load, MinBalance, Mod, Mul, Mulw, Not, NotEqualTo,
-  Or, Pop, Pragma, PushBytes, PushInt, Retsub,
-  Return, Select, SetBit, SetByte, Sha256, Sha512_256,
-  Shl, Shr, Sqrt, Store, Sub, Substring, Substring3, Swap, Txn, Txna
-=======
   Btoi, Byte, ByteAdd, ByteBitwiseAnd, ByteBitwiseInvert, ByteBitwiseOr,
   ByteBitwiseXor, Bytec, Bytecblock, ByteDiv, ByteEqualTo, ByteGreaterThanEqualTo, ByteGreatorThan,
   ByteLessThan, ByteLessThanEqualTo, ByteMod, ByteMul, ByteNotEqualTo, ByteSub,
   ByteZero, Callsub,
-  Concat, Dig, Div, Dup, Dup2, Ed25519verify,
-  EqualTo, Err, GetAssetDef, GetAssetHolding, GetBit, GetByte, Gload, Gloads, Global, GreaterThan,
+  Concat, Dig, Div, DivModw, Dup, Dup2, Ed25519verify,
+  EqualTo, Err, Exp, Expw, GetAssetDef, GetAssetHolding, GetBit, GetByte, Gload, Gloads, Global, GreaterThan,
   GreaterThanEqualTo, Gtxn, Gtxna, Gtxns, Gtxnsa, Int, Intc, Intcblock, Itob,
   Keccak256, Label, Len, LessThan, LessThanEqualTo, Load, MinBalance, Mod,
   Mul, Mulw, Not, NotEqualTo, Or, Pop, Pragma, PushBytes, PushInt, Retsub,
   Return, Select, SetBit, SetByte, Sha256,
-  Sha512_256, Store, Sub, Substring, Substring3, Swap, Txn, Txna
->>>>>>> cd8fdac9
+  Sha512_256, Shl, Shr, Sqrt, Store, Sub, Substring, Substring3, Swap, Txn, Txna
 } from "../interpreter/opcode-list";
 import { LogicSigMaxCost, LogicSigMaxSize, MaxAppProgramCost, MaxAppProgramLen, OpGasCost } from "../lib/constants";
 import { assertLen } from "../lib/parsing";
@@ -185,15 +172,6 @@
   bz: BranchIfZerov4,
   // byteslice arithmetic ops
   'b+': ByteAdd,
-<<<<<<< HEAD
-
-  divmodw: DivModw,
-  exp: Exp,
-  expw: Expw,
-  shl: Shl,
-  shr: Shr,
-  sqrt: Sqrt
-=======
   'b-': ByteSub,
   'b*': ByteMul,
   'b/': ByteDiv,
@@ -208,8 +186,14 @@
   'b&': ByteBitwiseAnd,
   'b^': ByteBitwiseXor,
   'b~': ByteBitwiseInvert,
-  bzero: ByteZero
->>>>>>> cd8fdac9
+  bzero: ByteZero,
+
+  divmodw: DivModw,
+  exp: Exp,
+  expw: Expw,
+  shl: Shl,
+  shr: Shr,
+  sqrt: Sqrt
 };
 
 // list of opcodes that require one extra parameter than others: `interpreter`.
