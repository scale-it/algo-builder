--- conflicted
+++ resolved
@@ -6,19 +6,11 @@
   AppGlobalPut, AppLocalDel, AppLocalGet, AppLocalGetEx, AppLocalPut,
   AppOptedIn, Arg, Assert, Balance, BitwiseAnd, BitwiseNot, BitwiseOr,
   BitwiseXor, Branch, BranchIfNotZero, BranchIfZero, Btoi,
-<<<<<<< HEAD
   Byte, Bytec, Bytecblock, Concat, Dig, Div, Dup, Dup2, Ed25519verify,
-  EqualTo, Err, GetAssetDef, GetAssetHolding, GetBit, Global, GreaterThan,
+  EqualTo, Err, GetAssetDef, GetAssetHolding, GetBit, GetByte, Global, GreaterThan,
   GreaterThanEqualTo, Gtxn, Gtxna, Gtxns, Gtxnsa, Int, Intc, Intcblock, Itob,
   Keccak256, Label, Len, LessThan, LessThanEqualTo, Load, Mod,
-  Mul, Mulw, Not, NotEqualTo, Or, Pop, Pragma, PushBytes, PushInt, Return, Select, SetBit, Sha256,
-=======
-  Byte, Bytec, Bytecblock, Concat, Div, Dup, Dup2, Ed25519verify,
-  EqualTo, Err, GetAssetDef, GetAssetHolding, GetBit, GetByte, Global, GreaterThan,
-  GreaterThanEqualTo, Gtxn, Gtxna, Int, Intc, Intcblock, Itob,
-  Keccak256, Label, Len, LessThan, LessThanEqualTo, Load, Mod,
-  Mul, Mulw, Not, NotEqualTo, Or, Pop, Pragma, PushBytes, PushInt, Return, SetBit, SetByte, Sha256,
->>>>>>> 560e4771
+  Mul, Mulw, Not, NotEqualTo, Or, Pop, Pragma, PushBytes, PushInt, Return, Select, SetBit, SetByte, Sha256,
   Sha512_256, Store, Sub, Substring, Substring3, Swap, Txn, Txna
 } from "../interpreter/opcode-list";
 import { LogicSigMaxCost, LogicSigMaxSize, MaxAppProgramCost, MaxAppProgramLen, OpGasCost } from "../lib/constants";
@@ -144,13 +136,8 @@
   // bit & byte opcodes
   getbit: GetBit,
   setbit: SetBit,
-<<<<<<< HEAD
-  // getbyte: GetBytes,
-  // setbyte: SetBytes
-=======
   getbyte: GetByte,
-  setbyte: SetByte
->>>>>>> 560e4771
+  setbyte: SetByte,
 
   dig: Dig,
   select: Select,
