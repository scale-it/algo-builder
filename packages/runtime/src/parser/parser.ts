--- conflicted
+++ resolved
@@ -156,11 +156,8 @@
 	Txna,
 	Txnas,
 	Uncover,
-<<<<<<< HEAD
 	Block,
-=======
 	VrfVerify,
->>>>>>> 5fbe39df
 } from "../interpreter/opcode-list";
 import {
 	LOGIC_SIG_MAX_COST,
@@ -414,11 +411,8 @@
 	sha3_256: Sha3_256,
 	ed25519verify_bare: Ed25519verify_bare,
 	json_ref: Json_ref,
-<<<<<<< HEAD
 	block: Block,
-=======
 	vrf_verify: VrfVerify,
->>>>>>> 5fbe39df
 };
 /**
  * TEALv8
