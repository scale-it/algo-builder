/* eslint sonarjs/no-duplicate-string: 0 */
/* eslint sonarjs/no-small-switch: 0 */
import { parsing, tx as webTx, types } from "@algo-builder/web";
import { ExecParams } from "@algo-builder/web/build/types";
import algosdk, { decodeAddress, modelsv2 } from "algosdk";
import cloneDeep from "lodash.clonedeep";

import { AccountStore } from "./account";
import { Ctx } from "./ctx";
import { RUNTIME_ERRORS } from "./errors/errors-list";
import { RuntimeError } from "./errors/runtime-errors";
import { Interpreter, loadASAFile } from "./index";
import { convertToString } from "./lib/parsing";
import { LogicSigAccount } from "./logicsig";
import { mockSuggestedParams } from "./mock/tx";
import {
  AccountAddress, AccountStoreI, AppDeploymentFlags, AppOptionalFlags,
  ASADeploymentFlags, ASAInfo, AssetHoldingM, Context,
  ExecutionMode, RuntimeAccount, SSCAttributesM, SSCInfo, StackElem, State, Txn
} from "./types";

export class Runtime {
  /**
   * We are using Maps instead of algosdk arrays
   * because of faster and easy querying.
   * This way when querying, instead of traversing the whole object,
   * we can get the value directly from Map
   * Note: Runtime operates on `store`, it doesn't operate on `ctx`.
   */
  private store: State;
  ctx: Context;
  loadedAssetsDefs: types.ASADefs;
  // https://developer.algorand.org/docs/features/transactions/?query=round
  private round: number;
  private timestamp: number;

  constructor (accounts: AccountStoreI[]) {
    // runtime store
    this.store = {
      accounts: new Map<AccountAddress, AccountStoreI>(), // string represents account address
      accountNameAddress: new Map<string, AccountAddress>(),
      globalApps: new Map<number, AccountAddress>(), // map of {appID: accountAddress}
      assetDefs: new Map<number, AccountAddress>(), // number represents assetId
      assetNameInfo: new Map<string, ASAInfo>(),
      appNameInfo: new Map<string, SSCInfo>(),
      appCounter: 0, // initialize app counter with 0
      assetCounter: 0 // initialize asset counter with 0
    };

    // intialize accounts (should be done during runtime initialization)
    this.initializeAccounts(accounts);

    // load asa yaml files
    this.loadedAssetsDefs = loadASAFile(this.store.accountNameAddress);

    // context for interpreter
    this.ctx = new Ctx(cloneDeep(this.store), <Txn>{}, [], [], this);

    this.round = 2;
    this.timestamp = 1;
  }

  /**
   * asserts if account is defined.
   * @param a account
   * @param line line number in TEAL file
   * Note: if user is accessing this function directly through runtime,
   * the line number is unknown
   */
  assertAccountDefined (address: string, a?: AccountStoreI, line?: number): AccountStoreI {
    const lineNumber = line ?? 'unknown';
    if (a === undefined) {
      throw new RuntimeError(RUNTIME_ERRORS.GENERAL.ACCOUNT_DOES_NOT_EXIST,
        { address: address, line: lineNumber });
    }
    return a;
  }

  /**
   * asserts if account address is defined
   * @param addr account address
   * @param line line number in TEAL file
   * Note: if user is accessing this function directly through runtime,
   * the line number is unknown
   */
  assertAddressDefined (addr: string | undefined, line?: number): string {
    const lineNumber = line ?? 'unknown';
    if (addr === undefined) {
      throw new RuntimeError(RUNTIME_ERRORS.GENERAL.ACCOUNT_DOES_NOT_EXIST,
        { address: addr, line: lineNumber });
    }
    return addr;
  }

  /**
   * asserts if application exists in state
   * @param app application
   * @param appID application index
   * @param line line number in TEAL file
   * Note: if user is accessing this function directly through runtime,
   * the line number is unknown
   */
  assertAppDefined (appID: number, app?: SSCAttributesM, line?: number): SSCAttributesM {
    const lineNumber = line ?? 'unknown';
    if (app === undefined) {
      throw new RuntimeError(RUNTIME_ERRORS.GENERAL.APP_NOT_FOUND,
        { appID: appID, line: lineNumber });
    }
    return app;
  }

  /**
   * asserts if asset exists in state
   * @param assetId asset index
   * @param assetDef asset definitions
   * @param line line number
   * Note: if user is accessing this function directly through runtime,
   * the line number is unknown
   */
  assertAssetDefined (
    assetId: number, assetDef?: modelsv2.AssetParams, line?: number
  ): modelsv2.AssetParams {
    const lineNumber = line ?? 'unknown';
    if (assetDef === undefined) {
      throw new RuntimeError(RUNTIME_ERRORS.ASA.ASSET_NOT_FOUND,
        { assetId: assetId, line: lineNumber });
    }
    return assetDef;
  }

  /**
   * Validate first and last rounds of transaction using current round
   * @param gtxns transactions
   */
  validateTxRound (gtxns: Txn[]): void {
    // https://developer.algorand.org/docs/features/transactions/#current-round
    for (const txn of gtxns) {
      if (Number(txn.fv) >= this.round || txn.lv <= this.round) {
        throw new RuntimeError(RUNTIME_ERRORS.GENERAL.INVALID_ROUND,
          { first: txn.fv, last: txn.lv, round: this.round });
      }
    }
  }

  /**
   * set current round with timestamp for a block
   * @param r current round
   * @param timestamp block's timestamp
   */
  setRoundAndTimestamp (r: number, timestamp: number): void {
    this.round = r;
    this.timestamp = timestamp;
  }

  /**
   * Return current round
   */
  getRound (): number {
    return this.round;
  }

  /**
   * Return current timestamp
   */
  getTimestamp (): number {
    return this.timestamp;
  }

  /**
   * Fetches app from `this.store`
   * @param appID Application Index
   */
  getApp (appID: number): SSCAttributesM {
    if (!this.store.globalApps.has(appID)) {
      throw new RuntimeError(RUNTIME_ERRORS.GENERAL.APP_NOT_FOUND, { appID: appID, line: 'unknown' });
    }
    const accAddress = this.assertAddressDefined(this.store.globalApps.get(appID));
    const account = this.assertAccountDefined(accAddress, this.store.accounts.get(accAddress));
    return this.assertAppDefined(appID, account.getApp(appID));
  }

  /**
   * Fetches account from `this.store`
   * @param address account address
   */
  getAccount (address: string): AccountStoreI {
    const account = this.store.accounts.get(address);
    return this.assertAccountDefined(address, account);
  }

  /**
   * Fetches global state value for key present in creator's global state
   * for given appID, returns undefined otherwise
   * @param appID: current application id
   * @param key: key to fetch value of from local state
   */
  getGlobalState (appID: number, key: Uint8Array | string): StackElem | undefined {
    if (!this.store.globalApps.has(appID)) {
      throw new RuntimeError(RUNTIME_ERRORS.GENERAL.APP_NOT_FOUND, { appID: appID, line: 'unknown' });
    }
    const accAddress = this.assertAddressDefined(this.store.globalApps.get(appID));
    const account = this.assertAccountDefined(accAddress, this.store.accounts.get(accAddress));
    return account.getGlobalState(appID, key);
  }

  /**
   * Fetches local state for account address and application index
   * @param appID application index
   * @param accountAddr address for which local state needs to be retrieved
   * @param key: key to fetch value of from local state
   */
  getLocalState (appID: number, accountAddr: string, key: Uint8Array | string): StackElem | undefined {
    accountAddr = this.assertAddressDefined(accountAddr);
    const account = this.assertAccountDefined(accountAddr, this.store.accounts.get(accountAddr));
    return account.getLocalState(appID, key);
  }

  /**
   * Returns asset creator account or throws error is it doesn't exist
   * @param Asset Index
   */
  getAssetAccount (assetId: number): AccountStoreI {
    const addr = this.store.assetDefs.get(assetId);
    if (addr === undefined) {
      throw new RuntimeError(RUNTIME_ERRORS.ASA.ASSET_NOT_FOUND, { assetId: assetId });
    }
    return this.assertAccountDefined(addr, this.store.accounts.get(addr));
  }

  /**
   * Returns Asset Definitions
   * @param assetId Asset Index
   */
  getAssetDef (assetId: number): modelsv2.AssetParams {
    const creatorAcc = this.getAssetAccount(assetId);
    const assetDef = creatorAcc.getAssetDef(assetId);
    return this.assertAssetDefined(assetId, assetDef);
  }

  /**
   * Queries asset id by asset name from global state.
   * Returns undefined if asset is not found.
   * @param name Asset name
   */
  getAssetInfoFromName (name: string): ASAInfo | undefined {
    return this.store.assetNameInfo.get(name);
  }

  /**
   * Queries app id by app name from global state.
   * Returns undefined if app is not found.
   * @param approval
   * @param clear
   */
  getAppInfoFromName (approval: string, clear: string): SSCInfo | undefined {
    return this.store.appNameInfo.get(approval + "-" + clear);
  }

  /**
   * Setup initial accounts as {address: SDKAccount}. This should be called only when initializing Runtime.
   * @param accounts: array of account info's
   */
  initializeAccounts (accounts: AccountStoreI[]): void {
    for (const acc of accounts) {
      if (acc.account.name) this.store.accountNameAddress.set(acc.account.name, acc.account.addr);
      this.store.accounts.set(acc.address, acc);

      for (const appID of acc.createdApps.keys()) {
        this.store.globalApps.set(appID, acc.address);
      }

      for (const assetId of acc.createdAssets.keys()) {
        this.store.assetDefs.set(assetId, acc.address);
      }
    }
  }

  /**
   * Creates new transaction object (tx, gtxs) from given txnParams
   * @param txnParams : Transaction parameters for current txn or txn Group
   * @returns: [current transaction, transaction group]
   */
  createTxnContext (txnParams: types.ExecParams | types.ExecParams[]): [Txn, Txn[]] {
    // if txnParams is array, then user is requesting for a group txn
    if (Array.isArray(txnParams)) {
      if (txnParams.length > 16) {
        throw new Error("Maximum size of an atomic transfer group is 16");
      }

      const txns = [];
      for (const txnParam of txnParams) { // create encoded_obj for each txn in group
        const mockParams = mockSuggestedParams(txnParam.payFlags, this.round);
        const tx = webTx.mkTransaction(txnParam, mockParams);
        // convert to encoded obj for compatibility
        const encodedTxnObj = tx.get_obj_for_encoding() as Txn;
        encodedTxnObj.txID = tx.txID();
        txns.push(encodedTxnObj);
      }
      return [txns[0], txns]; // by default current txn is the first txn (hence txns[0])
    } else {
      // if not array, then create a single transaction
      const mockParams = mockSuggestedParams(txnParams.payFlags, this.round);
      const tx = webTx.mkTransaction(txnParams, mockParams);

      const encodedTxnObj = tx.get_obj_for_encoding() as Txn;
      encodedTxnObj.txID = tx.txID();
      return [encodedTxnObj, [encodedTxnObj]];
    }
  }

  // creates new asset creation transaction object.
  mkAssetCreateTx (
    name: string, flags: ASADeploymentFlags, asaDef: modelsv2.AssetParams): void {
    // this funtion is called only for validation of parameters passed
    algosdk.makeAssetCreateTxnWithSuggestedParams(
      flags.creator.addr,
      webTx.encodeNote(flags.note, flags.noteb64),
      asaDef.total,
      Number(asaDef.decimals),
      asaDef.defaultFrozen ? asaDef.defaultFrozen : false,
      asaDef.manager !== "" ? asaDef.manager : undefined,
      asaDef.reserve !== "" ? asaDef.reserve : undefined,
      asaDef.freeze !== "" ? asaDef.freeze : undefined,
      asaDef.clawback !== "" ? asaDef.clawback : undefined,
      asaDef.unitName as string,
      name,
      asaDef.url as string,
      typeof asaDef.metadataHash !== 'string'
        ? Buffer.from(asaDef.metadataHash as Uint8Array).toString('base64')
        : asaDef.metadataHash,
      mockSuggestedParams(flags, this.round)
    );
  }

  /**
   * Add Asset in Runtime using asa.yaml
   * @param name ASA name
   * @param flags ASA Deployment Flags
   */
  addAsset (asa: string, flags: ASADeploymentFlags): number {
    this.ctx.addAsset(asa, flags.creator.addr, flags);
    this.store = this.ctx.state;

    this.optInToASAMultiple(this.store.assetCounter, this.loadedAssetsDefs[asa].optInAccNames);
    return this.store.assetCounter;
  }

  /**
   * Add Asset in Runtime without using asa.yaml
   * @param name ASA name
   * @param flags ASA Deployment Flags
   */
  addASADef (asa: string, asaDef: types.ASADef, flags: ASADeploymentFlags): number {
    this.ctx.addASADef(asa, asaDef, flags.creator.addr, flags);
    this.store = this.ctx.state;

    this.optInToASAMultiple(this.store.assetCounter, asaDef.optInAccNames);
    return this.store.assetCounter;
  }

  /**
   * Opt-In to all accounts given in asa.yaml to a specific asset.
   * @param name Asset name
   * @param assetID Asset Index
   */
  optInToASAMultiple (assetID: number, accounts?: string[]): void {
    if (accounts === undefined) {
      return;
    }
    for (const accName of accounts) {
      const address = this.store.accountNameAddress.get(accName);
      if (address) {
        this.optIntoASA(assetID, address, {});
      }
    }
  }

  /**
   * Asset Opt-In for account in Runtime
   * @param assetIndex Asset Index
   * @param address Account address to opt-into asset
   * @param flags Transaction Parameters
   */
  optIntoASA (assetIndex: number, address: AccountAddress, flags: types.TxParams): void {
    this.ctx.optIntoASA(assetIndex, address, flags);

    this.store = this.ctx.state;
  }

  /**
   * Returns Asset Holding from an account
   * @param assetIndex Asset Index
   * @param address address of account to get holding from
   */
  getAssetHolding (assetIndex: number, address: AccountAddress): AssetHoldingM {
    const account = this.assertAccountDefined(address, this.store.accounts.get(address));
    const assetHolding = account.getAssetHolding(assetIndex);
    if (assetHolding === undefined) {
      throw new RuntimeError(RUNTIME_ERRORS.TRANSACTION.ASA_NOT_OPTIN, {
        assetId: assetIndex,
        address: address
      });
    }
    return assetHolding;
  }

  // creates new application transaction object and update context
  addCtxAppCreateTxn (flags: AppDeploymentFlags, payFlags: types.TxParams): void {
    const txn = algosdk.makeApplicationCreateTxn(
      flags.sender.addr,
      mockSuggestedParams(payFlags, this.round),
      algosdk.OnApplicationComplete.NoOpOC,
      new Uint8Array(32), // mock approval program
      new Uint8Array(32), // mock clear progam
      flags.localInts,
      flags.localBytes,
      flags.globalInts,
      flags.globalBytes,
      parsing.parseAppArgs(flags.appArgs),
      flags.accounts,
      flags.foreignApps,
      flags.foreignAssets,
      flags.note,
      flags.lease,
      payFlags.rekeyTo);

    const encTx = { ...txn.get_obj_for_encoding(), txID: txn.txID() };
    this.ctx.tx = encTx;
    this.ctx.gtxs = [encTx];
  }

  /**
   * creates new application and returns application id
   * @param flags SSCDeployment flags
   * @param payFlags Transaction parameters
   * @param approvalProgram application approval program
   * @param clearProgram application clear program
   * @param debugStack: if passed then TEAL Stack is logged to console after
   * each opcode execution (upto depth = debugStack)
   * NOTE - approval and clear program must be the TEAL code as string (not compiled code)
   */
  addApp (
    flags: AppDeploymentFlags, payFlags: types.TxParams,
    approvalProgram: string, clearProgram: string,
    debugStack?: number
  ): number {
    this.addCtxAppCreateTxn(flags, payFlags);
    this.ctx.debugStack = debugStack;
    this.ctx.addApp(flags.sender.addr, flags, approvalProgram, clearProgram, 0);

    this.store = this.ctx.state;
    return this.store.appCounter;
  }

  // creates new OptIn transaction object and update context
  addCtxOptInTx (
    senderAddr: string,
    appID: number,
    payFlags: types.TxParams,
    flags: AppOptionalFlags): void {
    const txn = algosdk.makeApplicationOptInTxn(
      senderAddr,
      mockSuggestedParams(payFlags, this.round),
      appID,
      parsing.parseAppArgs(flags.appArgs),
      flags.accounts,
      flags.foreignApps,
      flags.foreignAssets,
      flags.note,
      flags.lease,
      payFlags.rekeyTo);

    const encTx = { ...txn.get_obj_for_encoding(), txID: txn.txID() };
    this.ctx.tx = encTx;
    this.ctx.gtxs = [encTx];
  }

  /**
   * Account address opt-in for application Id
   * @param accountAddr Account address
   * @param appID Application Id
   * @param flags Stateful smart contract transaction optional parameters (accounts, args..)
   * @param payFlags Transaction Parameters
   * @param debugStack: if passed then TEAL Stack is logged to console after
   * each opcode execution (upto depth = debugStack)
   */
  optInToApp (accountAddr: string, appID: number,
    flags: AppOptionalFlags, payFlags: types.TxParams, debugStack?: number): void {
    this.addCtxOptInTx(accountAddr, appID, payFlags, flags);
    this.ctx.debugStack = debugStack;
    this.ctx.optInToApp(accountAddr, appID, 0);

    this.store = this.ctx.state;
  }

  // creates new Update transaction object and update context
  addCtxAppUpdateTx (
    senderAddr: string,
    appID: number,
    payFlags: types.TxParams,
    flags: AppOptionalFlags): void {
    const txn = algosdk.makeApplicationUpdateTxn(
      senderAddr,
      mockSuggestedParams(payFlags, this.round),
      appID,
      new Uint8Array(32), // mock approval program
      new Uint8Array(32), // mock clear progam
      parsing.parseAppArgs(flags.appArgs),
      flags.accounts,
      flags.foreignApps,
      flags.foreignAssets,
      flags.note,
      flags.lease,
      payFlags.rekeyTo);

    const encTx = { ...txn.get_obj_for_encoding(), txID: txn.txID() };
    this.ctx.tx = encTx;
    this.ctx.gtxs = [encTx];
  }

  /**
   * Update application
   * @param senderAddr sender address
   * @param appID application Id
   * @param approvalProgram new approval program
   * @param clearProgram new clear program
   * @param payFlags Transaction parameters
   * @param flags Stateful smart contract transaction optional parameters (accounts, args..)
   * @param debugStack: if passed then TEAL Stack is logged to console after
   * each opcode execution (upto depth = debugStack)
   * NOTE - approval and clear program must be the TEAL code as string
   */
  updateApp (
    senderAddr: string,
    appID: number,
    approvalProgram: string,
    clearProgram: string,
    payFlags: types.TxParams,
    flags: AppOptionalFlags,
    debugStack?: number
  ): void {
    this.addCtxAppUpdateTx(senderAddr, appID, payFlags, flags);
    this.ctx.debugStack = debugStack;
    this.ctx.updateApp(appID, approvalProgram, clearProgram, 0);

    // If successful, Update programs and state
    this.store = this.ctx.state;
  }

  // verify 'amt' microalgos can be withdrawn from account
  assertMinBalance (amt: bigint, address: string): void {
    const account = this.getAccount(address);
    if ((account.amount - amt) < account.minBalance) {
      throw new RuntimeError(RUNTIME_ERRORS.TRANSACTION.INSUFFICIENT_ACCOUNT_BALANCE, {
        amount: amt,
        address: address
      });
    }
  }

  /**
   * Returns logic signature
   * @param program TEAL code
   * @param args arguments passed
   */
  getLogicSig (program: string, args: Uint8Array[]): LogicSigAccount {
    if (program === "") {
      throw new RuntimeError(RUNTIME_ERRORS.GENERAL.INVALID_PROGRAM);
    }
    const lsig = new LogicSigAccount(program, args);
    const acc = new AccountStore(0, { addr: lsig.address(), sk: new Uint8Array(0) });
    this.store.accounts.set(acc.address, acc);
    return lsig;
  }

  /**
   * Transfers `amount` of microAlgos from `from` address to `to` address
   * @param from From account
   * @param to to address
   * @param amount amount of algo in microalgos
   */
<<<<<<< HEAD
  fundLsig (from: RuntimeAccount, to: string, amount: number): void {
=======
  fundAccount (from: RuntimeAccount, to: AccountAddress, amount: number): void {
>>>>>>> 17875da3
    const fundParam: ExecParams = {
      type: types.TransactionType.TransferAlgo,
      sign: types.SignType.SecretKey,
      fromAccount: from,
      toAccountAddr: to,
      amountMicroAlgos: amount,
      payFlags: { totalFee: 1000 }
    };
    this.executeTx(fundParam);
  }

  /**
   * validate logic signature and teal logic
   * @param txnParam Transaction Parameters
   * @param debugStack: if passed then TEAL Stack is logged to console after
   * each opcode execution (upto depth = debugStack)
   */
  validateLsigAndRun (txnParam: types.ExecParams, debugStack?: number): void {
    // check if transaction is signed by logic signature,
    // if yes verify signature and run logic
    if (txnParam.sign === types.SignType.LogicSignature && txnParam.lsig) {
      this.ctx.args = txnParam.args ?? txnParam.lsig.lsig.args;

      // signature validation
      const fromAccountAddr = webTx.getFromAddress(txnParam);
      const result = txnParam.lsig.lsig.verify(decodeAddress(fromAccountAddr).publicKey);
      if (!result) {
        throw new RuntimeError(RUNTIME_ERRORS.GENERAL.LOGIC_SIGNATURE_VALIDATION_FAILED,
          { address: fromAccountAddr });
      }
      // logic validation
      const program = convertToString(txnParam.lsig.lsig.logic);
      if (program === "") {
        throw new RuntimeError(RUNTIME_ERRORS.GENERAL.INVALID_PROGRAM);
      }
      this.run(program, ExecutionMode.SIGNATURE, 0, debugStack);
    } else {
      throw new RuntimeError(RUNTIME_ERRORS.GENERAL.LOGIC_SIGNATURE_NOT_FOUND);
    }
  }

  /**
   * This function executes a transaction based on a smart
   * contract logic and updates state afterwards
   * @param txnParams : Transaction parameters
   * @param debugStack: if passed then TEAL Stack is logged to console after
   * each opcode execution (upto depth = debugStack)
   */
  executeTx (txnParams: types.ExecParams | types.ExecParams[], debugStack?: number): void {
    const txnParameters = Array.isArray(txnParams) ? txnParams : [txnParams];
    for (const txn of txnParameters) {
      switch (txn.type) {
        case types.TransactionType.DeployASA: {
          if (txn.asaDef === undefined) txn.asaDef = this.loadedAssetsDefs[txn.asaName];
          break;
        }
        case types.TransactionType.DeployApp: {
          txn.approvalProg = new Uint8Array(32); // mock approval program
          txn.clearProg = new Uint8Array(32); // mock clear program
          break;
        }
      }
    }
    const [tx, gtxs] = this.createTxnContext(txnParameters); // get current txn and txn group (as encoded obj)
    // validate first and last rounds
    this.validateTxRound(gtxs);

    // initialize context before each execution
    // Prepare shared space at each execution of transaction/s.
    // state is a deep copy of store
    this.ctx = new Ctx(cloneDeep(this.store), tx, gtxs, [], this, debugStack);

    // Run TEAL program associated with each transaction and
    // then execute the transaction without interacting with store.
    this.ctx.processTransactions(txnParameters);

    // update store only if all the transactions are passed
    this.store = this.ctx.state;
  }

  /**
   * This function executes TEAL code line by line
   * @param program : teal code as string
   * @param executionMode : execution Mode (Stateless or Stateful)
   * @param debugStack: if passed then TEAL Stack is logged to console after
   * each opcode execution (upto depth = debugStack)
   * NOTE: Application mode is only supported in TEALv > 1
   */
  run (program: string, executionMode: ExecutionMode, indexInGroup: number, debugStack?: number): void {
    const interpreter = new Interpreter();
    interpreter.execute(program, executionMode, this, debugStack);
    if (executionMode === ExecutionMode.APPLICATION) {
      this.ctx.sharedScratchSpace.set(indexInGroup, interpreter.scratch);
    }
  }
}<|MERGE_RESOLUTION|>--- conflicted
+++ resolved
@@ -579,11 +579,7 @@
    * @param to to address
    * @param amount amount of algo in microalgos
    */
-<<<<<<< HEAD
-  fundLsig (from: RuntimeAccount, to: string, amount: number): void {
-=======
-  fundAccount (from: RuntimeAccount, to: AccountAddress, amount: number): void {
->>>>>>> 17875da3
+  fundLsig (from: RuntimeAccount, to: AccountAddress, amount: number): void {
     const fundParam: ExecParams = {
       type: types.TransactionType.TransferAlgo,
       sign: types.SignType.SecretKey,
