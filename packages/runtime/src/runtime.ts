--- conflicted
+++ resolved
@@ -365,7 +365,6 @@
     this.store.globalApps.delete(appId);
   }
 
-<<<<<<< HEAD
   // verify 'amt' microalgos can be withdrawn from account
   assertMinBalance (amt: number, address: string): void {
     const account = this.assertAccountDefined(this.store.accounts.get(address));
@@ -375,7 +374,8 @@
         address: address
       });
     }
-=======
+  }
+
   /**
    * Returns logic signature
    * @param program TEAL code
@@ -386,7 +386,6 @@
     const acc = new StoreAccount(0, { addr: lsig.address(), sk: new Uint8Array(0) });
     this.store.accounts.set(acc.address, acc);
     return lsig;
->>>>>>> eb41f3be
   }
 
   // transfer ALGO as per transaction parameters
