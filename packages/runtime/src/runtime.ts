--- conflicted
+++ resolved
@@ -62,7 +62,6 @@
     return a;
   }
 
-<<<<<<< HEAD
   assertAddressDefined (addr: string | undefined): string {
     if (addr === undefined) {
       throw new TealError(ERRORS.TEAL.ACCOUNT_DOES_NOT_EXIST);
@@ -70,12 +69,6 @@
     return addr;
   }
 
-  assertAppDefined (appId: number): SSCAttributesM {
-    const accAddress = this.assertAddressDefined(this.ctx.state.globalApps.get(appId));
-    const account = this.ctx.state.accounts.get(accAddress);
-    const app = account?.createdApps.get(appId);
-
-=======
   /**
    * asserts if application exists in state
    * @param appId application index
@@ -85,8 +78,9 @@
    */
   assertAppDefined (appId: number, line?: number): SSCAttributesM {
     const lineNumber = line ?? 'unknown';
-    const app = this.ctx.state.globalApps.get(appId);
->>>>>>> 7e0be474
+    const accAddress = this.assertAddressDefined(this.ctx.state.globalApps.get(appId));
+    const account = this.ctx.state.accounts.get(accAddress);
+    const app = account?.createdApps.get(appId);
     if (app === undefined) {
       throw new TealError(ERRORS.TEAL.APP_NOT_FOUND, { appId: appId, line: lineNumber });
     }
