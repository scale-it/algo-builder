/* eslint sonarjs/no-duplicate-string: 0 */
/* eslint sonarjs/no-small-switch: 0 */
import algosdk, { AssetDef, AssetHolding, decodeAddress, makeAssetTransferTxnWithSuggestedParams } from "algosdk";
import cloneDeep from "lodash/cloneDeep";

import { StoreAccount } from "./account";
import { Ctx } from "./ctx";
import { RUNTIME_ERRORS } from "./errors/errors-list";
import { RuntimeError } from "./errors/runtime-errors";
import { Interpreter, loadASAFile } from "./index";
import { convertToString, parseSSCAppArgs } from "./lib/parsing";
import { encodeNote, mkTransaction } from "./lib/txn";
import { LogicSig } from "./logicsig";
import { mockSuggestedParams } from "./mock/tx";
import type {
  AccountAddress, ASADefs,
  ASADeploymentFlags, Context, ExecParams,
  SSCAttributesM, SSCDeploymentFlags, SSCOptionalFlags,
  StackElem, State, StoreAccountI, Txn, TxParams
} from "./types";
import { ExecutionMode, SignType } from "./types";

export class Runtime {
  /**
   * We are using Maps instead of algosdk arrays
   * because of faster and easy querying.
   * This way when querying, instead of traversing the whole object,
   * we can get the value directly from Map
   * Note: Runtime operates on `store`, it doesn't operate on `ctx`.
   */
  private store: State;
  ctx: Context;
  private appCounter: number;
  private assetCounter: number;
  // https://developer.algorand.org/docs/features/transactions/?query=round
  private round: number;
  private timestamp: number;
  private readonly loadedAssetsDefs: ASADefs;

  constructor (accounts: StoreAccountI[]) {
    // runtime store
    this.store = {
      accounts: new Map<string, StoreAccountI>(), // string represents account address
      globalApps: new Map<number, AccountAddress>(), // map of {appId: accountAddress}
      assetDefs: new Map<number, AccountAddress>() // number represents assetId
    };

    // intialize accounts (should be done during runtime initialization)
    this.initializeAccounts(accounts);

    // load asa yaml files
    this.loadedAssetsDefs = loadASAFile(this.store.accounts);

    // context for interpreter
    this.ctx = new Ctx(cloneDeep(this.store), <Txn>{}, [], [], this);

    this.appCounter = 0;
    this.assetCounter = 0;
    this.round = 2;
    this.timestamp = 1;
  }

  /**
   * asserts if account is defined.
   * @param a account
   * @param line line number in TEAL file
   * Note: if user is accessing this function directly through runtime,
   * the line number is unknown
   */
  assertAccountDefined (address: string, a?: StoreAccountI, line?: number): StoreAccountI {
    const lineNumber = line ?? 'unknown';
    if (a === undefined) {
      throw new RuntimeError(RUNTIME_ERRORS.GENERAL.ACCOUNT_DOES_NOT_EXIST,
        { address: address, line: lineNumber });
    }
    return a;
  }

  /**
   * asserts if account address is defined
   * @param addr account address
   * @param line line number in TEAL file
   * Note: if user is accessing this function directly through runtime,
   * the line number is unknown
   */
  assertAddressDefined (addr: string | undefined, line?: number): string {
    const lineNumber = line ?? 'unknown';
    if (addr === undefined) {
      throw new RuntimeError(RUNTIME_ERRORS.GENERAL.ACCOUNT_DOES_NOT_EXIST,
        { address: addr, line: lineNumber });
    }
    return addr;
  }

  /**
   * asserts if application exists in state
   * @param app application
   * @param appId application index
   * @param line line number in TEAL file
   * Note: if user is accessing this function directly through runtime,
   * the line number is unknown
   */
  assertAppDefined (appId: number, app?: SSCAttributesM, line?: number): SSCAttributesM {
    const lineNumber = line ?? 'unknown';
    if (app === undefined) {
      throw new RuntimeError(RUNTIME_ERRORS.GENERAL.APP_NOT_FOUND,
        { appId: appId, line: lineNumber });
    }
    return app;
  }

  /**
   * asserts if asset exists in state
   * @param assetId asset index
   * @param assetDef asset definitions
   * @param line line number
   * Note: if user is accessing this function directly through runtime,
   * the line number is unknown
   */
  assertAssetDefined (assetId: number, assetDef?: AssetDef, line?: number): AssetDef {
    const lineNumber = line ?? 'unknown';
    if (assetDef === undefined) {
      throw new RuntimeError(RUNTIME_ERRORS.ASA.ASSET_NOT_FOUND,
        { assetId: assetId, line: lineNumber });
    }
    return assetDef;
  }

  /**
   * Asserts if correct transaction parameters are passed
   * @param txnParams Transaction Parameters
   */
  assertAmbiguousTxnParams (txnParams: ExecParams): void {
    if (txnParams.sign === SignType.SecretKey && txnParams.lsig) {
      throw new RuntimeError(RUNTIME_ERRORS.TRANSACTION.INVALID_TRANSACTION_PARAMS);
    }
  }

  /**
   * Validate first and last rounds of transaction using current round
   * @param gtxns transactions
   */
  validateTxRound (gtxns: Txn[]): void {
    // https://developer.algorand.org/docs/features/transactions/#current-round
    for (const txn of gtxns) {
      if (txn.fv >= this.round || txn.lv <= this.round) {
        throw new RuntimeError(RUNTIME_ERRORS.GENERAL.INVALID_ROUND,
          { first: txn.fv, last: txn.lv, round: this.round });
      }
    }
  }

  /**
   * set current round with timestamp for a block
   * @param r current round
   * @param timestamp block's timestamp
   */
  setRoundAndTimestamp (r: number, timestamp: number): void {
    this.round = r;
    this.timestamp = timestamp;
  }

  /**
   * Return current round
   */
  getRound (): number {
    return this.round;
  }

  /**
   * Return current timestamp
   */
  getTimestamp (): number {
    return this.timestamp;
  }

  /**
   * Fetches app from `this.store`
   * @param appId Application Index
   */
  getApp (appId: number): SSCAttributesM {
    if (!this.store.globalApps.has(appId)) {
      throw new RuntimeError(RUNTIME_ERRORS.GENERAL.APP_NOT_FOUND, { appId: appId, line: 'unknown' });
    }
    const accAddress = this.assertAddressDefined(this.store.globalApps.get(appId));
    const account = this.assertAccountDefined(accAddress, this.store.accounts.get(accAddress));
    return this.assertAppDefined(appId, account.getApp(appId));
  }

  /**
   * Fetches account from `this.store`
   * @param address account address
   */
  getAccount (address: string): StoreAccountI {
    const account = this.store.accounts.get(address);
    return this.assertAccountDefined(address, account);
  }

  /**
   * Fetches global state value for key present in creator's global state
   * for given appId, returns undefined otherwise
   * @param appId: current application id
   * @param key: key to fetch value of from local state
   */
  getGlobalState (appId: number, key: Uint8Array | string): StackElem | undefined {
    if (!this.store.globalApps.has(appId)) {
      throw new RuntimeError(RUNTIME_ERRORS.GENERAL.APP_NOT_FOUND, { appId: appId, line: 'unknown' });
    }
    const accAddress = this.assertAddressDefined(this.store.globalApps.get(appId));
    const account = this.assertAccountDefined(accAddress, this.store.accounts.get(accAddress));
    return account.getGlobalState(appId, key);
  }

  /**
   * Fetches local state for account address and application index
   * @param appId application index
   * @param accountAddr address for which local state needs to be retrieved
   * @param key: key to fetch value of from local state
   */
  getLocalState (appId: number, accountAddr: string, key: Uint8Array | string): StackElem | undefined {
    accountAddr = this.assertAddressDefined(accountAddr);
    const account = this.assertAccountDefined(accountAddr, this.store.accounts.get(accountAddr));
    return account.getLocalState(appId, key);
  }

  /**
   * Returns asset creator account or throws error is it doesn't exist
   * @param Asset Index
   */
  getAssetAccount (assetId: number): StoreAccountI {
    const addr = this.store.assetDefs.get(assetId);
    if (addr === undefined) {
      throw new RuntimeError(RUNTIME_ERRORS.ASA.ASSET_NOT_FOUND, { assetId: assetId });
    }
    return this.assertAccountDefined(addr, this.store.accounts.get(addr));
  }

  /**
   * Returns Asset Definitions
   * @param assetId Asset Index
   */
  getAssetDef (assetId: number): AssetDef {
    const creatorAcc = this.getAssetAccount(assetId);
    const assetDef = creatorAcc.getAssetDef(assetId);
    return this.assertAssetDefined(assetId, assetDef);
  }

  /**
   * Setup initial accounts as {address: SDKAccount}. This should be called only when initializing Runtime.
   * @param accounts: array of account info's
   */
  initializeAccounts (accounts: StoreAccountI[]): void {
    for (const acc of accounts) {
      this.store.accounts.set(acc.address, acc);

      for (const appId of acc.createdApps.keys()) {
        this.store.globalApps.set(appId, acc.address);
      }

      for (const assetId of acc.createdAssets.keys()) {
        this.store.assetDefs.set(assetId, acc.address);
      }
    }
  }

  /**
   * Creates new transaction object (tx, gtxs) from given txnParams
   * @param txnParams : Transaction parameters for current txn or txn Group
   * @returns: [current transaction, transaction group]
   */
  createTxnContext (txnParams: ExecParams | ExecParams[]): [Txn, Txn[]] {
    // if txnParams is array, then user is requesting for a group txn
    if (Array.isArray(txnParams)) {
      if (txnParams.length > 16) {
        throw new Error("Maximum size of an atomic transfer group is 16");
      }

      const txns = [];
      for (const txnParam of txnParams) { // create encoded_obj for each txn in group
        const mockParams = mockSuggestedParams(txnParam.payFlags, this.round);
        const tx = mkTransaction(txnParam, mockParams);
        // convert to encoded obj for compatibility
        const encodedTxnObj = tx.get_obj_for_encoding() as Txn;
        encodedTxnObj.txID = tx.txID();
        txns.push(encodedTxnObj);
      }
      return [txns[0], txns]; // by default current txn is the first txn (hence txns[0])
    } else {
      // if not array, then create a single transaction
      const mockParams = mockSuggestedParams(txnParams.payFlags, this.round);
      const tx = mkTransaction(txnParams, mockParams);

      const encodedTxnObj = tx.get_obj_for_encoding() as Txn;
      encodedTxnObj.txID = tx.txID();
      return [encodedTxnObj, [encodedTxnObj]];
    }
  }

  // creates new asset creation transaction object.
  mkAssetCreateTx (
    name: string, flags: ASADeploymentFlags, asaDef: AssetDef): void {
    // this funtion is called only for validation of parameters passed
    algosdk.makeAssetCreateTxnWithSuggestedParams(
      flags.creator.addr,
      encodeNote(flags.note, flags.noteb64),
      asaDef.total,
      asaDef.decimals,
      asaDef["default-frozen"],
      asaDef.manager !== "" ? asaDef.manager : undefined,
      asaDef.reserve !== "" ? asaDef.reserve : undefined,
      asaDef.freeze !== "" ? asaDef.freeze : undefined,
      asaDef.clawback !== "" ? asaDef.clawback : undefined,
      asaDef["unit-name"],
      name,
      asaDef.url,
      asaDef["metadata-hash"],
      mockSuggestedParams(flags, this.round)
    );
  }

  /**
   * Creates Asset in Runtime
   * @param name ASA name
   * @param flags ASA Deployment Flags
   */
  createAsset (name: string, flags: ASADeploymentFlags): number {
    const sender = flags.creator;
    const senderAcc = this.assertAccountDefined(sender.addr, this.store.accounts.get(sender.addr));

    // create asset
    const asset = senderAcc.addAsset(++this.assetCounter, name, this.loadedAssetsDefs[name]);
    this.mkAssetCreateTx(name, flags, asset);
    this.store.assetDefs.set(this.assetCounter, sender.addr);

    this.optIntoASA(this.assetCounter, sender.addr, {}); // opt-in for creator
    return this.assetCounter;
  }

  /**
   * Asset Opt-In for account in Runtime
   * @param assetIndex Asset Index
   * @param address Account address to opt-into asset
   * @param flags Transaction Parameters
   */
  optIntoASA (assetIndex: number, address: AccountAddress, flags: TxParams): void {
    const assetDef = this.getAssetDef(assetIndex);
    const creatorAddr = assetDef.creator;
    makeAssetTransferTxnWithSuggestedParams(
      address, address, undefined, undefined, 0, undefined, assetIndex,
      mockSuggestedParams(flags, this.round));

    const assetHolding: AssetHolding = {
      amount: address === creatorAddr ? assetDef.total : 0, // for creator opt-in amount is total assets
      'asset-id': assetIndex,
      creator: creatorAddr,
      'is-frozen': address === creatorAddr ? false : assetDef["default-frozen"]
    };

    const account = this.getAccount(address);
    account.optInToASA(assetIndex, assetHolding);
  }

  /**
   * Returns Asset Holding from an account
   * @param assetIndex Asset Index
   * @param address address of account to get holding from
   */
  getAssetHolding (assetIndex: number, address: AccountAddress): AssetHolding {
    const account = this.assertAccountDefined(address, this.store.accounts.get(address));
    const assetHolding = account.getAssetHolding(assetIndex);
    if (assetHolding === undefined) {
      throw new RuntimeError(RUNTIME_ERRORS.TRANSACTION.ASA_NOT_OPTIN, {
        assetId: assetIndex,
        address: address
      });
    }
    return assetHolding;
  }

  // creates new application transaction object and update context
  addCtxAppCreateTxn (flags: SSCDeploymentFlags, payFlags: TxParams): void {
    const txn = algosdk.makeApplicationCreateTxn(
      flags.sender.addr,
      mockSuggestedParams(payFlags, this.round),
      algosdk.OnApplicationComplete.NoOpOC,
      new Uint8Array(32), // mock approval program
      new Uint8Array(32), // mock clear progam
      flags.localInts,
      flags.localBytes,
      flags.globalInts,
      flags.globalBytes,
      parseSSCAppArgs(flags.appArgs),
      flags.accounts,
      flags.foreignApps,
      flags.foreignAssets,
      flags.note,
      flags.lease,
      payFlags.rekeyTo);

    const encTx = txn.get_obj_for_encoding();
    encTx.txID = txn.txID();
    this.ctx.tx = encTx;
    this.ctx.gtxs = [encTx];
  }

  /**
   * creates new application and returns application id
   * Note: In this function we are operating on ctx to ensure that
   * the states are updated correctly
   * - First we are setting ctx according to application
   * - Second we run the TEAL code
   * - Finally if run is successful we update the store.
   * @param flags SSCDeployment flags
   * @param payFlags Transaction parameters
   * @param approvalProgram application approval program
   * @param clearProgram application clear program
   * NOTE - approval and clear program must be the TEAL code as string (not compiled code)
   */
  addApp (
    flags: SSCDeploymentFlags, payFlags: TxParams,
    approvalProgram: string, clearProgram: string
  ): number {
    const sender = flags.sender;
    const senderAcc = this.assertAccountDefined(sender.addr, this.store.accounts.get(sender.addr));

    // create app with id = 0 in globalApps for teal execution
    const app = senderAcc.addApp(0, flags, approvalProgram, clearProgram);
    this.ctx.state.accounts.set(senderAcc.address, senderAcc);
    this.ctx.state.globalApps.set(app.id, senderAcc.address);

    this.addCtxAppCreateTxn(flags, payFlags);
    this.run(approvalProgram, ExecutionMode.STATEFUL); // execute TEAL code with appId = 0

    // create new application in globalApps map
    this.store.globalApps.set(++this.appCounter, senderAcc.address);

    const attributes = this.assertAppDefined(0, senderAcc.createdApps.get(0));
    senderAcc.createdApps.delete(0); // remove zero app from sender's account
    senderAcc.createdApps.set(this.appCounter, attributes);

    return this.appCounter;
  }

  // creates new OptIn transaction object and update context
  addCtxOptInTx (
    senderAddr: string,
    appId: number,
    payFlags: TxParams,
    flags: SSCOptionalFlags): void {
    const txn = algosdk.makeApplicationOptInTxn(
      senderAddr,
      mockSuggestedParams(payFlags, this.round),
      appId,
      parseSSCAppArgs(flags.appArgs),
      flags.accounts,
      flags.foreignApps,
      flags.foreignAssets,
      flags.note,
      flags.lease,
      payFlags.rekeyTo);

    const encTx = txn.get_obj_for_encoding();
    encTx.txID = txn.txID();
    this.ctx.tx = encTx;
    this.ctx.gtxs = [encTx];
  }

  /**
   * Account address opt-in for application Id
   * @param accountAddr Account address
   * @param appId Application Id
   * @param flags Stateful smart contract transaction optional parameters (accounts, args..)
   * @param payFlags Transaction Parameters
   */
  optInToApp (accountAddr: string, appId: number,
    flags: SSCOptionalFlags, payFlags: TxParams): void {
    const appParams = this.getApp(appId);
    this.addCtxOptInTx(accountAddr, appId, payFlags, flags);
    this.ctx.state = cloneDeep(this.store);
    const account = this.assertAccountDefined(accountAddr, this.ctx.state.accounts.get(accountAddr));
    account.optInToApp(appId, appParams);

    this.run(appParams["approval-program"], ExecutionMode.STATEFUL);
    this.store = this.ctx.state;
  }

  // creates new Update transaction object and update context
  addCtxAppUpdateTx (
    senderAddr: string,
    appId: number,
    payFlags: TxParams,
    flags: SSCOptionalFlags): void {
    const txn = algosdk.makeApplicationUpdateTxn(
      senderAddr,
      mockSuggestedParams(payFlags, this.round),
      appId,
      new Uint8Array(32), // mock approval program
      new Uint8Array(32), // mock clear progam
      parseSSCAppArgs(flags.appArgs),
      flags.accounts,
      flags.foreignApps,
      flags.foreignAssets,
      flags.note,
      flags.lease,
      payFlags.rekeyTo);

    const encTx = txn.get_obj_for_encoding();
    encTx.txID = txn.txID();
    this.ctx.tx = encTx;
    this.ctx.gtxs = [encTx];
  }

  /**
   * Update application
   * @param senderAddr sender address
   * @param appId application Id
   * @param approvalProgram new approval program
   * @param clearProgram new clear program
   * @param payFlags Transaction parameters
   * @param flags Stateful smart contract transaction optional parameters (accounts, args..)
   * NOTE - approval and clear program must be the TEAL code as string
   */
  updateApp (
    senderAddr: string,
    appId: number,
    approvalProgram: string,
    clearProgram: string,
    payFlags: TxParams,
    flags: SSCOptionalFlags
  ): void {
    const appParams = this.getApp(appId);
    this.addCtxAppUpdateTx(senderAddr, appId, payFlags, flags);
    this.ctx.state = cloneDeep(this.store);

    this.run(appParams["approval-program"], ExecutionMode.STATEFUL);

    // If successful, Update programs and state
    this.store = this.ctx.state;
    const updatedApp = this.getApp(appId); // get app after updating store
    updatedApp["approval-program"] = approvalProgram;
    updatedApp["clear-state-program"] = clearProgram;
  }

  // verify 'amt' microalgos can be withdrawn from account
  assertMinBalance (amt: number, address: string): void {
    const account = this.getAccount(address);
    if ((account.amount - amt) < account.minBalance) {
      throw new RuntimeError(RUNTIME_ERRORS.TRANSACTION.INSUFFICIENT_ACCOUNT_BALANCE, {
        amount: amt,
        address: address
      });
    }
  }

  /**
   * Returns logic signature
   * @param program TEAL code
   * @param args arguments passed
   */
  getLogicSig (program: string, args: Uint8Array[]): LogicSig {
    const lsig = new LogicSig(program, args);
    const acc = new StoreAccount(0, { addr: lsig.address(), sk: new Uint8Array(0) });
    this.store.accounts.set(acc.address, acc);
    return lsig;
  }

  /**
   * validate logic signature and teal logic
   * @param txnParam Transaction Parameters
   */
  validateLsigAndRun (txnParam: ExecParams): void {
    // check if transaction is signed by logic signature,
    // if yes verify signature and run logic
    if (txnParam.lsig === undefined) {
      throw new RuntimeError(RUNTIME_ERRORS.GENERAL.LOGIC_SIGNATURE_NOT_FOUND);
    }
    this.ctx.args = txnParam.lsig.args;

    // signature validation
    const result = txnParam.lsig.verify(decodeAddress(txnParam.fromAccount.addr).publicKey);
    if (!result) {
      throw new RuntimeError(RUNTIME_ERRORS.GENERAL.LOGIC_SIGNATURE_VALIDATION_FAILED,
        { address: txnParam.fromAccount.addr });
    }
    // logic validation
    const program = convertToString(txnParam.lsig.logic);
    this.run(program, ExecutionMode.STATELESS);
  }

  /**
   * This function executes a transaction based on a smart
   * contract logic and updates state afterwards
   * @param txnParams : Transaction parameters
   * @param program : teal code as a string
   * @param args : external arguments to smart contract
   */
  executeTx (txnParams: ExecParams | ExecParams[]): void {
    const [tx, gtxs] = this.createTxnContext(txnParams); // get current txn and txn group (as encoded obj)
    // validate first and last rounds
    this.validateTxRound(gtxs);

    // initialize context before each execution
    // state is a deep copy of store
    this.ctx = new Ctx(cloneDeep(this.store), tx, gtxs, [], this);

    const txnParameters = Array.isArray(txnParams) ? txnParams : [txnParams];
<<<<<<< HEAD
    // Run TEAL program associated with each transaction and
    // then execute the transaction without interacting with store.
    if (this.ctx.processTransactions(txnParameters)) {
      this.store = this.ctx.state;
      throw new RuntimeError(RUNTIME_ERRORS.TEAL.REJECTED_BY_LOGIC);
=======
    // Run TEAL program associated with each transaction without interacting with store.
    for (const [index, txnParam] of txnParameters.entries()) {
      this.assertAmbiguousTxnParams(txnParam);
      if (txnParam.sign === SignType.LogicSignature) {
        this.ctx.tx = this.ctx.gtxs[index]; // update current tx to index of stateless
        this.validateLsigAndRun(txnParam);
        this.ctx.tx = this.ctx.gtxs[0]; // after executing stateless tx updating current tx to default (index 0)
      }

      // https://developer.algorand.org/docs/features/asc1/stateful/#the-lifecycle-of-a-stateful-smart-contract
      switch (txnParam.type) {
        case TransactionType.CallNoOpSSC:
        case TransactionType.CloseSSC:
        case TransactionType.DeleteSSC: {
          const appParams = this.getApp(txnParam.appId);
          this.run(appParams["approval-program"], ExecutionMode.STATEFUL);
          break;
        }
        case TransactionType.ClearSSC: {
          const appParams = this.assertAppDefined(txnParam.appId, this.getApp(txnParam.appId));
          const fromAccount = this.getAccount(txnParam.fromAccount.addr);
          try {
            this.run(appParams["clear-state-program"], ExecutionMode.STATEFUL);
          } catch (error) {
            // if transaction type is Clear Call, remove the app first before throwing error (rejecting tx)
            // https://developer.algorand.org/docs/features/asc1/stateful/#the-lifecycle-of-a-stateful-smart-contract
            fromAccount.closeApp(txnParam.appId); // remove app from local state
            throw error;
          }

          fromAccount.closeApp(txnParam.appId); // remove app from local state
          break;
        }
        case TransactionType.FreezeAsset: {
          const asset = this.getAssetDef(txnParam.assetID);
          if (asset.freeze !== txnParam.fromAccount.addr) {
            throw new RuntimeError(RUNTIME_ERRORS.ASA.FREEZE_ERROR, { address: asset.freeze });
          }
          break;
        }
        case TransactionType.RevokeAsset: {
          const asset = this.getAssetDef(txnParam.assetID);
          if (asset.clawback !== txnParam.fromAccount.addr) {
            throw new RuntimeError(RUNTIME_ERRORS.ASA.CLAWBACK_ERROR, { address: asset.clawback });
          }
          break;
        }
        case TransactionType.DestroyAsset:
        case TransactionType.ModifyAsset: {
          const asset = this.getAssetDef(txnParam.assetID);
          if (asset.manager !== txnParam.fromAccount.addr) {
            throw new RuntimeError(RUNTIME_ERRORS.ASA.MANAGER_ERROR, { address: asset.manager });
          }
          break;
        }
      }
>>>>>>> a04cf562
    }

    // update store only if all the transactions are passed
    this.store = this.ctx.state;
  }

  /**
   * This function executes TEAL code line by line
   * @param program : teal code as string
   * @param executionMode : execution Mode (Stateless or Stateful)
   * NOTE: Application mode is only supported in TEAL v2
   */
  run (program: string, executionMode: ExecutionMode): void {
    const interpreter = new Interpreter();
    interpreter.execute(program, executionMode, this);
  }
}<|MERGE_RESOLUTION|>--- conflicted
+++ resolved
@@ -604,70 +604,11 @@
     this.ctx = new Ctx(cloneDeep(this.store), tx, gtxs, [], this);
 
     const txnParameters = Array.isArray(txnParams) ? txnParams : [txnParams];
-<<<<<<< HEAD
     // Run TEAL program associated with each transaction and
     // then execute the transaction without interacting with store.
     if (this.ctx.processTransactions(txnParameters)) {
       this.store = this.ctx.state;
       throw new RuntimeError(RUNTIME_ERRORS.TEAL.REJECTED_BY_LOGIC);
-=======
-    // Run TEAL program associated with each transaction without interacting with store.
-    for (const [index, txnParam] of txnParameters.entries()) {
-      this.assertAmbiguousTxnParams(txnParam);
-      if (txnParam.sign === SignType.LogicSignature) {
-        this.ctx.tx = this.ctx.gtxs[index]; // update current tx to index of stateless
-        this.validateLsigAndRun(txnParam);
-        this.ctx.tx = this.ctx.gtxs[0]; // after executing stateless tx updating current tx to default (index 0)
-      }
-
-      // https://developer.algorand.org/docs/features/asc1/stateful/#the-lifecycle-of-a-stateful-smart-contract
-      switch (txnParam.type) {
-        case TransactionType.CallNoOpSSC:
-        case TransactionType.CloseSSC:
-        case TransactionType.DeleteSSC: {
-          const appParams = this.getApp(txnParam.appId);
-          this.run(appParams["approval-program"], ExecutionMode.STATEFUL);
-          break;
-        }
-        case TransactionType.ClearSSC: {
-          const appParams = this.assertAppDefined(txnParam.appId, this.getApp(txnParam.appId));
-          const fromAccount = this.getAccount(txnParam.fromAccount.addr);
-          try {
-            this.run(appParams["clear-state-program"], ExecutionMode.STATEFUL);
-          } catch (error) {
-            // if transaction type is Clear Call, remove the app first before throwing error (rejecting tx)
-            // https://developer.algorand.org/docs/features/asc1/stateful/#the-lifecycle-of-a-stateful-smart-contract
-            fromAccount.closeApp(txnParam.appId); // remove app from local state
-            throw error;
-          }
-
-          fromAccount.closeApp(txnParam.appId); // remove app from local state
-          break;
-        }
-        case TransactionType.FreezeAsset: {
-          const asset = this.getAssetDef(txnParam.assetID);
-          if (asset.freeze !== txnParam.fromAccount.addr) {
-            throw new RuntimeError(RUNTIME_ERRORS.ASA.FREEZE_ERROR, { address: asset.freeze });
-          }
-          break;
-        }
-        case TransactionType.RevokeAsset: {
-          const asset = this.getAssetDef(txnParam.assetID);
-          if (asset.clawback !== txnParam.fromAccount.addr) {
-            throw new RuntimeError(RUNTIME_ERRORS.ASA.CLAWBACK_ERROR, { address: asset.clawback });
-          }
-          break;
-        }
-        case TransactionType.DestroyAsset:
-        case TransactionType.ModifyAsset: {
-          const asset = this.getAssetDef(txnParam.assetID);
-          if (asset.manager !== txnParam.fromAccount.addr) {
-            throw new RuntimeError(RUNTIME_ERRORS.ASA.MANAGER_ERROR, { address: asset.manager });
-          }
-          break;
-        }
-      }
->>>>>>> a04cf562
     }
 
     // update store only if all the transactions are passed
