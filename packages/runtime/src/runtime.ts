--- conflicted
+++ resolved
@@ -165,7 +165,7 @@
   getProgram (appId: number): string[] {
     const res = this.programMap.get(appId);
     if (res === undefined) {
-      throw new TealError(ERRORS.TEAL.APP_NOT_FOUND, { appId: appId });
+      throw new TealError(ERRORS.TEAL.APP_NOT_FOUND, { appId: appId, line: 'unknown' });
     }
     return res;
   }
@@ -394,7 +394,7 @@
    */
   deleteApp (appId: number): void {
     if (!this.store.globalApps.has(appId)) {
-      throw new TealError(ERRORS.TEAL.APP_NOT_FOUND, { appId: appId });
+      throw new TealError(ERRORS.TEAL.APP_NOT_FOUND, { appId: appId, line: 'unknown' });
     }
     const accountAddr = this.store.globalApps.get(appId);
     if (accountAddr === undefined) {
@@ -474,18 +474,8 @@
    * @param txnParams : Transaction parameters
    */
   updateFinalState (txnParams: ExecParams[]): void {
-<<<<<<< HEAD
     this.store = this.ctx.state; // update state after successful execution('local-state', 'global-state'..)
 
-    for (const txnParam of txnParams) {
-      switch (txnParam.type) {
-        case TransactionType.TransferAlgo:
-          this.transferAlgo(txnParam);
-          break;
-        case TransactionType.DeleteSSC:
-          this.deleteApp(txnParam.appId);
-          break;
-=======
     txnParams.forEach((txnParam, idx) => {
       const fromAccount = this.getAccount(txnParam.fromAccount.addr);
       const fee = this.ctx.gtxs[idx].fee;
@@ -508,23 +498,9 @@
             fromAccount.closeApp(txnParam.appId); // remove app from local state
             break;
           }
-          case TransactionType.ClearSSC: {
-            // https://developer.algorand.org/docs/reference/cli/goal/app/clear/#search-overlay
-            fromAccount.closeApp(txnParam.appId); // remove app from local state
-            break;
-          }
         }
->>>>>>> 76005dac
       }
     });
-  }
-
-  // get execution mode (stateless or application) based on txParams
-  getExecutionMode (txnParam: ExecParams): ExecutionMode {
-    if (txnParam.sign === SignType.LogicSignature) {
-      return ExecutionMode.STATELESS;
-    }
-    return ExecutionMode.STATEFUL;
   }
 
   /**
@@ -534,14 +510,7 @@
    * @param program : teal code as a string
    * @param args : external arguments to smart contract
    */
-<<<<<<< HEAD
-  executeTx (txnParams: ExecParams | ExecParams[],
-    args?: Uint8Array[]): void {
-=======
-  /* eslint-disable sonarjs/cognitive-complexity */
-  executeTx (txnParams: ExecParams | ExecParams[], program: string,
-    args: Uint8Array[]): void {
->>>>>>> 76005dac
+  executeTx (txnParams: ExecParams | ExecParams[], args?: Uint8Array[]): void {
     const [tx, gtxs] = this.createTxnContext(txnParams); // get current txn and txn group (as encoded obj)
 
     // initialize context before each execution
@@ -552,19 +521,14 @@
       args: args ?? []
     };
 
-    let txnParameters;
-    if (!Array.isArray(txnParams)) {
-      txnParameters = [txnParams];
-    } else {
-      txnParameters = txnParams;
-    }
-
+    const txnParameters = Array.isArray(txnParams) ? txnParams : [txnParams];
     // Run TEAL program associated with each transaction without interacting with store.
     for (const txnParam of txnParameters) {
       this.assertAmbiguousTxnParams(txnParam);
       if (txnParam.sign === SignType.LogicSignature) {
         this.validateLsigAndRun(txnParam);
       }
+      let fromAccount;
       // https://developer.algorand.org/docs/features/asc1/stateful/#the-lifecycle-of-a-stateful-smart-contract
       switch (txnParam.type) {
         case TransactionType.CallNoOpSSC:
@@ -577,29 +541,17 @@
           this.run(this.getProgram(txnParam.appId)[0], ExecutionMode.STATEFUL); // approval program
           break;
         case TransactionType.ClearSSC:
+          // if transaction type is Clear Call, remove the app first before throwing error (rejecting tx)
+          // https://developer.algorand.org/docs/features/asc1/stateful/#the-lifecycle-of-a-stateful-smart-contract
+          fromAccount = this.getAccount(txnParam.fromAccount.addr);
+          fromAccount.closeApp(txnParam.appId); // remove app from local state
+
           this.run(this.getProgram(txnParam.appId)[1], ExecutionMode.STATEFUL); // clear program
           break;
       }
     }
 
-<<<<<<< HEAD
-    // Update store and transaction state if all transactions are accepted
-=======
-    const txnParameters = Array.isArray(txnParams) ? txnParams : [txnParams];
-    try {
-      this.run(program, mode);
-    } catch (error) {
-      // if transaction type is Clear Call, remove the app first before throwing error (rejecting tx)
-      // https://developer.algorand.org/docs/features/asc1/stateful/#the-lifecycle-of-a-stateful-smart-contract
-      for (const txnParam of txnParameters) {
-        if (txnParam.type === TransactionType.ClearSSC) {
-          const fromAccount = this.getAccount(txnParam.fromAccount.addr);
-          fromAccount.closeApp(txnParam.appId); // remove app from local state
-        }
-      }
-      throw error;
-    }
->>>>>>> 76005dac
+    // update store only if all the transactions are passed
     this.updateFinalState(txnParameters);
   }
 
