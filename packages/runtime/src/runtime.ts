--- conflicted
+++ resolved
@@ -1,8 +1,8 @@
 import { parsing, tx as webTx, types } from "@algo-builder/web";
-<<<<<<< HEAD
 import { addressToPk } from "@algo-builder/web/build/lib/parsing";
 import { ExecParams, SignType, TransactionType, TxParams } from "@algo-builder/web/build/types";
 import algosdk, {
+  Account as AccountSDK,
 	Address,
 	decodeAddress,
 	modelsv2,
@@ -11,9 +11,6 @@
 	Transaction,
 	TransactionParams,
 } from "algosdk";
-=======
-import algosdk, { Account as AccountSDK, decodeAddress, modelsv2 } from "algosdk";
->>>>>>> 811a0bed
 import cloneDeep from "lodash.clonedeep";
 
 import { AccountStore, defaultSDKAccounts, RuntimeAccount } from "./account";
@@ -893,12 +890,6 @@
 		debugStack?: number
 	): TxReceipt[] {
 		let tx, gtxs;
-<<<<<<< HEAD
-		if(types.isExecParams(txnParams[0])){
-			for (const txnParamerter of txnParams) {
-				const txn = txnParamerter as types.ExecParams;
-=======
-
 		if (types.isSDKTransactionAndSign(txnParams[0])) {
 			const sdkTxns: EncTx[] = txnParams.map((txnParamerter): EncTx => {
 				const txn = txnParamerter as types.TransactionAndSign;
@@ -915,7 +906,6 @@
 
 			const txns = txnParams.map((txnParamerter) => {
 				const txn = cloneDeep(txnParamerter as types.ExecParams);
->>>>>>> 811a0bed
 				switch (txn.type) {
 					case types.TransactionType.DeployASA: {
 						if (txn.asaDef === undefined) txn.asaDef = this.loadedAssetsDefs[txn.asaName];
@@ -937,20 +927,8 @@
 			});
 
 			// get current txn and txn group (as encoded obj)
-<<<<<<< HEAD
-			[tx, gtxs] = this.createTxnContext(txnParams as types.ExecParams[]);
-		} else {
-			const sdkTxns: EncTx[] = txnParams.map((txnParamerter): EncTx => {
-				const txn = txnParamerter as algosdk.SignedTransaction;
-				return txn.txn.get_obj_for_encoding() as EncTx;
-			});
-			tx = sdkTxns[0];
-			gtxs = sdkTxns;
-		} 
-=======
 			[tx, gtxs] = this.createTxnContext(txns as types.ExecParams[]);
 		}
->>>>>>> 811a0bed
 
 		// validate first and last rounds
 		this.validateTxRound(gtxs);
