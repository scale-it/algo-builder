/* eslint sonarjs/no-duplicate-string: 0 */
/* eslint sonarjs/no-small-switch: 0 */
import { parsing, tx as webTx, types } from "@algo-builder/web";
import algosdk, { decodeAddress, modelsv2 } from "algosdk";
import cloneDeep from "lodash.clonedeep";

import { AccountStore, RuntimeAccount } from "./account";
import { Ctx } from "./ctx";
import { RUNTIME_ERRORS } from "./errors/errors-list";
import { RuntimeError } from "./errors/runtime-errors";
import { getProgram, Interpreter, loadASAFile } from "./index";
import {
  ALGORAND_ACCOUNT_MIN_BALANCE, ALGORAND_MAX_TX_ARRAY_LEN, TransactionTypeEnum,
  ZERO_ADDRESS_STR
} from "./lib/constants";
import { convertToString } from "./lib/parsing";
import { LogicSigAccount } from "./logicsig";
import { mockSuggestedParams } from "./mock/tx";
import {
  AccountAddress, AccountStoreI, AppDeploymentFlags, AppOptionalFlags,
  ASADeploymentFlags, ASAInfo, AssetHoldingM, Context,
<<<<<<< HEAD
  ExecutionMode, RuntimeAccountI, SSCAttributesM, SSCInfo, StackElem, State, Txn
=======
  DeployedAppTxReceipt, DeployedAssetTxReceipt,
  EncTx, ExecutionMode, RuntimeAccount, SCParams, SSCAttributesM, SSCInfo,
  StackElem, State, TxReceipt
>>>>>>> c0305450
} from "./types";

export class Runtime {
  /**
   * We are using Maps instead of algosdk arrays
   * because of faster and easy querying.
   * This way when querying, instead of traversing the whole object,
   * we can get the value directly from Map
   * Note: Runtime operates on `store`, it doesn't operate on `ctx`.
   */
  private store: State;
  ctx: Context;
  loadedAssetsDefs: types.ASADefs;
  // https://developer.algorand.org/docs/features/transactions/?query=round
  private round: number;
  private timestamp: number;

  constructor (accounts: AccountStoreI[]) {
    // runtime store
    this.store = {
      accounts: new Map<AccountAddress, AccountStoreI>(), // string represents account address
      accountNameAddress: new Map<string, AccountAddress>(),
      globalApps: new Map<number, AccountAddress>(), // map of {appID: accountAddress}
      assetDefs: new Map<number, AccountAddress>(), // number represents assetId
      assetNameInfo: new Map<string, ASAInfo>(),
      appNameInfo: new Map<string, SSCInfo>(),
      appCounter: ALGORAND_MAX_TX_ARRAY_LEN, // initialize app counter with 8
      assetCounter: ALGORAND_MAX_TX_ARRAY_LEN, // initialize asset counter with 8
      txReceipts: new Map<string, TxReceipt>() // receipt of each transaction, i.e map of {txID: txReceipt}
    };

    // intialize accounts (should be done during runtime initialization)
    this.initializeAccounts(accounts);

    // load asa yaml files
    this.loadedAssetsDefs = loadASAFile(this.store.accountNameAddress);

    // context for interpreter
    this.ctx = new Ctx(cloneDeep(this.store), <EncTx>{}, [], [], this);

    this.round = 2;
    this.timestamp = 1;
  }

  /**
   * Returns transaction receipt for a particular transaction
   * @param txID transaction ID
   */
  getTxReceipt (txID: string): TxReceipt | undefined {
    return this.store.txReceipts.get(txID);
  }

  /**
   * asserts if account is defined.
   * @param a account
   * @param line line number in TEAL file
   * Note: if user is accessing this function directly through runtime,
   * the line number is unknown
   */
  assertAccountDefined (address: string, a?: AccountStoreI, line?: number): AccountStoreI {
    const lineNumber = line ?? 'unknown';
    if (a === undefined) {
      throw new RuntimeError(RUNTIME_ERRORS.GENERAL.ACCOUNT_DOES_NOT_EXIST,
        { address: address, line: lineNumber });
    }
    return a;
  }

  /**
   * asserts if account address is defined
   * @param addr account address
   * @param line line number in TEAL file
   * Note: if user is accessing this function directly through runtime,
   * the line number is unknown
   */
  assertAddressDefined (addr: string | undefined, line?: number): string {
    const lineNumber = line ?? 'unknown';
    if (addr === undefined) {
      throw new RuntimeError(RUNTIME_ERRORS.GENERAL.ACCOUNT_DOES_NOT_EXIST,
        { address: addr, line: lineNumber });
    }
    return addr;
  }

  /**
   * asserts if application exists in state
   * @param app application
   * @param appID application index
   * @param line line number in TEAL file
   * Note: if user is accessing this function directly through runtime,
   * the line number is unknown
   */
  assertAppDefined (appID: number, app?: SSCAttributesM, line?: number): SSCAttributesM {
    const lineNumber = line ?? 'unknown';
    if (app === undefined) {
      throw new RuntimeError(RUNTIME_ERRORS.GENERAL.APP_NOT_FOUND,
        { appID: appID, line: lineNumber });
    }
    return app;
  }

  /**
   * asserts if asset exists in state
   * @param assetId asset index
   * @param assetDef asset definitions
   * @param line line number
   * Note: if user is accessing this function directly through runtime,
   * the line number is unknown
   */
  assertAssetDefined (
    assetId: number, assetDef?: modelsv2.AssetParams, line?: number
  ): modelsv2.AssetParams {
    const lineNumber = line ?? 'unknown';
    if (assetDef === undefined) {
      throw new RuntimeError(RUNTIME_ERRORS.ASA.ASSET_NOT_FOUND,
        { assetId: assetId, line: lineNumber });
    }
    return assetDef;
  }

  /**
   * Validate first and last rounds of transaction using current round
   * @param gtxns transactions
   */
  validateTxRound (gtxns: EncTx[]): void {
    // https://developer.algorand.org/docs/features/transactions/#current-round
    for (const txn of gtxns) {
      if (Number(txn.fv) >= this.round || txn.lv <= this.round) {
        throw new RuntimeError(RUNTIME_ERRORS.GENERAL.INVALID_ROUND,
          { first: txn.fv, last: txn.lv, round: this.round });
      }
    }
  }

  /**
   * set current round with timestamp for a block
   * @param r current round
   * @param timestamp block's timestamp
   */
  setRoundAndTimestamp (r: number, timestamp: number): void {
    this.round = r;
    this.timestamp = timestamp;
  }

  /**
   * Return current round
   */
  getRound (): number {
    return this.round;
  }

  /**
   * Return current timestamp
   */
  getTimestamp (): number {
    return this.timestamp;
  }

  /**
   * Fetches app from `this.store`
   * @param appID Application Index
   */
  getApp (appID: number): SSCAttributesM {
    if (!this.store.globalApps.has(appID)) {
      throw new RuntimeError(RUNTIME_ERRORS.GENERAL.APP_NOT_FOUND, { appID: appID, line: 'unknown' });
    }
    const accAddress = this.assertAddressDefined(this.store.globalApps.get(appID));
    const account = this.assertAccountDefined(accAddress, this.store.accounts.get(accAddress));
    return this.assertAppDefined(appID, account.getApp(appID));
  }

  /**
   * Fetches account from `this.store`
   * @param address account address
   */
  getAccount (address: string): AccountStoreI {
    const account = this.store.accounts.get(address);
    return this.assertAccountDefined(address, account);
  }

  /**
   * Fetches global state value for key present in creator's global state
   * for given appID, returns undefined otherwise
   * @param appID: current application id
   * @param key: key to fetch value of from local state
   */
  getGlobalState (appID: number, key: Uint8Array | string): StackElem | undefined {
    if (!this.store.globalApps.has(appID)) {
      throw new RuntimeError(RUNTIME_ERRORS.GENERAL.APP_NOT_FOUND, { appID: appID, line: 'unknown' });
    }
    const accAddress = this.assertAddressDefined(this.store.globalApps.get(appID));
    const account = this.assertAccountDefined(accAddress, this.store.accounts.get(accAddress));
    return account.getGlobalState(appID, key);
  }

  /**
   * Fetches local state for account address and application index
   * @param appID application index
   * @param accountAddr address for which local state needs to be retrieved
   * @param key: key to fetch value of from local state
   */
  getLocalState (appID: number, accountAddr: string, key: Uint8Array | string): StackElem | undefined {
    accountAddr = this.assertAddressDefined(accountAddr);
    const account = this.assertAccountDefined(accountAddr, this.store.accounts.get(accountAddr));
    return account.getLocalState(appID, key);
  }

  /**
   * Returns asset creator account or throws error is it doesn't exist
   * @param Asset Index
   */
  getAssetAccount (assetId: number): AccountStoreI {
    const addr = this.store.assetDefs.get(assetId);
    if (addr === undefined) {
      throw new RuntimeError(RUNTIME_ERRORS.ASA.ASSET_NOT_FOUND, { assetId: assetId });
    }
    return this.assertAccountDefined(addr, this.store.accounts.get(addr));
  }

  /**
   * Returns Asset Definitions
   * @param assetId Asset Index
   */
  getAssetDef (assetId: number): modelsv2.AssetParams {
    const creatorAcc = this.getAssetAccount(assetId);
    const assetDef = creatorAcc.getAssetDef(assetId);
    return this.assertAssetDefined(assetId, assetDef);
  }

  /**
   * Queries asset id by asset name from global state.
   * Returns undefined if asset is not found.
   * @param name Asset name
   */
  getAssetInfoFromName (name: string): ASAInfo | undefined {
    return this.store.assetNameInfo.get(name);
  }

  /**
   * Queries app id by app name from global state.
   * Returns undefined if app is not found.
   * https://www.pivotaltracker.com/story/show/180142720
   * @param approval
   * @param clear
   */
  getAppInfoFromName (approval: string, clear: string): SSCInfo | undefined {
    return this.store.appNameInfo.get(approval + "-" + clear);
  }

  /**
   * Setup initial accounts as {address: SDKAccount}. This should be called only when initializing Runtime.
   * @param accounts: array of account info's
   */
  initializeAccounts (accounts: AccountStoreI[]): void {
    for (const acc of accounts) {
      if (acc.account.name) this.store.accountNameAddress.set(acc.account.name, acc.account.addr);
      this.store.accounts.set(acc.address, acc);

      for (const appID of acc.createdApps.keys()) {
        this.store.globalApps.set(appID, acc.address);
      }

      for (const assetId of acc.createdAssets.keys()) {
        this.store.assetDefs.set(assetId, acc.address);
      }
    }

    // add fee sink (fees + rewards collected are accumulated in this account)
    const feeSink = new AccountStore(
      ALGORAND_ACCOUNT_MIN_BALANCE,
      new RuntimeAccount({ addr: ZERO_ADDRESS_STR, sk: new Uint8Array(0) })
    );
    this.store.accounts.set(feeSink.address, feeSink);
  }

  /**
   * Creates new transaction object (tx, gtxs) from given txnParams
   * @param txnParams : Transaction parameters for current txn or txn Group
   * @returns: [current transaction, transaction group]
   */
  createTxnContext (txnParams: types.ExecParams | types.ExecParams[]): [EncTx, EncTx[]] {
    // if txnParams is array, then user is requesting for a group txn
    if (Array.isArray(txnParams)) {
      if (txnParams.length > 16) {
        throw new Error("Maximum size of an atomic transfer group is 16");
      }

      const txns = [];
      for (const txnParam of txnParams) { // create encoded_obj for each txn in group
        const mockParams = mockSuggestedParams(txnParam.payFlags, this.round);
        const tx = webTx.mkTransaction(txnParam, mockParams);
        // convert to encoded obj for compatibility
        const encodedTxnObj = tx.get_obj_for_encoding() as EncTx;
        encodedTxnObj.txID = tx.txID();
        txns.push(encodedTxnObj);
      }
      return [txns[0], txns]; // by default current txn is the first txn (hence txns[0])
    } else {
      // if not array, then create a single transaction
      const mockParams = mockSuggestedParams(txnParams.payFlags, this.round);
      const tx = webTx.mkTransaction(txnParams, mockParams);

      const encodedTxnObj = tx.get_obj_for_encoding() as EncTx;
      encodedTxnObj.txID = tx.txID();
      return [encodedTxnObj, [encodedTxnObj]];
    }
  }

  // creates new asset creation transaction object.
  mkAssetCreateTx (
    name: string, flags: ASADeploymentFlags, asaDef: modelsv2.AssetParams): void {
    // this funtion is called only for validation of parameters passed
    const txn = algosdk.makeAssetCreateTxnWithSuggestedParams(
      flags.creator.addr,
      webTx.encodeNote(flags.note, flags.noteb64),
      asaDef.total,
      Number(asaDef.decimals),
      asaDef.defaultFrozen ? asaDef.defaultFrozen : false,
      asaDef.manager !== "" ? asaDef.manager : undefined,
      asaDef.reserve !== "" ? asaDef.reserve : undefined,
      asaDef.freeze !== "" ? asaDef.freeze : undefined,
      asaDef.clawback !== "" ? asaDef.clawback : undefined,
      asaDef.unitName as string,
      name,
      asaDef.url as string,
      typeof asaDef.metadataHash !== "undefined" && typeof asaDef.metadataHash !== 'string'
        ? Buffer.from(asaDef.metadataHash).toString('base64')
        : asaDef.metadataHash,
      mockSuggestedParams(flags, this.round)
    );

    if (
      this.ctx.tx === undefined || this.ctx.tx.type !== TransactionTypeEnum.ASSET_CONFIG
    ) { // could already be defined (if used as a txGroup in this.executeTx())
      const encTx = { ...txn.get_obj_for_encoding(), txID: txn.txID() };
      this.ctx.tx = encTx;
      this.ctx.gtxs = [encTx];
    }
  }

  /**
   * Add Asset in Runtime using asa.yaml
   * @param name ASA name
   * @param flags ASA Deployment Flags
   */
  addAsset (asa: string, flags: ASADeploymentFlags): DeployedAssetTxReceipt {
    const txReceipt = this.ctx.addAsset(asa, flags.creator.addr, flags);
    this.store = this.ctx.state;

    this.optInToASAMultiple(this.store.assetCounter, this.loadedAssetsDefs[asa].optInAccNames);
    return txReceipt;
  }

  /**
   * Add Asset in Runtime without using asa.yaml
   * @param name ASA name
   * @param flags ASA Deployment Flags
   */
  addASADef (asa: string, asaDef: types.ASADef, flags: ASADeploymentFlags): DeployedAssetTxReceipt {
    const txReceipt = this.ctx.addASADef(asa, asaDef, flags.creator.addr, flags);
    this.store = this.ctx.state;

    this.optInToASAMultiple(this.store.assetCounter, asaDef.optInAccNames);
    return txReceipt;
  }

  /**
   * Opt-In to all accounts given in asa.yaml to a specific asset.
   * @param name Asset name
   * @param assetID Asset Index
   */
  optInToASAMultiple (assetID: number, accounts?: string[]): void {
    if (accounts === undefined) {
      return;
    }
    for (const accName of accounts) {
      const address = this.store.accountNameAddress.get(accName);
      if (address) {
        this.optIntoASA(assetID, address, {});
      }
    }
  }

  /**
   * Asset Opt-In for account in Runtime
   * @param assetIndex Asset Index
   * @param address Account address to opt-into asset
   * @param flags Transaction Parameters
   */
  optIntoASA (assetIndex: number, address: AccountAddress, flags: types.TxParams): TxReceipt {
    const txReceipt = this.ctx.optIntoASA(assetIndex, address, flags);

    this.store = this.ctx.state;
    return txReceipt;
  }

  /**
   * Returns Asset Holding from an account
   * @param assetIndex Asset Index
   * @param address address of account to get holding from
   */
  getAssetHolding (assetIndex: number, address: AccountAddress): AssetHoldingM {
    const account = this.assertAccountDefined(address, this.store.accounts.get(address));
    const assetHolding = account.getAssetHolding(assetIndex);
    if (assetHolding === undefined) {
      throw new RuntimeError(RUNTIME_ERRORS.TRANSACTION.ASA_NOT_OPTIN, {
        assetId: assetIndex,
        address: address
      });
    }
    return assetHolding;
  }

  // creates new application transaction object and update context
  addCtxAppCreateTxn (flags: AppDeploymentFlags, payFlags: types.TxParams): void {
    const txn = algosdk.makeApplicationCreateTxn(
      flags.sender.addr,
      mockSuggestedParams(payFlags, this.round),
      algosdk.OnApplicationComplete.NoOpOC,
      new Uint8Array(32), // mock approval program
      new Uint8Array(32), // mock clear progam
      flags.localInts,
      flags.localBytes,
      flags.globalInts,
      flags.globalBytes,
      parsing.parseAppArgs(flags.appArgs),
      flags.accounts,
      flags.foreignApps,
      flags.foreignAssets,
      flags.note,
      flags.lease,
      payFlags.rekeyTo);

    const encTx = { ...txn.get_obj_for_encoding(), txID: txn.txID() };
    this.ctx.tx = encTx;
    this.ctx.gtxs = [encTx];
  }

  /**
   * creates new application and returns application id
   * @param flags SSCDeployment flags
   * @param payFlags Transaction parameters
   * @param approvalProgram application approval program
   * @param clearProgram application clear program
   * @param debugStack: if passed then TEAL Stack is logged to console after
   * each opcode execution (upto depth = debugStack)
   * NOTE - approval and clear program must be the TEAL code as string (not compiled code)
   */
  addApp (
    flags: AppDeploymentFlags, payFlags: types.TxParams,
    approvalProgram: string, clearProgram: string,
    debugStack?: number
  ): DeployedAppTxReceipt {
    this.addCtxAppCreateTxn(flags, payFlags);
    this.ctx.debugStack = debugStack;
    const txReceipt = this.ctx.addApp(flags.sender.addr, flags, approvalProgram, clearProgram, 0);

    this.store = this.ctx.state;
    return txReceipt;
  }

  // creates new OptIn transaction object and update context
  addCtxOptInTx (
    senderAddr: string,
    appID: number,
    payFlags: types.TxParams,
    flags: AppOptionalFlags): void {
    const txn = algosdk.makeApplicationOptInTxn(
      senderAddr,
      mockSuggestedParams(payFlags, this.round),
      appID,
      parsing.parseAppArgs(flags.appArgs),
      flags.accounts,
      flags.foreignApps,
      flags.foreignAssets,
      flags.note,
      flags.lease,
      payFlags.rekeyTo);

    const encTx = { ...txn.get_obj_for_encoding(), txID: txn.txID() };
    this.ctx.tx = encTx;
    this.ctx.gtxs = [encTx];
  }

  /**
   * Account address opt-in for application Id
   * @param accountAddr Account address
   * @param appID Application Id
   * @param flags Stateful smart contract transaction optional parameters (accounts, args..)
   * @param payFlags Transaction Parameters
   * @param debugStack: if passed then TEAL Stack is logged to console after
   * each opcode execution (upto depth = debugStack)
   */
  optInToApp (accountAddr: string, appID: number,
    flags: AppOptionalFlags, payFlags: types.TxParams, debugStack?: number): TxReceipt {
    this.addCtxOptInTx(accountAddr, appID, payFlags, flags);
    this.ctx.debugStack = debugStack;
    const txReceipt = this.ctx.optInToApp(accountAddr, appID, 0);

    this.store = this.ctx.state;
    return txReceipt;
  }

  // creates new Update transaction object and update context
  addCtxAppUpdateTx (
    senderAddr: string,
    appID: number,
    payFlags: types.TxParams,
    flags: AppOptionalFlags): void {
    const txn = algosdk.makeApplicationUpdateTxn(
      senderAddr,
      mockSuggestedParams(payFlags, this.round),
      appID,
      new Uint8Array(32), // mock approval program
      new Uint8Array(32), // mock clear progam
      parsing.parseAppArgs(flags.appArgs),
      flags.accounts,
      flags.foreignApps,
      flags.foreignAssets,
      flags.note,
      flags.lease,
      payFlags.rekeyTo);

    const encTx = { ...txn.get_obj_for_encoding(), txID: txn.txID() };
    this.ctx.tx = encTx;
    this.ctx.gtxs = [encTx];
  }

  /**
   * Update application
   * @param senderAddr sender address
   * @param appID application Id
   * @param approvalProgram new approval program
   * @param clearProgram new clear program
   * @param payFlags Transaction parameters
   * @param flags Stateful smart contract transaction optional parameters (accounts, args..)
   * @param debugStack: if passed then TEAL Stack is logged to console after
   * each opcode execution (upto depth = debugStack)
   * NOTE - approval and clear program must be the TEAL code as string
   */
  updateApp (
    senderAddr: string,
    appID: number,
    approvalProgram: string,
    clearProgram: string,
    payFlags: types.TxParams,
    flags: AppOptionalFlags,
    debugStack?: number
  ): TxReceipt {
    this.addCtxAppUpdateTx(senderAddr, appID, payFlags, flags);
    this.ctx.debugStack = debugStack;
    const txReceipt = this.ctx.updateApp(appID, approvalProgram, clearProgram, 0);

    // If successful, Update programs and state
    this.store = this.ctx.state;
    return txReceipt;
  }

  // verify 'amt' microalgos can be withdrawn from account
  assertMinBalance (amt: bigint, address: string): void {
    const account = this.getAccount(address);
    if ((account.amount - amt) < account.minBalance) {
      throw new RuntimeError(RUNTIME_ERRORS.TRANSACTION.INSUFFICIENT_ACCOUNT_BALANCE, {
        amount: amt,
        address: address
      });
    }
  }

  /**
<<<<<<< HEAD
   * Validate signature for Algorand account on transaction params.
   * Include check spending account when creating a transaction from Algorand account
   * Throw RuntimeError if signature is invalid.
   * @param txParam transaction parameters.
   */
  validateAccountSignature (txParam: types.ExecParams): void {
    const fromAccountAddr = webTx.getFromAddress(txParam);
    const from = this.getAccount(fromAccountAddr);
    const signAccount = txParam.fromAccount;

    if (signAccount) {
      // if spend account of fromAccountAddr is different with signAccount
      // then throw error.
      if (!from.account.getSpend().equal(signAccount)) {
        throw new RuntimeError(RUNTIME_ERRORS.GENERAL.INVALID_AUTH_ACCOUNT);
      }
    } else {
      // throw error if your don't provide account `signature`.
      throw new RuntimeError(RUNTIME_ERRORS.GENERAL.INVALID_SECRET_KEY);
    }
=======
   * Loads logic signature for contract mode, creates a new runtime account
   * associated with lsig
   * @param fileName ASC filename
   * @param scTmplParams: Smart contract template parameters (used only when compiling PyTEAL to TEAL)
   * @param logs only show logs on console when set as true. By default this value is true
   * @returns loaded logic signature from assets/<file_name>.teal
   */
  loadLogic (fileName: string, scTmplParams?: SCParams, logs: boolean = true): LogicSigAccount {
    const program = getProgram(fileName, scTmplParams, logs);
    return this.createLsigAccount(program, []); // args can be set during executeTx
>>>>>>> c0305450
  }

  /**
   * Creates a new account with logic signature and smart contract arguments
   * in the runtime store. The arguments are used when we send a transaction with this
   * account and verify it.
   * @param program TEAL code
   * @param args arguments passed
   * @returns logic signature with arguments.
   */
  createLsigAccount (program: string, args: Uint8Array[]): LogicSigAccount {
    if (program === "") {
      throw new RuntimeError(RUNTIME_ERRORS.GENERAL.INVALID_PROGRAM);
    }
    const lsig = new LogicSigAccount(program, args);

<<<<<<< HEAD
    const acc = new AccountStore(
      0,
      new RuntimeAccount({ addr: lsig.address(), sk: new Uint8Array(0) })
    );

=======
    // create new lsig account in runtime
    const acc = new AccountStore(0, { addr: lsig.address(), sk: new Uint8Array(0) });
>>>>>>> c0305450
    this.store.accounts.set(acc.address, acc);
    return lsig;
  }

  /**
   * Transfers `amount` of microAlgos from `from` address to `to` address
   * @param from From account
   * @param to to address
   * @param amount amount of algo in microalgos
   */
<<<<<<< HEAD
  fundLsig (from: RuntimeAccountI, to: AccountAddress, amount: number): void {
=======
  fundLsig (from: RuntimeAccount, to: AccountAddress, amount: number): TxReceipt {
>>>>>>> c0305450
    const fundParam: types.ExecParams = {
      type: types.TransactionType.TransferAlgo,
      sign: types.SignType.SecretKey,
      fromAccount: from,
      toAccountAddr: to,
      amountMicroAlgos: amount,
      payFlags: { totalFee: 1000 }
    };
    return this.executeTx(fundParam) as TxReceipt;
  }

  /**
   * validate logic signature and teal logic
   * @param txnParam Transaction Parameters
   * @param debugStack: if passed then TEAL Stack is logged to console after
   * each opcode execution (upto depth = debugStack)
   */
  validateLsigAndRun (txnParam: types.ExecParams, debugStack?: number): TxReceipt {
    // check if transaction is signed by logic signature,
    // if yes verify signature and run logic
    if (txnParam.sign === types.SignType.LogicSignature && txnParam.lsig) {
      this.ctx.args = txnParam.args ?? txnParam.lsig.lsig.args;

      // signature validation
      const fromAccountAddr = webTx.getFromAddress(txnParam);
      const result = txnParam.lsig.lsig.verify(decodeAddress(fromAccountAddr).publicKey);
      if (!result) {
        throw new RuntimeError(RUNTIME_ERRORS.GENERAL.LOGIC_SIGNATURE_VALIDATION_FAILED,
          { address: fromAccountAddr });
      }
      // logic validation
      const program = convertToString(txnParam.lsig.lsig.logic);
      if (program === "") {
        throw new RuntimeError(RUNTIME_ERRORS.GENERAL.INVALID_PROGRAM);
      }
      this.run(program, ExecutionMode.SIGNATURE, 0, debugStack);
      return this.ctx.state.txReceipts.get(this.ctx.tx.txID) as TxReceipt;
    } else {
      throw new RuntimeError(RUNTIME_ERRORS.GENERAL.LOGIC_SIGNATURE_NOT_FOUND);
    }
  }

  /**
   * This function executes a transaction based on a smart
   * contract logic and updates state afterwards
   * @param txnParams : Transaction parameters
   * @param debugStack: if passed then TEAL Stack is logged to console after
   * each opcode execution (upto depth = debugStack)
   */
  executeTx (txnParams: types.ExecParams | types.ExecParams[], debugStack?: number): TxReceipt | TxReceipt[] {
    const txnParameters = Array.isArray(txnParams) ? txnParams : [txnParams];
    for (const txn of txnParameters) {
      switch (txn.type) {
        case types.TransactionType.DeployASA: {
          if (txn.asaDef === undefined) txn.asaDef = this.loadedAssetsDefs[txn.asaName];
          break;
        }
        case types.TransactionType.DeployApp: {
          txn.approvalProg = new Uint8Array(32); // mock approval program
          txn.clearProg = new Uint8Array(32); // mock clear program
          break;
        }
      }
    }
    const [tx, gtxs] = this.createTxnContext(txnParameters); // get current txn and txn group (as encoded obj)
    // validate first and last rounds
    this.validateTxRound(gtxs);

    // initialize context before each execution
    // Prepare shared space at each execution of transaction/s.
    // state is a deep copy of store
    this.ctx = new Ctx(cloneDeep(this.store), tx, gtxs, [], this, debugStack);

    // Run TEAL program associated with each transaction and
    // then execute the transaction without interacting with store.
    const txReceipts = this.ctx.processTransactions(txnParameters);

    // update store only if all the transactions are passed
    this.store = this.ctx.state;

    // return transaction receipt(s)
    return Array.isArray(txnParams) ? txReceipts : txReceipts[0];
  }

  /**
   * This function executes TEAL code line by line
   * @param program : teal code as string
   * @param executionMode : execution Mode (Stateless or Stateful)
   * @param debugStack: if passed then TEAL Stack is logged to console after
   * each opcode execution (upto depth = debugStack)
   * NOTE: Application mode is only supported in TEALv > 1
   */
  run (program: string, executionMode: ExecutionMode,
    indexInGroup: number, debugStack?: number): TxReceipt {
    const interpreter = new Interpreter();
    // set new tx receipt
    this.ctx.state.txReceipts.set(this.ctx.tx.txID, {
      txn: this.ctx.tx,
      txID: this.ctx.tx.txID
    });

    // reset pooled opcode cost for single tx, this is to handle singular functions
    // which don't "initialize" a new ctx (eg. addApp)
    if (this.ctx.gtxs.length === 1) { this.ctx.pooledApplCost = 0; }
    interpreter.execute(program, executionMode, this, debugStack);

    if (executionMode === ExecutionMode.APPLICATION) {
      this.ctx.sharedScratchSpace.set(indexInGroup, interpreter.scratch);
    }
    return this.ctx.state.txReceipts.get(this.ctx.tx.txID) as TxReceipt;
  }
}<|MERGE_RESOLUTION|>--- conflicted
+++ resolved
@@ -19,13 +19,9 @@
 import {
   AccountAddress, AccountStoreI, AppDeploymentFlags, AppOptionalFlags,
   ASADeploymentFlags, ASAInfo, AssetHoldingM, Context,
-<<<<<<< HEAD
-  ExecutionMode, RuntimeAccountI, SSCAttributesM, SSCInfo, StackElem, State, Txn
-=======
   DeployedAppTxReceipt, DeployedAssetTxReceipt,
-  EncTx, ExecutionMode, RuntimeAccount, SCParams, SSCAttributesM, SSCInfo,
+  EncTx, ExecutionMode, RuntimeAccountI, SCParams, SSCAttributesM, SSCInfo,
   StackElem, State, TxReceipt
->>>>>>> c0305450
 } from "./types";
 
 export class Runtime {
@@ -596,7 +592,6 @@
   }
 
   /**
-<<<<<<< HEAD
    * Validate signature for Algorand account on transaction params.
    * Include check spending account when creating a transaction from Algorand account
    * Throw RuntimeError if signature is invalid.
@@ -617,7 +612,9 @@
       // throw error if your don't provide account `signature`.
       throw new RuntimeError(RUNTIME_ERRORS.GENERAL.INVALID_SECRET_KEY);
     }
-=======
+  }
+  
+  /** 
    * Loads logic signature for contract mode, creates a new runtime account
    * associated with lsig
    * @param fileName ASC filename
@@ -628,7 +625,6 @@
   loadLogic (fileName: string, scTmplParams?: SCParams, logs: boolean = true): LogicSigAccount {
     const program = getProgram(fileName, scTmplParams, logs);
     return this.createLsigAccount(program, []); // args can be set during executeTx
->>>>>>> c0305450
   }
 
   /**
@@ -645,16 +641,8 @@
     }
     const lsig = new LogicSigAccount(program, args);
 
-<<<<<<< HEAD
-    const acc = new AccountStore(
-      0,
-      new RuntimeAccount({ addr: lsig.address(), sk: new Uint8Array(0) })
-    );
-
-=======
     // create new lsig account in runtime
     const acc = new AccountStore(0, { addr: lsig.address(), sk: new Uint8Array(0) });
->>>>>>> c0305450
     this.store.accounts.set(acc.address, acc);
     return lsig;
   }
@@ -665,11 +653,7 @@
    * @param to to address
    * @param amount amount of algo in microalgos
    */
-<<<<<<< HEAD
-  fundLsig (from: RuntimeAccountI, to: AccountAddress, amount: number): void {
-=======
-  fundLsig (from: RuntimeAccount, to: AccountAddress, amount: number): TxReceipt {
->>>>>>> c0305450
+  fundLsig (from: RuntimeAccountI, to: AccountAddress, amount: number): TxReceipt {
     const fundParam: types.ExecParams = {
       type: types.TransactionType.TransferAlgo,
       sign: types.SignType.SecretKey,
