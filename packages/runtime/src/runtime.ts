/* eslint sonarjs/no-duplicate-string: 0 */
/* eslint sonarjs/no-small-switch: 0 */
import { ExecParams, mkTransaction, parseSSCAppArgs, SignType } from "@algorand-builder/algob";
<<<<<<< HEAD
import { AccountAddress, AlgoTransferParam, SSCDeploymentFlags, SSCOptionalFlags, TransactionType } from "@algorand-builder/algob/src/types";
import algosdk, { SuggestedParams } from "algosdk";
=======
import { AccountAddress, AlgoTransferParam, SSCDeploymentFlags, SSCOptionalFlags, TransactionType, TxParams } from "@algorand-builder/algob/src/types";
import algosdk, { decodeAddress } from "algosdk";
>>>>>>> 8c3b8cb6
import cloneDeep from "lodash/cloneDeep";

import { StoreAccount } from "./account";
import { TealError } from "./errors/errors";
import { ERRORS } from "./errors/errors-list";
import { Interpreter } from "./index";
import { convertToString } from "./lib/parsing";
import { LogicSig } from "./logicsig";
import { mockSuggestedParams } from "./mock/tx";
import type { Context, SSCAttributesM, StackElem, State, StoreAccountI, Txn, TxParams } from "./types";
import { ExecutionMode } from "./types";

export class Runtime {
  /**
   * We are using Maps instead of algosdk arrays
   * because of faster and easy querying.
   * This way when querying, instead of traversing the whole object,
   * we can get the value directly from Map
   * Note: Runtime operates on `store`, it doesn't operate on `ctx`.
   */
  private store: State;
  ctx: Context;
  private appCounter: number;
  // https://developer.algorand.org/docs/features/transactions/?query=round
  private round;

  constructor (accounts: StoreAccountI[]) {
    // runtime store
    this.store = {
      accounts: new Map<string, StoreAccountI>(), // string represents account address
      globalApps: new Map<number, AccountAddress>(), // number represents appId
      assetDefs: new Map<number, AccountAddress>() // number represents assetId
    };

    // intialize accounts (should be done during runtime initialization)
    this.initializeAccounts(accounts);

    // context for interpreter
    this.ctx = {
      state: cloneDeep(this.store), // state is a deep copy of store
      tx: <Txn>{},
      gtxs: [],
      args: []
    };
    this.appCounter = 0;
    this.round = 2;
  }

  /**
   * asserts if account is defined.
   * @param a account
   * @param line line number in TEAL file
   * Note: if user is accessing this function directly through runtime,
   * the line number is unknown
   */
  assertAccountDefined (a?: StoreAccountI, line?: number): StoreAccountI {
    const lineNumber = line ?? 'unknown';
    if (a === undefined) {
      throw new TealError(ERRORS.TEAL.ACCOUNT_DOES_NOT_EXIST, { line: lineNumber });
    }
    return a;
  }

  /**
   * asserts if account address is defined
   * @param addr account address
   * @param line line number in TEAL file
   * Note: if user is accessing this function directly through runtime,
   * the line number is unknown
   */
  assertAddressDefined (addr: string | undefined, line?: number): string {
    if (addr === undefined) {
      throw new TealError(ERRORS.TEAL.ACCOUNT_DOES_NOT_EXIST, { line: line });
    }
    return addr;
  }

  /**
   * asserts if application exists in state
   * @param app application
   * @param appId application index
   * @param line line number in TEAL file
   * Note: if user is accessing this function directly through runtime,
   * the line number is unknown
   */
  assertAppDefined (appId: number, app?: SSCAttributesM, line?: number): SSCAttributesM {
    const lineNumber = line ?? 'unknown';
    if (app === undefined) {
      throw new TealError(ERRORS.TEAL.APP_NOT_FOUND, { appId: appId, line: lineNumber });
    }
    return app;
  }

  /**
<<<<<<< HEAD
   * Validate first and last rounds of transaction using current round
   * @param gtxns transactions
   */
  validateRounds (gtxns: Txn[]): void {
    // https://developer.algorand.org/docs/features/transactions/#current-round
    for (const txn of gtxns) {
      if (txn.fv >= this.round || txn.lv <= this.round) {
        throw new TealError(ERRORS.TEAL.INVALID_ROUND, { round: this.round });
      }
    }
  }

  /**
   * set current round to given value
   * @param r current round
   */
  setRound (r: number): void {
    this.round = r;
  }

  /**
   * Return current round
   */
  getRound (): number {
    return this.round;
  }

  /**
=======
   * Asserts if correct transaction parameters are passed
   * @param txnParams Transaction Parameters
   */
  assertAmbiguousTxnParams (txnParams: ExecParams): void {
    if (txnParams.sign === SignType.SecretKey && txnParams.lsig) {
      throw new TealError(ERRORS.TEAL.INVALID_TRANSACTION_PARAMS);
    }
  }

  /**
>>>>>>> 8c3b8cb6
   * Fetches app from `this.store`
   * @param appId Application Index
   */
  getApp (appId: number): SSCAttributesM {
    if (!this.store.globalApps.has(appId)) {
      throw new TealError(ERRORS.TEAL.APP_NOT_FOUND, { appId: appId, line: 'unknown' });
    }
    const accAddress = this.assertAddressDefined(this.store.globalApps.get(appId));
    const account = this.assertAccountDefined(this.store.accounts.get(accAddress));
    return this.assertAppDefined(appId, account.getApp(appId));
  }

  /**
   * Fetches account from `this.store`
   * @param address account address
   */
  getAccount (address: string): StoreAccountI {
    const account = this.store.accounts.get(address);
    return this.assertAccountDefined(account);
  }

  /**
   * Fetches global state value for key present in creator's global state
   * for given appId, returns undefined otherwise
   * @param appId: current application id
   * @param key: key to fetch value of from local state
   */
  getGlobalState (appId: number, key: Uint8Array | string): StackElem | undefined {
    if (!this.store.globalApps.has(appId)) {
      throw new TealError(ERRORS.TEAL.APP_NOT_FOUND, { appId: appId, line: 'unknown' });
    }
    const accAddress = this.assertAddressDefined(this.store.globalApps.get(appId));
    const account = this.assertAccountDefined(this.store.accounts.get(accAddress));
    return account.getGlobalState(appId, key);
  }

  /**
   * Fetches local state for account address and application index
   * @param appId application index
   * @param accountAddr address for which local state needs to be retrieved
   * @param key: key to fetch value of from local state
   */
  getLocalState (appId: number, accountAddr: string, key: Uint8Array | string): StackElem | undefined {
    const account = this.assertAccountDefined(this.store.accounts.get(accountAddr));
    return account.getLocalState(appId, key);
  }

  /**
   * Setup initial accounts as {address: SDKAccount}. This should be called only when initializing Runtime.
   * @param accounts: array of account info's
   */
  initializeAccounts (accounts: StoreAccountI[]): void {
    for (const acc of accounts) {
      this.store.accounts.set(acc.address, acc);

      for (const appId of acc.createdApps.keys()) {
        this.store.globalApps.set(appId, acc.address);
      }

      for (const assetId of acc.createdAssets.keys()) {
        this.store.assetDefs.set(assetId, acc.address);
      }
    }
  }

  /**
   * mock suggested parameters according to current round
   * @param flags payment flags
   */
  mockSuggestedParameters (flags: TxParams): SuggestedParams {
    const s = mockSuggestedParams(flags);

    // https://developer.algorand.org/docs/features/transactions/#setting-first-and-last-valid
    s.firstRound = flags.firstValid ?? (this.round + 1);
    s.lastRound = flags.firstValid === undefined || flags.validRounds === undefined
      ? s.firstRound + 1000
      : Number(flags.firstValid) + Number(flags.validRounds);

    return s;
  }

  /**
   * Creates new transaction object (tx, gtxs) from given txnParams
   * @param txnParams : Transaction parameters for current txn or txn Group
   * @returns: [current transaction, transaction group]
   */
  createTxnContext (txnParams: ExecParams | ExecParams[]): [Txn, Txn[]] {
    // if txnParams is array, then user is requesting for a group txn
    if (Array.isArray(txnParams)) {
      if (txnParams.length > 16) {
        throw new Error("Maximum size of an atomic transfer group is 16");
      }

      const txns = [];
      for (const txnParam of txnParams) { // create encoded_obj for each txn in group
        const mockParams = this.mockSuggestedParameters(txnParam.payFlags);
        const tx = mkTransaction(txnParam, mockParams);

        // convert to encoded obj for compatibility
        const encodedTxnObj = tx.get_obj_for_encoding() as Txn;
        encodedTxnObj.txID = tx.txID();
        txns.push(encodedTxnObj);
      }
      return [txns[0], txns]; // by default current txn is the first txn (hence txns[0])
    } else {
      // if not array, then create a single transaction
      const mockParams = mockSuggestedParams(txnParams.payFlags);
      const tx = mkTransaction(txnParams, mockParams);

      const encodedTxnObj = tx.get_obj_for_encoding() as Txn;
      encodedTxnObj.txID = tx.txID();
      return [encodedTxnObj, [encodedTxnObj]];
    }
  }

  // creates new application transaction object and update context
  makeAndSetCtxAppCreateTxn (flags: SSCDeploymentFlags, payFlags: TxParams): void {
    const txn = algosdk.makeApplicationCreateTxn(
      flags.sender.addr,
      mockSuggestedParams(payFlags),
      algosdk.OnApplicationComplete.NoOpOC,
      new Uint8Array(32), // mock approval program
      new Uint8Array(32), // mock clear progam
      flags.localInts,
      flags.localBytes,
      flags.globalInts,
      flags.globalBytes,
      parseSSCAppArgs(flags.appArgs),
      flags.accounts,
      flags.foreignApps,
      flags.foreignAssets,
      flags.note,
      flags.lease,
      flags.rekeyTo);

    const encTx = txn.get_obj_for_encoding();
    encTx.txID = txn.txID();
    this.ctx.tx = encTx;
    this.ctx.gtxs = [encTx];
  }

  /**
   * creates new application and returns application id
   * Note: In this function we are operating on ctx to ensure that
   * the states are updated correctly
   * - First we are setting ctx according to application
   * - Second we run the TEAL code
   * - Finally if run is successful we update the store.
   * @param flags SSCDeployment flags
   * @param payFlags Transaction parameters
   * @param program approval program
   */
  addApp (flags: SSCDeploymentFlags, payFlags: TxParams, program: string): number {
    const sender = flags.sender;
    const senderAcc = this.assertAccountDefined(this.store.accounts.get(sender.addr));

    // create app with id = 0 in globalApps for teal execution
    const app = senderAcc.addApp(0, flags);
    this.ctx.state.accounts.set(senderAcc.address, senderAcc);
    this.ctx.state.globalApps.set(app.id, senderAcc.address);

    this.makeAndSetCtxAppCreateTxn(flags, payFlags);
    this.run(program, ExecutionMode.STATEFUL); // execute TEAL code with appId = 0

    // create new application in globalApps map
    this.store.globalApps.set(++this.appCounter, senderAcc.address);

    const attributes = this.assertAppDefined(0, senderAcc.createdApps.get(0));
    this.ctx.state.globalApps.delete(0); // remove zero app from context after execution
    senderAcc.createdApps.delete(0); // remove zero app from sender's account
    senderAcc.createdApps.set(this.appCounter, attributes);

    return this.appCounter;
  }

  // creates new OptIn transaction object and update context
  createOptInTx (
    senderAddr: string,
    appId: number,
    payFlags: TxParams,
    flags: SSCOptionalFlags): void {
    const txn = algosdk.makeApplicationOptInTxn(
      senderAddr,
      mockSuggestedParams(payFlags),
      appId,
      parseSSCAppArgs(flags.appArgs),
      flags.accounts,
      flags.foreignApps,
      flags.foreignAssets,
      flags.note,
      flags.lease,
      flags.rekeyTo);

    const encTx = txn.get_obj_for_encoding();
    encTx.txID = txn.txID();
    this.ctx.tx = encTx;
    this.ctx.gtxs = [encTx];
  }

  /**
   * Account address opt-in for application Id
   * @param accountAddr Account address
   * @param appId Application Id
   * @param flags Stateful smart contract transaction optional parameters (accounts, args..)
   * @param payFlags Transaction Parameters
   * @param program TEAL code as string
   */
  optInToApp (accountAddr: string, appId: number,
    flags: SSCOptionalFlags, payFlags: TxParams, program: string): void {
    const appParams = this.getApp(appId);
    const account = this.assertAccountDefined(this.store.accounts.get(accountAddr));
    if (appParams) {
      this.createOptInTx(accountAddr, appId, payFlags, flags);
      this.run(program, ExecutionMode.STATEFUL); // execute TEAL code

      account.optInToApp(appId, appParams);
    } else {
      throw new TealError(ERRORS.TEAL.APP_NOT_FOUND, { appId: appId });
    }
  }

  // creates new Update transaction object and update context
  createUpdateTx (
    senderAddr: string,
    appId: number,
    payFlags: TxParams,
    flags: SSCOptionalFlags): void {
    const txn = algosdk.makeApplicationUpdateTxn(
      senderAddr,
      mockSuggestedParams(payFlags),
      appId,
      new Uint8Array(32), // mock approval program
      new Uint8Array(32), // mock clear progam
      parseSSCAppArgs(flags.appArgs),
      flags.accounts,
      flags.foreignApps,
      flags.foreignAssets,
      flags.note,
      flags.lease,
      flags.rekeyTo);

    const encTx = txn.get_obj_for_encoding();
    encTx.txID = txn.txID();
    this.ctx.tx = encTx;
    this.ctx.gtxs = [encTx];
  }

  /**
   * Update application
   * @param senderAddr sender address
   * @param appId application Id
   * @param newProgram updated program
   * @param payFlags Transaction parameters
   * @param flags Stateful smart contract transaction optional parameters (accounts, args..)
   */
  updateApp (
    senderAddr: string,
    appId: number,
    newProgram: string,
    payFlags: TxParams,
    flags: SSCOptionalFlags
  ): void {
    const appParams = this.getApp(appId);
    if (appParams) {
      this.createUpdateTx(senderAddr, appId, payFlags, flags);
      this.run(newProgram, ExecutionMode.STATEFUL); // execute TEAL code
    } else {
      throw new TealError(ERRORS.TEAL.APP_NOT_FOUND, { appId: appId });
    }
  }

  /**
   * Delete application from account's state and global state
   * @param appId Application Index
   */
  deleteApp (appId: number): void {
    if (!this.store.globalApps.has(appId)) {
      throw new TealError(ERRORS.TEAL.APP_NOT_FOUND, { appId: appId });
    }
    const accountAddr = this.store.globalApps.get(appId);
    if (accountAddr === undefined) {
      throw new TealError(ERRORS.TEAL.ACCOUNT_DOES_NOT_EXIST);
    }
    const account = this.assertAccountDefined(this.store.accounts.get(accountAddr));

    account.deleteApp(appId);
    this.store.globalApps.delete(appId);
  }

  /**
   * Returns logic signature
   * @param program TEAL code
   * @param args arguments passed
   */
  getLogicSig (program: string, args: Uint8Array[]): LogicSig {
    const lsig = new LogicSig(program, args);
    const acc = new StoreAccount(0, { addr: lsig.address(), sk: new Uint8Array(0) });
    this.store.accounts.set(acc.address, acc);
    return lsig;
  }

  // transfer ALGO as per transaction parameters
  transferAlgo (txnParam: AlgoTransferParam): void {
    const fromAccount = this.assertAccountDefined(this.store.accounts.get(txnParam.fromAccount.addr));
    const toAccount = this.assertAccountDefined(this.store.accounts.get(txnParam.toAccountAddr));

    fromAccount.amount -= txnParam.amountMicroAlgos; // remove 'x' algo from sender
    toAccount.amount += txnParam.amountMicroAlgos; // add 'x' algo to receiver
  }

  /**
   * validate logic signature and teal logic
   * @param txnParam Transaction Parameters
   */
  validateLsigAndRun (txnParam: ExecParams): void {
    // check if transaction is signed by logic signature,
    // if yes verify signature and run logic
    if (txnParam.lsig === undefined) {
      throw new TealError(ERRORS.TEAL.LOGIC_SIGNATURE_NOT_FOUND);
    }

    // signature validation
    const result = txnParam.lsig.verify(decodeAddress(txnParam.fromAccount.addr).publicKey);
    if (!result) {
      throw new TealError(ERRORS.TEAL.LOGIC_SIGNATURE_VALIDATION_FAILED,
        { address: txnParam.fromAccount.addr });
    }
    // logic validation
    const program = convertToString(txnParam.lsig.logic);
    this.run(program, ExecutionMode.STATELESS);
  }

  /**
   * Update current state and account balances
   * @param txnParams : Transaction parameters
   * @param accounts : accounts passed by user
   */
  updateFinalState (txnParams: ExecParams | ExecParams[]): void {
    let txnParameters;
    if (!Array.isArray(txnParams)) {
      txnParameters = [txnParams];
    } else {
      txnParameters = txnParams;
    }
    for (const txnParam of txnParameters) {
      switch (txnParam.type) {
        case TransactionType.TransferAlgo:
          this.transferAlgo(txnParam);
          break;
        case TransactionType.DeleteSSC:
          this.deleteApp(txnParam.appId);
          break;
      }
    }
  }

  // get execution mode (stateless or application) based on txParams
  getExecutionMode (txnParam: ExecParams): ExecutionMode {
    if (txnParam.sign === SignType.LogicSignature) {
      return ExecutionMode.STATELESS;
    }
    return ExecutionMode.STATEFUL;
  }

  /**
   * This function executes a transaction based on a smart
   * contract logic and updates state afterwards
   * @param txnParams : Transaction parameters
   * @param program : teal code as a string
   * @param args : external arguments to smart contract
   */
  executeTx (txnParams: ExecParams | ExecParams[], program: string,
    args: Uint8Array[]): void {
    const [tx, gtxs] = this.createTxnContext(txnParams); // get current txn and txn group (as encoded obj)
    // validate first and last rounds
    this.validateRounds(gtxs);
    // initialize context before each execution
    this.ctx = {
      state: cloneDeep(this.store), // state is a deep copy of store
      tx: tx,
      gtxs: gtxs,
      args: args
    };

    // TODO: Add Support for group transaction for execution modes
    // as for stateless TEAL we need to have TEAL code with each txParam
    // TASKs: https://www.pivotaltracker.com/story/show/176455371, https://www.pivotaltracker.com/story/show/176455329
    let mode = ExecutionMode.STATEFUL;
    if (!Array.isArray(txnParams)) {
      mode = this.getExecutionMode(txnParams);
      this.assertAmbiguousTxnParams(txnParams);
      if (txnParams.sign === SignType.LogicSignature) {
        this.validateLsigAndRun(txnParams);
      }
    } else {
      let flag = true;
      for (const txParam of txnParams) {
        this.assertAmbiguousTxnParams(txParam);
        if (txParam.sign === SignType.LogicSignature) {
          this.validateLsigAndRun(txParam);
        }
        flag = flag && txParam.sign === SignType.LogicSignature;
      }
      if (flag) { mode = ExecutionMode.STATELESS; } // if all txns in grp are stateless
    }

    this.run(program, mode);
    this.updateFinalState(txnParams); // update account balances
  }

  /**
   * This function executes TEAL code line by line
   * @param program : teal code as string
   * @param executionMode : execution Mode (Stateless or Stateful)
   * NOTE: Application mode is only supported in TEAL v2
   */
  run (program: string, executionMode: ExecutionMode): void {
    const interpreter = new Interpreter();
    interpreter.execute(program, executionMode, this);
    this.store = this.ctx.state; // update state after successful execution('local-state', 'global-state'..)
  }
}<|MERGE_RESOLUTION|>--- conflicted
+++ resolved
@@ -1,13 +1,8 @@
 /* eslint sonarjs/no-duplicate-string: 0 */
 /* eslint sonarjs/no-small-switch: 0 */
 import { ExecParams, mkTransaction, parseSSCAppArgs, SignType } from "@algorand-builder/algob";
-<<<<<<< HEAD
 import { AccountAddress, AlgoTransferParam, SSCDeploymentFlags, SSCOptionalFlags, TransactionType } from "@algorand-builder/algob/src/types";
-import algosdk, { SuggestedParams } from "algosdk";
-=======
-import { AccountAddress, AlgoTransferParam, SSCDeploymentFlags, SSCOptionalFlags, TransactionType, TxParams } from "@algorand-builder/algob/src/types";
-import algosdk, { decodeAddress } from "algosdk";
->>>>>>> 8c3b8cb6
+import algosdk, { decodeAddress, SuggestedParams } from "algosdk";
 import cloneDeep from "lodash/cloneDeep";
 
 import { StoreAccount } from "./account";
@@ -102,7 +97,16 @@
   }
 
   /**
-<<<<<<< HEAD
+   * Asserts if correct transaction parameters are passed
+   * @param txnParams Transaction Parameters
+   */
+  assertAmbiguousTxnParams (txnParams: ExecParams): void {
+    if (txnParams.sign === SignType.SecretKey && txnParams.lsig) {
+      throw new TealError(ERRORS.TEAL.INVALID_TRANSACTION_PARAMS);
+    }
+  }
+
+  /**
    * Validate first and last rounds of transaction using current round
    * @param gtxns transactions
    */
@@ -131,18 +135,6 @@
   }
 
   /**
-=======
-   * Asserts if correct transaction parameters are passed
-   * @param txnParams Transaction Parameters
-   */
-  assertAmbiguousTxnParams (txnParams: ExecParams): void {
-    if (txnParams.sign === SignType.SecretKey && txnParams.lsig) {
-      throw new TealError(ERRORS.TEAL.INVALID_TRANSACTION_PARAMS);
-    }
-  }
-
-  /**
->>>>>>> 8c3b8cb6
    * Fetches app from `this.store`
    * @param appId Application Index
    */
