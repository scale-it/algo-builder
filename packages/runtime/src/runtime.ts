--- conflicted
+++ resolved
@@ -464,23 +464,6 @@
       args: args
     };
 
-<<<<<<< HEAD
-    const txnParameters = Array.isArray(txnParams) ? txnParams : [txnParams];
-
-    try {
-      await this.run(program);
-    } catch (error) {
-      // if transaction type is Clear Call, remove the app first before throwing error (rejecting tx)
-      for (const txnParam of txnParameters) {
-        if (txnParam.type === TransactionType.ClearSSC) {
-          const fromAccount = this.assertAccountDefined(this.store.accounts.get(txnParam.fromAccount.addr));
-          fromAccount.closeApp(txnParam.appId); // remove app from local state
-        }
-      }
-      throw error;
-    }
-    this.updateFinalState(txnParameters); // update account balances
-=======
     // TODO: Add Support for group transaction for execution modes
     // as for stateless TEAL we need to have TEAL code with each txParam
     // TASKs: https://www.pivotaltracker.com/story/show/176455371, https://www.pivotaltracker.com/story/show/176455329
@@ -495,9 +478,21 @@
       if (flag) { mode = ExecutionMode.STATELESS; } // if all txns in grp are stateless
     }
 
-    this.run(program, mode);
-    this.updateFinalState(txnParams); // update account balances
->>>>>>> 95966e0b
+    const txnParameters = Array.isArray(txnParams) ? txnParams : [txnParams];
+
+    try {
+      await this.run(program, mode);
+    } catch (error) {
+      // if transaction type is Clear Call, remove the app first before throwing error (rejecting tx)
+      for (const txnParam of txnParameters) {
+        if (txnParam.type === TransactionType.ClearSSC) {
+          const fromAccount = this.assertAccountDefined(this.store.accounts.get(txnParam.fromAccount.addr));
+          fromAccount.closeApp(txnParam.appId); // remove app from local state
+        }
+      }
+      throw error;
+    }
+    this.updateFinalState(txnParameters);
   }
 
   /**
