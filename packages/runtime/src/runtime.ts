/* eslint sonarjs/no-duplicate-string: 0 */
/* eslint sonarjs/no-small-switch: 0 */
import { ExecParams, mkTransaction, parseSSCAppArgs, SignType } from "@algorand-builder/algob";
import { AccountAddress, AlgoTransferParam, SSCDeploymentFlags, SSCOptionalFlags, TransactionType, TxParams } from "@algorand-builder/algob/src/types";
import algosdk, { decodeAddress } from "algosdk";
import cloneDeep from "lodash/cloneDeep";

import { StoreAccount } from "./account";
import { TealError } from "./errors/errors";
import { ERRORS } from "./errors/errors-list";
import { Interpreter } from "./index";
import { convertToString } from "./lib/parsing";
import { LogicSig } from "./logicsig";
import { mockSuggestedParams } from "./mock/tx";
import type { Context, SSCAttributesM, StackElem, State, StoreAccountI, Txn } from "./types";
import { ExecutionMode } from "./types";

export class Runtime {
  /**
   * We are using Maps instead of algosdk arrays
   * because of faster and easy querying.
   * This way when querying, instead of traversing the whole object,
   * we can get the value directly from Map
   * Note: Runtime operates on `store`, it doesn't operate on `ctx`.
   */
  private store: State;
  ctx: Context;
  private appCounter: number;

  constructor (accounts: StoreAccountI[]) {
    // runtime store
    this.store = {
      accounts: new Map<string, StoreAccountI>(), // string represents account address
      globalApps: new Map<number, AccountAddress>(), // number represents appId
      assetDefs: new Map<number, AccountAddress>() // number represents assetId
    };

    // intialize accounts (should be done during runtime initialization)
    this.initializeAccounts(accounts);

    // context for interpreter
    this.ctx = {
      state: cloneDeep(this.store), // state is a deep copy of store
      tx: <Txn>{},
      gtxs: [],
      args: []
    };
    this.appCounter = 0;
  }

  /**
   * asserts if account is defined.
   * @param a account
   * @param line line number in TEAL file
   * Note: if user is accessing this function directly through runtime,
   * the line number is unknown
   */
  assertAccountDefined (a?: StoreAccountI, line?: number): StoreAccountI {
    const lineNumber = line ?? 'unknown';
    if (a === undefined) {
      throw new TealError(ERRORS.TEAL.ACCOUNT_DOES_NOT_EXIST, { line: lineNumber });
    }
    return a;
  }

  /**
   * asserts if account address is defined
   * @param addr account address
   * @param line line number in TEAL file
   * Note: if user is accessing this function directly through runtime,
   * the line number is unknown
   */
  assertAddressDefined (addr: string | undefined, line?: number): string {
    if (addr === undefined) {
      throw new TealError(ERRORS.TEAL.ACCOUNT_DOES_NOT_EXIST, { line: line });
    }
    return addr;
  }

  /**
   * asserts if application exists in state
   * @param app application
   * @param appId application index
   * @param line line number in TEAL file
   * Note: if user is accessing this function directly through runtime,
   * the line number is unknown
   */
  assertAppDefined (appId: number, app?: SSCAttributesM, line?: number): SSCAttributesM {
    const lineNumber = line ?? 'unknown';
    if (app === undefined) {
      throw new TealError(ERRORS.TEAL.APP_NOT_FOUND, { appId: appId, line: lineNumber });
    }
    return app;
  }

  /**
   * Fetches app from `this.store`
   * @param appId Application Index
   */
  getApp (appId: number): SSCAttributesM {
    if (!this.store.globalApps.has(appId)) {
      throw new TealError(ERRORS.TEAL.APP_NOT_FOUND, { appId: appId, line: 'unknown' });
    }
    const accAddress = this.assertAddressDefined(this.store.globalApps.get(appId));
    const account = this.assertAccountDefined(this.store.accounts.get(accAddress));
    return this.assertAppDefined(appId, account.getApp(appId));
  }

  /**
   * Fetches account from `this.store`
   * @param address account address
   */
  getAccount (address: string): StoreAccountI {
    const account = this.store.accounts.get(address);
    return this.assertAccountDefined(account);
  }

  /**
   * Fetches global state value for key present in creator's global state
   * for given appId, returns undefined otherwise
   * @param appId: current application id
   * @param key: key to fetch value of from local state
   */
  getGlobalState (appId: number, key: Uint8Array | string): StackElem | undefined {
    if (!this.store.globalApps.has(appId)) {
      throw new TealError(ERRORS.TEAL.APP_NOT_FOUND, { appId: appId, line: 'unknown' });
    }
    const accAddress = this.assertAddressDefined(this.store.globalApps.get(appId));
    const account = this.assertAccountDefined(this.store.accounts.get(accAddress));
    return account.getGlobalState(appId, key);
  }

  /**
   * Fetches local state for account address and application index
   * @param appId application index
   * @param accountAddr address for which local state needs to be retrieved
   * @param key: key to fetch value of from local state
   */
  getLocalState (appId: number, accountAddr: string, key: Uint8Array | string): StackElem | undefined {
    const account = this.assertAccountDefined(this.store.accounts.get(accountAddr));
    return account.getLocalState(appId, key);
  }

  /**
   * Setup initial accounts as {address: SDKAccount}. This should be called only when initializing Runtime.
   * @param accounts: array of account info's
   */
  initializeAccounts (accounts: StoreAccountI[]): void {
    for (const acc of accounts) {
      this.store.accounts.set(acc.address, acc);

      for (const appId of acc.createdApps.keys()) {
        this.store.globalApps.set(appId, acc.address);
      }

      for (const assetId of acc.createdAssets.keys()) {
        this.store.assetDefs.set(assetId, acc.address);
      }
    }
  }

  /**
   * Creates new transaction object (tx, gtxs) from given txnParams
   * @param txnParams : Transaction parameters for current txn or txn Group
   * @returns: [current transaction, transaction group]
   */
  createTxnContext (txnParams: ExecParams | ExecParams[]): [Txn, Txn[]] {
    // if txnParams is array, then user is requesting for a group txn
    if (Array.isArray(txnParams)) {
      if (txnParams.length > 16) {
        throw new Error("Maximum size of an atomic transfer group is 16");
      }

      const txns = [];
      for (const txnParam of txnParams) { // create encoded_obj for each txn in group
        const mockParams = mockSuggestedParams(txnParam.payFlags);
        const tx = mkTransaction(txnParam, mockParams);

        // convert to encoded obj for compatibility
        const encodedTxnObj = tx.get_obj_for_encoding() as Txn;
        encodedTxnObj.txID = tx.txID();
        txns.push(encodedTxnObj);
      }
      return [txns[0], txns]; // by default current txn is the first txn (hence txns[0])
    } else {
      // if not array, then create a single transaction
      const mockParams = mockSuggestedParams(txnParams.payFlags);
      const tx = mkTransaction(txnParams, mockParams);

      const encodedTxnObj = tx.get_obj_for_encoding() as Txn;
      encodedTxnObj.txID = tx.txID();
      return [encodedTxnObj, [encodedTxnObj]];
    }
  }

  // creates new application transaction object and update context
  makeAndSetCtxAppCreateTxn (flags: SSCDeploymentFlags, payFlags: TxParams): void {
    const txn = algosdk.makeApplicationCreateTxn(
      flags.sender.addr,
      mockSuggestedParams(payFlags),
      algosdk.OnApplicationComplete.NoOpOC,
      new Uint8Array(32), // mock approval program
      new Uint8Array(32), // mock clear progam
      flags.localInts,
      flags.localBytes,
      flags.globalInts,
      flags.globalBytes,
      parseSSCAppArgs(flags.appArgs),
      flags.accounts,
      flags.foreignApps,
      flags.foreignAssets,
      flags.note,
      flags.lease,
      flags.rekeyTo);

    const encTx = txn.get_obj_for_encoding();
    encTx.txID = txn.txID();
    this.ctx.tx = encTx;
    this.ctx.gtxs = [encTx];
  }

  /**
   * creates new application and returns application id
   * Note: In this function we are operating on ctx to ensure that
   * the states are updated correctly
   * - First we are setting ctx according to application
   * - Second we run the TEAL code
   * - Finally if run is successful we update the store.
   * @param flags SSCDeployment flags
   * @param payFlags Transaction parameters
   * @param program approval program
   */
  async addApp (flags: SSCDeploymentFlags, payFlags: TxParams, program: string): Promise<number> {
    const sender = flags.sender;
    const senderAcc = this.assertAccountDefined(this.store.accounts.get(sender.addr));

    // create app with id = 0 in globalApps for teal execution
    const app = senderAcc.addApp(0, flags);
    this.ctx.state.accounts.set(senderAcc.address, senderAcc);
    this.ctx.state.globalApps.set(app.id, senderAcc.address);

    this.makeAndSetCtxAppCreateTxn(flags, payFlags);
    this.run(program, ExecutionMode.STATEFUL); // execute TEAL code with appId = 0

    // create new application in globalApps map
    this.store.globalApps.set(++this.appCounter, senderAcc.address);

    const attributes = this.assertAppDefined(0, senderAcc.createdApps.get(0));
    this.ctx.state.globalApps.delete(0); // remove zero app from context after execution
    senderAcc.createdApps.delete(0); // remove zero app from sender's account
    senderAcc.createdApps.set(this.appCounter, attributes);

    return this.appCounter;
  }

  // creates new OptIn transaction object and update context
  createOptInTx (
    senderAddr: string,
    appId: number,
    payFlags: TxParams,
    flags: SSCOptionalFlags): void {
    const txn = algosdk.makeApplicationOptInTxn(
      senderAddr,
      mockSuggestedParams(payFlags),
      appId,
      parseSSCAppArgs(flags.appArgs),
      flags.accounts,
      flags.foreignApps,
      flags.foreignAssets,
      flags.note,
      flags.lease,
      flags.rekeyTo);

    const encTx = txn.get_obj_for_encoding();
    encTx.txID = txn.txID();
    this.ctx.tx = encTx;
    this.ctx.gtxs = [encTx];
  }

  /**
   * Account address opt-in for application Id
   * @param accountAddr Account address
   * @param appId Application Id
   * @param flags Stateful smart contract transaction optional parameters (accounts, args..)
   * @param payFlags Transaction Parameters
   * @param program TEAL code as string
   */
  async optInToApp (accountAddr: string, appId: number,
    flags: SSCOptionalFlags, payFlags: TxParams, program: string): Promise<void> {
    const appParams = this.getApp(appId);
    const account = this.assertAccountDefined(this.store.accounts.get(accountAddr));
    if (appParams) {
      this.createOptInTx(accountAddr, appId, payFlags, flags);
      this.run(program, ExecutionMode.STATEFUL); // execute TEAL code

      account.optInToApp(appId, appParams);
    } else {
      throw new TealError(ERRORS.TEAL.APP_NOT_FOUND, { appId: appId });
    }
  }

  // creates new Update transaction object and update context
  createUpdateTx (
    senderAddr: string,
    appId: number,
    payFlags: TxParams,
    flags: SSCOptionalFlags): void {
    const txn = algosdk.makeApplicationUpdateTxn(
      senderAddr,
      mockSuggestedParams(payFlags),
      appId,
      new Uint8Array(32), // mock approval program
      new Uint8Array(32), // mock clear progam
      parseSSCAppArgs(flags.appArgs),
      flags.accounts,
      flags.foreignApps,
      flags.foreignAssets,
      flags.note,
      flags.lease,
      flags.rekeyTo);

    const encTx = txn.get_obj_for_encoding();
    encTx.txID = txn.txID();
    this.ctx.tx = encTx;
    this.ctx.gtxs = [encTx];
  }

  /**
   * Update application
   * @param senderAddr sender address
   * @param appId application Id
   * @param newProgram updated program
   * @param payFlags Transaction parameters
   * @param flags Stateful smart contract transaction optional parameters (accounts, args..)
   */
  async updateApp (
    senderAddr: string,
    appId: number,
    newProgram: string,
    payFlags: TxParams,
    flags: SSCOptionalFlags
  ): Promise<void> {
    const appParams = this.getApp(appId);
    if (appParams) {
      this.createUpdateTx(senderAddr, appId, payFlags, flags);
      this.run(newProgram, ExecutionMode.STATEFUL); // execute TEAL code
    } else {
      throw new TealError(ERRORS.TEAL.APP_NOT_FOUND, { appId: appId });
    }
  }

  /**
   * Delete application from account's state and global state
   * @param appId Application Index
   */
  deleteApp (appId: number): void {
    if (!this.store.globalApps.has(appId)) {
      throw new TealError(ERRORS.TEAL.APP_NOT_FOUND, { appId: appId });
    }
    const accountAddr = this.store.globalApps.get(appId);
    if (accountAddr === undefined) {
      throw new TealError(ERRORS.TEAL.ACCOUNT_DOES_NOT_EXIST);
    }
    const account = this.assertAccountDefined(this.store.accounts.get(accountAddr));

    account.deleteApp(appId);
    this.store.globalApps.delete(appId);
  }

  /**
   * Returns logic signature
   * @param program TEAL code
   * @param args arguments passed
   */
  getLogicSig (program: string, args: Uint8Array[]): LogicSig {
    const lsig = new LogicSig(program, args);
    const acc = new StoreAccount(0, { addr: lsig.address(), sk: new Uint8Array(0) });
    this.store.accounts.set(acc.address, acc);
    return lsig;
  }

  // transfer ALGO as per transaction parameters
  transferAlgo (txnParam: AlgoTransferParam): void {
    const fromAccount = this.assertAccountDefined(this.store.accounts.get(txnParam.fromAccount.addr));
    const toAccount = this.assertAccountDefined(this.store.accounts.get(txnParam.toAccountAddr));

    fromAccount.amount -= txnParam.amountMicroAlgos; // remove 'x' algo from sender
    toAccount.amount += txnParam.amountMicroAlgos; // add 'x' algo to receiver
  }

  /**
   * Update current state and account balances
   * @param txnParams : Transaction parameters
   * @param accounts : accounts passed by user
   */
  async updateFinalState (txnParams: ExecParams | ExecParams[]): Promise<void> {
    let txnParameters;
    if (!Array.isArray(txnParams)) {
      txnParameters = [txnParams];
    } else {
      txnParameters = txnParams;
    }
    for (const txnParam of txnParameters) {
      // check if transaction is signed by logic signature,
      // if yes verify signature and run logic
      if (txnParam.sign === SignType.LogicSignature) {
        if (txnParam.lsig === undefined) {
          throw new TealError(ERRORS.TEAL.LOGIC_SIGNATURE_NOT_FOUND);
        }

        // signature validation
        const result = txnParam.lsig.verify(decodeAddress(txnParam.fromAccount.addr).publicKey);
        if (!result) {
          throw new TealError(ERRORS.TEAL.LOGIC_SIGNATURE_VALIDATION_FAILED,
            { address: txnParam.fromAccount.addr });
        }
        // logic validation
        const program = convertToString(txnParam.lsig.logic);
        await this.run(program);
      }
      switch (txnParam.type) {
        case TransactionType.TransferAlgo:
          this.transferAlgo(txnParam);
          break;
        case TransactionType.DeleteSSC:
          this.deleteApp(txnParam.appId);
          break;
      }
    }
  }

  // get execution mode (stateless or application) based on txParams
  getExecutionMode (txnParam: ExecParams): ExecutionMode {
    if (txnParam.sign === SignType.LogicSignature) {
      return ExecutionMode.STATELESS;
    }
    return ExecutionMode.STATEFUL;
  }

  /**
   * This function executes a transaction based on a smart
   * contract logic and updates state afterwards
   * @param txnParams : Transaction parameters
   * @param program : teal code as a string
   * @param args : external arguments to smart contract
   */
  async executeTx (txnParams: ExecParams | ExecParams[], program: string,
    args: Uint8Array[]): Promise<void> {
    const [tx, gtxs] = this.createTxnContext(txnParams); // get current txn and txn group (as encoded obj)
    // initialize context before each execution
    this.ctx = {
      state: cloneDeep(this.store), // state is a deep copy of store
      tx: tx,
      gtxs: gtxs,
      args: args
    };

<<<<<<< HEAD
    await this.run(program);
    await this.updateFinalState(txnParams); // update account balances
=======
    // TODO: Add Support for group transaction for execution modes
    // as for stateless TEAL we need to have TEAL code with each txParam
    // TASKs: https://www.pivotaltracker.com/story/show/176455371, https://www.pivotaltracker.com/story/show/176455329
    let mode = ExecutionMode.STATEFUL;
    if (!Array.isArray(txnParams)) {
      mode = this.getExecutionMode(txnParams);
    } else {
      let flag = true;
      for (const txParam of txnParams) {
        flag = flag && txParam.sign === SignType.LogicSignature;
      }
      if (flag) { mode = ExecutionMode.STATELESS; } // if all txns in grp are stateless
    }

    this.run(program, mode);
    this.updateFinalState(txnParams); // update account balances
>>>>>>> 95966e0b
  }

  /**
   * This function executes TEAL code line by line
   * @param program : teal code as string
   * @param executionMode : execution Mode (Stateless or Stateful)
   * NOTE: Application mode is only supported in TEAL v2
   */
  run (program: string, executionMode: ExecutionMode): void {
    const interpreter = new Interpreter();
    interpreter.execute(program, executionMode, this);
    this.store = this.ctx.state; // update state after successful execution('local-state', 'global-state'..)
  }
}<|MERGE_RESOLUTION|>--- conflicted
+++ resolved
@@ -393,7 +393,7 @@
    * @param txnParams : Transaction parameters
    * @param accounts : accounts passed by user
    */
-  async updateFinalState (txnParams: ExecParams | ExecParams[]): Promise<void> {
+  updateFinalState (txnParams: ExecParams | ExecParams[]): void {
     let txnParameters;
     if (!Array.isArray(txnParams)) {
       txnParameters = [txnParams];
@@ -416,7 +416,7 @@
         }
         // logic validation
         const program = convertToString(txnParam.lsig.logic);
-        await this.run(program);
+        this.run(program, ExecutionMode.STATELESS);
       }
       switch (txnParam.type) {
         case TransactionType.TransferAlgo:
@@ -455,10 +455,6 @@
       args: args
     };
 
-<<<<<<< HEAD
-    await this.run(program);
-    await this.updateFinalState(txnParams); // update account balances
-=======
     // TODO: Add Support for group transaction for execution modes
     // as for stateless TEAL we need to have TEAL code with each txParam
     // TASKs: https://www.pivotaltracker.com/story/show/176455371, https://www.pivotaltracker.com/story/show/176455329
@@ -475,7 +471,6 @@
 
     this.run(program, mode);
     this.updateFinalState(txnParams); // update account balances
->>>>>>> 95966e0b
   }
 
   /**
