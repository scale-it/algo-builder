--- conflicted
+++ resolved
@@ -8,13 +8,8 @@
 import { Ctx } from "./ctx";
 import { RUNTIME_ERRORS } from "./errors/errors-list";
 import { RuntimeError } from "./errors/runtime-errors";
-<<<<<<< HEAD
 import { getProgram, Interpreter, loadASAFile } from "./index";
-import { ALGORAND_ACCOUNT_MIN_BALANCE, ZERO_ADDRESS_STR } from "./lib/constants";
-=======
-import { Interpreter, loadASAFile } from "./index";
 import { ALGORAND_ACCOUNT_MIN_BALANCE, ALGORAND_MAX_TX_ARRAY_LEN, ZERO_ADDRESS_STR } from "./lib/constants";
->>>>>>> 96a066b9
 import { convertToString } from "./lib/parsing";
 import { LogicSigAccount } from "./logicsig";
 import { mockSuggestedParams } from "./mock/tx";
