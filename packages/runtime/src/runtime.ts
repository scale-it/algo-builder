--- conflicted
+++ resolved
@@ -29,12 +29,9 @@
   private store: State;
   ctx: Context;
   private appCounter: number;
-<<<<<<< HEAD
   private readonly programMap: Map<number, string[]>;
-=======
   // https://developer.algorand.org/docs/features/transactions/?query=round
   private round;
->>>>>>> f0a38ac0
 
   constructor (accounts: StoreAccountI[]) {
     // runtime store
@@ -55,11 +52,8 @@
       args: []
     };
     this.appCounter = 0;
-<<<<<<< HEAD
     this.programMap = new Map<number, string[]>();
-=======
     this.round = 2;
->>>>>>> f0a38ac0
   }
 
   /**
