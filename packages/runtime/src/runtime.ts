--- conflicted
+++ resolved
@@ -9,11 +9,10 @@
 import { RUNTIME_ERRORS } from "./errors/errors-list";
 import { RuntimeError } from "./errors/runtime-errors";
 import { Interpreter, loadASAFile } from "./index";
-<<<<<<< HEAD
-import { ALGORAND_ACCOUNT_MIN_BALANCE, TransactionTypeEnum, ZERO_ADDRESS_STR } from "./lib/constants";
-=======
-import { ALGORAND_ACCOUNT_MIN_BALANCE, ALGORAND_MAX_TX_ARRAY_LEN, ZERO_ADDRESS_STR } from "./lib/constants";
->>>>>>> 96a066b9
+import {
+  ALGORAND_ACCOUNT_MIN_BALANCE, ALGORAND_MAX_TX_ARRAY_LEN, TransactionTypeEnum,
+  ZERO_ADDRESS_STR
+} from "./lib/constants";
 import { convertToString } from "./lib/parsing";
 import { LogicSigAccount } from "./logicsig";
 import { mockSuggestedParams } from "./mock/tx";
@@ -49,14 +48,9 @@
       assetDefs: new Map<number, AccountAddress>(), // number represents assetId
       assetNameInfo: new Map<string, ASAInfo>(),
       appNameInfo: new Map<string, SSCInfo>(),
-<<<<<<< HEAD
-      appCounter: 0, // initialize app counter with 0
-      assetCounter: 0, // initialize asset counter with 0
+      appCounter: ALGORAND_MAX_TX_ARRAY_LEN, // initialize app counter with 8
+      assetCounter: ALGORAND_MAX_TX_ARRAY_LEN, // initialize asset counter with 8
       txReceipts: new Map<string, TxReceipt>() // receipt of each transaction, i.e map of {txID: txReceipt}
-=======
-      appCounter: ALGORAND_MAX_TX_ARRAY_LEN, // initialize app counter with 8
-      assetCounter: ALGORAND_MAX_TX_ARRAY_LEN // initialize asset counter with 8
->>>>>>> 96a066b9
     };
 
     // intialize accounts (should be done during runtime initialization)
