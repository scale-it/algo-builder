--- conflicted
+++ resolved
@@ -13,14 +13,9 @@
 import { LogicSig } from "./logicsig";
 import { mockSuggestedParams } from "./mock/tx";
 import type {
-<<<<<<< HEAD
   AccountAddress, AlgoTransferParam, ASADefs,
   ASADeploymentFlags, AssetHoldingM,
   AssetModFields, Context, ExecParams,
-=======
-  AccountAddress, ASADefs,
-  ASADeploymentFlags, Context, ExecParams,
->>>>>>> 2a08fb60
   SSCAttributesM, SSCDeploymentFlags, SSCOptionalFlags,
   StackElem, State, StoreAccountI, Txn, TxParams
 } from "./types";
@@ -367,84 +362,6 @@
   }
 
   /**
-<<<<<<< HEAD
-   * https://developer.algorand.org/docs/features/asa/#modifying-an-asset
-   * Modifies asset fields
-   * @param sender sender address
-   * @param assetId Asset Index
-   * @param fields Asset modifying fields
-   * @param payFlags Transaction Parameters
-   */
-  modifyAsset (assetId: number, fields: AssetModFields): void {
-    const creatorAcc = this.getAssetAccount(assetId);
-    creatorAcc.modifyAsset(assetId, fields);
-  }
-
-  /**
-   * https://developer.algorand.org/docs/features/asa/#freezing-an-asset
-   * Freezes assets for a target account
-   * @param sender sender address
-   * @param assetId asset index
-   * @param freezeTarget target account
-   * @param freezeState target state
-   * @param payFlags transaction parameters
-   */
-  freezeAsset (
-    assetId: number, freezeTarget: string, freezeState: boolean
-  ): void {
-    const acc = this.assertAccountDefined(freezeTarget, this.store.accounts.get(freezeTarget));
-    acc.setFreezeState(assetId, freezeState);
-  }
-
-  /**
-   * https://developer.algorand.org/docs/features/asa/#revoking-an-asset
-   * Revoking an asset for an account removes a specific number of the asset
-   * from the revoke target account.
-   * @param sender sender address
-   * @param recipient asset receiver address
-   * @param assetId asset index
-   * @param revocationTarget revoke target account
-   * @param amount amount of assets
-   * @param payFlags transaction parameters
-   */
-  revokeAsset (
-    recipient: string, assetID: number,
-    revocationTarget: string, amount: bigint
-  ): void {
-    // Transfer assets
-    const fromAssetHolding = this.getAssetHolding(assetID, revocationTarget);
-    const toAssetHolding = this.getAssetHolding(assetID, recipient);
-
-    if (fromAssetHolding.amount - amount < 0) {
-      throw new RuntimeError(RUNTIME_ERRORS.TRANSACTION.INSUFFICIENT_ACCOUNT_ASSETS, {
-        amount: amount,
-        address: revocationTarget
-      });
-    }
-    fromAssetHolding.amount -= amount;
-    toAssetHolding.amount += amount;
-  }
-
-  /**
-   * https://developer.algorand.org/docs/features/asa/#destroying-an-asset
-   * Destroy asset
-   * @param sender sender's address
-   * @param assetId asset index
-   * @param payFlags transaction parameters
-   */
-  destroyAsset (assetId: number): void {
-    const creatorAcc = this.getAssetAccount(assetId);
-    // destroy asset from creator's account
-    creatorAcc.destroyAsset(assetId);
-    // delete asset holdings from all accounts
-    this.store.accounts.forEach((value, key) => {
-      value.assets.delete(assetId);
-    });
-  }
-
-  /**
-=======
->>>>>>> 2a08fb60
    * Returns Asset Holding from an account
    * @param assetIndex Asset Index
    * @param address address of account to get holding from
@@ -648,64 +565,6 @@
     return lsig;
   }
 
-<<<<<<< HEAD
-  // verifies assetId is not frozen for an account
-  assertAssetNotFrozen (assetIndex: number, address: AccountAddress): void {
-    const assetHolding = this.getAssetHolding(assetIndex, address);
-    if (assetHolding["is-frozen"]) {
-      throw new RuntimeError(RUNTIME_ERRORS.TRANSACTION.ACCOUNT_ASSET_FROZEN, {
-        assetId: assetIndex,
-        address: address
-      });
-    }
-  }
-
-  // transfer ALGO as per transaction parameters
-  transferAlgo (txnParam: AlgoTransferParam): void {
-    const fromAccount = this.getAccount(txnParam.fromAccount.addr);
-    const toAccount = this.getAccount(txnParam.toAccountAddr);
-
-    txnParam.amountMicroAlgos = BigInt(txnParam.amountMicroAlgos); // process internally as bigint
-    this.assertMinBalance(txnParam.amountMicroAlgos, fromAccount.address);
-    fromAccount.amount -= txnParam.amountMicroAlgos; // remove 'x' algo from sender
-    toAccount.amount += txnParam.amountMicroAlgos; // add 'x' algo to receiver
-
-    if (txnParam.payFlags.closeRemainderTo) {
-      const closeRemToAcc = this.getAccount(txnParam.payFlags.closeRemainderTo);
-
-      closeRemToAcc.amount += fromAccount.amount; // transfer funds of sender to closeRemTo account
-      fromAccount.amount = 0n; // close sender's account
-    }
-  }
-
-  // transfer ASSET as per transaction parameters
-  transferAsset (txnParam: AssetTransferParam): void {
-    const fromAssetHolding = this.getAssetHolding(txnParam.assetID, txnParam.fromAccount.addr);
-    const toAssetHolding = this.getAssetHolding(txnParam.assetID, txnParam.toAccountAddr);
-    txnParam.amount = BigInt(txnParam.amount); // process internally as bigint
-
-    this.assertAssetNotFrozen(txnParam.assetID, txnParam.fromAccount.addr);
-    this.assertAssetNotFrozen(txnParam.assetID, txnParam.toAccountAddr);
-    if (fromAssetHolding.amount - txnParam.amount < 0) {
-      throw new RuntimeError(RUNTIME_ERRORS.TRANSACTION.INSUFFICIENT_ACCOUNT_ASSETS, {
-        amount: txnParam.amount,
-        address: txnParam.fromAccount.addr
-      });
-    }
-    fromAssetHolding.amount -= txnParam.amount;
-    toAssetHolding.amount += txnParam.amount;
-
-    if (txnParam.payFlags.closeRemainderTo) {
-      const closeRemToAssetHolding = this.getAssetHolding(
-        txnParam.assetID, txnParam.payFlags.closeRemainderTo);
-
-      closeRemToAssetHolding.amount += fromAssetHolding.amount; // transfer assets of sender to closeRemTo account
-      fromAssetHolding.amount = 0n; // close sender's account
-    }
-  }
-
-=======
->>>>>>> 2a08fb60
   /**
    * validate logic signature and teal logic
    * @param txnParam Transaction Parameters
@@ -730,65 +589,6 @@
   }
 
   /**
-<<<<<<< HEAD
-   * Update current state and account balances
-   * @param txnParams : Transaction parameters
-   */
-  updateFinalState (txnParams: ExecParams[]): void {
-    this.store = this.ctx.state; // update state after successful execution('local-state', 'global-state'..)
-
-    txnParams.forEach((txnParam, idx) => {
-      const fromAccount = this.getAccount(txnParam.fromAccount.addr);
-      const fee = BigInt(this.ctx.gtxs[idx].fee);
-      this.assertMinBalance(fee, txnParam.fromAccount.addr);
-      fromAccount.amount -= fee; // remove tx fee from Sender's account
-
-      if (txnParam.payFlags) {
-        switch (txnParam.type) {
-          case TransactionType.TransferAlgo: {
-            this.transferAlgo(txnParam);
-            break;
-          }
-          case TransactionType.TransferAsset: {
-            this.transferAsset(txnParam);
-            break;
-          }
-          case TransactionType.ModifyAsset: {
-            this.modifyAsset(txnParam.assetID, txnParam.fields);
-            break;
-          }
-          case TransactionType.FreezeAsset: {
-            this.freezeAsset(txnParam.assetID, txnParam.freezeTarget, txnParam.freezeState);
-            break;
-          }
-          case TransactionType.RevokeAsset: {
-            this.revokeAsset(
-              txnParam.recipient, txnParam.assetID,
-              txnParam.revocationTarget, BigInt(txnParam.amount));
-            break;
-          }
-          case TransactionType.DestroyAsset: {
-            this.destroyAsset(txnParam.assetID);
-            break;
-          }
-          case TransactionType.DeleteSSC: {
-            this.deleteApp(txnParam.appId);
-            break;
-          }
-          case TransactionType.CloseSSC: {
-            // https://developer.algorand.org/docs/reference/cli/goal/app/closeout/#search-overlay
-            this.assertAppDefined(txnParam.appId, fromAccount.getApp(txnParam.appId));
-            fromAccount.closeApp(txnParam.appId); // remove app from local state
-            break;
-          }
-        }
-      }
-    });
-  }
-
-  /**
-=======
->>>>>>> 2a08fb60
    * This function executes a transaction based on a smart
    * contract logic and updates state afterwards
    * @param txnParams : Transaction parameters
