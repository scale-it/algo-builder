import { types } from "@algo-builder/web";
import {
  Account as AccountSDK,
  EncodedTransaction,
  modelsv2
} from "algosdk";

import {
  Add, Addr, Arg, Byte, Bytec,
  Bytecblock, Div, Int, Len, Mul,
  Pragma, Sub
} from "./interpreter/opcode-list";
import { TxnFields } from "./lib/constants";
import type { IStack } from "./lib/stack";

export type Operator = Len | Add | Sub |
Mul | Div | Arg | Bytecblock | Bytec | Addr | Int | Byte | Pragma;

export type AppArgs = Array<string | number>;

export type StackElem = bigint | Uint8Array;
export type TEALStack = IStack<bigint | Uint8Array>;

export interface Txn extends EncodedTransaction {
  txID: string
}

export type TxField = keyof typeof TxnFields[2];

export enum TxnType {
  unknown = '0', // Unknown type. Invalid transaction
  pay = '1', // Payment
  keyreg = '2', // KeyRegistration
  acfg = '3', // AssetConfig
  axfer = '4', // AssetTransfer
  afrz = '5', // AssetFreeze
  appl = '6' // ApplicationCall
}

export enum GlobalField {
  MinTxnFee, // micro Algos
  MinBalance, // micro Algos
  MaxTxnLife, // rounds
  ZeroAddress, // 32 byte address of all zero bytes
  GroupSize, // Number of transactions in this atomic transaction group. At least 1
  LogicSigVersion, // Maximum supported TEAL version.
  Round, // Current round number
  LatestTimestamp, // Last confirmed block UNIX timestamp. Fails if negative.
  CurrentApplicationID // ID of current application executing. Fails if no such application is executing.
}

export enum EncodingType {
  BASE64,
  BASE32,
  HEX,
  UTF8
}

export type AccountAddress = string;

export type ID = number; // Asset or Application index

export interface AccountsMap {
  [addr: string]: AccountStoreI
}

/**
 * RuntimeAccountMap is for AccountStore used in runtime
 * (where we use maps instead of arrays in sdk structures). */
export type RuntimeAccountMap = Map<string, AccountAddress>;

export interface State {
  accounts: Map<string, AccountStoreI>
  accountNameAddress: Map<string, AccountAddress>
  globalApps: Map<number, string>
  assetDefs: Map<number, AccountAddress>
  assetNameInfo: Map<string, ASAInfo>
  appNameInfo: Map<string, SSCInfo>
  appCounter: number
  assetCounter: number
}

export interface DeployedAssetInfo {
  creator: AccountAddress
  txId: string
  confirmedRound: number
  deleted: boolean
}

// ASA deployment information (log)
export interface ASAInfo extends DeployedAssetInfo {
  assetIndex: number
  assetDef: types.ASADef
}

// Stateful smart contract deployment information (log)
export interface SSCInfo extends DeployedAssetInfo {
  appID: number
  applicationAccount: string
  timestamp: number
}

// describes interpreter's local context (state + txns)
export interface Context {
  state: State
  sharedScratchSpace: Map<number, StackElem[]>
  knowableID: Map<number, ID>
  tx: Txn // current txn
  gtxs: Txn[] // all transactions
  args?: Uint8Array[]
  debugStack?: number //  max number of top elements from the stack to print after each opcode execution.
<<<<<<< HEAD
  pooledApplCost: number // total opcode cost for each application call for single/group tx
=======
  // inner transaction props
  isInnerTx: boolean // true if "ctx" is switched to an inner transaction
  createdAssetID: number // Asset ID allocated by the creation of an ASA (for an inner-tx)
>>>>>>> 8301ab3c
  getAccount: (address: string) => AccountStoreI
  getAssetAccount: (assetId: number) => AccountStoreI
  getApp: (appID: number, line?: number) => SSCAttributesM
  transferAlgo: (txnParam: types.AlgoTransferParam) => void
  verifyMinimumFees: () => void
  deductFee: (sender: AccountAddress, index: number, params: types.TxParams) => void
  transferAsset: (txnParam: types.AssetTransferParam) => void
  modifyAsset: (assetId: number, fields: types.AssetModFields) => void
  freezeAsset: (assetId: number, freezeTarget: string, freezeState: boolean) => void
  revokeAsset: (
    recipient: string, assetID: number,
    revocationTarget: string, amount: bigint
  ) => void
  destroyAsset: (assetId: number) => void
  deleteApp: (appID: number) => void
  closeApp: (sender: AccountAddress, appID: number) => void
  processTransactions: (txnParams: types.ExecParams[]) => void
  addAsset: (name: string,
    fromAccountAddr: AccountAddress, flags: ASADeploymentFlags) => number
  addASADef: (
    name: string, asaDef: types.ASADef,
    fromAccountAddr: AccountAddress, flags: ASADeploymentFlags
  ) => number
  optIntoASA: (
    assetIndex: number, address: AccountAddress, flags: types.TxParams) => void
  addApp: (
    fromAccountAddr: string, flags: AppDeploymentFlags,
    approvalProgram: string, clearProgram: string, idx: number
  ) => number
  optInToApp: (accountAddr: string, appID: number, idx: number) => void
  updateApp: (appID: number, approvalProgram: string, clearProgram: string, idx: number) => void
}

// custom AssetHolding for AccountStore (using bigint in amount instead of number)
export interface AssetHoldingM {
  amount: bigint
  'asset-id': number
  creator: string
  'is-frozen': boolean
}

// custom AppsLocalState for AccountStore (using maps instead of array in 'key-value')
export interface AppLocalStateM {
  id: number
  'key-value': Map<string, StackElem> // string represents bytes as string eg. 11,22,34
  schema: modelsv2.ApplicationStateSchema
}

// custom SSCAttributes for AccountStore (using maps instead of array in 'global-state')
export interface SSCAttributesM {
  'approval-program': string
  'clear-state-program': string
  creator: string
  'global-state': Map<string, StackElem>
  'global-state-schema': modelsv2.ApplicationStateSchema
  'local-state-schema': modelsv2.ApplicationStateSchema
}

// custom CreatedApp for AccountStore
export interface CreatedAppM {
  id: number
  attributes: SSCAttributesM
}

export interface RuntimeAccount extends AccountSDK {
  name?: string
}

// represent account used in tests and by the context
// NOTE: custom notations are used rather than SDK AccountState notations
export interface AccountStoreI {
  address: string
  assets: Map<number, AssetHoldingM>
  amount: bigint
  minBalance: number
  appsLocalState: Map<number, AppLocalStateM>
  appsTotalSchema: modelsv2.ApplicationStateSchema
  createdApps: Map<number, SSCAttributesM>
  createdAssets: Map<number, modelsv2.AssetParams>
  account: RuntimeAccount

  balance: () => bigint
  getApp: (appID: number) => SSCAttributesM | undefined
  getAppFromLocal: (appID: number) => AppLocalStateM | undefined
  addApp: (appID: number, params: AppDeploymentFlags,
    approvalProgram: string, clearProgram: string) => CreatedAppM
  getAssetDef: (assetId: number) => modelsv2.AssetParams | undefined
  getAssetHolding: (assetId: number) => AssetHoldingM | undefined
  addAsset: (assetId: number, name: string, asadef: types.ASADef) => modelsv2.AssetParams
  modifyAsset: (assetId: number, fields: types.AssetModFields) => void
  closeAsset: (assetId: number) => void
  setFreezeState: (assetId: number, state: boolean) => void
  destroyAsset: (assetId: number) => void
  optInToApp: (appID: number, appParams: SSCAttributesM) => void
  optInToASA: (assetIndex: number, assetHolding: AssetHoldingM) => void
  deleteApp: (appID: number) => void
  closeApp: (appID: number) => void
  getLocalState: (appID: number, key: Uint8Array | string) => StackElem | undefined
  setLocalState: (appID: number, key: Uint8Array | string, value: StackElem, line?: number) => AppLocalStateM
  getGlobalState: (appID: number, key: Uint8Array | string) => StackElem | undefined
  setGlobalState: (appID: number, key: Uint8Array | string, value: StackElem, line?: number) => void
}

/**
 * https://developer.algorand.org/docs/reference/teal/specification/#oncomplete */
export enum TxnOnComplete {
  NoOp = '0',
  OptIn = '1',
  CloseOut = '2',
  ClearState = '3',
  UpdateApplication = '4',
  DeleteApplication = '5'
}

/**
 * https://developer.algorand.org/docs/reference/teal/specification/#execution-modes */
export enum ExecutionMode {
  SIGNATURE, // stateless TEAL
  APPLICATION // application call (NoOp, CloseOut..)
}

/**
 * Stateful Smart contract flags for specifying sender and schema */
export interface AppDeploymentFlags extends AppOptionalFlags {
  sender: AccountSDK
  localInts: number
  localBytes: number
  globalInts: number
  globalBytes: number
  extraPages?: number
}

/**
 * Stateful smart contract transaction optional parameters (accounts, args..). */
export interface AppOptionalFlags {
  /**
   * Transaction specific arguments accessed from
   * the application's approval-program and clear-state-program.
   */
  appArgs?: Array<Uint8Array | string>
  /**
   * List of accounts in addition to the sender that may
   * be accessed from the application's approval-program and clear-state-program.
   */
  accounts?: string[]
  /**
   * Lists the applications in addition to the application-id
   * whose global states may be accessed by this
   * application's approval-program and clear-state-program. The access is read-only.
   */
  foreignApps?: number[]
  /**
   * Lists the assets whose AssetParams may be accessed by
   * this application's approval-program and clear-state-program.
   * The access is read-only.
   */
  foreignAssets?: number[]
  // Any data up to 1000 bytes.
  note?: Uint8Array
  // A lease enforces mutual exclusion of transactions.
  lease?: Uint8Array
  // you can learn more about these parameters from here.(https://developer.algorand.org/docs/reference/transactions/#application-call-transaction)
}

export interface AnyMap {
  [key: string]: any // eslint-disable-line @typescript-eslint/no-explicit-any
}

export interface Account extends AccountSDK {
  // from AccountSDK: addr: string;
  //                  sk: Uint8Array
  name: string
}

export interface ASADeploymentFlags extends types.TxParams {
  creator: Account
}

/**
 * SDK account type, used in algob */
export type AccountMap = Map<string, Account>;

/**
 * SDK decoding types (Configure how the integer will be decoded)
 * https://github.com/algorand/js-algorand-sdk/blob/develop/src/encoding/uint64.ts#L29
 */
export enum DecodingMode {
  SAFE = 'safe',
  MIXED = 'mixed',
  BIGINT = 'bigint'
}<|MERGE_RESOLUTION|>--- conflicted
+++ resolved
@@ -109,13 +109,10 @@
   gtxs: Txn[] // all transactions
   args?: Uint8Array[]
   debugStack?: number //  max number of top elements from the stack to print after each opcode execution.
-<<<<<<< HEAD
   pooledApplCost: number // total opcode cost for each application call for single/group tx
-=======
   // inner transaction props
   isInnerTx: boolean // true if "ctx" is switched to an inner transaction
   createdAssetID: number // Asset ID allocated by the creation of an ASA (for an inner-tx)
->>>>>>> 8301ab3c
   getAccount: (address: string) => AccountStoreI
   getAssetAccount: (assetId: number) => AccountStoreI
   getApp: (appID: number, line?: number) => SSCAttributesM
