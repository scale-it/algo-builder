--- conflicted
+++ resolved
@@ -156,9 +156,6 @@
   lease?: Uint8Array
   note?: string
   noteb64?: string
-<<<<<<< HEAD
-  closeRemainderTo?: string
-=======
   closeRemainderTo?: AccountAddress
 }
 
@@ -232,5 +229,4 @@
 
 export interface AnyMap {
   [key: string]: any // eslint-disable-line @typescript-eslint/no-explicit-any
->>>>>>> 76005dac
 }