--- conflicted
+++ resolved
@@ -125,13 +125,9 @@
   getAssetDef: (assetId: number) => AssetDef | undefined
   getAssetHolding: (assetId: number) => AssetHolding | undefined
   addAsset: (assetId: number, name: string, asadef: ASADef) => AssetDef
-<<<<<<< HEAD
   modifyAsset: (assetId: number, fields: AssetModFields) => void
   freezeAsset: (assetId: number, state: boolean) => void
   destroyAsset: (assetId: number) => void
-  addApp: (appId: number, params: SSCDeploymentFlags) => CreatedAppM
-=======
->>>>>>> 85ed87e2
   optInToApp: (appId: number, appParams: SSCAttributesM) => void
   optInToASA: (assetIndex: number, assetHolding: AssetHolding) => void
   deleteApp: (appId: number) => void
