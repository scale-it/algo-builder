--- conflicted
+++ resolved
@@ -220,7 +220,7 @@
     this.state.accounts.set(senderAcc.address, senderAcc);
     this.state.globalApps.set(app.id, senderAcc.address);
 
-    this.runtime.run(approvalProgram, ExecutionMode.STATEFUL, this.debugStack); // execute TEAL code with appId = 0
+    this.runtime.run(approvalProgram, ExecutionMode.STATEFUL, this.debugStack); // execute TEAL code with appID = 0
 
     // create new application in globalApps map
     this.state.globalApps.set(++this.state.appCounter, senderAcc.address);
@@ -246,14 +246,9 @@
 
   /**
    * Account address opt-in for application Id
-<<<<<<< HEAD
-   * @param accountAddr Account address
-   * @param appID Application Id
-=======
    * @param accountAddr Account address to opt into application
    * @param appID Application index
    * NOTE: When creating or opting into an app, the minimum balance grows before the app code runs
->>>>>>> e93f75ff
    */
   optInToApp (accountAddr: AccountAddress, appID: number): void {
     const appParams = this.getApp(appID);
