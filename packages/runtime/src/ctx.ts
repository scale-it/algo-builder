import { AssetDef, makeAssetTransferTxnWithSuggestedParams } from "algosdk";

import { getFromAddress, Runtime } from ".";
import { RUNTIME_ERRORS } from "./errors/errors-list";
import { RuntimeError } from "./errors/runtime-errors";
import { ASSET_CREATION_FEE } from "./lib/constants";
import { mockSuggestedParams } from "./mock/tx";
import {
  AccountAddress, AccountStoreI, AlgoTransferParam, ASADeploymentFlags, AssetHoldingM, AssetModFields,
  AssetTransferParam, Context, ExecParams, ExecutionMode,
  SignType, SSCAttributesM, SSCDeploymentFlags, SSCOptionalFlags,
  State, TransactionType, Txn, TxParams, UpdateSSCParam
} from "./types";

<<<<<<< HEAD
const approvalProgramConst = "approval-program";
=======
const APPROVAL_PROGRAM = "approval-program";
>>>>>>> 0ee9f77f

export class Ctx implements Context {
  state: State;
  tx: Txn;
  gtxs: Txn[];
  args: Uint8Array[];
  runtime: Runtime;

  constructor (state: State, tx: Txn, gtxs: Txn[], args: Uint8Array[], runtime: Runtime) {
    this.state = state;
    this.tx = tx;
    this.gtxs = gtxs;
    this.args = args;
    this.runtime = runtime;
  }

  // verify 'amt' microalgos can be withdrawn from account
  assertMinBalance (amt: bigint, address: string): void {
    const account = this.getAccount(address);
    if ((account.amount - amt) < account.minBalance) {
      throw new RuntimeError(RUNTIME_ERRORS.TRANSACTION.INSUFFICIENT_ACCOUNT_BALANCE, {
        amount: amt,
        address: address,
        minbalance: account.minBalance
      });
    }
  }

  // verifies assetId is not frozen for an account
  assertAssetNotFrozen (assetIndex: number, address: AccountAddress): void {
    const assetHolding = this.getAssetHolding(assetIndex, address);
    if (assetHolding["is-frozen"]) {
      throw new RuntimeError(RUNTIME_ERRORS.TRANSACTION.ACCOUNT_ASSET_FROZEN, {
        assetId: assetIndex,
        address: address
      });
    }
  }

  /**
   * Fetches account from `runtime.ctx`
   * @param address account address
   */
  getAccount (address: string): AccountStoreI {
    const account = this.state.accounts.get(address);
    return this.runtime.assertAccountDefined(address, account);
  }

  /**
   * Returns asset creator account from runtime.ctx or throws error is it doesn't exist
   * @param Asset Index
   */
  getAssetAccount (assetId: number): AccountStoreI {
    const addr = this.state.assetDefs.get(assetId);
    if (addr === undefined) {
      throw new RuntimeError(RUNTIME_ERRORS.ASA.ASSET_NOT_FOUND, { assetId: assetId });
    }
    return this.runtime.assertAccountDefined(addr, this.state.accounts.get(addr));
  }

  /**
   * Returns Asset Definitions
   * @param assetId Asset Index
   */
  getAssetDef (assetId: number): AssetDef {
    const creatorAcc = this.getAssetAccount(assetId);
    const assetDef = creatorAcc.getAssetDef(assetId);
    return this.runtime.assertAssetDefined(assetId, assetDef);
  }

  /**
   * Returns Asset Holding from an account
   * @param assetIndex Asset Index
   * @param address address of account to get holding from
   */
  getAssetHolding (assetIndex: number, address: AccountAddress): AssetHoldingM {
    const account = this.runtime.assertAccountDefined(address, this.state.accounts.get(address));
    const assetHolding = account.getAssetHolding(assetIndex);
    if (assetHolding === undefined) {
      throw new RuntimeError(RUNTIME_ERRORS.TRANSACTION.ASA_NOT_OPTIN, {
        assetId: assetIndex,
        address: address
      });
    }
    return assetHolding;
  }

  /**
   * Fetches app from `ctx state`
   * @param appId Application Index'
   * @param line Line number in teal file
   */
  getApp (appId: number, line?: number): SSCAttributesM {
    const lineNumber = line ?? 'unknown';
    if (!this.state.globalApps.has(appId)) {
      throw new RuntimeError(RUNTIME_ERRORS.GENERAL.APP_NOT_FOUND, { appId: appId, line: lineNumber });
    }
    const accAddress = this.runtime.assertAddressDefined(this.state.globalApps.get(appId));
    const account = this.runtime.assertAccountDefined(
      accAddress, this.state.accounts.get(accAddress)
    );
    return this.runtime.assertAppDefined(appId, account.getApp(appId));
  }

  // transfer ALGO as per transaction parameters
  transferAlgo (txnParam: AlgoTransferParam): void {
    const fromAccount = this.getAccount(getFromAddress(txnParam));
    const toAccount = this.getAccount(txnParam.toAccountAddr);
    txnParam.amountMicroAlgos = BigInt(txnParam.amountMicroAlgos);

    this.assertMinBalance(txnParam.amountMicroAlgos, fromAccount.address);
    fromAccount.amount -= txnParam.amountMicroAlgos; // remove 'x' algo from sender
    toAccount.amount += txnParam.amountMicroAlgos; // add 'x' algo to receiver

    if (txnParam.payFlags.closeRemainderTo) {
      const closeRemToAcc = this.getAccount(txnParam.payFlags.closeRemainderTo);

      closeRemToAcc.amount += fromAccount.amount; // transfer funds of sender to closeRemTo account
      fromAccount.amount = 0n; // close sender's account
    }
  }

  /**
   * Add Asset
   * @param name ASA name
<<<<<<< HEAD
   * @param flags ASA Deployment Flags
   */
  addAsset (name: string, fromAccountAddr: string, flags: ASADeploymentFlags): number {
    const senderAcc = this.getAccount(fromAccountAddr);

    // create asset(with holding) in sender account
=======
   * @param fromAccountAddr account address of creator
   * @param flags ASA Deployment Flags
   */
  addAsset (name: string, fromAccountAddr: AccountAddress, flags: ASADeploymentFlags): number {
    const senderAcc = this.getAccount(fromAccountAddr);

    // create asset
>>>>>>> 0ee9f77f
    const asset = senderAcc.addAsset(
      ++this.state.assetCounter, name,
      this.runtime.loadedAssetsDefs[name]
    );
<<<<<<< HEAD
    this.assertMinBalance(0n, fromAccountAddr);
=======
>>>>>>> 0ee9f77f
    this.runtime.mkAssetCreateTx(name, flags, asset);

    this.state.assetDefs.set(this.state.assetCounter, senderAcc.address);
    this.state.assetNameInfo.set(name, {
      creator: senderAcc.address,
      assetIndex: this.state.assetCounter,
      assetDef: asset,
<<<<<<< HEAD
      txId: "tx-id",
      confirmedRound: this.runtime.getRound()
    });
=======
      txId: this.tx.txID,
      confirmedRound: this.runtime.getRound()
    });

    const payFlags: TxParams = {
      feePerByte: flags.feePerByte,
      totalFee: flags.totalFee,
      firstValid: flags.firstValid,
      validRounds: flags.validRounds,
      lease: flags.lease,
      note: flags.note,
      noteb64: flags.noteb64,
      closeRemainderTo: flags.closeRemainderTo,
      rekeyTo: flags.rekeyTo
    };
    this.optIntoASA(this.state.assetCounter, senderAcc.address, payFlags); // opt-in for creator
>>>>>>> 0ee9f77f
    return this.state.assetCounter;
  }

  /**
   * Asset Opt-In for account in context
   * @param assetIndex Asset Index
   * @param address Account address to opt-into asset
   * @param flags Transaction Parameters
   */
  optIntoASA (assetIndex: number, address: AccountAddress, flags: TxParams): void {
    const assetDef = this.getAssetDef(assetIndex);
    makeAssetTransferTxnWithSuggestedParams(
      address, address, undefined, undefined, 0, undefined, assetIndex,
      mockSuggestedParams(flags, this.runtime.getRound()));

    const assetHolding: AssetHoldingM = {
      amount: 0n,
      'asset-id': assetIndex,
      creator: assetDef.creator,
      'is-frozen': assetDef.defaultFrozen
    };

    const account = this.getAccount(address);
    account.optInToASA(assetIndex, assetHolding);
    this.assertMinBalance(0n, address);
  }

  /**
   * creates new application and returns application id
   * @param flags SSCDeployment flags
   * @param payFlags Transaction parameters
   * @param approvalProgram application approval program
   * @param clearProgram application clear program
   * NOTE - approval and clear program must be the TEAL code as string (not compiled code)
   */
  addApp (
    fromAccountAddr: string, flags: SSCDeploymentFlags,
    approvalProgram: string, clearProgram: string
  ): number {
    const senderAcc = this.getAccount(fromAccountAddr);

    if (approvalProgram === "") {
      throw new RuntimeError(RUNTIME_ERRORS.GENERAL.INVALID_APPROVAL_PROGRAM);
    }
    if (clearProgram === "") {
      throw new RuntimeError(RUNTIME_ERRORS.GENERAL.INVALID_CLEAR_PROGRAM);
    }

    // create app with id = 0 in globalApps for teal execution
    const app = senderAcc.addApp(0, flags, approvalProgram, clearProgram);
    this.assertMinBalance(0n, senderAcc.address);
    this.state.accounts.set(senderAcc.address, senderAcc);
    this.state.globalApps.set(app.id, senderAcc.address);

    this.runtime.run(approvalProgram, ExecutionMode.STATEFUL); // execute TEAL code with appId = 0

    // create new application in globalApps map
    this.state.globalApps.set(++this.state.appCounter, senderAcc.address);

    const attributes = this.getApp(0);
    senderAcc.createdApps.delete(0); // remove zero app from sender's account
    this.state.globalApps.delete(0); // remove zero app from context
    senderAcc.createdApps.set(this.state.appCounter, attributes);
    this.state.appNameInfo.set(
      approvalProgram + "-" + clearProgram,
      {
        creator: senderAcc.address,
        appID: this.state.appCounter,
        txId: "tx-id",
        confirmedRound: this.runtime.getRound(),
        timestamp: Math.round(+new Date() / 1000)
      }
    );

    return this.state.appCounter;
  }

  /**
   * Account address opt-in for application Id
   * @param accountAddr Account address
   * @param appId Application Id
   * @param flags Stateful smart contract transaction optional parameters (accounts, args..)
   * @param payFlags Transaction Parameters
   */
  optInToApp (accountAddr: string, appID: number): void {
    const appParams = this.getApp(appID);

    const account = this.getAccount(accountAddr);
    account.optInToApp(appID, appParams);
    this.assertMinBalance(0n, accountAddr);
    this.runtime.run(appParams[approvalProgramConst], ExecutionMode.STATEFUL);
  }

  /**
   * creates new application and returns application id
   * @param fromAccountAddr creator account address
   * @param flags SSCDeployment flags
   * @param approvalProgram application approval program
   * @param clearProgram application clear program
   * NOTE - approval and clear program must be the TEAL code as string (not compiled code)
   */
  addApp (
    fromAccountAddr: AccountAddress, flags: SSCDeploymentFlags,
    approvalProgram: string, clearProgram: string
  ): number {
    const senderAcc = this.getAccount(fromAccountAddr);

    if (approvalProgram === "") {
      throw new RuntimeError(RUNTIME_ERRORS.GENERAL.INVALID_APPROVAL_PROGRAM);
    }
    if (clearProgram === "") {
      throw new RuntimeError(RUNTIME_ERRORS.GENERAL.INVALID_CLEAR_PROGRAM);
    }

    // create app with id = 0 in globalApps for teal execution
    const app = senderAcc.addApp(0, flags, approvalProgram, clearProgram);
    this.state.accounts.set(senderAcc.address, senderAcc);
    this.state.globalApps.set(app.id, senderAcc.address);

    this.runtime.run(approvalProgram, ExecutionMode.STATEFUL); // execute TEAL code with appId = 0

    // create new application in globalApps map
    this.state.globalApps.set(++this.state.appCounter, senderAcc.address);

    const attributes = this.getApp(0);
    senderAcc.createdApps.delete(0); // remove zero app from sender's account
    this.state.globalApps.delete(0); // remove zero app from context
    senderAcc.createdApps.set(this.state.appCounter, attributes);
    this.state.appNameInfo.set(
      approvalProgram + "-" + clearProgram,
      {
        creator: senderAcc.address,
        appID: this.state.appCounter,
        txId: this.tx.txID,
        confirmedRound: this.runtime.getRound(),
        timestamp: Math.round(+new Date() / 1000)
      }
    );

    return this.state.appCounter;
  }

  /**
   * Account address opt-in for application Id
   * @param accountAddr Account address
   * @param appId Application Id
   */
  optInToApp (accountAddr: AccountAddress, appID: number): void {
    const appParams = this.getApp(appID);

    const account = this.getAccount(accountAddr);
    account.optInToApp(appID, appParams);
    this.runtime.run(appParams[APPROVAL_PROGRAM], ExecutionMode.STATEFUL);
  }

  /**
   * Deduct transaction fee from sender account.
   * @param sender Sender address
   * @param index Index of current tx being processed in tx group
   */
  deductFee (sender: AccountAddress, index: number): void {
    const fromAccount = this.getAccount(sender);
    const fee = BigInt(this.gtxs[index].fee);
    this.assertMinBalance(fee, sender);
    fromAccount.amount -= fee; // remove tx fee from Sender's account
  }

  // transfer ASSET as per transaction parameters
  transferAsset (txnParam: AssetTransferParam): void {
    const fromAccountAddr = getFromAddress(txnParam);
    const fromAssetHolding = this.getAssetHolding(txnParam.assetID as number, fromAccountAddr);
    const toAssetHolding = this.getAssetHolding(txnParam.assetID as number, txnParam.toAccountAddr);
    txnParam.amount = BigInt(txnParam.amount);

    if (txnParam.amount === 0n && fromAccountAddr === txnParam.toAccountAddr) {
      this.optIntoASA(txnParam.assetID as number, fromAccountAddr, txnParam.payFlags);
    } else if (txnParam.amount !== 0n) {
      this.assertAssetNotFrozen(txnParam.assetID as number, fromAccountAddr);
      this.assertAssetNotFrozen(txnParam.assetID as number, txnParam.toAccountAddr);
    }
    if (fromAssetHolding.amount - txnParam.amount < 0) {
      throw new RuntimeError(RUNTIME_ERRORS.TRANSACTION.INSUFFICIENT_ACCOUNT_ASSETS, {
        amount: txnParam.amount,
        address: fromAccountAddr
      });
    }
    fromAssetHolding.amount -= txnParam.amount;
    toAssetHolding.amount += txnParam.amount;

    if (txnParam.payFlags.closeRemainderTo) {
      const closeToAddr = txnParam.payFlags.closeRemainderTo;
      if (fromAccountAddr === fromAssetHolding.creator) {
        throw new RuntimeError(RUNTIME_ERRORS.ASA.CANNOT_CLOSE_ASSET_BY_CREATOR);
      }
      this.assertAssetNotFrozen(txnParam.assetID as number, closeToAddr);

      const closeRemToAssetHolding = this.getAssetHolding(
        txnParam.assetID as number, closeToAddr);

      closeRemToAssetHolding.amount += fromAssetHolding.amount; // transfer assets of sender to closeRemTo account
      const fromAccount = this.getAccount(fromAccountAddr);
      fromAccount.minBalance -= ASSET_CREATION_FEE;
      fromAccount.assets.delete(txnParam.assetID as number); // remove asset holding from sender account
    }
  }

  /**
   * https://developer.algorand.org/docs/features/asa/#modifying-an-asset
   * Modifies asset fields
   * @param assetId Asset Index
   * @param fields Asset modifying fields
   */
  modifyAsset (assetId: number, fields: AssetModFields): void {
    const creatorAcc = this.getAssetAccount(assetId);
    creatorAcc.modifyAsset(assetId, fields);
  }

  /**
   * https://developer.algorand.org/docs/features/asa/#freezing-an-asset
   * Freezes assets for a target account
   * @param assetId asset index
   * @param freezeTarget target account
   * @param freezeState target state
   */
  freezeAsset (
    assetId: number, freezeTarget: string, freezeState: boolean
  ): void {
    const acc = this.runtime.assertAccountDefined(
      freezeTarget,
      this.state.accounts.get(freezeTarget)
    );
    acc.setFreezeState(assetId, freezeState);
  }

  /**
   * https://developer.algorand.org/docs/features/asa/#revoking-an-asset
   * Revoking an asset for an account removes a specific number of the asset
   * from the revoke target account.
   * @param recipient asset receiver address
   * @param assetId asset index
   * @param revocationTarget revoke target account
   * @param amount amount of assets
   */
  revokeAsset (
    recipient: string, assetID: number,
    revocationTarget: string, amount: bigint
  ): void {
    // Transfer assets
    const fromAssetHolding = this.getAssetHolding(assetID, revocationTarget);
    const toAssetHolding = this.getAssetHolding(assetID, recipient);

    if (fromAssetHolding.amount - amount < 0) {
      throw new RuntimeError(RUNTIME_ERRORS.TRANSACTION.INSUFFICIENT_ACCOUNT_ASSETS, {
        amount: amount,
        address: revocationTarget
      });
    }
    fromAssetHolding.amount -= amount;
    toAssetHolding.amount += amount;
  }

  /**
   * https://developer.algorand.org/docs/features/asa/#destroying-an-asset
   * Destroy asset
   * @param assetId asset index
   */
  destroyAsset (assetId: number): void {
    const creatorAcc = this.getAssetAccount(assetId);
    // destroy asset from creator's account
    creatorAcc.destroyAsset(assetId);
    // delete asset holdings from all accounts
    this.state.accounts.forEach((value, key) => {
      value.assets.delete(assetId);
    });
  }

  /**
   * Delete application from account's state and global state
   * @param appId Application Index
   */
  deleteApp (appId: number): void {
    if (!this.state.globalApps.has(appId)) {
      throw new RuntimeError(RUNTIME_ERRORS.GENERAL.APP_NOT_FOUND, { appId: appId, line: 'unknown' });
    }
    const accountAddr = this.runtime.assertAddressDefined(this.state.globalApps.get(appId));
    if (accountAddr === undefined) {
      throw new RuntimeError(RUNTIME_ERRORS.GENERAL.ACCOUNT_DOES_NOT_EXIST);
    }
    const account = this.runtime.assertAccountDefined(
      accountAddr, this.state.accounts.get(accountAddr)
    );

    account.deleteApp(appId);
    this.state.globalApps.delete(appId);
  }

  /**
   * Closes application from account's state
   * @param sender Sender address
   * @param appId application index
   */
  closeApp (sender: AccountAddress, appId: number): void {
    const fromAccount = this.getAccount(sender);
    // https://developer.algorand.org/docs/reference/cli/goal/app/closeout/#search-overlay
    this.runtime.assertAppDefined(appId, this.getApp(appId));
    fromAccount.closeApp(appId); // remove app from local state
  }

  /**
   * Update application
<<<<<<< HEAD
   * @param senderAddr sender address
   * @param appId application Id
   * @param approvalProgram new approval program
   * @param clearProgram new clear program
   * @param payFlags Transaction parameters
   * @param flags Stateful smart contract transaction optional parameters (accounts, args..)
=======
   * @param appId application Id
   * @param approvalProgram new approval program
   * @param clearProgram new clear program
>>>>>>> 0ee9f77f
   * NOTE - approval and clear program must be the TEAL code as string
   */
  updateApp (
    appID: number,
    approvalProgram: string,
    clearProgram: string
  ): void {
    if (approvalProgram === "") {
      throw new RuntimeError(RUNTIME_ERRORS.GENERAL.INVALID_APPROVAL_PROGRAM);
    }
    if (clearProgram === "") {
      throw new RuntimeError(RUNTIME_ERRORS.GENERAL.INVALID_CLEAR_PROGRAM);
    }

    const appParams = this.getApp(appID);
<<<<<<< HEAD
    this.runtime.run(appParams[approvalProgramConst], ExecutionMode.STATEFUL);

    const updatedApp = this.getApp(appID);
    updatedApp[approvalProgramConst] = approvalProgram;
=======
    this.runtime.run(appParams[APPROVAL_PROGRAM], ExecutionMode.STATEFUL);

    const updatedApp = this.getApp(appID);
    updatedApp[APPROVAL_PROGRAM] = approvalProgram;
>>>>>>> 0ee9f77f
    updatedApp["clear-state-program"] = clearProgram;
  }

  /**
   * Process transactions in ctx
   * - Runs TEAL code if associated with transaction
   * - Executes the transaction on ctx
   * Note: we're doing this because if any one tx in group fails,
   * then it does not affect runtime.store, otherwise we just update
   * store with ctx (if all transactions are executed successfully).
   * @param txnParams Transaction Parameters
   */
  /* eslint-disable sonarjs/cognitive-complexity */
  processTransactions (txnParams: ExecParams[]): void {
    txnParams.forEach((txnParam, idx) => {
      const fromAccountAddr = getFromAddress(txnParam);
      this.deductFee(fromAccountAddr, idx);

      if (txnParam.sign === SignType.LogicSignature) {
        this.tx = this.gtxs[idx]; // update current tx to index of stateless
        this.runtime.validateLsigAndRun(txnParam);
        this.tx = this.gtxs[0]; // after executing stateless tx updating current tx to default (index 0)
      }

      // https://developer.algorand.org/docs/features/asc1/stateful/#the-lifecycle-of-a-stateful-smart-contract
      switch (txnParam.type) {
        case TransactionType.TransferAlgo: {
          this.transferAlgo(txnParam);
          break;
        }
        case TransactionType.TransferAsset: {
          this.transferAsset(txnParam);
          break;
        }
        case TransactionType.CallNoOpSSC: {
          this.tx = this.gtxs[idx]; // update current tx to the requested index
          const appParams = this.getApp(txnParam.appId);
<<<<<<< HEAD
          this.runtime.run(appParams[approvalProgramConst], ExecutionMode.STATEFUL);
=======
          this.runtime.run(appParams[APPROVAL_PROGRAM], ExecutionMode.STATEFUL);
>>>>>>> 0ee9f77f
          break;
        }
        case TransactionType.CloseSSC: {
          this.tx = this.gtxs[idx]; // update current tx to the requested index
          const appParams = this.getApp(txnParam.appId);
<<<<<<< HEAD
          this.runtime.run(appParams[approvalProgramConst], ExecutionMode.STATEFUL);
=======
          this.runtime.run(appParams[APPROVAL_PROGRAM], ExecutionMode.STATEFUL);
>>>>>>> 0ee9f77f
          this.closeApp(fromAccountAddr, txnParam.appId);
          break;
        }
        case TransactionType.UpdateSSC: {
          this.tx = this.gtxs[idx]; // update current tx to the requested index

          this.updateApp(
            txnParam.appID, txnParam.newApprovalProgram, txnParam.newClearProgram
          );
          break;
        }
        case TransactionType.ClearSSC: {
          this.tx = this.gtxs[idx]; // update current tx to the requested index
          const appParams = this.runtime.assertAppDefined(txnParam.appId, this.getApp(txnParam.appId));
          try {
            this.runtime.run(appParams["clear-state-program"], ExecutionMode.STATEFUL);
          } catch (error) {
            // if transaction type is Clear Call, remove the app without throwing error (rejecting tx)
            // tested by running on algorand network
            // https://developer.algorand.org/docs/features/asc1/stateful/#the-lifecycle-of-a-stateful-smart-contract
          }

          this.closeApp(fromAccountAddr, txnParam.appId); // remove app from local state
          break;
        }
        case TransactionType.DeleteSSC: {
          this.tx = this.gtxs[idx]; // update current tx to the requested index
          const appParams = this.getApp(txnParam.appId);
<<<<<<< HEAD
          this.runtime.run(appParams[approvalProgramConst], ExecutionMode.STATEFUL);
=======
          this.runtime.run(appParams[APPROVAL_PROGRAM], ExecutionMode.STATEFUL);
>>>>>>> 0ee9f77f
          this.deleteApp(txnParam.appId);
          break;
        }
        case TransactionType.ModifyAsset: {
          const asset = this.getAssetDef(txnParam.assetID as number);
          if (asset.manager !== fromAccountAddr) {
            throw new RuntimeError(RUNTIME_ERRORS.ASA.MANAGER_ERROR, { address: asset.manager });
          }
          // modify asset in ctx.
          this.modifyAsset(txnParam.assetID as number, txnParam.fields);
          break;
        }
        case TransactionType.FreezeAsset: {
          const asset = this.getAssetDef(txnParam.assetID as number);
          if (asset.freeze !== fromAccountAddr) {
            throw new RuntimeError(RUNTIME_ERRORS.ASA.FREEZE_ERROR, { address: asset.freeze });
          }
          this.freezeAsset(txnParam.assetID as number, txnParam.freezeTarget, txnParam.freezeState);
          break;
        }
        case TransactionType.RevokeAsset: {
          const asset = this.getAssetDef(txnParam.assetID as number);
          if (asset.clawback !== fromAccountAddr) {
            throw new RuntimeError(RUNTIME_ERRORS.ASA.CLAWBACK_ERROR, { address: asset.clawback });
          }
          if (txnParam.payFlags.closeRemainderTo) {
            throw new RuntimeError(RUNTIME_ERRORS.ASA.CANNOT_CLOSE_ASSET_BY_CLAWBACK);
          }
          this.revokeAsset(
            txnParam.recipient, txnParam.assetID as number,
            txnParam.revocationTarget, BigInt(txnParam.amount)
          );
          break;
        }
        case TransactionType.DestroyAsset: {
          const asset = this.getAssetDef(txnParam.assetID as number);
          if (asset.manager !== fromAccountAddr) {
            throw new RuntimeError(RUNTIME_ERRORS.ASA.MANAGER_ERROR, { address: asset.manager });
          }
          this.destroyAsset(txnParam.assetID as number);
          break;
        }
        case TransactionType.DeployASA: {
          this.tx = this.gtxs[idx]; // update current tx to the requested index
          const senderAcc = this.getAccount(fromAccountAddr);
          const name = txnParam.asaName;
          const flags: ASADeploymentFlags = {
            ...txnParam.payFlags,
            creator: { ...senderAcc.account, name: senderAcc.address }
          };

          this.addAsset(name, fromAccountAddr, flags);
          break;
        }
        case TransactionType.OptInASA: {
          this.optIntoASA(txnParam.assetID as number, fromAccountAddr, txnParam.payFlags);
          break;
        }
        case TransactionType.DeploySSC: {
          const senderAcc = this.getAccount(fromAccountAddr);
          const flags: SSCDeploymentFlags = {
            sender: senderAcc.account,
            localInts: txnParam.localInts,
            localBytes: txnParam.localBytes,
            globalInts: txnParam.globalInts,
            globalBytes: txnParam.globalBytes
          };
          this.tx = this.gtxs[idx]; // update current tx to the requested index

          this.addApp(
            fromAccountAddr, flags,
            txnParam.approvalProgram,
            txnParam.approvalProgram
          );
          break;
        }
        case TransactionType.OptInSSC: {
          this.tx = this.gtxs[idx]; // update current tx to txn being exectuted in group

          this.optInToApp(fromAccountAddr, txnParam.appID);
          break;
        }
      }
    });
  }
}<|MERGE_RESOLUTION|>--- conflicted
+++ resolved
@@ -12,11 +12,7 @@
   State, TransactionType, Txn, TxParams, UpdateSSCParam
 } from "./types";
 
-<<<<<<< HEAD
-const approvalProgramConst = "approval-program";
-=======
 const APPROVAL_PROGRAM = "approval-program";
->>>>>>> 0ee9f77f
 
 export class Ctx implements Context {
   state: State;
@@ -142,30 +138,18 @@
   /**
    * Add Asset
    * @param name ASA name
-<<<<<<< HEAD
-   * @param flags ASA Deployment Flags
-   */
-  addAsset (name: string, fromAccountAddr: string, flags: ASADeploymentFlags): number {
-    const senderAcc = this.getAccount(fromAccountAddr);
-
-    // create asset(with holding) in sender account
-=======
    * @param fromAccountAddr account address of creator
    * @param flags ASA Deployment Flags
    */
   addAsset (name: string, fromAccountAddr: AccountAddress, flags: ASADeploymentFlags): number {
     const senderAcc = this.getAccount(fromAccountAddr);
 
-    // create asset
->>>>>>> 0ee9f77f
+    // create asset(with holding) in sender account
     const asset = senderAcc.addAsset(
       ++this.state.assetCounter, name,
       this.runtime.loadedAssetsDefs[name]
     );
-<<<<<<< HEAD
     this.assertMinBalance(0n, fromAccountAddr);
-=======
->>>>>>> 0ee9f77f
     this.runtime.mkAssetCreateTx(name, flags, asset);
 
     this.state.assetDefs.set(this.state.assetCounter, senderAcc.address);
@@ -173,28 +157,9 @@
       creator: senderAcc.address,
       assetIndex: this.state.assetCounter,
       assetDef: asset,
-<<<<<<< HEAD
-      txId: "tx-id",
-      confirmedRound: this.runtime.getRound()
-    });
-=======
       txId: this.tx.txID,
       confirmedRound: this.runtime.getRound()
     });
-
-    const payFlags: TxParams = {
-      feePerByte: flags.feePerByte,
-      totalFee: flags.totalFee,
-      firstValid: flags.firstValid,
-      validRounds: flags.validRounds,
-      lease: flags.lease,
-      note: flags.note,
-      noteb64: flags.noteb64,
-      closeRemainderTo: flags.closeRemainderTo,
-      rekeyTo: flags.rekeyTo
-    };
-    this.optIntoASA(this.state.assetCounter, senderAcc.address, payFlags); // opt-in for creator
->>>>>>> 0ee9f77f
     return this.state.assetCounter;
   }
 
@@ -285,68 +250,6 @@
     const account = this.getAccount(accountAddr);
     account.optInToApp(appID, appParams);
     this.assertMinBalance(0n, accountAddr);
-    this.runtime.run(appParams[approvalProgramConst], ExecutionMode.STATEFUL);
-  }
-
-  /**
-   * creates new application and returns application id
-   * @param fromAccountAddr creator account address
-   * @param flags SSCDeployment flags
-   * @param approvalProgram application approval program
-   * @param clearProgram application clear program
-   * NOTE - approval and clear program must be the TEAL code as string (not compiled code)
-   */
-  addApp (
-    fromAccountAddr: AccountAddress, flags: SSCDeploymentFlags,
-    approvalProgram: string, clearProgram: string
-  ): number {
-    const senderAcc = this.getAccount(fromAccountAddr);
-
-    if (approvalProgram === "") {
-      throw new RuntimeError(RUNTIME_ERRORS.GENERAL.INVALID_APPROVAL_PROGRAM);
-    }
-    if (clearProgram === "") {
-      throw new RuntimeError(RUNTIME_ERRORS.GENERAL.INVALID_CLEAR_PROGRAM);
-    }
-
-    // create app with id = 0 in globalApps for teal execution
-    const app = senderAcc.addApp(0, flags, approvalProgram, clearProgram);
-    this.state.accounts.set(senderAcc.address, senderAcc);
-    this.state.globalApps.set(app.id, senderAcc.address);
-
-    this.runtime.run(approvalProgram, ExecutionMode.STATEFUL); // execute TEAL code with appId = 0
-
-    // create new application in globalApps map
-    this.state.globalApps.set(++this.state.appCounter, senderAcc.address);
-
-    const attributes = this.getApp(0);
-    senderAcc.createdApps.delete(0); // remove zero app from sender's account
-    this.state.globalApps.delete(0); // remove zero app from context
-    senderAcc.createdApps.set(this.state.appCounter, attributes);
-    this.state.appNameInfo.set(
-      approvalProgram + "-" + clearProgram,
-      {
-        creator: senderAcc.address,
-        appID: this.state.appCounter,
-        txId: this.tx.txID,
-        confirmedRound: this.runtime.getRound(),
-        timestamp: Math.round(+new Date() / 1000)
-      }
-    );
-
-    return this.state.appCounter;
-  }
-
-  /**
-   * Account address opt-in for application Id
-   * @param accountAddr Account address
-   * @param appId Application Id
-   */
-  optInToApp (accountAddr: AccountAddress, appID: number): void {
-    const appParams = this.getApp(appID);
-
-    const account = this.getAccount(accountAddr);
-    account.optInToApp(appID, appParams);
     this.runtime.run(appParams[APPROVAL_PROGRAM], ExecutionMode.STATEFUL);
   }
 
@@ -505,18 +408,9 @@
 
   /**
    * Update application
-<<<<<<< HEAD
-   * @param senderAddr sender address
    * @param appId application Id
    * @param approvalProgram new approval program
    * @param clearProgram new clear program
-   * @param payFlags Transaction parameters
-   * @param flags Stateful smart contract transaction optional parameters (accounts, args..)
-=======
-   * @param appId application Id
-   * @param approvalProgram new approval program
-   * @param clearProgram new clear program
->>>>>>> 0ee9f77f
    * NOTE - approval and clear program must be the TEAL code as string
    */
   updateApp (
@@ -532,17 +426,10 @@
     }
 
     const appParams = this.getApp(appID);
-<<<<<<< HEAD
-    this.runtime.run(appParams[approvalProgramConst], ExecutionMode.STATEFUL);
-
-    const updatedApp = this.getApp(appID);
-    updatedApp[approvalProgramConst] = approvalProgram;
-=======
     this.runtime.run(appParams[APPROVAL_PROGRAM], ExecutionMode.STATEFUL);
 
     const updatedApp = this.getApp(appID);
     updatedApp[APPROVAL_PROGRAM] = approvalProgram;
->>>>>>> 0ee9f77f
     updatedApp["clear-state-program"] = clearProgram;
   }
 
@@ -580,21 +467,13 @@
         case TransactionType.CallNoOpSSC: {
           this.tx = this.gtxs[idx]; // update current tx to the requested index
           const appParams = this.getApp(txnParam.appId);
-<<<<<<< HEAD
-          this.runtime.run(appParams[approvalProgramConst], ExecutionMode.STATEFUL);
-=======
           this.runtime.run(appParams[APPROVAL_PROGRAM], ExecutionMode.STATEFUL);
->>>>>>> 0ee9f77f
           break;
         }
         case TransactionType.CloseSSC: {
           this.tx = this.gtxs[idx]; // update current tx to the requested index
           const appParams = this.getApp(txnParam.appId);
-<<<<<<< HEAD
-          this.runtime.run(appParams[approvalProgramConst], ExecutionMode.STATEFUL);
-=======
           this.runtime.run(appParams[APPROVAL_PROGRAM], ExecutionMode.STATEFUL);
->>>>>>> 0ee9f77f
           this.closeApp(fromAccountAddr, txnParam.appId);
           break;
         }
@@ -623,11 +502,7 @@
         case TransactionType.DeleteSSC: {
           this.tx = this.gtxs[idx]; // update current tx to the requested index
           const appParams = this.getApp(txnParam.appId);
-<<<<<<< HEAD
-          this.runtime.run(appParams[approvalProgramConst], ExecutionMode.STATEFUL);
-=======
           this.runtime.run(appParams[APPROVAL_PROGRAM], ExecutionMode.STATEFUL);
->>>>>>> 0ee9f77f
           this.deleteApp(txnParam.appId);
           break;
         }
