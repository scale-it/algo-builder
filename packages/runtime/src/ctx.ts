--- conflicted
+++ resolved
@@ -817,7 +817,6 @@
 					r = { txn: this.tx, txID: this.tx.txID };
 					break;
 				}
-<<<<<<< HEAD
 				case TransactionType.appl: {
 					switch (signedTransaction.txn.appOnComplete) {
 						case algosdk.OnApplicationComplete.NoOpOC: {
@@ -922,112 +921,6 @@
 							break;
 						}
 					};
-=======
-				case types.TransactionType.CallApp: {
-					this.tx = this.gtxs[idx]; // update current tx to the requested index
-					const appParams = this.getApp(txParam.appID);
-					r = this.runtime.run(
-						appParams[APPROVAL_PROGRAM],
-						ExecutionMode.APPLICATION,
-						idx,
-						this.debugStack
-					);
-					break;
-				}
-				case types.TransactionType.CloseApp: {
-					this.tx = this.gtxs[idx]; // update current tx to the requested index
-					const appParams = this.getApp(txParam.appID);
-					r = this.runtime.run(
-						appParams[APPROVAL_PROGRAM],
-						ExecutionMode.APPLICATION,
-						idx,
-						this.debugStack
-					);
-					this.closeApp(fromAccountAddr, txParam.appID);
-					break;
-				}
-				case types.TransactionType.UpdateApp: {
-					this.tx = this.gtxs[idx]; // update current tx to the requested index
-
-					r = this.updateApp(txParam.appID, txParam.newAppCode, idx);
-					break;
-				}
-				case types.TransactionType.ClearApp: {
-					this.tx = this.gtxs[idx]; // update current tx to the requested index
-					const appParams = this.runtime.assertAppDefined(
-						txParam.appID,
-						this.getApp(txParam.appID)
-					);
-					try {
-						r = this.runtime.run(
-							appParams["clear-state-program"],
-							ExecutionMode.APPLICATION,
-							idx,
-							this.debugStack
-						);
-					} catch (error) {
-						// if transaction type is Clear Call,
-						// remove the app without throwing an error (rejecting tx)
-						// tested by running on algorand network
-						// https://developer.algorand.org/docs/features/asc1/stateful/#the-lifecycle-of-a-stateful-smart-contract
-					}
-
-					this.closeApp(fromAccountAddr, txParam.appID); // remove app from local state
-					break;
-				}
-				case types.TransactionType.DeleteApp: {
-					this.tx = this.gtxs[idx]; // update current tx to the requested index
-					const appParams = this.getApp(txParam.appID);
-					r = this.runtime.run(
-						appParams[APPROVAL_PROGRAM],
-						ExecutionMode.APPLICATION,
-						idx,
-						this.debugStack
-					);
-					this.deleteApp(txParam.appID);
-					break;
-				}
-				case types.TransactionType.ModifyAsset: {
-					const asset = this.getAssetDef(txParam.assetID as number);
-					if (asset.manager !== fromAccountAddr) {
-						throw new RuntimeError(RUNTIME_ERRORS.ASA.MANAGER_ERROR, {
-							address: asset.manager,
-						});
-					}
-					// modify asset in ctx.
-					r = this.modifyAsset(txParam.assetID as number, txParam.fields);
-					break;
-				}
-				case types.TransactionType.FreezeAsset: {
-					const asset = this.getAssetDef(txParam.assetID as number);
-					if (asset.freeze !== fromAccountAddr) {
-						throw new RuntimeError(RUNTIME_ERRORS.ASA.FREEZE_ERROR, { address: asset.freeze });
-					}
-					r = this.freezeAsset(
-						txParam.assetID as number,
-						txParam.freezeTarget,
-						txParam.freezeState
-					);
-					break;
-				}
-				case types.TransactionType.RevokeAsset: {
-					const asset = this.getAssetDef(txParam.assetID as number);
-					if (asset.clawback !== fromAccountAddr) {
-						throw new RuntimeError(RUNTIME_ERRORS.ASA.CLAWBACK_ERROR, {
-							address: asset.clawback,
-						});
-					}
-					if (txParam.payFlags.closeRemainderTo) {
-						throw new RuntimeError(RUNTIME_ERRORS.ASA.CANNOT_CLOSE_ASSET_BY_CLAWBACK);
-					}
-					r = this.revokeAsset(
-						txParam.recipient,
-						txParam.assetID as number,
-						txParam.revocationTarget,
-						BigInt(txParam.amount)
-					);
-					break;
->>>>>>> 811a0bed
 				}
 				case TransactionType.acfg: {
 					if (isEncTxAssetCreate(signedTransaction.txn.get_obj_for_encoding() as EncTx)) {
@@ -1096,24 +989,6 @@
 						r = this.optIntoASA(
 							signedTransaction.txn.assetIndex, fromAccountAddr, payFlags);
 					}
-<<<<<<< HEAD
-=======
-					this.knowableID.set(idx, r.assetIndex);
-					break;
-				}
-				case types.TransactionType.OptInASA: {
-					r = this.optIntoASA(txParam.assetID as number, fromAccountAddr, txParam.payFlags);
-					break;
-				}
-				case types.TransactionType.DeployApp: {
-					this.tx = this.gtxs[idx]; // update current tx to the requested index
-					r = this.deployApp(fromAccountAddr, txParam.appDefinition, idx);
-					this.knowableID.set(idx, r.appID);
-					break;
-				}
-				case types.TransactionType.OptInToApp: {
-					this.tx = this.gtxs[idx]; // update current tx to tx being exectuted in group
->>>>>>> 811a0bed
 
 				}
 			}
