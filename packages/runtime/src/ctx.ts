import { tx as webTx, types } from "@algo-builder/web";
import {
	getApplicationAddress,
	makeAssetTransferTxnWithSuggestedParams,
	modelsv2,
} from "algosdk";

import { AccountStore, getProgram, Interpreter, parseASADef, parser, Runtime } from ".";
import { RuntimeAccount } from "./account";
import { RUNTIME_ERRORS } from "./errors/errors-list";
import { RuntimeError } from "./errors/runtime-errors";
import { validateOptInAccNames } from "./lib/asa";
<<<<<<< HEAD
import {
	ALGORAND_MIN_TX_FEE,
	MAX_GLOBAL_SCHEMA_ENTRIES,
	MAX_LOCAL_SCHEMA_ENTRIES,
} from "./lib/constants";
=======
import { ALGORAND_MIN_TX_FEE, ZERO_ADDRESS_STR } from "./lib/constants";
>>>>>>> aa63c4c6
import { pyExt, tealExt } from "./lib/pycompile-op";
import { calculateFeeCredit } from "./lib/txn";
import { mockSuggestedParams } from "./mock/tx";
import { getProgramVersion } from "./parser/parser";
import {
	AccountAddress,
	AccountStoreI,
	AppDeploymentFlags,
	AppInfo,
	ASADeploymentFlags,
	ASAInfo,
	AssetHoldingM,
	Context,
	EncTx,
	ExecutionMode,
	ID,
	SCParams,
	SSCAttributesM,
	StackElem,
	State,
	TxReceipt,
} from "./types";

const APPROVAL_PROGRAM = "approval-program";
const CLEAR_PROGRAM = "clear-state-program";

export class Ctx implements Context {
	state: State;
	tx: EncTx;
	gtxs: EncTx[];
	args: Uint8Array[];
	runtime: Runtime;
	debugStack?: number; //  max number of top elements from the stack to print after each opcode execution.
	sharedScratchSpace: Map<number, StackElem[]>; // here number is index of transaction in a group
	knowableID: Map<number, ID>; // here number is index of transaction in a group
	pooledApplCost: number; // total opcode cost for each application call for single/group tx
	// inner transaction props
	isInnerTx: boolean; // true if "ctx" is switched to an inner transaction
	innerTxAppIDCallStack: number[];
	remainingFee: number;
	createdAssetID: number; // Asset ID allocated by the creation of an ASA (for an inner-tx)

	constructor(
		state: State,
		tx: EncTx,
		gtxs: EncTx[],
		args: Uint8Array[],
		runtime: Runtime,
		debugStack?: number
	) {
		this.state = state;
		this.tx = tx;
		this.gtxs = gtxs;
		this.args = args;
		this.runtime = runtime;
		this.debugStack = debugStack;
		// Mapping from the tx index number to the scratch space.
		// Scratch space is a list of elements.
		this.sharedScratchSpace = new Map<number, StackElem[]>();
		this.knowableID = new Map<number, ID>();
		this.pooledApplCost = 0;
		// inner transaction props
		this.isInnerTx = false;
		// initial app call stack
		this.innerTxAppIDCallStack = [tx.apid ?? 0];
		this.createdAssetID = 0;
		this.remainingFee = 0;
	}

	private setAndGetTxReceipt(): TxReceipt {
		const info = { txn: this.tx, txID: this.tx.txID };
		this.state.txReceipts.set(this.tx.txID, info);
		return info;
	}

	// verify account's balance is above minimum required balance
	assertAccBalAboveMin(address: string): void {
		const account = this.getAccount(address);
		if (account.balance() < account.minBalance) {
			throw new RuntimeError(RUNTIME_ERRORS.TRANSACTION.INSUFFICIENT_ACCOUNT_BALANCE, {
				accBalance: account.balance(),
				address: address,
				minbalance: account.minBalance,
			});
		}
	}

	// verifies assetId is not frozen for an account
	assertAssetNotFrozen(assetIndex: number, address: AccountAddress): void {
		const assetHolding = this.getAssetHolding(assetIndex, address);
		if (assetHolding["is-frozen"]) {
			throw new RuntimeError(RUNTIME_ERRORS.TRANSACTION.ACCOUNT_ASSET_FROZEN, {
				assetId: assetIndex,
				address: address,
			});
		}
	}

	// verify approval program and clear state program build in same version
	verifyTEALVersionIsMatch(approvalProg: string, clearProgram: string): void {
		const approvalVersion = getProgramVersion(approvalProg);
		const clearVersion = getProgramVersion(clearProgram);

		if (approvalVersion !== clearVersion) {
			throw new RuntimeError(RUNTIME_ERRORS.TEAL.PROGRAM_VERSION_MISMATCH, {
				approvalVersion,
				clearVersion,
			});
		}
	}

	/**
	 * Fetches account from `runtime.ctx`
	 * @param address account address
	 */
	getAccount(address: string): AccountStoreI {
		const account = this.state.accounts.get(address);
		return this.runtime.assertAccountDefined(address, account);
	}

	/**
	 * Returns asset creator account from runtime.ctx or throws error is it doesn't exist
	 * @param Asset Index
	 */
	getAssetAccount(assetId: number): AccountStoreI {
		const addr = this.state.assetDefs.get(assetId);
		if (addr === undefined) {
			throw new RuntimeError(RUNTIME_ERRORS.ASA.ASSET_NOT_FOUND, { assetId: assetId });
		}
		return this.runtime.assertAccountDefined(addr, this.state.accounts.get(addr));
	}

	/**
	 * Returns Asset Definitions
	 * @param assetId Asset Index
	 */
	getAssetDef(assetId: number): modelsv2.AssetParams {
		const creatorAcc = this.getAssetAccount(assetId);
		const assetDef = creatorAcc.getAssetDef(assetId);
		return this.runtime.assertAssetDefined(assetId, assetDef);
	}

	/**
	 * Returns Asset Holding from an account
	 * @param assetIndex Asset Index
	 * @param address address of account to get holding from
	 */
	getAssetHolding(assetIndex: number, address: AccountAddress): AssetHoldingM {
		const account = this.runtime.assertAccountDefined(
			address,
			this.state.accounts.get(address)
		);
		const assetHolding = account.getAssetHolding(assetIndex);
		if (assetHolding === undefined) {
			throw new RuntimeError(RUNTIME_ERRORS.TRANSACTION.ASA_NOT_OPTIN, {
				assetId: assetIndex,
				address: address,
			});
		}
		return assetHolding;
	}

	/**
	 * Fetches app from `ctx state`
	 * @param appID Application Index'
	 * @param line Line number in teal file
	 */
	getApp(appID: number, line?: number): SSCAttributesM {
		const lineNumber = line ?? "unknown";
		if (!this.state.globalApps.has(appID)) {
			throw new RuntimeError(RUNTIME_ERRORS.GENERAL.APP_NOT_FOUND, {
				appID: appID,
				line: lineNumber,
			});
		}
		const accAddress = this.runtime.assertAddressDefined(this.state.globalApps.get(appID));
		const account = this.runtime.assertAccountDefined(
			accAddress,
			this.state.accounts.get(accAddress)
		);
		return this.runtime.assertAppDefined(appID, account.getApp(appID));
	}

	getCallerApplicationID(): number {
		let callerApplicationID = 0;
		if (this.innerTxAppIDCallStack.length > 0) {
			callerApplicationID = this.innerTxAppIDCallStack[this.innerTxAppIDCallStack.length - 1];
		}
		return callerApplicationID;
	}

	getCallerApplicationAddress(): AccountAddress {
		const callerApplicationID = this.getCallerApplicationID();
		if (callerApplicationID === 0) return ZERO_ADDRESS_STR;
		return getApplicationAddress(callerApplicationID);
	}

	// transfer ALGO as per transaction parameters
	transferAlgo(txParam: types.AlgoTransferParam): TxReceipt {
		const fromAccount = this.getAccount(webTx.getFromAddress(txParam));
		const toAccount = this.getAccount(txParam.toAccountAddr);
		txParam.amountMicroAlgos = BigInt(txParam.amountMicroAlgos);

		fromAccount.amount -= txParam.amountMicroAlgos; // remove 'x' algo from sender
		toAccount.amount += BigInt(txParam.amountMicroAlgos); // add 'x' algo to receiver
		this.assertAccBalAboveMin(fromAccount.address);

		if (txParam.payFlags.closeRemainderTo) {
			this.verifyCloseRemainderTo(txParam);
			const closeRemToAcc = this.getAccount(txParam.payFlags.closeRemainderTo);

			closeRemToAcc.amount += fromAccount.amount; // transfer funds of sender to closeRemTo account
			fromAccount.amount = 0n; // close sender's account
		}
		return this.setAndGetTxReceipt();
	}

	/**
	 * Deploy asset using asa.yaml file
	 * @param name asset name
	 * @param fromAccountAddr account address
	 * @param flags asa deployment flags
	 */
	deployASA(name: string, fromAccountAddr: AccountAddress, flags: ASADeploymentFlags): ASAInfo {
		return this.deployASADef(name, this.runtime.loadedAssetsDefs[name], fromAccountAddr, flags);
	}

	/**
	 * Deploy Asset without using asa.yaml file
	 * @param name ASA name
	 * @param asaDef asset defitions
	 * @param fromAccountAddr account address of creator
	 * @param flags ASA Deployment Flags
	 */
	deployASADef(
		name: string,
		asaDef: types.ASADef,
		fromAccountAddr: AccountAddress,
		flags: ASADeploymentFlags
	): ASAInfo {
		const senderAcc = this.getAccount(fromAccountAddr);
		parseASADef(asaDef);
		validateOptInAccNames(this.state.accountNameAddress, asaDef);
		// create asset(with holding) in sender account
		const asset = senderAcc.addAsset(++this.state.assetCounter, name, asaDef);
		this.assertAccBalAboveMin(fromAccountAddr);
		this.runtime.mkAssetCreateTx(name, flags, asset);

		this.state.assetDefs.set(this.state.assetCounter, senderAcc.address);
		const asaInfo = {
			creator: senderAcc.address,
			assetIndex: this.state.assetCounter,
			assetDef: asset,
			txID: this.tx.txID,
			confirmedRound: this.runtime.getRound(),
			deleted: false,
		};
		this.state.assetNameInfo.set(name, asaInfo);

		if (this.isInnerTx) {
			this.createdAssetID = this.state.assetCounter;
		}

		// set & return transaction receipt
		this.state.txReceipts.set(this.tx.txID, asaInfo);
		return asaInfo;
	}

	/**
	 * Asset Opt-In for account in context
	 * @param assetIndex Asset Index
	 * @param address Account address to opt-into asset
	 * @param flags Transaction Parameters
	 */
	optIntoASA(assetIndex: number, address: AccountAddress, flags: types.TxParams): TxReceipt {
		const assetDef = this.getAssetDef(assetIndex);
		makeAssetTransferTxnWithSuggestedParams(
			address,
			address,
			undefined,
			undefined,
			0,
			undefined,
			assetIndex,
			mockSuggestedParams(flags, this.runtime.getRound())
		);

		const assetHolding: AssetHoldingM = {
			amount: 0n,
			"asset-id": assetIndex,
			creator: assetDef.creator,
			"is-frozen": assetDef.defaultFrozen ? assetDef.defaultFrozen : false,
		};
		const account = this.getAccount(address);
		account.optInToASA(assetIndex, assetHolding);
		this.assertAccBalAboveMin(address);
		return this.setAndGetTxReceipt();
	}

	/**
	 * deploy a new application and returns application id
	 * @param fromAccountAddr creator account address
	 * @param flags SSCDeployment flags
	 * @param approvalProgram application approval program (TEAL code or program filename)
	 * @param clearProgram application clear program (TEAL code or program filename)
	 * @param idx index of transaction in group
	 * @param scTmplParams Smart Contract template parameters
	 * NOTE When creating or opting into an app, the minimum balance grows before the app code runs
	 */
	deployApp(
		fromAccountAddr: AccountAddress,
		flags: AppDeploymentFlags,
		approvalProgram: string,
		clearProgram: string,
		idx: number,
		scTmplParams?: SCParams
	): AppInfo {
		const senderAcc = this.getAccount(fromAccountAddr);

		const approvalProgTEAL =
			approvalProgram.endsWith(tealExt) || approvalProgram.endsWith(pyExt)
				? getProgram(approvalProgram, scTmplParams)
				: approvalProgram;

		const clearProgTEAL =
			clearProgram.endsWith(tealExt) || clearProgram.endsWith(pyExt)
				? getProgram(clearProgram, scTmplParams)
				: clearProgram;

		if (approvalProgTEAL === "") {
			throw new RuntimeError(RUNTIME_ERRORS.GENERAL.INVALID_APPROVAL_PROGRAM);
		}
		if (clearProgTEAL === "") {
			throw new RuntimeError(RUNTIME_ERRORS.GENERAL.INVALID_CLEAR_PROGRAM);
		}

		this.verifyTEALVersionIsMatch(approvalProgTEAL, clearProgTEAL);

		//verify that MaxGlobalSchemaEntries <= 64 and MaxLocalSchemaEntries <= 16
		const globalSchemaEntries = flags.globalInts + flags.globalBytes;
		const localSchemaEntries = flags.localInts + flags.localBytes;

		if (
			localSchemaEntries > MAX_LOCAL_SCHEMA_ENTRIES ||
			globalSchemaEntries > MAX_GLOBAL_SCHEMA_ENTRIES
		) {
			throw new RuntimeError(RUNTIME_ERRORS.GENERAL.MAX_SCHEMA_ENTRIES_EXCEEDED, {
				localState: localSchemaEntries,
				localMax: MAX_LOCAL_SCHEMA_ENTRIES,
				globalState: globalSchemaEntries,
				globalMax: MAX_GLOBAL_SCHEMA_ENTRIES,
			});
		}

		// create app with id = 0 in globalApps for teal execution
		const app = senderAcc.addApp(0, flags, approvalProgTEAL, clearProgTEAL);
		this.assertAccBalAboveMin(senderAcc.address);
		this.state.accounts.set(senderAcc.address, senderAcc);
		this.state.globalApps.set(app.id, senderAcc.address);

		this.runtime.run(approvalProgTEAL, ExecutionMode.APPLICATION, idx, this.debugStack); // execute TEAL code with appID = 0

		// create new application in globalApps map
		this.state.globalApps.set(++this.state.appCounter, senderAcc.address);

		const attributes = this.getApp(0);
		senderAcc.createdApps.delete(0); // remove zero app from sender's account
		this.state.globalApps.delete(0); // remove zero app from context
		senderAcc.createdApps.set(this.state.appCounter, attributes);
		const appInfo: AppInfo = {
			creator: senderAcc.address,
			appID: this.state.appCounter,
			applicationAccount: getApplicationAddress(this.state.appCounter),
			txID: this.tx.txID,
			confirmedRound: this.runtime.getRound(),
			timestamp: Math.round(+new Date() / 1000),
			deleted: false,
			// we don't have access to bytecode in runtime
			approvalFile: approvalProgram,
			clearFile: clearProgram,
		};
		this.state.appNameInfo.set(approvalProgram + "-" + clearProgram, appInfo);

		const acc = new AccountStore(
			0,
			new RuntimeAccount({
				addr: getApplicationAddress(this.state.appCounter),
				sk: new Uint8Array(0),
			})
		);
		this.state.accounts.set(acc.address, acc);

		// return transaction receipt
		return appInfo;
	}

	/**
	 * Account address opt-in for application Id
	 * @param accountAddr Account address to opt into application
	 * @param appID Application index
	 * @param idx index of transaction in group
	 * NOTE: When creating or opting into an app, the minimum balance grows before the app code runs
	 */
	optInToApp(accountAddr: AccountAddress, appID: number, idx: number): TxReceipt {
		const appParams = this.getApp(appID);

		const account = this.getAccount(accountAddr);
		account.optInToApp(appID, appParams);
		this.assertAccBalAboveMin(accountAddr);
		try {
			return this.runtime.run(
				appParams[APPROVAL_PROGRAM],
				ExecutionMode.APPLICATION,
				idx,
				this.debugStack
			);
		} catch (error) {
			account.closeApp(appID); // remove already added state if optIn fails
			throw error;
		}
	}

	/**
	 * Verify Pooled Transaction Fees
	 * supports pooled fees where one transaction can pay the
	 * fees of other transactions within an atomic group.
	 * For atomic transactions, the protocol sums the number of
	 * transactions and calculates the total amount of required fees,
	 * then calculates the amount of fees submitted by all transactions.
	 * If the collected fees are greater than or equal to the required amount,
	 * the transaction fee requirement will be met.
	 * https://developer.algorand.org/articles/introducing-algorand-virtual-machine-avm-09-release/
	 */
	verifyMinimumFees(): void {
		// pooled fee for inner tx is calculated at itx_submit
		if (this.isInnerTx) {
			return;
		}

		const credit = calculateFeeCredit(this.gtxs);

		if (credit.remainingFee < 0) {
			throw new RuntimeError(RUNTIME_ERRORS.TRANSACTION.FEES_NOT_ENOUGH, {
				required: credit.requiredFee,
				collected: credit.collectedFee,
			});
		}
	}

	/**
	 * Verify closeRemainderTo field is different than fromAccountAddr
	 * @param txnParams transaction params
	 */
	verifyCloseRemainderTo(txnParams: types.ExecParams): void {
		if (!txnParams.payFlags.closeRemainderTo) return;
		if (txnParams.payFlags.closeRemainderTo === webTx.getFromAddress(txnParams)) {
			throw new RuntimeError(RUNTIME_ERRORS.TRANSACTION.INVALID_CLOSE_REMAINDER_TO);
		}
	}

	/**
	 * Verify if the current inner transaction can be executed
	 */
	verifyAndUpdateInnerAppCallStack(): void {
		// verify
		if (!this.isInnerTx) return;

		if (this.innerTxAppIDCallStack.length >= 8) {
			throw new RuntimeError(RUNTIME_ERRORS.TRANSACTION.INNER_APP_DEEP_EXCEEDED);
		}
		const appID = this.tx.apid ?? 0;
		if (appID > 0 && this.innerTxAppIDCallStack.find((id) => id === appID) !== undefined) {
			throw new RuntimeError(RUNTIME_ERRORS.TRANSACTION.INNER_APP_SELF_CALL);
		}

		// update inner tx call stack
		if (appID > 0) this.innerTxAppIDCallStack.push(appID);
	}

	/**
	 * Deduct transaction fee from sender account.
	 * @param sender Sender address
	 * @param index Index of current tx being processed in tx group
	 */
	deductFee(sender: AccountAddress, index: number, params: types.TxParams): void {
		let fee = BigInt(this.gtxs[index].fee ?? 0);
		// If flatFee boolean is not set, change fee value
		if (!params.flatFee && params.totalFee === undefined) {
			fee = BigInt(Math.max(ALGORAND_MIN_TX_FEE, Number(this.gtxs[index].fee)));
		}
		const fromAccount = this.getAccount(sender);
		fromAccount.amount -= fee; // remove tx fee from Sender's account
		this.assertAccBalAboveMin(fromAccount.address);
	}

	// transfer ASSET as per transaction parameters
	transferAsset(txParam: types.AssetTransferParam): TxReceipt {
		const fromAccountAddr = webTx.getFromAddress(txParam);
		txParam.amount = BigInt(txParam.amount);
		if (txParam.amount === 0n && fromAccountAddr === txParam.toAccountAddr) {
			this.optIntoASA(txParam.assetID as number, fromAccountAddr, txParam.payFlags);
		} else if (txParam.amount !== 0n) {
			this.assertAssetNotFrozen(txParam.assetID as number, fromAccountAddr);
			this.assertAssetNotFrozen(txParam.assetID as number, txParam.toAccountAddr);
		}

		const fromAssetHolding = this.getAssetHolding(txParam.assetID as number, fromAccountAddr);
		const toAssetHolding = this.getAssetHolding(
			txParam.assetID as number,
			txParam.toAccountAddr
		);
		if (fromAssetHolding.amount - txParam.amount < 0) {
			throw new RuntimeError(RUNTIME_ERRORS.TRANSACTION.INSUFFICIENT_ACCOUNT_ASSETS, {
				amount: txParam.amount,
				address: fromAccountAddr,
			});
		}
		fromAssetHolding.amount -= txParam.amount;
		toAssetHolding.amount += BigInt(txParam.amount);

		if (txParam.payFlags.closeRemainderTo) {
			this.verifyCloseRemainderTo(txParam);

			const closeToAddr = txParam.payFlags.closeRemainderTo;
			if (fromAccountAddr === fromAssetHolding.creator) {
				throw new RuntimeError(RUNTIME_ERRORS.ASA.CANNOT_CLOSE_ASSET_BY_CREATOR);
			}
			this.assertAssetNotFrozen(txParam.assetID as number, closeToAddr);

			const closeRemToAssetHolding = this.getAssetHolding(
				txParam.assetID as number,
				closeToAddr
			);

			closeRemToAssetHolding.amount += fromAssetHolding.amount; // transfer assets of sender to closeRemTo account
			const fromAccount = this.getAccount(fromAccountAddr);
			fromAccount.closeAsset(txParam.assetID as number);
		}
		return this.setAndGetTxReceipt();
	}

	/**
	 * https://developer.algorand.org/docs/features/asa/#modifying-an-asset
	 * Modifies asset fields
	 * @param assetId Asset Index
	 * @param fields Asset modifying fields
	 */
	modifyAsset(assetId: number, fields: types.AssetModFields): TxReceipt {
		const creatorAcc = this.getAssetAccount(assetId);
		creatorAcc.modifyAsset(assetId, fields);
		return this.setAndGetTxReceipt();
	}

	/**
	 * https://developer.algorand.org/docs/features/asa/#freezing-an-asset
	 * Freezes assets for a target account
	 * @param assetId asset index
	 * @param freezeTarget target account
	 * @param freezeState target state
	 */
	freezeAsset(assetId: number, freezeTarget: string, freezeState: boolean): TxReceipt {
		const acc = this.runtime.assertAccountDefined(
			freezeTarget,
			this.state.accounts.get(freezeTarget)
		);
		acc.setFreezeState(assetId, freezeState);
		return this.setAndGetTxReceipt();
	}

	/**
	 * https://developer.algorand.org/docs/features/asa/#revoking-an-asset
	 * Revoking an asset for an account removes a specific number of the asset
	 * from the revoke target account.
	 * @param recipient asset receiver address
	 * @param assetId asset index
	 * @param revocationTarget revoke target account
	 * @param amount amount of assets
	 */
	revokeAsset(
		recipient: string,
		assetID: number,
		revocationTarget: string,
		amount: bigint
	): TxReceipt {
		// Transfer assets
		const fromAssetHolding = this.getAssetHolding(assetID, revocationTarget);
		const toAssetHolding = this.getAssetHolding(assetID, recipient);

		if (fromAssetHolding.amount - amount < 0) {
			throw new RuntimeError(RUNTIME_ERRORS.TRANSACTION.INSUFFICIENT_ACCOUNT_ASSETS, {
				amount: amount,
				address: revocationTarget,
			});
		}
		fromAssetHolding.amount -= amount;
		toAssetHolding.amount += amount;
		return this.setAndGetTxReceipt();
	}

	/**
	 * https://developer.algorand.org/docs/features/asa/#destroying-an-asset
	 * Destroy asset
	 * @param assetId asset index
	 */
	destroyAsset(assetId: number): TxReceipt {
		const creatorAcc = this.getAssetAccount(assetId);
		// destroy asset from creator's account
		creatorAcc.destroyAsset(assetId);
		// delete asset holdings from all accounts
		this.state.accounts.forEach((value, key) => {
			value.assets.delete(assetId);
		});
		return this.setAndGetTxReceipt();
	}

	/**
	 * Delete application from account's state and global state
	 * @param appID Application Index
	 */
	deleteApp(appID: number): void {
		if (!this.state.globalApps.has(appID)) {
			throw new RuntimeError(RUNTIME_ERRORS.GENERAL.APP_NOT_FOUND, {
				appID: appID,
				line: "unknown",
			});
		}
		const accountAddr = this.runtime.assertAddressDefined(this.state.globalApps.get(appID));
		if (accountAddr === undefined) {
			throw new RuntimeError(RUNTIME_ERRORS.GENERAL.ACCOUNT_DOES_NOT_EXIST);
		}
		const account = this.runtime.assertAccountDefined(
			accountAddr,
			this.state.accounts.get(accountAddr)
		);

		account.deleteApp(appID);
		this.state.globalApps.delete(appID);
	}

	/**
	 * Closes application from account's state
	 * @param sender Sender address
	 * @param appID application index
	 */
	closeApp(sender: AccountAddress, appID: number): void {
		const fromAccount = this.getAccount(sender);
		// https://developer.algorand.org/docs/reference/cli/goal/app/closeout/#search-overlay
		this.runtime.assertAppDefined(appID, this.getApp(appID));
		fromAccount.closeApp(appID); // remove app from local state
	}

	/**
	 * Update application
	 * @param appID application Id
	 * @param approvalProgram new approval program (TEAL code or program filename)
	 * @param clearProgram new clear program (TEAL code or program filename)
	 * @param idx index of transaction in group
	 * @param scTmplParams Smart Contract template parameters
	 */
	updateApp(
		appID: number,
		approvalProgram: string,
		clearProgram: string,
		idx: number,
		scTmplParams?: SCParams
	): TxReceipt {
		const approvalProgTEAL =
			approvalProgram.endsWith(tealExt) || approvalProgram.endsWith(pyExt)
				? getProgram(approvalProgram, scTmplParams)
				: approvalProgram;

		const clearProgTEAL =
			clearProgram.endsWith(tealExt) || clearProgram.endsWith(pyExt)
				? getProgram(clearProgram, scTmplParams)
				: clearProgram;

		if (approvalProgTEAL === "") {
			throw new RuntimeError(RUNTIME_ERRORS.GENERAL.INVALID_APPROVAL_PROGRAM);
		}
		if (clearProgTEAL === "") {
			throw new RuntimeError(RUNTIME_ERRORS.GENERAL.INVALID_CLEAR_PROGRAM);
		}

		this.verifyTEALVersionIsMatch(approvalProgTEAL, clearProgTEAL);
		const appParams = this.getApp(appID);
		const txReceipt = this.runtime.run(
			appParams[APPROVAL_PROGRAM],
			ExecutionMode.APPLICATION,
			idx,
			this.debugStack
		);

		const updatedApp = this.getApp(appID);
		updatedApp[APPROVAL_PROGRAM] = approvalProgTEAL;
		updatedApp[CLEAR_PROGRAM] = clearProgTEAL;
		return txReceipt;
	}

	// apply rekey config on from account
	rekeyTo(txParam: types.ExecParams): void {
		if (!txParam.payFlags.rekeyTo) return;
		const fromAccount = this.getAccount(webTx.getFromAddress(txParam));
		// apply rekey
		fromAccount.rekeyTo(txParam.payFlags.rekeyTo);
	}

	/**
	 * Process transactions in ctx
	 * - Runs TEAL code if associated with transaction
	 * - Executes the transaction on ctx
	 * Note: we're doing this because if any one tx in group fails,
	 * then it does not affect runtime.store, otherwise we just update
	 * store with ctx (if all transactions are executed successfully).
	 * @param txParams Transaction Parameters
	 */
	/* eslint-disable sonarjs/cognitive-complexity */
	processTransactions(txParams: types.ExecParams[]): TxReceipt[] {
		const txReceipts: TxReceipt[] = [];
		let r: TxReceipt;

		this.verifyMinimumFees();
		this.verifyAndUpdateInnerAppCallStack();
		txParams.forEach((txParam, idx) => {
			const fromAccountAddr = webTx.getFromAddress(txParam);
			this.deductFee(fromAccountAddr, idx, txParam.payFlags);

			if (txParam.sign === types.SignType.LogicSignature) {
				this.tx = this.gtxs[idx]; // update current tx to index of stateless
				r = this.runtime.validateLsigAndRun(txParam, this.debugStack);
				this.tx = this.gtxs[0]; // after executing stateless tx updating current tx to default (index 0)
			} else if (txParam.sign === types.SignType.SecretKey) {
				this.runtime.validateAccountSignature(txParam);
			}

			// https://developer.algorand.org/docs/features/asc1/stateful/#the-lifecycle-of-a-stateful-smart-contract
			switch (txParam.type) {
				case types.TransactionType.TransferAlgo: {
					// if toAccountAddre doesn't exist in runtime env
					// then we will add it to runtime env.
					if (this.state.accounts.get(txParam.toAccountAddr) === undefined) {
						this.state.accounts.set(
							txParam.toAccountAddr,
							new AccountStore(0, { addr: txParam.toAccountAddr, sk: new Uint8Array(0) })
						);
					}

					r = this.transferAlgo(txParam);
					break;
				}
				case types.TransactionType.TransferAsset: {
					r = this.transferAsset(txParam);
					break;
				}
				case types.TransactionType.KeyRegistration: {
					// noop
					r = { txn: this.tx, txID: this.tx.txID };
					break;
				}
				case types.TransactionType.CallApp: {
					this.tx = this.gtxs[idx]; // update current tx to the requested index
					const appParams = this.getApp(txParam.appID);
					r = this.runtime.run(
						appParams[APPROVAL_PROGRAM],
						ExecutionMode.APPLICATION,
						idx,
						this.debugStack
					);
					break;
				}
				case types.TransactionType.CloseApp: {
					this.tx = this.gtxs[idx]; // update current tx to the requested index
					const appParams = this.getApp(txParam.appID);
					r = this.runtime.run(
						appParams[APPROVAL_PROGRAM],
						ExecutionMode.APPLICATION,
						idx,
						this.debugStack
					);
					this.closeApp(fromAccountAddr, txParam.appID);
					break;
				}
				case types.TransactionType.UpdateApp: {
					this.tx = this.gtxs[idx]; // update current tx to the requested index

					r = this.updateApp(
						txParam.appID,
						txParam.newApprovalProgram,
						txParam.newClearProgram,
						idx
					);
					break;
				}
				case types.TransactionType.ClearApp: {
					this.tx = this.gtxs[idx]; // update current tx to the requested index
					const appParams = this.runtime.assertAppDefined(
						txParam.appID,
						this.getApp(txParam.appID)
					);
					try {
						r = this.runtime.run(
							appParams["clear-state-program"],
							ExecutionMode.APPLICATION,
							idx,
							this.debugStack
						);
					} catch (error) {
						// if transaction type is Clear Call,
						// remove the app without throwing an error (rejecting tx)
						// tested by running on algorand network
						// https://developer.algorand.org/docs/features/asc1/stateful/#the-lifecycle-of-a-stateful-smart-contract
					}

					this.closeApp(fromAccountAddr, txParam.appID); // remove app from local state
					break;
				}
				case types.TransactionType.DeleteApp: {
					this.tx = this.gtxs[idx]; // update current tx to the requested index
					const appParams = this.getApp(txParam.appID);
					r = this.runtime.run(
						appParams[APPROVAL_PROGRAM],
						ExecutionMode.APPLICATION,
						idx,
						this.debugStack
					);
					this.deleteApp(txParam.appID);
					break;
				}
				case types.TransactionType.ModifyAsset: {
					const asset = this.getAssetDef(txParam.assetID as number);
					if (asset.manager !== fromAccountAddr) {
						throw new RuntimeError(RUNTIME_ERRORS.ASA.MANAGER_ERROR, {
							address: asset.manager,
						});
					}
					// modify asset in ctx.
					r = this.modifyAsset(txParam.assetID as number, txParam.fields);
					break;
				}
				case types.TransactionType.FreezeAsset: {
					const asset = this.getAssetDef(txParam.assetID as number);
					if (asset.freeze !== fromAccountAddr) {
						throw new RuntimeError(RUNTIME_ERRORS.ASA.FREEZE_ERROR, { address: asset.freeze });
					}
					r = this.freezeAsset(
						txParam.assetID as number,
						txParam.freezeTarget,
						txParam.freezeState
					);
					break;
				}
				case types.TransactionType.RevokeAsset: {
					const asset = this.getAssetDef(txParam.assetID as number);
					if (asset.clawback !== fromAccountAddr) {
						throw new RuntimeError(RUNTIME_ERRORS.ASA.CLAWBACK_ERROR, {
							address: asset.clawback,
						});
					}
					if (txParam.payFlags.closeRemainderTo) {
						throw new RuntimeError(RUNTIME_ERRORS.ASA.CANNOT_CLOSE_ASSET_BY_CLAWBACK);
					}
					r = this.revokeAsset(
						txParam.recipient,
						txParam.assetID as number,
						txParam.revocationTarget,
						BigInt(txParam.amount)
					);
					break;
				}
				case types.TransactionType.DestroyAsset: {
					const asset = this.getAssetDef(txParam.assetID as number);
					if (asset.manager !== fromAccountAddr) {
						throw new RuntimeError(RUNTIME_ERRORS.ASA.MANAGER_ERROR, {
							address: asset.manager,
						});
					}
					r = this.destroyAsset(txParam.assetID as number);
					break;
				}
				case types.TransactionType.DeployASA: {
					this.tx = this.gtxs[idx]; // update current tx to the requested index
					const senderAcc = this.getAccount(fromAccountAddr);
					const flags: ASADeploymentFlags = {
						...txParam.payFlags,
						creator: { ...senderAcc.account, name: senderAcc.address },
					};
					if (txParam.asaDef) {
						r = this.deployASADef(txParam.asaName, txParam.asaDef, fromAccountAddr, flags);
					} else {
						r = this.deployASA(txParam.asaName, fromAccountAddr, flags);
					}
					this.knowableID.set(idx, r.assetIndex);
					break;
				}
				case types.TransactionType.OptInASA: {
					r = this.optIntoASA(txParam.assetID as number, fromAccountAddr, txParam.payFlags);
					break;
				}
				case types.TransactionType.DeployApp: {
					const senderAcc = this.getAccount(fromAccountAddr);
					const flags: AppDeploymentFlags = {
						sender: senderAcc.account,
						localInts: txParam.localInts,
						localBytes: txParam.localBytes,
						globalInts: txParam.globalInts,
						globalBytes: txParam.globalBytes,
					};
					this.tx = this.gtxs[idx]; // update current tx to the requested index

					r = this.deployApp(
						fromAccountAddr,
						flags,
						txParam.approvalProgram,
						txParam.clearProgram,
						idx
					);
					this.knowableID.set(idx, r.appID);
					break;
				}
				case types.TransactionType.OptInToApp: {
					this.tx = this.gtxs[idx]; // update current tx to tx being exectuted in group

					r = this.optInToApp(fromAccountAddr, txParam.appID, idx);
					break;
				}
			}
			// if closeRemainderTo field occur in txParam
			// we will change rekeyTo field to webTx.getFromAddress(txParam)
			if (txParam.payFlags.closeRemainderTo) {
				txParam.payFlags.rekeyTo = webTx.getFromAddress(txParam);
			}
			// apply rekey after pass all logic
			this.rekeyTo(txParam);

			if (this.isInnerTx) {
				// pop current application in the inner app call stack
				this.innerTxAppIDCallStack.pop();
				if (this.innerTxAppIDCallStack.length === 1) {
					this.runtime.ctx.innerTxAppIDCallStack.pop();
				}
			}
			if (r) {
				txReceipts.push(r);
			}
		});

		return txReceipts;
	}
}<|MERGE_RESOLUTION|>--- conflicted
+++ resolved
@@ -10,15 +10,12 @@
 import { RUNTIME_ERRORS } from "./errors/errors-list";
 import { RuntimeError } from "./errors/runtime-errors";
 import { validateOptInAccNames } from "./lib/asa";
-<<<<<<< HEAD
 import {
 	ALGORAND_MIN_TX_FEE,
 	MAX_GLOBAL_SCHEMA_ENTRIES,
 	MAX_LOCAL_SCHEMA_ENTRIES,
+  ZERO_ADDRESS_STR
 } from "./lib/constants";
-=======
-import { ALGORAND_MIN_TX_FEE, ZERO_ADDRESS_STR } from "./lib/constants";
->>>>>>> aa63c4c6
 import { pyExt, tealExt } from "./lib/pycompile-op";
 import { calculateFeeCredit } from "./lib/txn";
 import { mockSuggestedParams } from "./mock/tx";
