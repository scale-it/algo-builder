import { tx as webTx, types } from "@algo-builder/web";
import { getApplicationAddress, makeAssetTransferTxnWithSuggestedParams, modelsv2 } from "algosdk";

<<<<<<< HEAD
import { AccountStore, parseASADef, Runtime } from ".";
import { RuntimeAccount } from "./account";
=======
import { AccountStore, getProgram, parseASADef, Runtime } from ".";
>>>>>>> 3081d3c5
import { RUNTIME_ERRORS } from "./errors/errors-list";
import { RuntimeError } from "./errors/runtime-errors";
import { validateOptInAccNames } from "./lib/asa";
import { ALGORAND_MIN_TX_FEE } from "./lib/constants";
import { pyExt, tealExt } from "./lib/pycompile-op";
import { mockSuggestedParams } from "./mock/tx";
import {
  AccountAddress, AccountStoreI,
  AppDeploymentFlags,
  ASADeploymentFlags, AssetHoldingM,
  Context, DeployedAppTxReceipt, DeployedAssetTxReceipt, EncTx, ExecutionMode,
  ID, SCParams, SSCAttributesM, StackElem, State, TxReceipt
} from "./types";

const APPROVAL_PROGRAM = "approval-program";

export class Ctx implements Context {
  state: State;
  tx: EncTx;
  gtxs: EncTx[];
  args: Uint8Array[];
  runtime: Runtime;
  debugStack?: number; //  max number of top elements from the stack to print after each opcode execution.
  sharedScratchSpace: Map<number, StackElem[]>; // here number is index of transaction in a group
  knowableID: Map<number, ID>; // here number is index of transaction in a group
  pooledApplCost: number; // total opcode cost for each application call for single/group tx
  // inner transaction props
  isInnerTx: boolean; // true if "ctx" is switched to an inner transaction
  createdAssetID: number; // Asset ID allocated by the creation of an ASA (for an inner-tx)

  constructor (state: State, tx: EncTx, gtxs: EncTx[], args: Uint8Array[],
    runtime: Runtime, debugStack?: number) {
    this.state = state;
    this.tx = tx;
    this.gtxs = gtxs;
    this.args = args;
    this.runtime = runtime;
    this.debugStack = debugStack;
    // Mapping from the tx index number to the scratch space.
    // Scratch space is a list of elements.
    this.sharedScratchSpace = new Map<number, StackElem[]>();
    this.knowableID = new Map<number, ID>();
    this.pooledApplCost = 0;
    // inner transaction props
    this.isInnerTx = false;
    this.createdAssetID = 0;
  }

  private setAndGetTxReceipt (): TxReceipt {
    const info = { txn: this.tx, txID: this.tx.txID };
    this.state.txReceipts.set(this.tx.txID, info);
    return info;
  }

  // verify account's balance is above minimum required balance
  assertAccBalAboveMin (address: string): void {
    const account = this.getAccount(address);
    if (account.balance() < account.minBalance) {
      throw new RuntimeError(RUNTIME_ERRORS.TRANSACTION.INSUFFICIENT_ACCOUNT_BALANCE, {
        accBalance: account.balance(),
        address: address,
        minbalance: account.minBalance
      });
    }
  }

  // verifies assetId is not frozen for an account
  assertAssetNotFrozen (assetIndex: number, address: AccountAddress): void {
    const assetHolding = this.getAssetHolding(assetIndex, address);
    if (assetHolding["is-frozen"]) {
      throw new RuntimeError(RUNTIME_ERRORS.TRANSACTION.ACCOUNT_ASSET_FROZEN, {
        assetId: assetIndex,
        address: address
      });
    }
  }

  /**
   * Fetches account from `runtime.ctx`
   * @param address account address
   */
  getAccount (address: string): AccountStoreI {
    const account = this.state.accounts.get(address);
    return this.runtime.assertAccountDefined(address, account);
  }

  /**
   * Returns asset creator account from runtime.ctx or throws error is it doesn't exist
   * @param Asset Index
   */
  getAssetAccount (assetId: number): AccountStoreI {
    const addr = this.state.assetDefs.get(assetId);
    if (addr === undefined) {
      throw new RuntimeError(RUNTIME_ERRORS.ASA.ASSET_NOT_FOUND, { assetId: assetId });
    }
    return this.runtime.assertAccountDefined(addr, this.state.accounts.get(addr));
  }

  /**
   * Returns Asset Definitions
   * @param assetId Asset Index
   */
  getAssetDef (assetId: number): modelsv2.AssetParams {
    const creatorAcc = this.getAssetAccount(assetId);
    const assetDef = creatorAcc.getAssetDef(assetId);
    return this.runtime.assertAssetDefined(assetId, assetDef);
  }

  /**
   * Returns Asset Holding from an account
   * @param assetIndex Asset Index
   * @param address address of account to get holding from
   */
  getAssetHolding (assetIndex: number, address: AccountAddress): AssetHoldingM {
    const account = this.runtime.assertAccountDefined(address, this.state.accounts.get(address));
    const assetHolding = account.getAssetHolding(assetIndex);
    if (assetHolding === undefined) {
      throw new RuntimeError(RUNTIME_ERRORS.TRANSACTION.ASA_NOT_OPTIN, {
        assetId: assetIndex,
        address: address
      });
    }
    return assetHolding;
  }

  /**
   * Fetches app from `ctx state`
   * @param appID Application Index'
   * @param line Line number in teal file
   */
  getApp (appID: number, line?: number): SSCAttributesM {
    const lineNumber = line ?? 'unknown';
    if (!this.state.globalApps.has(appID)) {
      throw new RuntimeError(RUNTIME_ERRORS.GENERAL.APP_NOT_FOUND, { appID: appID, line: lineNumber });
    }
    const accAddress = this.runtime.assertAddressDefined(this.state.globalApps.get(appID));
    const account = this.runtime.assertAccountDefined(
      accAddress, this.state.accounts.get(accAddress)
    );
    return this.runtime.assertAppDefined(appID, account.getApp(appID));
  }

  // transfer ALGO as per transaction parameters
  transferAlgo (txParam: types.AlgoTransferParam): TxReceipt {
    const fromAccount = this.getAccount(webTx.getFromAddress(txParam));
    const toAccount = this.getAccount(txParam.toAccountAddr);
    txParam.amountMicroAlgos = BigInt(txParam.amountMicroAlgos);

    fromAccount.amount -= txParam.amountMicroAlgos; // remove 'x' algo from sender
    toAccount.amount += BigInt(txParam.amountMicroAlgos); // add 'x' algo to receiver
    this.assertAccBalAboveMin(fromAccount.address);

    if (txParam.payFlags.rekeyTo) {
      const authAccount = this.getAccount(txParam.payFlags.rekeyTo);
      fromAccount.rekey(authAccount);
    }

    if (txParam.payFlags.closeRemainderTo) {
      const closeRemToAcc = this.getAccount(txParam.payFlags.closeRemainderTo);

      closeRemToAcc.amount += fromAccount.amount; // transfer funds of sender to closeRemTo account
      fromAccount.amount = 0n; // close sender's account
    }
    return this.setAndGetTxReceipt();
  }

  /**
   * Deploy asset using asa.yaml file
   * @param name asset name
   * @param fromAccountAddr account address
   * @param flags asa deployment flags
   */
  deployASA (
    name: string,
    fromAccountAddr: AccountAddress, flags: ASADeploymentFlags
  ): DeployedAssetTxReceipt {
    return this.deployASADef(
      name, this.runtime.loadedAssetsDefs[name], fromAccountAddr, flags
    );
  }

  /**
   * Deploy Asset without using asa.yaml file
   * @param name ASA name
   * @param asaDef asset defitions
   * @param fromAccountAddr account address of creator
   * @param flags ASA Deployment Flags
   */
  deployASADef (
    name: string, asaDef: types.ASADef,
    fromAccountAddr: AccountAddress, flags: ASADeploymentFlags
  ): DeployedAssetTxReceipt {
    const senderAcc = this.getAccount(fromAccountAddr);
    parseASADef(asaDef);
    validateOptInAccNames(this.state.accountNameAddress, asaDef);
    // create asset(with holding) in sender account
    const asset = senderAcc.addAsset(
      ++this.state.assetCounter, name, asaDef
    );
    this.assertAccBalAboveMin(fromAccountAddr);
    this.runtime.mkAssetCreateTx(name, flags, asset);

    this.state.assetDefs.set(this.state.assetCounter, senderAcc.address);
    this.state.assetNameInfo.set(name, {
      creator: senderAcc.address,
      assetIndex: this.state.assetCounter,
      assetDef: asset,
      txId: this.tx.txID,
      confirmedRound: this.runtime.getRound(),
      deleted: false
    });

    if (this.isInnerTx) { this.createdAssetID = this.state.assetCounter; }

    // set & return transaction receipt
    const receipt = {
      txn: this.tx,
      txID: this.tx.txID,
      assetID: this.state.assetCounter
    };
    this.state.txReceipts.set(this.tx.txID, receipt);
    return receipt;
  }

  /**
   * Asset Opt-In for account in context
   * @param assetIndex Asset Index
   * @param address Account address to opt-into asset
   * @param flags Transaction Parameters
   */
  optIntoASA (assetIndex: number, address: AccountAddress, flags: types.TxParams): TxReceipt {
    const assetDef = this.getAssetDef(assetIndex);
    makeAssetTransferTxnWithSuggestedParams(
      address, address, undefined, undefined, 0, undefined, assetIndex,
      mockSuggestedParams(flags, this.runtime.getRound()));

    const assetHolding: AssetHoldingM = {
      amount: 0n,
      'asset-id': assetIndex,
      creator: assetDef.creator,
      'is-frozen': assetDef.defaultFrozen ? assetDef.defaultFrozen : false
    };
    const account = this.getAccount(address);
    account.optInToASA(assetIndex, assetHolding);
    this.assertAccBalAboveMin(address);
    return this.setAndGetTxReceipt();
  }

  /**
   * deploy a new application and returns application id
   * @param fromAccountAddr creator account address
   * @param flags SSCDeployment flags
   * @param approvalProgram application approval program (TEAL code or program filename)
   * @param clearProgram application clear program (TEAL code or program filename)
   * @param idx index of transaction in group
   * @param scTmplParams Smart Contract template parameters
   * NOTE When creating or opting into an app, the minimum balance grows before the app code runs
   */
  deployApp (
    fromAccountAddr: AccountAddress, flags: AppDeploymentFlags,
    approvalProgram: string, clearProgram: string, idx: number,
    scTmplParams?: SCParams
  ): DeployedAppTxReceipt {
    const senderAcc = this.getAccount(fromAccountAddr);

    const approvalProgTEAL =
      (approvalProgram.endsWith(tealExt) || approvalProgram.endsWith(pyExt))
        ? getProgram(approvalProgram, scTmplParams)
        : approvalProgram;

    const clearProgTEAL =
      (clearProgram.endsWith(tealExt) || clearProgram.endsWith(pyExt))
        ? getProgram(clearProgram, scTmplParams)
        : clearProgram;

    if (approvalProgTEAL === "") {
      throw new RuntimeError(RUNTIME_ERRORS.GENERAL.INVALID_APPROVAL_PROGRAM);
    }
    if (clearProgTEAL === "") {
      throw new RuntimeError(RUNTIME_ERRORS.GENERAL.INVALID_CLEAR_PROGRAM);
    }

    // create app with id = 0 in globalApps for teal execution
    const app = senderAcc.addApp(0, flags, approvalProgTEAL, clearProgTEAL);
    this.assertAccBalAboveMin(senderAcc.address);
    this.state.accounts.set(senderAcc.address, senderAcc);
    this.state.globalApps.set(app.id, senderAcc.address);

    this.runtime.run(
      approvalProgTEAL, ExecutionMode.APPLICATION, idx, this.debugStack
    ); // execute TEAL code with appID = 0

    // create new application in globalApps map
    this.state.globalApps.set(++this.state.appCounter, senderAcc.address);

    const attributes = this.getApp(0);
    senderAcc.createdApps.delete(0); // remove zero app from sender's account
    this.state.globalApps.delete(0); // remove zero app from context
    senderAcc.createdApps.set(this.state.appCounter, attributes);
    this.state.appNameInfo.set(
      approvalProgram + "-" + clearProgram,
      {
        creator: senderAcc.address,
        appID: this.state.appCounter,
        applicationAccount: getApplicationAddress(this.state.appCounter),
        txId: this.tx.txID,
        confirmedRound: this.runtime.getRound(),
        timestamp: Math.round(+new Date() / 1000),
        deleted: false
      }
    );

    const acc = new AccountStore(
      0,
      new RuntimeAccount({
        addr: getApplicationAddress(this.state.appCounter),
        sk: new Uint8Array(0)
      })
    );
    this.state.accounts.set(acc.address, acc);

    // set & return transaction receipt
    const receipt = this.state.txReceipts.get(this.tx.txID) as DeployedAppTxReceipt;
    receipt.appID = this.state.appCounter;
    return receipt;
  }

  /**
   * Account address opt-in for application Id
   * @param accountAddr Account address to opt into application
   * @param appID Application index
   * @param idx index of transaction in group
   * NOTE: When creating or opting into an app, the minimum balance grows before the app code runs
   */
  optInToApp (accountAddr: AccountAddress, appID: number, idx: number): TxReceipt {
    const appParams = this.getApp(appID);

    const account = this.getAccount(accountAddr);
    account.optInToApp(appID, appParams);
    this.assertAccBalAboveMin(accountAddr);
    try {
      return this.runtime.run(appParams[APPROVAL_PROGRAM], ExecutionMode.APPLICATION, idx, this.debugStack);
    } catch (error) {
      account.closeApp(appID); // remove already added state if optIn fails
      throw error;
    }
  }

  /**
   * Verify Pooled Transaction Fees
   * supports pooled fees where one transaction can pay the
   * fees of other transactions within an atomic group.
   * For atomic transactions, the protocol sums the number of
   * transactions and calculates the total amount of required fees,
   * then calculates the amount of fees submitted by all transactions.
   * If the collected fees are greater than or equal to the required amount,
   * the transaction fee requirement will be met.
   * https://developer.algorand.org/articles/introducing-algorand-virtual-machine-avm-09-release/
   */
  verifyMinimumFees (): void {
    if (this.isInnerTx) { return; } // pooled fee for inner tx is calculated at itx_submit
    let collected = 0;
    for (const val of this.gtxs) {
      if (val.fee === undefined) val.fee = 0;
      collected += val.fee;
    }

    const required = this.gtxs.length * ALGORAND_MIN_TX_FEE;
    if (collected < required) {
      throw new RuntimeError(RUNTIME_ERRORS.TRANSACTION.FEES_NOT_ENOUGH, {
        required: required,
        collected: collected
      });
    }
  }

  /**
   * Deduct transaction fee from sender account.
   * @param sender Sender address
   * @param index Index of current tx being processed in tx group
   */
  deductFee (sender: AccountAddress, index: number, params: types.TxParams): void {
    let fee: bigint = BigInt(this.gtxs[index].fee as number);
    // If flatFee boolean is not set, change fee value
    if (!params.flatFee && params.totalFee === undefined) {
      fee = BigInt(Math.max(ALGORAND_MIN_TX_FEE, Number(this.gtxs[index].fee)));
    }
    const fromAccount = this.getAccount(sender);
    fromAccount.amount -= fee; // remove tx fee from Sender's account
    this.assertAccBalAboveMin(fromAccount.address);
  }

  // transfer ASSET as per transaction parameters
  transferAsset (txParam: types.AssetTransferParam): TxReceipt {
    const fromAccountAddr = webTx.getFromAddress(txParam);
    txParam.amount = BigInt(txParam.amount);
    if (txParam.amount === 0n && fromAccountAddr === txParam.toAccountAddr) {
      this.optIntoASA(txParam.assetID as number, fromAccountAddr, txParam.payFlags);
    } else if (txParam.amount !== 0n) {
      this.assertAssetNotFrozen(txParam.assetID as number, fromAccountAddr);
      this.assertAssetNotFrozen(txParam.assetID as number, txParam.toAccountAddr);
    }

    const fromAssetHolding = this.getAssetHolding(txParam.assetID as number, fromAccountAddr);
    const toAssetHolding = this.getAssetHolding(txParam.assetID as number, txParam.toAccountAddr);
    if (fromAssetHolding.amount - txParam.amount < 0) {
      throw new RuntimeError(RUNTIME_ERRORS.TRANSACTION.INSUFFICIENT_ACCOUNT_ASSETS, {
        amount: txParam.amount,
        address: fromAccountAddr
      });
    }
    fromAssetHolding.amount -= txParam.amount;
    toAssetHolding.amount += BigInt(txParam.amount);

    if (txParam.payFlags.closeRemainderTo) {
      const closeToAddr = txParam.payFlags.closeRemainderTo;
      if (fromAccountAddr === fromAssetHolding.creator) {
        throw new RuntimeError(RUNTIME_ERRORS.ASA.CANNOT_CLOSE_ASSET_BY_CREATOR);
      }
      this.assertAssetNotFrozen(txParam.assetID as number, closeToAddr);

      const closeRemToAssetHolding = this.getAssetHolding(
        txParam.assetID as number, closeToAddr);

      closeRemToAssetHolding.amount += fromAssetHolding.amount; // transfer assets of sender to closeRemTo account
      const fromAccount = this.getAccount(fromAccountAddr);
      fromAccount.closeAsset(txParam.assetID as number);
    }
    return this.setAndGetTxReceipt();
  }

  /**
   * https://developer.algorand.org/docs/features/asa/#modifying-an-asset
   * Modifies asset fields
   * @param assetId Asset Index
   * @param fields Asset modifying fields
   */
  modifyAsset (assetId: number, fields: types.AssetModFields): TxReceipt {
    const creatorAcc = this.getAssetAccount(assetId);
    creatorAcc.modifyAsset(assetId, fields);
    return this.setAndGetTxReceipt();
  }

  /**
   * https://developer.algorand.org/docs/features/asa/#freezing-an-asset
   * Freezes assets for a target account
   * @param assetId asset index
   * @param freezeTarget target account
   * @param freezeState target state
   */
  freezeAsset (
    assetId: number, freezeTarget: string, freezeState: boolean
  ): TxReceipt {
    const acc = this.runtime.assertAccountDefined(
      freezeTarget,
      this.state.accounts.get(freezeTarget)
    );
    acc.setFreezeState(assetId, freezeState);
    return this.setAndGetTxReceipt();
  }

  /**
   * https://developer.algorand.org/docs/features/asa/#revoking-an-asset
   * Revoking an asset for an account removes a specific number of the asset
   * from the revoke target account.
   * @param recipient asset receiver address
   * @param assetId asset index
   * @param revocationTarget revoke target account
   * @param amount amount of assets
   */
  revokeAsset (
    recipient: string, assetID: number,
    revocationTarget: string, amount: bigint
  ): TxReceipt {
    // Transfer assets
    const fromAssetHolding = this.getAssetHolding(assetID, revocationTarget);
    const toAssetHolding = this.getAssetHolding(assetID, recipient);

    if (fromAssetHolding.amount - amount < 0) {
      throw new RuntimeError(RUNTIME_ERRORS.TRANSACTION.INSUFFICIENT_ACCOUNT_ASSETS, {
        amount: amount,
        address: revocationTarget
      });
    }
    fromAssetHolding.amount -= amount;
    toAssetHolding.amount += amount;
    return this.setAndGetTxReceipt();
  }

  /**
   * https://developer.algorand.org/docs/features/asa/#destroying-an-asset
   * Destroy asset
   * @param assetId asset index
   */
  destroyAsset (assetId: number): TxReceipt {
    const creatorAcc = this.getAssetAccount(assetId);
    // destroy asset from creator's account
    creatorAcc.destroyAsset(assetId);
    // delete asset holdings from all accounts
    this.state.accounts.forEach((value, key) => {
      value.assets.delete(assetId);
    });
    return this.setAndGetTxReceipt();
  }

  /**
   * Delete application from account's state and global state
   * @param appID Application Index
   */
  deleteApp (appID: number): void {
    if (!this.state.globalApps.has(appID)) {
      throw new RuntimeError(RUNTIME_ERRORS.GENERAL.APP_NOT_FOUND, { appID: appID, line: 'unknown' });
    }
    const accountAddr = this.runtime.assertAddressDefined(this.state.globalApps.get(appID));
    if (accountAddr === undefined) {
      throw new RuntimeError(RUNTIME_ERRORS.GENERAL.ACCOUNT_DOES_NOT_EXIST);
    }
    const account = this.runtime.assertAccountDefined(
      accountAddr, this.state.accounts.get(accountAddr)
    );

    account.deleteApp(appID);
    this.state.globalApps.delete(appID);
  }

  /**
   * Closes application from account's state
   * @param sender Sender address
   * @param appID application index
   */
  closeApp (sender: AccountAddress, appID: number): void {
    const fromAccount = this.getAccount(sender);
    // https://developer.algorand.org/docs/reference/cli/goal/app/closeout/#search-overlay
    this.runtime.assertAppDefined(appID, this.getApp(appID));
    fromAccount.closeApp(appID); // remove app from local state
  }

  /**
   * Update application
   * @param appID application Id
   * @param approvalProgram new approval program (TEAL code or program filename)
   * @param clearProgram new clear program (TEAL code or program filename)
   * @param idx index of transaction in group
   * @param scTmplParams Smart Contract template parameters
   */
  updateApp (
    appID: number,
    approvalProgram: string,
    clearProgram: string,
    idx: number,
    scTmplParams?: SCParams
  ): TxReceipt {
    const approvalProgTEAL =
      (approvalProgram.endsWith(tealExt) || approvalProgram.endsWith(pyExt))
        ? getProgram(approvalProgram, scTmplParams)
        : approvalProgram;

    const clearProgTEAL =
      (clearProgram.endsWith(tealExt) || clearProgram.endsWith(pyExt))
        ? getProgram(clearProgram, scTmplParams)
        : clearProgram;

    if (approvalProgTEAL === "") {
      throw new RuntimeError(RUNTIME_ERRORS.GENERAL.INVALID_APPROVAL_PROGRAM);
    }
    if (clearProgTEAL === "") {
      throw new RuntimeError(RUNTIME_ERRORS.GENERAL.INVALID_CLEAR_PROGRAM);
    }

    const appParams = this.getApp(appID);
    const txReceipt =
      this.runtime.run(appParams[APPROVAL_PROGRAM], ExecutionMode.APPLICATION, idx, this.debugStack);

    const updatedApp = this.getApp(appID);
    updatedApp[APPROVAL_PROGRAM] = approvalProgTEAL;
    updatedApp["clear-state-program"] = clearProgTEAL;
    return txReceipt;
  }

  /**
   * Process transactions in ctx
   * - Runs TEAL code if associated with transaction
   * - Executes the transaction on ctx
   * Note: we're doing this because if any one tx in group fails,
   * then it does not affect runtime.store, otherwise we just update
   * store with ctx (if all transactions are executed successfully).
   * @param txParams Transaction Parameters
   */
  /* eslint-disable sonarjs/cognitive-complexity */
  processTransactions (txParams: types.ExecParams[]): TxReceipt[] {
    const txReceipts: TxReceipt[] = [];
    let r: TxReceipt;

    this.verifyMinimumFees();
    txParams.forEach((txParam, idx) => {
      const fromAccountAddr = webTx.getFromAddress(txParam);
      this.deductFee(fromAccountAddr, idx, txParam.payFlags);

      if (txParam.sign === types.SignType.LogicSignature) {
        this.tx = this.gtxs[idx]; // update current tx to index of stateless
        r = this.runtime.validateLsigAndRun(txParam, this.debugStack);
        this.tx = this.gtxs[0]; // after executing stateless tx updating current tx to default (index 0)
      } else if (txParam.sign === types.SignType.SecretKey) {
        this.runtime.validateAccountSignature(txParam);
      }

      // https://developer.algorand.org/docs/features/asc1/stateful/#the-lifecycle-of-a-stateful-smart-contract
      switch (txParam.type) {
        case types.TransactionType.TransferAlgo: {
          r = this.transferAlgo(txParam);
          break;
        }
        case types.TransactionType.TransferAsset: {
          r = this.transferAsset(txParam);
          break;
        }
        case types.TransactionType.CallApp: {
          this.tx = this.gtxs[idx]; // update current tx to the requested index
          const appParams = this.getApp(txParam.appID);
          r = this.runtime.run(appParams[APPROVAL_PROGRAM], ExecutionMode.APPLICATION, idx, this.debugStack);
          break;
        }
        case types.TransactionType.CloseApp: {
          this.tx = this.gtxs[idx]; // update current tx to the requested index
          const appParams = this.getApp(txParam.appID);
          r = this.runtime.run(appParams[APPROVAL_PROGRAM], ExecutionMode.APPLICATION, idx, this.debugStack);
          this.closeApp(fromAccountAddr, txParam.appID);
          break;
        }
        case types.TransactionType.UpdateApp: {
          this.tx = this.gtxs[idx]; // update current tx to the requested index

          r = this.updateApp(
            txParam.appID, txParam.newApprovalProgram, txParam.newClearProgram, idx
          );
          break;
        }
        case types.TransactionType.ClearApp: {
          this.tx = this.gtxs[idx]; // update current tx to the requested index
          const appParams = this.runtime.assertAppDefined(txParam.appID, this.getApp(txParam.appID));
          try {
            r = this.runtime.run(appParams["clear-state-program"], ExecutionMode.APPLICATION, idx, this.debugStack);
          } catch (error) {
            // if transaction type is Clear Call, remove the app without throwing error (rejecting tx)
            // tested by running on algorand network
            // https://developer.algorand.org/docs/features/asc1/stateful/#the-lifecycle-of-a-stateful-smart-contract
          }

          this.closeApp(fromAccountAddr, txParam.appID); // remove app from local state
          break;
        }
        case types.TransactionType.DeleteApp: {
          this.tx = this.gtxs[idx]; // update current tx to the requested index
          const appParams = this.getApp(txParam.appID);
          r = this.runtime.run(appParams[APPROVAL_PROGRAM], ExecutionMode.APPLICATION, idx, this.debugStack);
          this.deleteApp(txParam.appID);
          break;
        }
        case types.TransactionType.ModifyAsset: {
          const asset = this.getAssetDef(txParam.assetID as number);
          if (asset.manager !== fromAccountAddr) {
            throw new RuntimeError(RUNTIME_ERRORS.ASA.MANAGER_ERROR, { address: asset.manager });
          }
          // modify asset in ctx.
          r = this.modifyAsset(txParam.assetID as number, txParam.fields);
          break;
        }
        case types.TransactionType.FreezeAsset: {
          const asset = this.getAssetDef(txParam.assetID as number);
          if (asset.freeze !== fromAccountAddr) {
            throw new RuntimeError(RUNTIME_ERRORS.ASA.FREEZE_ERROR, { address: asset.freeze });
          }
          r = this.freezeAsset(txParam.assetID as number, txParam.freezeTarget, txParam.freezeState);
          break;
        }
        case types.TransactionType.RevokeAsset: {
          const asset = this.getAssetDef(txParam.assetID as number);
          if (asset.clawback !== fromAccountAddr) {
            throw new RuntimeError(RUNTIME_ERRORS.ASA.CLAWBACK_ERROR, { address: asset.clawback });
          }
          if (txParam.payFlags.closeRemainderTo) {
            throw new RuntimeError(RUNTIME_ERRORS.ASA.CANNOT_CLOSE_ASSET_BY_CLAWBACK);
          }
          r = this.revokeAsset(
            txParam.recipient, txParam.assetID as number,
            txParam.revocationTarget, BigInt(txParam.amount)
          );
          break;
        }
        case types.TransactionType.DestroyAsset: {
          const asset = this.getAssetDef(txParam.assetID as number);
          if (asset.manager !== fromAccountAddr) {
            throw new RuntimeError(RUNTIME_ERRORS.ASA.MANAGER_ERROR, { address: asset.manager });
          }
          r = this.destroyAsset(txParam.assetID as number);
          break;
        }
        case types.TransactionType.DeployASA: {
          this.tx = this.gtxs[idx]; // update current tx to the requested index
          const senderAcc = this.getAccount(fromAccountAddr);
          const flags: ASADeploymentFlags = {
            ...txParam.payFlags,
            creator: { ...senderAcc.account, name: senderAcc.address }
          };
          if (txParam.asaDef) {
            r = this.deployASADef(txParam.asaName, txParam.asaDef, fromAccountAddr, flags);
          } else {
            r = this.deployASA(txParam.asaName, fromAccountAddr, flags);
          }
          this.knowableID.set(idx, (r as DeployedAssetTxReceipt).assetID);
          break;
        }
        case types.TransactionType.OptInASA: {
          r = this.optIntoASA(txParam.assetID as number, fromAccountAddr, txParam.payFlags);
          break;
        }
        case types.TransactionType.DeployApp: {
          const senderAcc = this.getAccount(fromAccountAddr);
          const flags: AppDeploymentFlags = {
            sender: senderAcc.account,
            localInts: txParam.localInts,
            localBytes: txParam.localBytes,
            globalInts: txParam.globalInts,
            globalBytes: txParam.globalBytes
          };
          this.tx = this.gtxs[idx]; // update current tx to the requested index

          r = this.deployApp(
            fromAccountAddr, flags,
            txParam.approvalProgram,
            txParam.clearProgram,
            idx
          );
          this.knowableID.set(idx, (r as DeployedAppTxReceipt).appID);
          break;
        }
        case types.TransactionType.OptInToApp: {
          this.tx = this.gtxs[idx]; // update current tx to tx being exectuted in group

          r = this.optInToApp(fromAccountAddr, txParam.appID, idx);
          break;
        }
      }

      if (r) { txReceipts.push(r); }
    });

    return txReceipts;
  }
}<|MERGE_RESOLUTION|>--- conflicted
+++ resolved
@@ -1,12 +1,8 @@
 import { tx as webTx, types } from "@algo-builder/web";
 import { getApplicationAddress, makeAssetTransferTxnWithSuggestedParams, modelsv2 } from "algosdk";
 
-<<<<<<< HEAD
-import { AccountStore, parseASADef, Runtime } from ".";
+import { AccountStore, getProgram, parseASADef, Runtime } from ".";
 import { RuntimeAccount } from "./account";
-=======
-import { AccountStore, getProgram, parseASADef, Runtime } from ".";
->>>>>>> 3081d3c5
 import { RUNTIME_ERRORS } from "./errors/errors-list";
 import { RuntimeError } from "./errors/runtime-errors";
 import { validateOptInAccNames } from "./lib/asa";
