--- conflicted
+++ resolved
@@ -554,26 +554,15 @@
 	}
 
 	// transfer ASSET as per transaction parameters
-<<<<<<< HEAD
 	transferAsset(transaction: Transaction): TxReceipt {
 		const fromAccountAddr = webTx.getTransactionFromAddress(transaction);
 		const toAccountAddr = webTx.getTransactionToAddress(transaction);
 		const transactionFlags = webTx.getTransactionFlags(transaction);
 		if (BigInt(transaction.amount) === 0n && fromAccountAddr === toAccountAddr) {
-			this.optIntoASA(transaction.assetIndex, fromAccountAddr, transactionFlags);
+			this.optInToASA(transaction.assetIndex, fromAccountAddr, transactionFlags);
 		} else if (transaction.amount !== 0n) {
 			this.assertAssetNotFrozen(transaction.assetIndex as number, fromAccountAddr);
 			this.assertAssetNotFrozen(transaction.assetIndex as number, toAccountAddr);
-=======
-	transferAsset(txParam: types.AssetTransferParam): TxReceipt {
-		const fromAccountAddr = webTx.getFromAddress(txParam);
-		txParam.amount = BigInt(txParam.amount);
-		if (txParam.amount === 0n && fromAccountAddr === txParam.toAccountAddr) {
-			this.optInToASA(txParam.assetID as number, fromAccountAddr, txParam.payFlags);
-		} else if (txParam.amount !== 0n) {
-			this.assertAssetNotFrozen(txParam.assetID as number, fromAccountAddr);
-			this.assertAssetNotFrozen(txParam.assetID as number, txParam.toAccountAddr);
->>>>>>> 767521f0
 		}
 
 		const fromAssetHolding = this.getAssetHolding(transaction.assetIndex as number, fromAccountAddr);
@@ -1013,7 +1002,7 @@
 							BigInt(signedTransaction.txn.amount),
 						);
 					} else if (isEncTxAssetOptIn(signedTransaction.txn.get_obj_for_encoding() as EncTx)) {
-						r = this.optIntoASA(
+						r = this.optInToASA(
 							signedTransaction.txn.assetIndex, fromAccountAddr, payFlags);
 					}
 					break;
@@ -1031,50 +1020,6 @@
 					);
 					break;
 				}
-<<<<<<< HEAD
-=======
-				case types.TransactionType.DestroyAsset: {
-					const asset = this.getAssetDef(txParam.assetID as number);
-					if (asset.manager !== fromAccountAddr) {
-						throw new RuntimeError(RUNTIME_ERRORS.ASA.MANAGER_ERROR, {
-							address: asset.manager,
-						});
-					}
-					r = this.destroyAsset(txParam.assetID as number);
-					break;
-				}
-				case types.TransactionType.DeployASA: {
-					this.tx = this.gtxs[idx]; // update current tx to the requested index
-					const senderAcc = this.getAccount(fromAccountAddr);
-					const flags: ASADeploymentFlags = {
-						...txParam.payFlags,
-						creator: { ...senderAcc.account, name: senderAcc.address },
-					};
-					if (txParam.asaDef) {
-						r = this.deployASADef(txParam.asaName, txParam.asaDef, fromAccountAddr, flags);
-					} else {
-						r = this.deployASA(txParam.asaName, fromAccountAddr, flags);
-					}
-					this.knowableID.set(idx, r.assetIndex);
-					break;
-				}
-				case types.TransactionType.OptInASA: {
-					r = this.optInToASA(txParam.assetID as number, fromAccountAddr, txParam.payFlags);
-					break;
-				}
-				case types.TransactionType.DeployApp: {
-					this.tx = this.gtxs[idx]; // update current tx to the requested index
-					r = this.deployApp(fromAccountAddr, txParam.appDefinition, idx);
-					this.knowableID.set(idx, r.appID);
-					break;
-				}
-				case types.TransactionType.OptInToApp: {
-					this.tx = this.gtxs[idx]; // update current tx to tx being exectuted in group
-
-					r = this.optInToApp(fromAccountAddr, txParam.appID, idx);
-					break;
-				}
->>>>>>> 767521f0
 			}
 			// if closeRemainderTo field occur in txParam
 			// we will change rekeyTo field to webTx.getFromAddress(txParam)
