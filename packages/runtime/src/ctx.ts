/* eslint-disable */
import { tx as webTx, types } from "@algo-builder/web";
import { AppDefinition, MetaType, SmartContract, TxParams } from "@algo-builder/web/build/types";
import algosdk, {
	getApplicationAddress,
	makeAssetTransferTxnWithSuggestedParams,
	modelsv2,
	Transaction,
	TransactionType,
} from "algosdk";

import { AccountStore, getProgram, parseASADef, Runtime } from ".";
import { RuntimeAccount } from "./account";
import { RUNTIME_ERRORS } from "./errors/errors-list";
import { RuntimeError } from "./errors/runtime-errors";
import { validateOptInAccNames } from "./lib/asa";
import {
	ALGORAND_MIN_TX_FEE,
	MAX_APP_PROGRAM_COST,
	MAX_GLOBAL_SCHEMA_ENTRIES,
	MAX_LOCAL_SCHEMA_ENTRIES,
	ZERO_ADDRESS_STR,
} from "./lib/constants";
import {
	calculateFeeCredit,
	isEncTxApplicationCreate,
	isEncTxAssetConfig,
	isEncTxAssetCreate,
	isEncTxAssetDeletion,
	isEncTxAssetFreeze,
	isEncTxAssetOptIn,
	isEncTxAssetReconfigure,
	isEncTxAssetRevoke,
	isEncTxAssetTransfer,
	txnSpecByField
} from "./lib/txn";
import { mockSuggestedParams } from "./mock/tx";
import { getProgramVersion } from "./parser/parser";
import {
	AccountAddress,
	AccountStoreI,
	AppDeploymentFlags,
	AppInfo,
	ASADeploymentFlags,
	ASAInfo,
	AssetHoldingM,
	Context,
	EncTx,
	ExecutionMode,
	ID,
	SCParams,
	SSCAttributesM,
	StackElem,
	State,
	TxReceipt,
} from "./types";

const APPROVAL_PROGRAM = "approval-program";
const CLEAR_PROGRAM = "clear-state-program";

export class Ctx implements Context {
	state: State;
	tx: EncTx;
	gtxs: EncTx[];
	args: Uint8Array[];
	runtime: Runtime;
	debugStack?: number; //  max number of top elements from the stack to print after each opcode execution.
	sharedScratchSpace: Map<number, StackElem[]>; // here number is index of transaction in a group
	knowableID: Map<number, ID>; // here number is index of transaction in a group
	pooledApplCost: number; // total opcode cost for each application call for single/group tx
	// inner transaction props
	isInnerTx: boolean; // true if "ctx" is switched to an inner transaction
	innerTxAppIDCallStack: number[];
	remainingTxns: number;
	remainingFee: number;
	budget: number;
	lastLog: Uint8Array;
	constructor(
		state: State,
		tx: EncTx,
		gtxs: EncTx[],
		args: Uint8Array[],
		runtime: Runtime,
		debugStack?: number
	) {
		this.state = state;
		this.tx = tx;
		this.gtxs = gtxs;
		this.args = args;
		this.runtime = runtime;
		this.debugStack = debugStack;
		this.lastLog = new Uint8Array([]);
		// Mapping from the tx index number to the scratch space.
		// Scratch space is a list of elements.
		this.sharedScratchSpace = new Map<number, StackElem[]>();
		this.knowableID = new Map<number, ID>();
		this.pooledApplCost = 0;
		// inner transaction props
		this.isInnerTx = false;
		// initial app call stack
		this.innerTxAppIDCallStack = [tx.apid ?? 0];
		this.remainingFee = 0;
		this.remainingTxns = 256;
		this.budget = MAX_APP_PROGRAM_COST;
	}

	private setAndGetTxReceipt(): TxReceipt {
		const info = { txn: this.tx, txID: this.tx.txID };
		this.state.txReceipts.set(this.tx.txID, info);
		return info;
	}

	// verify account's balance is above minimum required balance
	assertAccBalAboveMin(address: string): void {
		const account = this.getAccount(address);
		if (account.balance() < account.minBalance) {
			throw new RuntimeError(RUNTIME_ERRORS.TRANSACTION.INSUFFICIENT_ACCOUNT_BALANCE, {
				accBalance: account.balance(),
				address: address,
				minbalance: account.minBalance,
			});
		}
	}

	// verifies assetId is not frozen for an account
	assertAssetNotFrozen(assetIndex: number, address: AccountAddress): void {
		const assetHolding = this.getAssetHolding(assetIndex, address);
		if (assetHolding["is-frozen"]) {
			throw new RuntimeError(RUNTIME_ERRORS.TRANSACTION.ACCOUNT_ASSET_FROZEN, {
				assetId: assetIndex,
				address: address,
			});
		}
	}

	// verify approval program and clear state program build in same version
	verifyTEALVersionIsMatch(approvalProg: string, clearProgram: string): void {
		const approvalVersion = getProgramVersion(approvalProg);
		const clearVersion = getProgramVersion(clearProgram);

		if (approvalVersion !== clearVersion) {
			throw new RuntimeError(RUNTIME_ERRORS.TEAL.PROGRAM_VERSION_MISMATCH, {
				approvalVersion,
				clearVersion,
			});
		}
	}

	/**
	 * Fetches account from `runtime.ctx`
	 * @param address account address
	 */
	getAccount(address: string): AccountStoreI {
		const account = this.state.accounts.get(address);
		return this.runtime.assertAccountDefined(address, account);
	}

	/**
	 * Returns asset creator account from runtime.ctx or throws error is it doesn't exist
	 * @param assetId Asset Index
	 */
	getAssetAccount(assetId: number): AccountStoreI {
		const addr = this.state.assetDefs.get(assetId);
		if (addr === undefined) {
			throw new RuntimeError(RUNTIME_ERRORS.ASA.ASSET_NOT_FOUND, { assetId: assetId });
		}
		return this.runtime.assertAccountDefined(addr, this.state.accounts.get(addr));
	}

	/**
	 * Returns Asset Definitions
	 * @param assetId Asset Index
	 */
	getAssetDef(assetId: number): modelsv2.AssetParams {
		const creatorAcc = this.getAssetAccount(assetId);
		const assetDef = creatorAcc.getAssetDef(assetId);
		return this.runtime.assertAssetDefined(assetId, assetDef);
	}

	/**
	 * Returns Asset Holding from an account
	 * @param assetIndex Asset Index
	 * @param address address of account to get holding from
	 */
	getAssetHolding(assetIndex: number, address: AccountAddress): AssetHoldingM {
		const account = this.runtime.assertAccountDefined(
			address,
			this.state.accounts.get(address)
		);
		const assetHolding = account.getAssetHolding(assetIndex);
		if (assetHolding === undefined) {
			throw new RuntimeError(RUNTIME_ERRORS.TRANSACTION.ASA_NOT_OPTIN, {
				assetId: assetIndex,
				address: address,
			});
		}
		return assetHolding;
	}

	/**
	 * Fetches app from `ctx state`
	 * @param appID Application Index'
	 * @param line Line number in teal file
	 */
	getApp(appID: number, line?: number): SSCAttributesM {
		const lineNumber = line ?? "unknown";
		if (!this.state.globalApps.has(appID)) {
			throw new RuntimeError(RUNTIME_ERRORS.GENERAL.APP_NOT_FOUND, {
				appID: appID,
				line: lineNumber,
			});
		}
		const accAddress = this.runtime.assertAddressDefined(this.state.globalApps.get(appID));
		const account = this.runtime.assertAccountDefined(
			accAddress,
			this.state.accounts.get(accAddress)
		);
		return this.runtime.assertAppDefined(appID, account.getApp(appID));
	}

	getCallerApplicationID(): number {
		let callerApplicationID = 0;
		if (this.innerTxAppIDCallStack.length > 0) {
			callerApplicationID = this.innerTxAppIDCallStack[this.innerTxAppIDCallStack.length - 1];
		}
		return callerApplicationID;
	}

	getCallerApplicationAddress(): AccountAddress {
		const callerApplicationID = this.getCallerApplicationID();
		if (callerApplicationID === 0) return ZERO_ADDRESS_STR;
		return getApplicationAddress(callerApplicationID);
	}

	// transfer ALGO as per transaction parameters
	transferAlgo(transaction: algosdk.Transaction): TxReceipt {
		const fromAccount = this.getAccount(webTx.getTransactionFromAddress(transaction));
		const toAccount = this.getAccount(webTx.getTransactionToAddress(transaction));
		fromAccount.amount -= BigInt(transaction.amount); // remove 'x' algo from sender
		toAccount.amount += BigInt(transaction.amount); // add 'x' algo to receiver
		this.assertAccBalAboveMin(fromAccount.address);

		const closeRemainderToAddress = webTx.getTransactionCloseReminderToAddress(transaction);
		if (closeRemainderToAddress !== undefined) {
			this.verifyCloseRemainderTo(transaction);
			const closeReminderToAccount = this.getAccount(closeRemainderToAddress);
			closeReminderToAccount.amount += fromAccount.amount; // transfer funds of sender to closeRemTo account
			fromAccount.amount = 0n; // close sender's account
		}
		return this.setAndGetTxReceipt();
	}

	/**
	 * Deploy asset using asa.yaml file
	 * @param name asset name
	 * @param fromAccountAddr account address
	 * @param flags asa deployment flags
	 */
	deployASA(name: string, fromAccountAddr: AccountAddress, flags: ASADeploymentFlags): ASAInfo {
		if (this.runtime.loadedAssetsDefs === {}) {
			throw new RuntimeError(RUNTIME_ERRORS.ASA.ASA_FILE_IS_UNDEFINED);
		}
		if (this.runtime.loadedAssetsDefs[name] === undefined) {
			throw new RuntimeError(RUNTIME_ERRORS.ASA.ASA_DEFINITION_NO_FOUND_IN_ASA_FILE);
		}
		return this.deployASADef(name, this.runtime.loadedAssetsDefs[name], fromAccountAddr, flags);
	}

	/**
	 * Deploy Asset without using asa.yaml file
	 * @param name ASA name
	 * @param asaDef asset defitions
	 * @param fromAccountAddr account address of creator
	 * @param flags ASA Deployment Flags
	 */
	deployASADef(
		name: string,
		asaDef: types.ASADef,
		fromAccountAddr: AccountAddress,
		flags: ASADeploymentFlags
	): ASAInfo {
		const senderAcc = this.getAccount(fromAccountAddr);
		parseASADef(asaDef);
		validateOptInAccNames(this.state.accountNameAddress, asaDef);
		// create asset(with holding) in sender account
		const asset = senderAcc.addAsset(++this.state.assetCounter, name, asaDef);
		this.assertAccBalAboveMin(fromAccountAddr);
		this.runtime.mkAssetCreateTx(name, flags, asset);

		this.state.assetDefs.set(this.state.assetCounter, senderAcc.address);
		const asaInfo = {
			creator: senderAcc.address,
			assetIndex: this.state.assetCounter,
			assetDef: asset,
			txID: this.tx.txID,
			confirmedRound: this.runtime.getRound(),
			deleted: false,
		};
		this.state.assetNameInfo.set(name, asaInfo);

		// set & return transaction receipt
		this.state.txReceipts.set(this.tx.txID, asaInfo);
		return asaInfo;
	}

	/**
	 * Asset Opt-In for account in context
	 * @param assetIndex Asset Index
	 * @param address Account address to opt-into asset
	 * @param flags Transaction Parameters
	 */
	optInToASA(assetIndex: number, address: AccountAddress, flags: types.TxParams): TxReceipt {
		const assetDef = this.getAssetDef(assetIndex);
		makeAssetTransferTxnWithSuggestedParams(
			address,
			address,
			undefined,
			undefined,
			0,
			undefined,
			assetIndex,
			mockSuggestedParams(flags, this.runtime.getRound())
		);

		const assetHolding: AssetHoldingM = {
			amount: 0n,
			"asset-id": assetIndex,
			creator: assetDef.creator,
			"is-frozen": assetDef.defaultFrozen ? assetDef.defaultFrozen : false,
		};
		const account = this.getAccount(address);
		account.optInToASA(assetIndex, assetHolding);
		this.assertAccBalAboveMin(address);
		return this.setAndGetTxReceipt();
	}

	/**
	 * deploy a new application and returns application id
	 * @param creatorAddr creator account address
	 * @param appDefinition source of approval and clear program
	 * @param idx index of transaction in group
	 * @param scTmplParams Smart Contract template parameters
	 * NOTE When creating or opting into an app, the minimum balance grows before the app code runs
	 */
	deployApp(
		creatorAddr: AccountAddress,
		appDefinition: types.AppDefinition,
		idx: number,
		scTmplParams?: SCParams
	): AppInfo {
		const senderAcc = this.getAccount(creatorAddr);

		if (appDefinition.metaType === types.MetaType.BYTES) {
			throw new Error("not support this format");
		}

		const approvalFile =
			appDefinition.metaType === types.MetaType.FILE
				? appDefinition.approvalProgramFilename
				: appDefinition.approvalProgramCode;

		const clearFile =
			appDefinition.metaType === types.MetaType.FILE
				? appDefinition.clearProgramFilename
				: appDefinition.clearProgramCode;

		const approvalProgTEAL =
			appDefinition.metaType === types.MetaType.FILE
				? getProgram(appDefinition.approvalProgramFilename, scTmplParams)
				: appDefinition.approvalProgramCode;

		const clearProgTEAL =
			appDefinition.metaType === types.MetaType.FILE
				? getProgram(appDefinition.clearProgramFilename, scTmplParams)
				: appDefinition.clearProgramCode;

		if (approvalProgTEAL === "") {
			throw new RuntimeError(RUNTIME_ERRORS.GENERAL.INVALID_APPROVAL_PROGRAM);
		}
		if (clearProgTEAL === "") {
			throw new RuntimeError(RUNTIME_ERRORS.GENERAL.INVALID_CLEAR_PROGRAM);
		}

		this.verifyTEALVersionIsMatch(approvalProgTEAL, clearProgTEAL);

		//verify that MaxGlobalSchemaEntries <= 64 and MaxLocalSchemaEntries <= 16
		const globalSchemaEntries = appDefinition.globalInts + appDefinition.globalBytes;
		const localSchemaEntries = appDefinition.localInts + appDefinition.localBytes;

		if (
			localSchemaEntries > MAX_LOCAL_SCHEMA_ENTRIES ||
			globalSchemaEntries > MAX_GLOBAL_SCHEMA_ENTRIES
		) {
			throw new RuntimeError(RUNTIME_ERRORS.GENERAL.MAX_SCHEMA_ENTRIES_EXCEEDED, {
				localState: localSchemaEntries,
				localMax: MAX_LOCAL_SCHEMA_ENTRIES,
				globalState: globalSchemaEntries,
				globalMax: MAX_GLOBAL_SCHEMA_ENTRIES,
			});
		}

		// create app with id = 0 in globalApps for teal execution
		const app = senderAcc.addApp(0, {
			...appDefinition,
			metaType: types.MetaType.SOURCE_CODE,
			approvalProgramCode: approvalProgTEAL,
			clearProgramCode: clearProgTEAL,
		});

		this.assertAccBalAboveMin(senderAcc.address);
		this.state.accounts.set(senderAcc.address, senderAcc);
		this.state.globalApps.set(app.id, senderAcc.address);

		this.runtime.run(approvalProgTEAL, ExecutionMode.APPLICATION, idx, this.debugStack); // execute TEAL code with appID = 0

		// create new application in globalApps map
		this.state.globalApps.set(++this.state.appCounter, senderAcc.address);

		const attributes = this.getApp(0);
		senderAcc.createdApps.delete(0); // remove zero app from sender's account
		this.state.globalApps.delete(0); // remove zero app from context
		senderAcc.createdApps.set(this.state.appCounter, attributes);
		const appInfo: AppInfo = {
			creator: senderAcc.address,
			appID: this.state.appCounter,
			applicationAccount: getApplicationAddress(this.state.appCounter),
			txID: this.tx.txID,
			confirmedRound: this.runtime.getRound(),
			timestamp: Math.round(+new Date() / 1000),
			deleted: false,
			// we don't have access to bytecode in runtime
			approvalFile,
			clearFile,
		};

		this.state.appNameMap.set(approvalFile + "-" + clearFile, appInfo);
		if (
			approvalFile + "-" + clearFile !== appDefinition.appName &&
			this.state.appNameMap.get(appDefinition.appName) !== undefined
		) {
			throw new RuntimeError(RUNTIME_ERRORS.GENERAL.APP_NAME_ALREADLY_USED, {
				appName: appDefinition.appName,
			});
		}

		this.state.appNameMap.set(appDefinition.appName, appInfo);

		const acc = new AccountStore(
			0,
			new RuntimeAccount({
				addr: getApplicationAddress(this.state.appCounter),
				sk: new Uint8Array(0),
			})
		);
		this.state.accounts.set(acc.address, acc);

		// return transaction receipt
		return appInfo;
	}

	/**
	 * Account address opt-in for application Id
	 * @param accountAddr Account address to opt into application
	 * @param appID Application index
	 * @param idx index of transaction in group
	 * NOTE: When creating or opting into an app, the minimum balance grows before the app code runs
	 */
	optInToApp(accountAddr: AccountAddress, appID: number, idx: number): TxReceipt {
		const appParams = this.getApp(appID);

		const account = this.getAccount(accountAddr);
		account.optInToApp(appID, appParams);
		this.assertAccBalAboveMin(accountAddr);
		try {
			return this.runtime.run(
				appParams[APPROVAL_PROGRAM],
				ExecutionMode.APPLICATION,
				idx,
				this.debugStack
			);
		} catch (error) {
			account.closeApp(appID); // remove already added state if optIn fails
			throw error;
		}
	}

	/**
	 * Verify Pooled Transaction Fees
	 * supports pooled fees where one transaction can pay the
	 * fees of other transactions within an atomic group.
	 * For atomic transactions, the protocol sums the number of
	 * transactions and calculates the total amount of required fees,
	 * then calculates the amount of fees submitted by all transactions.
	 * If the collected fees are greater than or equal to the required amount,
	 * the transaction fee requirement will be met.
	 * https://developer.algorand.org/articles/introducing-algorand-virtual-machine-avm-09-release/
	 */
	verifyMinimumFees(): void {
		// pooled fee for inner tx is calculated at itx_submit
		if (this.isInnerTx) {
			return;
		}

		const credit = calculateFeeCredit(this.gtxs);
		this.remainingFee = credit.remainingFee;
		if (credit.remainingFee < 0) {
			throw new RuntimeError(RUNTIME_ERRORS.TRANSACTION.FEES_NOT_ENOUGH, {
				required: credit.requiredFee,
				collected: credit.collectedFee,
			});
		}
	}

	/**
	 * Verify closeRemainderTo field is different than fromAccountAddr
	 * @param transaction transaction params
	 */
	verifyCloseRemainderTo(transaction: Transaction): void {
		if (transaction.closeRemainderTo == undefined) return;
		if (webTx.getTransactionCloseReminderToAddress(transaction)
			=== webTx.getTransactionFromAddress(transaction)) {
			throw new RuntimeError(RUNTIME_ERRORS.TRANSACTION.INVALID_CLOSE_REMAINDER_TO);
		}
	}

	/**
	 * Verify if the current inner transaction can be executed
	 */
	verifyAndUpdateInnerAppCallStack(): void {
		// verify
		if (!this.isInnerTx) return;

		if (this.innerTxAppIDCallStack.length >= 8) {
			throw new RuntimeError(RUNTIME_ERRORS.TRANSACTION.INNER_APP_DEEP_EXCEEDED);
		}
		const appID = this.tx.apid ?? 0;
		if (appID > 0 && this.innerTxAppIDCallStack.find((id) => id === appID) !== undefined) {
			throw new RuntimeError(RUNTIME_ERRORS.TRANSACTION.INNER_APP_SELF_CALL);
		}

		// update inner tx call stack
		if (appID > 0) this.innerTxAppIDCallStack.push(appID);
	}

	/**
	 * Deduct transaction fee from sender account.
	 * @param sender Sender address
	 * @param index Index of current tx being processed in tx group
	 */
	deductFee(sender: AccountAddress, index: number, params: types.TxParams): void {
		let fee = BigInt(this.gtxs[index].fee ?? 0);
		// If flatFee boolean is not set, change fee value
		if (!params.flatFee && params.totalFee === undefined) {
			fee = BigInt(Math.max(ALGORAND_MIN_TX_FEE, Number(this.gtxs[index].fee)));
		}
		const fromAccount = this.getAccount(sender);
		fromAccount.amount -= fee; // remove tx fee from Sender's account
		this.assertAccBalAboveMin(fromAccount.address);
	}

	// transfer ASSET as per transaction parameters
	transferAsset(transaction: Transaction): TxReceipt {
		const fromAccountAddr = webTx.getTransactionFromAddress(transaction);
		const toAccountAddr = webTx.getTransactionToAddress(transaction);
		const transactionFlags = webTx.getTransactionFlags(transaction);
		if (BigInt(transaction.amount) === 0n && fromAccountAddr === toAccountAddr) {
			this.optInToASA(transaction.assetIndex, fromAccountAddr, transactionFlags);
		} else if (transaction.amount !== 0n) {
			this.assertAssetNotFrozen(transaction.assetIndex as number, fromAccountAddr);
			this.assertAssetNotFrozen(transaction.assetIndex as number, toAccountAddr);
		}

		const fromAssetHolding = this.getAssetHolding(transaction.assetIndex as number, fromAccountAddr);
		const toAssetHolding = this.getAssetHolding(
			transaction.assetIndex as number,
			toAccountAddr
		);
		if (fromAssetHolding.amount - BigInt(transaction.amount) < 0) {
			throw new RuntimeError(RUNTIME_ERRORS.TRANSACTION.INSUFFICIENT_ACCOUNT_ASSETS, {
				amount: transaction.amount,
				address: fromAccountAddr,
			});
		}
		fromAssetHolding.amount -= BigInt(transaction.amount);
		toAssetHolding.amount += BigInt(transaction.amount);

		if (transactionFlags.closeRemainderTo) {
			this.verifyCloseRemainderTo(transaction);

			const closeToAddr = transactionFlags.closeRemainderTo;
			if (fromAccountAddr === fromAssetHolding.creator) {
				throw new RuntimeError(RUNTIME_ERRORS.ASA.CANNOT_CLOSE_ASSET_BY_CREATOR);
			}
			this.assertAssetNotFrozen(transaction.assetIndex as number, closeToAddr);

			const closeRemToAssetHolding = this.getAssetHolding(
				transaction.assetIndex as number,
				closeToAddr
			);

			closeRemToAssetHolding.amount += fromAssetHolding.amount; // transfer assets of sender to closeRemTo account
			const fromAccount = this.getAccount(fromAccountAddr);
			fromAccount.closeAsset(transaction.assetIndex as number);
		}
		return this.setAndGetTxReceipt();
	}

	/**
	 * https://developer.algorand.org/docs/features/asa/#modifying-an-asset
	 * Modifies asset fields
	 * @param assetId Asset Index
	 * @param fields Asset modifying fields
	 */
	modifyAsset(assetId: number, fields: types.AssetModFields): TxReceipt {
		const creatorAcc = this.getAssetAccount(assetId);
		creatorAcc.modifyAsset(assetId, fields);
		return this.setAndGetTxReceipt();
	}

	/**
	 * https://developer.algorand.org/docs/features/asa/#freezing-an-asset
	 * Freezes assets for a target account
	 * @param assetId asset index
	 * @param freezeTarget target account
	 * @param freezeState target state
	 */
	freezeAsset(assetId: number, freezeTarget: string, freezeState: boolean): TxReceipt {
		const acc = this.runtime.assertAccountDefined(
			freezeTarget,
			this.state.accounts.get(freezeTarget)
		);
		acc.setFreezeState(assetId, freezeState);
		return this.setAndGetTxReceipt();
	}

	/**
	 * https://developer.algorand.org/docs/features/asa/#revoking-an-asset
	 * Revoking an asset for an account removes a specific number of the asset
	 * from the revoke target account.
	 * @param recipient asset receiver address
	 * @param assetID asset index
	 * @param revocationTarget revoke target account
	 * @param amount amount of assets
	 */
	revokeAsset(
		recipient: string,
		assetID: number,
		revocationTarget: string,
		amount: bigint
	): TxReceipt {
		// Transfer assets
		const fromAssetHolding = this.getAssetHolding(assetID, revocationTarget);
		const toAssetHolding = this.getAssetHolding(assetID, recipient);

		if (fromAssetHolding.amount - amount < 0) {
			throw new RuntimeError(RUNTIME_ERRORS.TRANSACTION.INSUFFICIENT_ACCOUNT_ASSETS, {
				amount: amount,
				address: revocationTarget,
			});
		}
		fromAssetHolding.amount -= amount;
		toAssetHolding.amount += amount;
		return this.setAndGetTxReceipt();
	}

	/**
	 * https://developer.algorand.org/docs/features/asa/#destroying-an-asset
	 * Destroy asset
	 * @param assetId asset index
	 */
	destroyAsset(assetId: number): TxReceipt {
		const creatorAcc = this.getAssetAccount(assetId);
		// destroy asset from creator's account
		creatorAcc.destroyAsset(assetId);
		// delete asset holdings from all accounts
		this.state.accounts.forEach((value, key) => {
			value.assets.delete(assetId);
		});
		return this.setAndGetTxReceipt();
	}

	/**
	 * Delete application from account's state and global state
	 * @param appID Application Index
	 */
	deleteApp(appID: number): void {
		if (!this.state.globalApps.has(appID)) {
			throw new RuntimeError(RUNTIME_ERRORS.GENERAL.APP_NOT_FOUND, {
				appID: appID,
				line: "unknown",
			});
		}
		const accountAddr = this.runtime.assertAddressDefined(this.state.globalApps.get(appID));
		if (accountAddr === undefined) {
			throw new RuntimeError(RUNTIME_ERRORS.GENERAL.ACCOUNT_DOES_NOT_EXIST);
		}
		const account = this.runtime.assertAccountDefined(
			accountAddr,
			this.state.accounts.get(accountAddr)
		);

		account.deleteApp(appID);
		this.state.globalApps.delete(appID);
	}

	/**
	 * Closes application from account's state
	 * @param sender Sender address
	 * @param appID application index
	 */
	closeApp(sender: AccountAddress, appID: number): void {
		const fromAccount = this.getAccount(sender);
		// https://developer.algorand.org/docs/reference/cli/goal/app/closeout/#search-overlay
		this.runtime.assertAppDefined(appID, this.getApp(appID));
		fromAccount.closeApp(appID); // remove app from local state
	}

	/**
	 * Update application
	 * @param appID application Id
	 * @param appSourceCode new application source
	 * @param idx index of transaction in group
	 * @param scTmplParams Smart Contract template parameters
	 */
	updateApp(
		appID: number,
		appSourceCode: types.SmartContract,
		idx: number,
		scTmplParams?: SCParams
	): TxReceipt {
		if (appSourceCode.metaType === types.MetaType.BYTES) {
			throw new Error("not support this format");
		}

		const approvalProgTEAL =
			appSourceCode.metaType === types.MetaType.FILE
				? getProgram(appSourceCode.approvalProgramFilename, scTmplParams)
				: appSourceCode.approvalProgramCode;

		const clearProgTEAL =
			appSourceCode.metaType === types.MetaType.FILE
				? getProgram(appSourceCode.clearProgramFilename, scTmplParams)
				: appSourceCode.clearProgramCode;

		if (approvalProgTEAL === "") {
			throw new RuntimeError(RUNTIME_ERRORS.GENERAL.INVALID_APPROVAL_PROGRAM);
		}
		if (clearProgTEAL === "") {
			throw new RuntimeError(RUNTIME_ERRORS.GENERAL.INVALID_CLEAR_PROGRAM);
		}

		this.verifyTEALVersionIsMatch(approvalProgTEAL, clearProgTEAL);
		const appParams = this.getApp(appID);
		const txReceipt = this.runtime.run(
			appParams[APPROVAL_PROGRAM],
			ExecutionMode.APPLICATION,
			idx,
			this.debugStack
		);

		const updatedApp = this.getApp(appID);
		updatedApp[APPROVAL_PROGRAM] = approvalProgTEAL;
		updatedApp[CLEAR_PROGRAM] = clearProgTEAL;
		return txReceipt;
	}

	// apply rekey config on from account
	rekeyTo1(txParam: types.ExecParams): void {
		if (!txParam.payFlags.rekeyTo) return;
		const fromAccount = this.getAccount(webTx.getFromAddress(txParam));
		// apply rekey
		fromAccount.rekeyTo(txParam.payFlags.rekeyTo);
	}

	// apply rekey config on from account
	// rekeyToFromTransaction(txn: Transaction): void {
	// 	if (!txn.reKeyTo) return;
	// 	const fromAccount = this.getAccount(webTx.getTransactionFromAddress(txn));
	// 	// apply rekey
	// 	fromAccount.rekeyTo(webTx.getTransactionReKeyToToAddress(txn));
	// }

	rekeyTo(txn: Transaction, reKeyTo: string | undefined): void {
		if (reKeyTo === undefined) return;
		const fromAccount = this.getAccount(webTx.getTransactionFromAddress(txn));
		fromAccount.rekeyTo(reKeyTo);
	}

	/**
	 * Process transactions in ctx
	 * - Runs TEAL code if associated with transaction
	 * - Executes the transaction on ctx
	 * Note: we're doing this because if any one tx in group fails,
	 * then it does not affect runtime.store, otherwise we just update
	 * store with ctx (if all transactions are executed successfully).
	 * @param txParams Transaction Parameters
	 */
	/* eslint-disable sonarjs/cognitive-complexity */
	/* eslint-disable complexity */
	processTransactions(signedTransactions: algosdk.SignedTransaction[],
		appDefinition?: (types.AppDefinition | types.SmartContract | undefined)[],
		lsig?: types.Lsig): TxReceipt[] {
		const txReceipts: TxReceipt[] = [];
		let r: TxReceipt;
		this.verifyMinimumFees();
		this.verifyAndUpdateInnerAppCallStack();
		signedTransactions.forEach((signedTransaction, idx) => {
			const fromAccountAddr = webTx.getTransactionFromAddress(signedTransaction.txn);
			let payFlags: TxParams = {};
			payFlags = webTx.getTransactionFlags(signedTransaction.txn);
			this.deductFee(fromAccountAddr, idx, payFlags);

			if (lsig !== undefined) {
				this.tx = this.gtxs[idx]; // update current tx to index of stateless
				r = this.runtime.validateLsigAndRun(lsig, this.debugStack);
				this.tx = this.gtxs[0];
			} // 
			//after executing stateless tx updating current tx to default (index 0)
			else if (signedTransaction.sgnr || signedTransaction.sig) {
				this.runtime.validateSecretKeySignature(signedTransaction);
			}

<<<<<<< HEAD
			//TODO: verify signature
=======
			//verify and reduce number remain Txn
			if (this.remainingTxns > 0) {
				this.remainingTxns--;
			} else {
				throw new RuntimeError(RUNTIME_ERRORS.GENERAL.TOO_MANY_INNER_TXN);
			}
>>>>>>> 85daeebe

			// https://developer.algorand.org/docs/features/asc1/stateful/#the-lifecycle-of-a-stateful-smart-contract
			switch (signedTransaction.txn.type) {
				case TransactionType.pay: {
					// if toAccountAddre doesn't exist in runtime env
					// then we will add it to runtime env.
					if (this.state.accounts.get(algosdk.encodeAddress(
						signedTransaction.txn.to.publicKey)) === undefined) {
						this.state.accounts.set(
							algosdk.encodeAddress(signedTransaction.txn.to.publicKey),
							new AccountStore(0, {
								addr: algosdk.encodeAddress(
									signedTransaction.txn.to.publicKey), sk: new Uint8Array(0)
							})
						);
					}
					r = this.transferAlgo(signedTransaction.txn);
					break;
				}
				case TransactionType.keyreg: {
					// noop
					r = { txn: this.tx, txID: this.tx.txID };
					break;
				}
				case TransactionType.appl: {
					switch (signedTransaction.txn.appOnComplete) {
						case algosdk.OnApplicationComplete.NoOpOC: {//deployApp
							if (isEncTxApplicationCreate(
								signedTransaction.txn.get_obj_for_encoding() as EncTx)) {
								const senderAcc = this.getAccount(fromAccountAddr);
								this.tx = this.gtxs[idx]; // update current tx to the requested index
								if (appDefinition === undefined) {
									throw new Error("Not supported");
								}
								r = this.deployApp(
									fromAccountAddr,
									appDefinition[idx] as AppDefinition,
									idx
								);
								this.knowableID.set(idx, r.appID);
							} else {
								this.tx = this.gtxs[idx]; // update current tx to the requested index
								const appParams = this.getApp(
									signedTransaction.txn.appIndex);
								r = this.runtime.run(
									appParams[APPROVAL_PROGRAM],
									ExecutionMode.APPLICATION,
									idx,
									this.debugStack
								);
							}
							break;
						};
						case algosdk.OnApplicationComplete.ClearStateOC: {
							this.tx = this.gtxs[idx]; // update current tx to the requested index
							const appParams = this.runtime.assertAppDefined(
								signedTransaction.txn.appIndex,
								this.getApp(signedTransaction.txn.appIndex)
							);
							try {
								r = this.runtime.run(
									appParams["clear-state-program"],
									ExecutionMode.APPLICATION,
									idx,
									this.debugStack
								);
							} catch (error) {
								// if transaction type is Clear Call,
								// remove the app without throwing an error (rejecting tx)
								// tested by running on algorand network
							}

							this.closeApp(fromAccountAddr, signedTransaction.txn.appIndex); // remove app from local state
							break;
						};
						case algosdk.OnApplicationComplete.CloseOutOC: {
							this.tx = this.gtxs[idx]; // update current tx to the requested index
							const appParams = this.getApp(signedTransaction.txn.appIndex);
							r = this.runtime.run(
								appParams[APPROVAL_PROGRAM],
								ExecutionMode.APPLICATION,
								idx,
								this.debugStack
							);
							this.closeApp(fromAccountAddr, signedTransaction.txn.appIndex);
							break;
						};
						case algosdk.OnApplicationComplete.DeleteApplicationOC: {
							this.tx = this.gtxs[idx]; // update current tx to the requested index
							const appParams = this.getApp(signedTransaction.txn.appIndex);
							r = this.runtime.run(
								appParams[APPROVAL_PROGRAM],
								ExecutionMode.APPLICATION,
								idx,
								this.debugStack
							);
							this.deleteApp(signedTransaction.txn.appIndex);
							break;
						};
						case algosdk.OnApplicationComplete.OptInOC: {
							this.tx = this.gtxs[idx]; // update current tx to tx being exectuted in group

							r = this.optInToApp(fromAccountAddr, signedTransaction.txn.appIndex, idx);
							break;
						};
						case algosdk.OnApplicationComplete.UpdateApplicationOC: {
							this.tx = this.gtxs[idx]; // update current tx to the requested index

							// const appSourceCode: SmartContract = {
							// 	metaType: MetaType.SOURCE_CODE,
							// 	approvalProgramCode: webTx.decodeUint8ArrayToString(
							// 		signedTransaction.txn.appApprovalProgram) as string,
							// 	clearProgramCode: webTx.decodeUint8ArrayToString(
							// 		signedTransaction.txn.appClearProgram) as string,
							// }
							if (appDefinition === undefined) {
								throw new Error("Not supported");
							}
							r = this.updateApp(
								signedTransaction.txn.appIndex,
								appDefinition[idx] as SmartContract,
								idx,
							);
							break;
						}
					};
					break;
				}
				case TransactionType.acfg: {
					if (isEncTxAssetCreate(signedTransaction.txn.get_obj_for_encoding() as EncTx)) {
						this.tx = this.gtxs[idx]; // update current tx to the requested index
						const senderAcc = this.getAccount(fromAccountAddr);
						const flags: ASADeploymentFlags = {
							...payFlags,
							creator: { ...senderAcc.account, name: senderAcc.address },
						};
						//TODO: We need somehow deal with the assets being deploying without .yaml file
						//TODO: Add a method do deploy ASA from signedTransaction (ask Robert)
						// if (isASADefinition(signedTransaction.txn)) {
						r = this.deployASADef(signedTransaction.txn.assetName, webTx.getTransactionASADefinition(signedTransaction.txn), fromAccountAddr, flags);
						// } else {
						// r = this.deployASA(signedTransaction.txn.assetName, fromAccountAddr, flags);
						this.knowableID.set(idx, r.assetIndex);
						// }
					} else if (isEncTxAssetReconfigure(signedTransaction.txn.get_obj_for_encoding() as EncTx)) {
						const asset = this.getAssetDef(signedTransaction.txn.assetIndex);
						if (asset.manager !== fromAccountAddr) {
							throw new RuntimeError(RUNTIME_ERRORS.ASA.MANAGER_ERROR, {
								address: asset.manager,
							});
						}
						// modify asset in ctx.
						r = this.modifyAsset(signedTransaction.txn.assetIndex,
							webTx.getAssetReconfigureFields(signedTransaction.txn));
					} else if (isEncTxAssetDeletion(
						signedTransaction.txn.get_obj_for_encoding() as EncTx)) {
						const asset = this.getAssetDef(signedTransaction.txn.assetIndex);
						if (asset.manager !== fromAccountAddr) {
							throw new RuntimeError(RUNTIME_ERRORS.ASA.MANAGER_ERROR, {
								address: asset.manager,
							});
						}
						r = this.destroyAsset(signedTransaction.txn.assetIndex as number);
					}
					break;
				}
				case TransactionType.axfer: {
					if (isEncTxAssetTransfer(signedTransaction.txn.get_obj_for_encoding() as EncTx)) { //AssetTransfer
						r = this.transferAsset(signedTransaction.txn);
					} else if (isEncTxAssetRevoke(signedTransaction.txn.get_obj_for_encoding() as EncTx)) {
						const asset = this.getAssetDef(signedTransaction.txn.assetIndex);
						if (asset.clawback !== fromAccountAddr) {
							throw new RuntimeError(RUNTIME_ERRORS.ASA.CLAWBACK_ERROR, {
								address: asset.clawback,
							});
						}
						if (payFlags.closeRemainderTo) {
							throw new RuntimeError(RUNTIME_ERRORS.ASA.CANNOT_CLOSE_ASSET_BY_CLAWBACK);
						}
						r = this.revokeAsset(
							webTx.getTransactionToAddress(signedTransaction.txn),
							signedTransaction.txn.assetIndex,
							webTx.getTransactionRevokeAddress(signedTransaction.txn),
							BigInt(signedTransaction.txn.amount),
						);
					} else if (isEncTxAssetOptIn(signedTransaction.txn.get_obj_for_encoding() as EncTx)) {
						r = this.optInToASA(
							signedTransaction.txn.assetIndex, fromAccountAddr, payFlags);
					}
					break;
				}
				case TransactionType.afrz: {
					// } else if (isEncTxAssetFreeze(signedTransaction.txn.get_obj_for_encoding() as EncTx)) {
					const asset = this.getAssetDef(signedTransaction.txn.assetIndex);
					if (asset.freeze !== fromAccountAddr) {
						throw new RuntimeError(RUNTIME_ERRORS.ASA.FREEZE_ERROR, { address: asset.freeze });
					}
					r = this.freezeAsset(
						signedTransaction.txn.assetIndex,
						webTx.getTransactionFreezeAddress(signedTransaction.txn),
						signedTransaction.txn.freezeState
					);
					break;
				}
			}
			// if closeRemainderTo field occur in txParam
			// we will change rekeyTo field to webTx.getFromAddress(txParam)
			if (payFlags.closeRemainderTo) {
				payFlags.rekeyTo = webTx.getTransactionFromAddress(signedTransaction.txn);
			} else {
				payFlags.rekeyTo = webTx.getTransactionReKeyToToAddress(signedTransaction.txn);
			}
			// apply rekey after pass all logic
			this.rekeyTo(signedTransaction.txn, payFlags.rekeyTo);
			if (this.isInnerTx) {
				// pop current application in the inner app call stack
				this.innerTxAppIDCallStack.pop();
				if (this.innerTxAppIDCallStack.length === 1) {
					this.runtime.ctx.innerTxAppIDCallStack.pop();
				}
			}
			if (r) {
				txReceipts.push(r);
			}
		});

		return txReceipts;
	}
}
// function isASADefinition(txn: algosdk.Transaction) Boolean {
// 	return (txn.assetName !==undefined )
// }
<|MERGE_RESOLUTION|>--- conflicted
+++ resolved
@@ -819,18 +819,12 @@
 			else if (signedTransaction.sgnr || signedTransaction.sig) {
 				this.runtime.validateSecretKeySignature(signedTransaction);
 			}
-
-<<<<<<< HEAD
-			//TODO: verify signature
-=======
 			//verify and reduce number remain Txn
 			if (this.remainingTxns > 0) {
 				this.remainingTxns--;
 			} else {
 				throw new RuntimeError(RUNTIME_ERRORS.GENERAL.TOO_MANY_INNER_TXN);
 			}
->>>>>>> 85daeebe
-
 			// https://developer.algorand.org/docs/features/asc1/stateful/#the-lifecycle-of-a-stateful-smart-contract
 			switch (signedTransaction.txn.type) {
 				case TransactionType.pay: {
