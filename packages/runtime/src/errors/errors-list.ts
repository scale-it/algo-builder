--- conflicted
+++ resolved
@@ -167,13 +167,8 @@
     description: `TEAL operations resulted in invalid schema`
   },
   LABEL_NOT_FOUND: {
-<<<<<<< HEAD
-    number: 25,
-    message: "Label \"%label%\" not found at line %line%",
-=======
     number: 1023,
     message: "Label not found at line %line%",
->>>>>>> 746b76d9
     title: "Label %label% not found at line %line%",
     description: `Label %label% not found`
   },
