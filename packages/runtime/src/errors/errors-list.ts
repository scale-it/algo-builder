--- conflicted
+++ resolved
@@ -457,19 +457,17 @@
     title: "Invalid spend account.",
     description: "Invalid spend account"
   },
-<<<<<<< HEAD
   ACCOUNT_ADDR_MISMATCH: {
     number: 1317,
     message: "Account Error - Account and address %address% mismatch at line %line%",
     title: "Account Error at line %line%",
     description: `Account and address mismatch in the current state`
-=======
+  },
   INVALID_CLOSE_REMAINDER_TO: {
     number: 1507,
     message: "Transaction cannot close account to its sender",
     title: "Transaction cannot close account to its sender.",
     description: "Transaction cannot close account to its sender"
->>>>>>> 1d25c81b
   }
 };
 
