export interface ErrorDescriptor {
	number: number;
	message: string;
	title: string;
	description: string;
}

export const RUNTIME_ERROR_RANGES = {
	TEAL: { min: 1000, max: 1099, title: "TEAL execution errors" },
	GENERAL: { min: 1300, max: 1399, title: "Runtime General Error" },
	TRANSACTION: { min: 1400, max: 1499, title: "Transaction error" },
	ASA: { min: 1500, max: 1599, title: "ASA Error" },
};

export const PARSE_ERROR = "Parse Error";

const tealErrors = {
	ASSERT_STACK_LENGTH: {
		number: 1000,
		message: "Length of stack is less than min length required for current op at line %line%",
		title: "Length of stack is less than min length required for current op at line %line%",
		description: `You are trying to perform an operation on stack where the stack does not
have sufficient length.`,
	},
	ASSERT_ARR_LENGTH: {
		number: 1001,
		message: "Length of block exceeded 256 or is equal to 0 at line %line%",
		title: "Invalid Block length at line %line%",
		description: `The size of provided block of []bytes/uint64 is not within the
permissible range of 1 to 256`,
	},
	INVALID_OP_ARG: {
		number: 1002,
		message:
			'Opcode "%opcode%" is invalid or does not exist for teal version #%version% at line %line%',
		title: "Invalid Operation",
		description: `Error encountered in stack while executing teal opcode %opcode%`,
	},
	INVALID_TYPE: {
		number: 1003,
		message: "Type of data is incorrect. Expected %expected% but got %actual% at line %line%",
		title: "Invalid type at line %line%",
		description: `Error encountered while executing teal code. Type of data is
incorrect. Expected %expected% but got %actual% at line %line%`,
	},
	UINT64_OVERFLOW: {
		number: 1004,
		message: "Result of current operation caused integer overflow at line %line%",
		title: "Uint64 Overflow at line %line%",
		description: `You are tying to perform operation where the result has exceeded
maximun uint64 value of 18446744073709551615`,
	},
	UINT64_UNDERFLOW: {
		number: 1005,
		message: "Result of current operation caused integer underflow at line %line%",
		title: "Uint64 Underflow at line %line%",
		description: `You are tying to perform operation where the result is less than
minimum uint64 value of 0`,
	},
	ZERO_DIV: {
		number: 1006,
		message: "Runtime Error - Division by zero at line %line%",
		title: "Division by zero at line %line%",
		description: `Runtime error occured. Cannot divide by zero`,
	},
	REJECTED_BY_LOGIC: {
		number: 1007,
		message: "Teal code rejected by logic",
		title: "Teal Rejection Error",
		description: `Teal code rejected because stack doesn't contain a single non-zero uint64 value`,
	},
	INDEX_OUT_OF_BOUND: {
		number: 1008,
		message: "Index out of bound at line %line%",
		title: "Index out of bound at line %line%",
		description: `Segmentation fault - The teal code tried to access a value
by an index that does not exist.`,
	},
	TEAL_ENCOUNTERED_ERR: {
		number: 1009,
		message: "TEAL runtime encountered err opcode at line %line%",
		title: "TEAL runtime encountered err opcode at line %line%",
		description: `TEAL encountered err opcode while executing TEAL code`,
	},
	CONCAT_ERROR: {
		number: 1010,
		message: "concat resulted in string too long at line %line%",
		title: "concat resulted in string too long at line %line%",
		description: `concat panics if the result would be greater than 4096 bytes.`,
	},
	LONG_INPUT_ERROR: {
		number: 1011,
		message: "Input is longer than 8 bytes at line %line%",
		title: "Input is longer than 8 bytes at line %line%",
		description: `Input is longer than 8 bytes.`,
	},
	SUBSTRING_END_BEFORE_START: {
		number: 1012,
		message: "substring end before start at line %line%",
		title: "substring end before start at line %line%",
		description: `substring end before start.`,
	},
	SUBSTRING_RANGE_BEYOND: {
		number: 1013,
		message: "substring range beyond length of string at line %line%",
		title: "substring range beyond length of string at line %line%",
		description: `substring range beyond length of string.`,
	},
	INVALID_UINT8: {
		number: 1014,
		message: "Input is not uint8 at line %line%",
		title: "Input is outside the valid uint8 range of 0 to 255 at line %line%",
		description: `Input is outside the valid uint8 range of 0 to 255`,
	},
	ASSERT_LENGTH: {
		number: 1015,
		message: "Invalid Field Length Expected: '%exp%' Got: '%got%', Line : %line% ",
		title: PARSE_ERROR,
		description: `Expected: '%exp%' Got: '%got%`,
	},
	INVALID_ADDR: {
		number: 1016,
		message: "Invalid Address '%addr%', Line: %line%",
		title: PARSE_ERROR,
		description: `Invalid Address '%addr%`,
	},
	PRAGMA_VERSION_ERROR: {
		number: 1017,
		message:
			"Pragma version Error - Expected version up to: %expected%, got: %got%, Line: %line%",
		title: PARSE_ERROR,
		description: ``,
	},
	INVALID_BASE64: {
		number: 1018,
		message: "Invalid Base64 Error - value %val% is not base64, Line: %line%",
		title: PARSE_ERROR,
		description: `value %exp% is not base64`,
	},
	INVALID_BASE32: {
		number: 1019,
		message: "Invalid Base32 Error - value %val% is not base32, Line: %line%",
		title: PARSE_ERROR,
		description: `value %exp% is not base32`,
	},
	DECODE_ERROR: {
		number: 1020,
		message: "Invalid Decode Data - value %val% is invalid, Line: %line%",
		title: "Decode Error",
		description: `value %exp%`,
	},
	UNKOWN_DECODE_TYPE: {
		number: 1021,
		message: "Invalid Decode Type - value %val% is unknown, Line: %line%",
		title: "Unkown Decode Type",
		description: `value %exp% is unknown`,
	},
	INVALID_SCHEMA: {
		number: 1022,
		message: "State Schema is invalid",
		title: "TEAL operations resulted in invalid schema",
		description: `TEAL operations resulted in invalid schema`,
	},
	LABEL_NOT_FOUND: {
		number: 1023,
		message: "Label not found at line %line%",
		title: "Label %label% not found at line %line%",
		description: `Label %label% not found`,
	},
	INVALID_LABEL: {
		number: 1024,
		message: "Invalid Label Name at line %line%",
		title: "OpCode name cannot be used as label name at line %line%",
		description: `OpCode name cannot be used as label name`,
	},
	UNKNOWN_TRANSACTION_FIELD: {
		number: 1025,
		message:
			'Transaction Field Error - Unknown transaction field "%field%" for teal version #%version% at line %line%',
		title: "Transaction Field Error at line %line%",
		description: `Transaction Field unknown`,
	},
	UNKNOWN_GLOBAL_FIELD: {
		number: 1026,
		message:
			'Global Field Error - Unknown Global field "%field%" for teal version #%version% at line %line%',
		title: "Global Field Error at line %line%",
		description: `Global Field unknown`,
	},
	UNKNOWN_ASSET_FIELD: {
		number: 1027,
		message:
			"Asset Field Error - Unknown Field:  %field% at line %line% for teal version #%tealV%",
		title: "Asset Field Error at line %line%",
		description: `Asset field unknown`,
	},
	UNKNOWN_OPCODE: {
		number: 1028,
		message:
			'Error encountered while parsing teal file: unknown opcode "%opcode%" for teal version #%version%, Line: %line% ',
		title: PARSE_ERROR,
		description: `Unknown Opcode encountered`,
	},
	MAX_COST_EXCEEDED: {
		number: 1029,
		message: "Cost of provided TEAL code = %cost% exceeds max cost of %maxcost%, Mode: %mode%",
		title: "MaxCost Error",
		description: `MaxCost Error`,
	},
	MAX_LEN_EXCEEDED: {
		number: 1030,
		message:
			"Length of provided TEAL code = %length% exceeds max length of %maxlen%, Mode: %mode%",
		title: "MaxLength Error",
		description: `MaxLength Error`,
	},
	PRAGMA_NOT_AT_FIRST_LINE: {
		number: 1031,
		message: "#pragma statement must be at 1st line. [error-line: %line%]",
		title: "#pragma error",
		description: `#pragma error`,
	},
	SET_BIT_VALUE_ERROR: {
		number: 1032,
		message: "set bit value is greater than 1. [error-line: %line%]",
		title: "Bit value error",
		description: `Bit value error`,
	},
	SET_BIT_INDEX_ERROR: {
		number: 1033,
		message: "set bit index %index% is greater than 63 with Uint. [error-line: %line%]",
		title: "set bit index error",
		description: `set bit index error`,
	},
	SET_BIT_INDEX_BYTES_ERROR: {
		number: 1034,
		message: "set bit index %index% is beyond bytes length. [error-line: %line%]",
		title: "set bit index error",
		description: `set bit index error`,
	},
	SCRATCH_EXIST_ERROR: {
		number: 1035,
		message:
			"scratch space doesn't exist for index: %index%. [error-line: %line%], fails maybe because the requested transaction is an ApplicationCall or T < GroupIndex.",
		title: "scratch space not found",
		description: `fails maybe because the requested transaction is an ApplicationCall or T < GroupIndex.`,
	},
	BYTES_LEN_EXCEEDED: {
		number: 1036,
		message:
			"Byteslice Arithmetic Error: length of input/output bytes(= %len%) exceed max length of %expected%. [error-line: %line%]",
		title: "Byteslice Arithmetic Error",
		description: `length of input/output bytes exceed max length`,
	},
	ADDR_NOT_FOUND_IN_TXN_ACCOUNT: {
		number: 1037,
		message:
			"address %address% not found in Txn.Accounts AND is not equal to Txn.Sender OR CurrentApplicationAddress. [error-line: %line%]",
		title: "Address not found in Txn",
		description: `Address should be present in Txn.Account OR should be Txn.Sender`,
	},
	INVALID_APP_REFERENCE: {
		number: 1038,
		message:
			"Application Reference %appRef% not found in Transaction(foreignApps/appID). [error-line: %line%]",
		title: "Invalid APP Reference",
		description: `Invalid APP Reference: Application index not found in Txn`,
	},
	INVALID_ASA_REFERENCE: {
		number: 1039,
		message:
			"ASA Reference %assetRef% not found in Transaction(foreignAssets/assetID). [error-line: %line%]",
		title: "Invalid ASA Reference",
		description: `Invalid ASA Reference: Asset index not found in Txn`,
	},
	CALL_STACK_EMPTY: {
		number: 1040,
		message: "There is no callsub before retsub, call stack is empty. [error-line: %line%]",
		title: "call stack error",
		description: `There is no callsub before retsub, call stack is empty`,
	},
	UINT128_OVERFLOW: {
		number: 1041,
		message: "Result of current operation caused U128 integer overflow at line %line%",
		title: "Uint128 Overflow at line %line%",
		description: `You are tying to perform operation where the result has exceeded
maximun uint128`,
	},
	EXP_ERROR: {
		number: 1042,
		message: "A == 0 and B == 0 in exponentiation at line %line%",
		title: "A == B == 0 at line %line%",
		description: `You are tying to perform operation where A = B = 0`,
	},
	GROUP_INDEX_EXIST_ERROR: {
		number: 1043,
		message:
			"Requested transaction hasn't created an asset or application for index: %index%. [error-line: %line%], requested transaction didn't create an asset or application or T < GroupIndex",
		title: "Requested transaction not found",
		description: `requested transaction didn't creat an asset or application or T < GroupIndex.`,
	},
	EXTRACT_RANGE_ERROR: {
		number: 1044,
		message: "Extract range beyond length of string",
		title: "Extract range beyond length of string (given: %given%, length: %length%)",
		description: `Extract range beyond length of string`,
	},
	CURVE_NOT_SUPPORTED: {
		number: 1045,
		message: "Curve index: %index% is not supported. [error-line: %line%]",
		title: "curve not supported",
		description: `curve index is not supported.`,
	},
	ITXN_BEGIN_WITHOUT_ITXN_SUBMIT: {
		number: 1046,
		message:
			"itxn_begin without itxn_submit: an inner transaction is already being configured, at line %line%",
		title: "itxn_begin without itxn_submit",
		description: `itxn_begin without itxn_submit`,
	},
	ITXN_FIELD_WITHOUT_ITXN_BEGIN: {
		number: 1047,
		message:
			"itxn_field without itxn_begin: tring to set inner transaction field without inner tx begin, at line %line%",
		title: "itxn_field without itxn_begin",
		description: `itxn_field without itxn_begin`,
	},
	ITXN_FIELD_ERR: {
		number: 1048,
		message:
			"execution of itxn_field %field% failed. Message: %msg%. Teal version: #%tealV%, [error-line: %line%]",
		title: "execution of itxn_field %field% failed",
		description: `execution of itxn_field %field% failed`,
	},
	ITXN_SUBMIT_WITHOUT_ITXN_BEGIN: {
		number: 1049,
		message:
			"itxn_submit without itxn_begin: trying to submit an inner transaction without begin, at line %line%",
		title: "itxn_submit without itxn_begin",
		description: `itxn_submit without itxn_begin`,
	},
	NO_INNER_TRANSACTION_AVAILABLE: {
		number: 1049,
		message:
			"No inner transaction available. Teal version: #%tealVersion%, [error-line: %line%]",
		title: "No inner transaction available.",
		description: `No inner transaction available.`,
	},
	ADDR_NOT_VALID: {
		number: 1050,
		message: "Address %address% is not a valid Algorand address, at line %line%",
		title: "Address not valid",
		description: `Address not valid`,
	},
	LOGS_COUNT_EXCEEDED_THRESHOLD: {
		number: 1051,
		message: "Maximum number of logs exceeded threshold of %maxLogs%, at line %line%",
		title: "Maximum number of logs exceeded",
		description: `Maximum number of logs exceeded`,
	},
	LOGS_LENGTH_EXCEEDED_THRESHOLD: {
		number: 1052,
		message:
			"Maximum length (in bytes) of logs exceeded threshold of %maxLength%, but got %origLength%, at line %line%",
		title: "Maximum length (in bytes) of logs exceeded",
		description: `Maximum length (in bytes) of logs exceeded`,
	},
	UNKNOWN_APP_FIELD: {
		number: 1053,
		message:
			"App Field Error - Unknown Field:  %field% at line %line% for teal version #%tealV%",
		title: "App Field Error at line %line%",
		description: `App field unknown`,
	},
	EXECUTION_MODE_NOT_VALID: {
		number: 1054,
		message:
			"Opcode %opcode% is only allowed in %allowedIn% mode, but was run in %ranIn% mode. Teal version #%tealV%, [error-line: %line%]",
		title: "Execution mode not valid",
		description: `Execution mode not valid`,
	},
	PROGRAM_VERSION_MISMATCH: {
		number: 1055,
		message: "program version mismatch %approvalVersion != %clearVersion",
		title: "program version mismatch %approvalVersion != %clearVersion.",
		description: "program version mismatch",
	},
	UNKNOWN_ACCT_FIELD: {
		number: 1056,
		message:
			"Account Field Error - Unknown Field:  %field% at line %line% for teal version #%tealV%",
		title: "Account Field Error at line %line%",
		description: `Account field unknown`,
	},
	ITXN_NEXT_WITHOUT_ITXN_BEGIN: {
		number: 1057,
		message:
			"itxn_next without itxn_begin: trying to submit an inner transaction without begin, at line %line%",
		title: "itxn_next without itxn_begin",
		description: `itxn_next without itxn_begin`,
	},
	UNKNOWN_ENCODING: {
		number: 1058,
		message: "Encoding e must be {URLEncoding, StdEncoding}, got :%encoding%, at line %line%",
		title: "Unknown encoding",
		description: "Unknown encoding",
	},
	INVALID_BASE64URL: {
		number: 1059,
		message: "Invalid Base64Url Error - value %val% is not base64Url, Line: %line%",
		title: PARSE_ERROR,
		description: `value %exp% is not base64Url`,
	},
	ISSUE_ITXN_WHEN_CLEAR_PROGRAM: {
		number: 1060,
		message: "Clear state programs cannot issue inner transactions.",
		title: "Clear state programs cannot issue inner transactions.",
		description: "Clear state programs cannot issue inner transactions",
	},
	BYTES_REPLACE_ERROR: {
		number: 1061,
		message:
			"Can not replace bytes due to length of replacing bytes(%lenReplace%) + index replace(%index%) > length of original bytes(%lenOriginal%) at line %line%",
		title: "replace opcode error",
		description: "Can not replace bytes due to invalid start or end index",
	},
	UNKNOWN_JSON_TYPE: {
		number: 1062,
		message:
			"JSON TYPE must be {JSONString, JSONUint64 or JSONObject}, got :%jsonType%, at line %line%",
		title: "Unknown JSON type",
		description: "Unknown JSON type",
	},
	INVALID_JSON_PARSING: {
		number: 1063,
		message: "Invalid JSON parsing at line %line%",
		title: "Invalid JSON parsing",
		description: "Invalid JSON parsing",
	},
	UNKNOWN_KEY_JSON: {
		number: 1064,
		message: "Unkown key %key% in JSON object at line %line%",
		title: "Unknown key JSON",
		description: "Unknown key JSON",
	},
<<<<<<< HEAD
	MAX_BYTE_ARRAY_EXCEEDED: {
		number: 1065,
		message: "Maximum byte array length exceeded",
		title: "Maximum byte array length exceeded",
		description: "Maximum byte array length is %maxStringSize%",
	},
	PROGRAM_LENGTH_EXCEEDED: {
		number: 1066,
		message: "Maximum program length exceeded",
		title: "Program length",
		description:
			"Maximum program length %maxAppProgramLen% exceeded. Use `ApprovalProgramPages` instead",
	},
=======
>>>>>>> e20d7a87
};

const runtimeGeneralErrors = {
	LOGIC_SIGNATURE_NOT_FOUND: {
		number: 1300,
		message: "logic signature not found",
		title: "lsig error",
		description: `lsig error`,
	},
	LOGIC_SIGNATURE_VALIDATION_FAILED: {
		number: 1301,
		message: "logic signature validation failed. address: %address%",
		title: "lsig validation error",
		description: `lsig validation error`,
	},
	INVALID_ROUND: {
		number: 1302,
		message:
			"Transaction rounds (firstValid: %first%, lastValid: %last%) are not valid, current round: %round%.",
		title: "Round Error",
		description: `Round Error`,
	},
	MAX_LIMIT_APPS: {
		number: 1303,
		message:
			"Error while creating app for %address%. Maximum created apps for an account is %max%",
		title: "App Creation Error",
		description: `App Creation Error`,
	},
	INVALID_SECRET_KEY: {
		number: 1304,
		message: "invalid secret key: %secretkey%",
		title: "secret key error",
		description: `secret key error`,
	},
	ACCOUNT_DOES_NOT_EXIST: {
		number: 1305,
		message: "Account Error - Account %address% doesn't exist at line %line%",
		title: "Account Error at line %line%",
		description: `Account does not exist in the current state`,
	},
	APP_NOT_FOUND: {
		number: 1306,
		message: "Application Index %appID% not found or is invalid at line %line%",
		title: "Application index %appID% is not found line at %line%",
		description: `Application index %appID% is not found`,
	},
	INVALID_APPROVAL_PROGRAM: {
		number: 1307,
		message: "Approval program is empty",
		title: "Invalid approval program",
		description: `Invalid approval program`,
	},
	INVALID_CLEAR_PROGRAM: {
		number: 1308,
		message: "Clear program is empty",
		title: "Invalid clear program",
		description: `Invalid clear program`,
	},
	INVALID_PROGRAM: {
		number: 1309,
		message: "Program is empty",
		title: "Invalid program",
		description: `Invalid program`,
	},
	MULTIPLE_FILES_WITH_SAME_NAME_IN_DIR: {
		number: 1310,
		message: 'Directory %directory% has same file "%file%" in multiple paths: %path1%, %path2%',
		title: "Multiple files with same fileName present in directory %directory%",
		description: `Directory %directory% has same file in multiple paths: %path1%, %path2%`,
	},
	FILE_NOT_FOUND_IN_DIR: {
		number: 1311,
		message: 'File name "%file%" does not exist in directory "%directory%"',
		title: 'File "%file%" does not exist in directory "%directory%"',
		description: `File "%file%" does not exist in directory "%directory%"`,
	},
	INVALID_TX_ACCOUNTS_LEN: {
		number: 1312,
		message: "tx.Accounts too long, max number of accounts is %max%, got: %len%",
		title: "Transaction.Accounts exceeds max length",
		description: `Transaction.Accounts cannot exceed max length of %max%`,
	},
	INVALID_APP_ARGS_LEN: {
		number: 1313,
		message: "tx.AppArgs too long, max number of application args is %max%, got: %len%",
		title: "Transaction.ApplicationArgs exceeds max length",
		description: `Transaction.ApplicationArgs cannot exceed max length of %max%`,
	},
	MAX_REFERENCES_EXCEEDED: {
		number: 1314,
		message: "tx has too many references, max is %max%, got: %len%",
		title: "Transaction references(assets + apps + accounts) exceeds max length of %max%",
		description: `Transaction references cannot exceed max length of %max%`,
	},
	MAX_INNER_TRANSACTIONS_EXCEEDED: {
		number: 1315,
		message:
			"Attempt to create too many inner transactions, max is %max%, got: %len%, at line %line%",
		title: "Max inner transactions exceeded",
		description: `Inner transaction in a single call cannot be more than %max%`,
	},
	INVALID_AUTH_ACCOUNT: {
		number: 1316,
		message: "Should have been authorized by %spend% but was actually authorized by %signer%",
		title: "Invalid spend account.",
		description: "Invalid spend account",
	},
	ACCOUNT_ADDR_MISMATCH: {
		number: 1317,
		message: "Account Error - Account and address %address% mismatch at line %line%",
		title: "Account Error at line %line%",
		description: `Account and address mismatch in the current state`,
	},
	MAX_SCHEMA_ENTRIES_EXCEEDED: {
		number: 1318,
		message: "Local/Global state keys has too many entries",
		title: "Max schema entries exceeded",
		description:
			"Local key entires: used: %localState%, max: %localMax%. Global  key entires: used: %globalState, max: %globalMax%.",
	},
	APP_NAME_ALREADLY_USED: {
		number: 1319,
		message: "%appName% already used. Please choose another name.",
		title: "%appName% already used",
		description: "%appName% already used. Please choose another name.",
	},
	TOO_MANY_INNER_TXN: {
		number: 1320,
		message: "Too many inner transaction.",
		title: "Too many inner transaction.",
		description: "Too many inner transaction in one call, maximum is 256.",
	},
	INVALID_MULTISIG: {
		number: 1321,
		message: "Invalid multisignature",
		title: "Invalid multisignature",
		description:
			"Provided multisignature is invalid and was not able to authenticate the transaction",
	},
};

const transactionErrors = {
	TRANSACTION_TYPE_ERROR: {
		number: 1400,
		message: "Error. Transaction Type %transaction% is Unknown",
		title: "Unknown Transaction type",
		description: `Provided transaction type is unknown
    Please double check your transaction type`,
	},
	INSUFFICIENT_ACCOUNT_BALANCE: {
		number: 1401,
		message:
			"account %address% balance %accBalance% below minimum required balance: %minbalance%",
		title: "Insufficient account balance",
		description: `Algorand account balance below minimum required balance`,
	},
	INSUFFICIENT_ACCOUNT_ASSETS: {
		number: 1402,
		message: "Cannot withdraw %amount% assets from account %address%: insufficient balance",
		title: "Insufficient account assets",
		description: `Withdrawing %amount% assets will lead to insufficient balance`,
	},
	INVALID_TRANSACTION_PARAMS: {
		number: 1403,
		message: "Secret key and Logic Signature should not be passed together",
		title: "Transaction params error",
		description: `Transaction params error`,
	},
	ASA_NOT_OPTIN: {
		number: 1404,
		message: `Account %address% doesn't hold asset index %assetId%`,
		title: "Asset Not Opt-In",
		description: "Asset Holding Not Found",
	},
	ACCOUNT_ASSET_FROZEN: {
		number: 1405,
		message: `Asset index %assetId% frozen for account %address%`,
		title: "Asset Frozen",
		description: "Asset Frozen for account",
	},
	FEES_NOT_ENOUGH: {
		number: 1406,
		message: `Fee required %required% is greater than fee collected %collected%`,
		title: "Not enough fees",
		description: "Fees not enough to cover transaction cost",
	},
	INVALID_CLOSE_REMAINDER_TO: {
		number: 1407,
		message: "Transaction cannot close account to its sender",
		title: "Transaction cannot close account to its sender.",
		description: "Transaction cannot close account to its sender",
	},
	INNER_APP_CALL_INVALID_VERSION: {
		number: 1408,
		message: "Inner app call in older version %tealVersion%",
		title: "Inner app call with version %tealVersion%.",
		description: "Inner app call with version %tealVersion%",
	},
	INNER_APP_DEEP_EXCEEDED: {
		number: 1409,
		message: "Inner transaction appl deep exceeded",
		title: "Inner transaction appl deep exceeded.",
		description: "Inner transaction appl deep exceeded",
	},
	INNER_APP_SELF_CALL: {
		number: 1410,
		message: "Inner transaction appl self-call",
		title: "Inner transaction appl self-call.",
		description: "Inner transaction appl self-call",
	},
	TRANSACTION_ALREADY_IN_LEDGER: {
		number: 1411,
		message: "Transaction already in ledger",
		title: "Transaction already in ledger",
		description: "Transaction already in ledger.",
	},
};

const runtimeAsaErrors = {
	PARAM_PARSE_ERROR: {
		number: 1500,
		message: `Invalid ASA definition: '%source%'.
    Reason: %reason%`,
		title: "Invalid ASA definition",
		description: `Invalid ASA definition: '%source%'.
    Reason: %reason%
    Please check your ASA file`,
	},
	PARAM_ERROR_NO_NAMED_OPT_IN_ACCOUNT: {
		number: 1501,
		message: `Invalid ASA definition: '%source%'.
    Opt-in account not found by name: %optInAccName%`,
		title: "Opt-in account not found.",
		description: `Invalid ASA definition: '%source%'.
    Opt-in account not found by name: %optInAccName%
    Please check your ASA and config files`,
	},
	ASSET_NOT_FOUND: {
		number: 1502,
		message: `Asset with Index %assetId% not found`,
		title: "Asset Not Found",
		description: "Asset Not Found",
	},
	MAX_LIMIT_ASSETS: {
		number: 1503,
		message:
			"Error while creating asset %name% for %address%. Maximum created assets for an account is %max%",
		title: "Asset Creation Error",
		description: `Asset Creation Error`,
	},
	MANAGER_ERROR: {
		number: 1504,
		message: `Only Manager account %address% can modify or destroy asset`,
		title: "Manager Error",
		description: "Manager Error",
	},
	FREEZE_ERROR: {
		number: 1505,
		message: `Only Freeze account %address% can freeze asset`,
		title: "Freeze Error",
		description: "Freeze Error",
	},
	CLAWBACK_ERROR: {
		number: 1506,
		message: `Only Clawback account %address% can revoke asset`,
		title: "Clawback Error",
		description: "Clawback Error",
	},
	BLANK_ADDRESS_ERROR: {
		number: 1507,
		message: `Cannot reset a blank address`,
		title: "Blank Address Error",
		description: "Blank Address Error",
	},
	ASSET_TOTAL_ERROR: {
		number: 1508,
		message: "All of the created assets should be in creator's account",
		title: "Asset Total Error",
		description: "Asset Total Error",
	},
	CANNOT_CLOSE_ASSET_BY_CLAWBACK: {
		number: 1509,
		message: `Assetholding of account cannot be closed by clawback`,
		title: "Close asset by clawback error",
		description:
			"Clawback cannot close asset holding from an algorand account. Only the actual owner of that account can. Read more about asset parameters at https://developer.algorand.org/docs/features/asa/#asset-parameters",
	},
	CANNOT_CLOSE_ASSET_BY_CREATOR: {
		number: 1510,
		message: `Assetholding of creator account cannot be closed to another account`,
		title: "Cannot close asset ID in allocating account",
		description: "Asset holding of Asset creator cannot be closed to other account",
	},
	ASA_FILE_IS_UNDEFINED: {
		number: 1511,
		message: "ASA file is undefined.",
		title: "ASA file is undefined.",
		description: "Attempt to read an undefined ASA file (asa.yaml)",
	},
	ASA_DEFINITION_NO_FOUND_IN_ASA_FILE: {
		number: 1511,
		message: "ASA defition not found in asa file(asa.yaml)",
		title: "ASA definition not found in asa file(asa.yaml)",
		description: "ASA definition not found in asa file. Please check asa.yaml",
	},
};

export const RUNTIME_ERRORS: {
	[_category in keyof typeof RUNTIME_ERROR_RANGES]: {
		[errorName: string]: ErrorDescriptor;
	};
} = {
	GENERAL: runtimeGeneralErrors,
	TEAL: tealErrors,
	TRANSACTION: transactionErrors,
	ASA: runtimeAsaErrors,
};

export default RUNTIME_ERRORS;<|MERGE_RESOLUTION|>--- conflicted
+++ resolved
@@ -443,7 +443,6 @@
 		title: "Unknown key JSON",
 		description: "Unknown key JSON",
 	},
-<<<<<<< HEAD
 	MAX_BYTE_ARRAY_EXCEEDED: {
 		number: 1065,
 		message: "Maximum byte array length exceeded",
@@ -457,8 +456,6 @@
 		description:
 			"Maximum program length %maxAppProgramLen% exceeded. Use `ApprovalProgramPages` instead",
 	},
-=======
->>>>>>> e20d7a87
 };
 
 const runtimeGeneralErrors = {
