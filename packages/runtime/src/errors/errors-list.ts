--- conflicted
+++ resolved
@@ -217,25 +217,23 @@
     title: "secret key error",
     description: `secret key error`
   },
-<<<<<<< HEAD
   INSUFFICIENT_ACCOUNT_BALANCE: {
     number: 33,
     message: "Cannot withdraw %amount% microalgos from account %address%: resulting balance would be insufficient",
     title: 'Insufficient account balance',
     description: `Withdrawing %amount% microalgos will lead to insufficient balance`
-=======
+  },
   MAX_COST_EXCEEDED: {
-    number: 33,
+    number: 34,
     message: "Cost of provided TEAL code = %cost% exceeds max cost of %maxcost%, Mode: %mode%",
     title: 'MaxCost Error',
     description: `MaxCost Error`
   },
   MAX_LEN_EXCEEDED: {
-    number: 34,
+    number: 35,
     message: "Length of provided TEAL code = %length% exceeds max length of %maxlen%, Mode: %mode%",
     title: 'MaxLength Error',
     description: `MaxLength Error`
->>>>>>> 95966e0b
   }
 };
 
