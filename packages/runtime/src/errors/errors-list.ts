
export const RUNTIME_ERROR_PREFIX = "RUNTIME_ERR";

export interface ErrorDescriptor {
  number: number
  message: string
  title: string
  description: string
}

export function getRuntimeErrorCode (error: ErrorDescriptor): string {
  return `${RUNTIME_ERROR_PREFIX}${error.number}`;
}

export const RUNTIME_ERROR_RANGES = {
  TEAL: { min: 1000, max: 1099, title: "TEAL execution errors" },
  GENERAL: { min: 1300, max: 1399, title: "Runtime General Error" },
  TRANSACTION: { min: 1400, max: 1499, title: "Transaction error" },
  ASA: { min: 1500, max: 1599, title: "ASA Error" }
};

export const PARSE_ERROR = "Parse Error";

export const tealErrors = {
  ASSERT_STACK_LENGTH: {
    number: 1000,
    message: "Length of stack is less than min length required for current op at line %line%",
    title: "Length of stack is less than min length required for current op at line %line%",
    description: `You are trying to perform an operation on stack where the stack does not
have sufficient length.`
  },
  ASSERT_ARR_LENGTH: {
    number: 1001,
    message: "Length of block exceeded 256 or is equal to 0 at line %line%",
    title: "Invalid Block length at line %line%",
    description: `The size of provided block of []bytes/uint64 is not within the
permissible range of 1 to 256`
  },
  INVALID_OP_ARG: {
    number: 1002,
    message: "Opcode \"%opcode%\" is invalid or does not exist for teal version #%version% at line %line%",
    title: "Invalid Operation",
    description: `Error encountered in stack while executing teal opcode %opcode%`
  },
  INVALID_TYPE: {
    number: 1003,
    message: "Type of data is incorrect. Expected %expected% but got %actual% at line %line%",
    title: "Invalid type at line %line%",
    description: `Error encountered while executing teal code. Type of data is
incorrect. Expected %expected% but got %actual% at line %line%`
  },
  UINT64_OVERFLOW: {
    number: 1004,
    message: "Result of current operation caused integer overflow at line %line%",
    title: "Uint64 Overflow at line %line%",
    description: `You are tying to perform operation where the result has exceeded
maximun uint64 value of 18446744073709551615`
  },
  UINT64_UNDERFLOW: {
    number: 1005,
    message: "Result of current operation caused integer underflow at line %line%",
    title: "Uint64 Underflow at line %line%",
    description: `You are tying to perform operation where the result is less than
minimum uint64 value of 0`
  },
  ZERO_DIV: {
    number: 1006,
    message: "Runtime Error - Division by zero at line %line%",
    title: "Division by zero at line %line%",
    description: `Runtime error occured. Cannot divide by zero`
  },
  REJECTED_BY_LOGIC: {
    number: 1007,
    message: "Teal code rejected by logic",
    title: "Teal Rejection Error",
    description: `Teal code rejected because stack doesn't contain a single non-zero uint64 value`
  },
  INDEX_OUT_OF_BOUND: {
    number: 1008,
    message: "Index out of bound at line %line%",
    title: "Index out of bound at line %line%",
    description: `Segmentation fault - The teal code tried to access a value
by an index that does not exist.`
  },
  TEAL_ENCOUNTERED_ERR: {
    number: 1009,
    message: "TEAL runtime encountered err opcode at line %line%",
    title: "TEAL runtime encountered err opcode at line %line%",
    description: `TEAL encountered err opcode while executing TEAL code`
  },
  CONCAT_ERROR: {
    number: 1010,
    message: "concat resulted in string too long at line %line%",
    title: "concat resulted in string too long at line %line%",
    description: `concat panics if the result would be greater than 4096 bytes.`
  },
  LONG_INPUT_ERROR: {
    number: 1011,
    message: "Input is longer than 8 bytes at line %line%",
    title: "Input is longer than 8 bytes at line %line%",
    description: `Input is longer than 8 bytes.`
  },
  SUBSTRING_END_BEFORE_START: {
    number: 1012,
    message: "substring end before start at line %line%",
    title: "substring end before start at line %line%",
    description: `substring end before start.`
  },
  SUBSTRING_RANGE_BEYOND: {
    number: 1013,
    message: "substring range beyond length of string at line %line%",
    title: "substring range beyond length of string at line %line%",
    description: `substring range beyond length of string.`
  },
  INVALID_UINT8: {
    number: 1014,
    message: "Input is not uint8 at line %line%",
    title: "Input is outside the valid uint8 range of 0 to 255 at line %line%",
    description: `Input is outside the valid uint8 range of 0 to 255`
  },
  ASSERT_LENGTH: {
    number: 1015,
    message: "Invalid Field Length Expected: '%exp%' Got: '%got%', Line : %line% ",
    title: PARSE_ERROR,
    description: `Expected: '%exp%' Got: '%got%`
  },
  INVALID_ADDR: {
    number: 1016,
    message: "Invalid Address '%addr%', Line: %line%",
    title: PARSE_ERROR,
    description: `Invalid Address '%addr%`
  },
  PRAGMA_VERSION_ERROR: {
    number: 1017,
    message: "Pragma version Error - Expected version: %expected%, got: %got%, Line: %line%",
    title: PARSE_ERROR,
    description: ``
  },
  INVALID_BASE64: {
    number: 1018,
    message: "Invalid Base64 Error - value %val% is not base64, Line: %line%",
    title: PARSE_ERROR,
    description: `value %exp% is not base64`
  },
  INVALID_BASE32: {
    number: 1019,
    message: "Invalid Base32 Error - value %val% is not base32, Line: %line%",
    title: PARSE_ERROR,
    description: `value %exp% is not base32`
  },
  DECODE_ERROR: {
    number: 1020,
    message: "Invalid Decode Data - value %val% is invalid, Line: %line%",
    title: "Decode Error",
    description: `value %exp%`
  },
  UNKOWN_DECODE_TYPE: {
    number: 1021,
    message: "Invalid Decode Type - value %val% is unknown, Line: %line%",
    title: "Unkown Decode Type",
    description: `value %exp% is unknown`
  },
  INVALID_SCHEMA: {
    number: 1022,
    message: "State Schema is invalid",
    title: "TEAL operations resulted in invalid schema",
    description: `TEAL operations resulted in invalid schema`
  },
  LABEL_NOT_FOUND: {
    number: 1023,
    message: "Label not found at line %line%",
    title: "Label %label% not found at line %line%",
    description: `Label %label% not found`
  },
  INVALID_LABEL: {
    number: 1024,
    message: "Invalid Label Name at line %line%",
    title: "OpCode name cannot be used as label name at line %line%",
    description: `OpCode name cannot be used as label name`
  },
  UNKNOWN_TRANSACTION_FIELD: {
    number: 1025,
    message: "Transaction Field Error - Unknown transaction field \"%field%\" for teal version #%version% at line %line%",
    title: "Transaction Field Error at line %line%",
    description: `Transaction Field unknown`
  },
  UNKNOWN_GLOBAL_FIELD: {
    number: 1026,
    message: "Global Field Error - Unknown Global field \"%field%\" for teal version #%version% at line %line%",
    title: "Global Field Error at line %line%",
    description: `Global Field unknown`
  },
  UNKNOWN_ASSET_FIELD: {
    number: 1027,
    message: "Asset Field Error - Unknown Field:  %field% at line %line%",
    title: "Asset Field Error at line %line%",
    description: `Asset field unknown`
  },
  UNKNOWN_OPCODE: {
    number: 1028,
    message: "Error encountered while parsing teal file: unknown opcode \"%opcode%\" for teal version #%version%, Line: %line% ",
    title: PARSE_ERROR,
    description: `Unknown Opcode encountered`
  },
  MAX_COST_EXCEEDED: {
    number: 1029,
    message: "Cost of provided TEAL code = %cost% exceeds max cost of %maxcost%, Mode: %mode%",
    title: 'MaxCost Error',
    description: `MaxCost Error`
  },
  MAX_LEN_EXCEEDED: {
    number: 1030,
    message: "Length of provided TEAL code = %length% exceeds max length of %maxlen%, Mode: %mode%",
    title: 'MaxLength Error',
    description: `MaxLength Error`
  },
  PRAGMA_NOT_AT_FIRST_LINE: {
    number: 1031,
    message: "#pragma statement must be at 1st line. [error-line: %line%]",
    title: '#pragma error',
    description: `#pragma error`
  },
  SET_BIT_VALUE_ERROR: {
    number: 1032,
    message: "set bit value is greater than 1. [error-line: %line%]",
    title: 'Bit value error',
    description: `Bit value error`
  },
  SET_BIT_INDEX_ERROR: {
    number: 1033,
    message: "set bit index %index% is greater than 63 with Uint. [error-line: %line%]",
    title: 'set bit index error',
    description: `set bit index error`
  },
  SET_BIT_INDEX_BYTES_ERROR: {
    number: 1034,
    message: "set bit index %index% is beyond bytes length. [error-line: %line%]",
    title: 'set bit index error',
    description: `set bit index error`
  },
  SCRATCH_EXIST_ERROR: {
    number: 1035,
    message: "scratch space doesn't exist for index: %index%. [error-line: %line%], fails maybe because the requested transaction is an ApplicationCall or T < GroupIndex.",
    title: 'scratch space not found',
    description: `fails maybe because the requested transaction is an ApplicationCall or T < GroupIndex.`
  },
  BYTES_LEN_EXCEEDED: {
    number: 1036,
    message: "Byteslice Arithmetic Error: length of input/output bytes(= %len%) exceed max length of %expected%. [error-line: %line%]",
    title: 'Byteslice Arithmetic Error',
    description: `length of input/output bytes exceed max length`
<<<<<<< HEAD
=======
  },
  ADDR_NOT_FOUND_IN_TXN_ACCOUNT: {
    number: 1037,
    message: "address %address% not found in Txn.Accounts AND is not equal to Txn.Sender. [error-line: %line%]",
    title: 'Address not found in Txn',
    description: `Address should be present in Txn.Account OR should be Txn.Sender`
  },
  INVALID_APP_REFERENCE: {
    number: 1038,
    message: "Application Reference %appRef% not found in Transaction(foreignApps/appID). [error-line: %line%]",
    title: 'Invalid APP Reference',
    description: `Invalid APP Reference: Application index not found in Txn`
  },
  INVALID_ASA_REFERENCE: {
    number: 1039,
    message: "ASA Reference %assetRef% not found in Transaction(foreignAssets/assetID). [error-line: %line%]",
    title: 'Invalid ASA Reference',
    description: `Invalid ASA Reference: Asset index not found in Txn`
>>>>>>> a6670b1a
  }
};

export const runtimeGeneralErrors = {
  LOGIC_SIGNATURE_NOT_FOUND: {
    number: 1300,
    message: "logic signature not found",
    title: "lsig error",
    description: `lsig error`
  },
  LOGIC_SIGNATURE_VALIDATION_FAILED: {
    number: 1301,
    message: "logic signature validation failed. address: %address%",
    title: "lsig validation error",
    description: `lsig validation error`
  },
  INVALID_ROUND: {
    number: 1302,
    message: "Transaction rounds (firstValid: %first%, lastValid: %last%) are not valid, current round: %round%.",
    title: 'Round Error',
    description: `Round Error`
  },
  MAX_LIMIT_APPS: {
    number: 1303,
    message: "Error while creating app for %address%. Maximum created apps for an account is %max%",
    title: 'App Creation Error',
    description: `App Creation Error`
  },
  INVALID_SECRET_KEY: {
    number: 1304,
    message: "invalid secret key: %secretkey%",
    title: "secret key error",
    description: `secret key error`
  },
  ACCOUNT_DOES_NOT_EXIST: {
    number: 1305,
    message: "Account Error - Account %address% doesn't exist at line %line%",
    title: "Account Error at line %line%",
    description: `Account does not exist in the current state`
  },
  APP_NOT_FOUND: {
    number: 1306,
    message: "Application Index %appID% not found or is invalid at line %line%",
    title: "Application index %appID% is not found line at %line%",
    description: `Application index %appID% is not found`
  },
  INVALID_APPROVAL_PROGRAM: {
    number: 1307,
    message: "Approval program is empty",
    title: "Invalid approval program",
    description: `Invalid approval program`
  },
  INVALID_CLEAR_PROGRAM: {
    number: 1308,
    message: "Clear program is empty",
    title: "Invalid clear program",
    description: `Invalid clear program`
  },
  INVALID_PROGRAM: {
    number: 1309,
    message: "Program is empty",
    title: "Invalid program",
    description: `Invalid program`
  },
  MULTIPLE_FILES_WITH_SAME_NAME_IN_DIR: {
    number: 1310,
    message: "Directory %directory% has same file \"%file%\" in multiple paths: %path1%, %path2%",
    title: "Multiple files with same fileName present in directory %directory%",
    description: `Directory %directory% has same file in multiple paths: %path1%, %path2%`
  },
  FILE_NOT_FOUND_IN_DIR: {
    number: 1311,
    message: "File name \"%file%\" does not exist in directory \"%directory%\"",
    title: "File \"%file%\" does not exist in directory \"%directory%\"",
    description: `File "%file%" does not exist in directory "%directory%"`
  },
  INVALID_TX_ACCOUNTS_LEN: {
    number: 1312,
    message: "tx.Accounts too long, max number of accounts is %max%, got: %len%",
    title: "Transaction.Accounts exceeds max length",
    description: `Transaction.Accounts cannot exceed max length of %max%`
  },
  INVALID_APP_ARGS_LEN: {
    number: 1313,
    message: "tx.AppArgs too long, max number of application args is %max%, got: %len%",
    title: "Transaction.ApplicationArgs exceeds max length",
    description: `Transaction.ApplicationArgs cannot exceed max length of %max%`
  },
  MAX_REFERENCES_EXCEEDED: {
    number: 1314,
    message: "tx has too many references, max is %max%, got: %len%",
    title: "Transaction references(assets + apps + accounts) exceeds max length of %max%",
    description: `Transaction references cannot exceed max length of %max%`
  }
};

export const transactionErrors = {
  TRANSACTION_TYPE_ERROR: {
    number: 1400,
    message: "Error. Transaction Type %transaction% is Unknown",
    title: "Unknown Transaction type",
    description: `Provided transaction type is unknown
    Please double check your transaction type`
  },
  INSUFFICIENT_ACCOUNT_BALANCE: {
    number: 1401,
    message: "account %address% balance %accBalance% below minimum required balance: %minbalance%",
    title: 'Insufficient account balance',
    description: `Algorand account balance below minimum required balance`
  },
  INSUFFICIENT_ACCOUNT_ASSETS: {
    number: 1402,
    message: "Cannot withdraw %amount% assets from account %address%: insufficient balance",
    title: 'Insufficient account assests',
    description: `Withdrawing %amount% assets will lead to insufficient balance`
  },
  INVALID_TRANSACTION_PARAMS: {
    number: 1403,
    message: "Secret key and Logic Signature should not be passed together",
    title: "Transaction params error",
    description: `Transaction params error`
  },
  ASA_NOT_OPTIN: {
    number: 1404,
    message: `Account %address% doesn't hold asset index %assetId%`,
    title: "Asset Not Opt-In",
    description: "Asset Holding Not Found"
  },
  ACCOUNT_ASSET_FROZEN: {
    number: 1505,
    message: `Asset index %assetId% frozen for account %address%`,
    title: "Asset Frozen",
    description: "Asset Frozen for account"
  },
  FEES_NOT_ENOUGH: {
    number: 1506,
    message: `Fee required %required% is greater than fee collected %collected%`,
    title: "Not enough fees",
    description: "Fees not enough to cover transaction cost"
  }
};

export const runtimeAsaErrors = {
  PARAM_PARSE_ERROR: {
    number: 1500,
    message: `Invalid ASA definition: '%source%'.
    Reason: %reason%`,
    title: "Invalid ASA definition",
    description: `Invalid ASA definition: '%source%'.
    Reason: %reason%
    Please check your ASA file`
  },
  PARAM_ERROR_NO_NAMED_OPT_IN_ACCOUNT: {
    number: 1501,
    message: `Invalid ASA definition: '%source%'.
    Opt-in account not found by name: %optInAccName%`,
    title: "Opt-in account not found.",
    description: `Invalid ASA definition: '%source%'.
    Opt-in account not found by name: %optInAccName%
    Please check your ASA and config files`
  },
  ASSET_NOT_FOUND: {
    number: 1502,
    message: `Asset with Index %assetId% not found`,
    title: "Asset Not Found",
    description: "Asset Not Found"
  },
  MAX_LIMIT_ASSETS: {
    number: 1503,
    message: "Error while creating asset %name% for %address%. Maximum created assets for an account is %max%",
    title: 'Asset Creation Error',
    description: `Asset Creation Error`
  },
  MANAGER_ERROR: {
    number: 1504,
    message: `Only Manager account %address% can modify asset`,
    title: "Manager Error",
    description: "Manager Error"
  },
  FREEZE_ERROR: {
    number: 1505,
    message: `Only Freeze account %address% can freeze asset`,
    title: "Freeze Error",
    description: "Freeze Error"
  },
  CLAWBACK_ERROR: {
    number: 1506,
    message: `Only Clawback account %address% can revoke asset`,
    title: "Clawback Error",
    description: "Clawback Error"
  },
  BLANK_ADDRESS_ERROR: {
    number: 1507,
    message: `Cannot reset a blank address`,
    title: "Blank Address Error",
    description: "Blank Address Error"
  },
  ASSET_TOTAL_ERROR: {
    number: 1508,
    message: "All of the created assets should be in creator's account",
    title: "Asset Total Error",
    description: "Asset Total Error"
  },
  CANNOT_CLOSE_ASSET_BY_CLAWBACK: {
    number: 1509,
    message: `Assetholding of account cannot be closed by clawback`,
    title: "Close asset by clawback error",
    description: "Clawback cannot close asset holding from an algorand account. Only the actual owner of that account can. Read more about asset parameters at https://developer.algorand.org/docs/features/asa/#asset-parameters"
  },
  CANNOT_CLOSE_ASSET_BY_CREATOR: {
    number: 1510,
    message: `Assetholding of creator account cannot be closed to another account`,
    title: "Cannot close asset ID in allocating account",
    description: "Asset holding of Asset creator cannot be closed to other account"
  }
};

export const RUNTIME_ERRORS: {
  [category in keyof typeof RUNTIME_ERROR_RANGES]: {
    [errorName: string]: ErrorDescriptor
  };
} = {
  GENERAL: runtimeGeneralErrors,
  TEAL: tealErrors,
  TRANSACTION: transactionErrors,
  ASA: runtimeAsaErrors
};<|MERGE_RESOLUTION|>--- conflicted
+++ resolved
@@ -249,8 +249,6 @@
     message: "Byteslice Arithmetic Error: length of input/output bytes(= %len%) exceed max length of %expected%. [error-line: %line%]",
     title: 'Byteslice Arithmetic Error',
     description: `length of input/output bytes exceed max length`
-<<<<<<< HEAD
-=======
   },
   ADDR_NOT_FOUND_IN_TXN_ACCOUNT: {
     number: 1037,
@@ -269,7 +267,6 @@
     message: "ASA Reference %assetRef% not found in Transaction(foreignAssets/assetID). [error-line: %line%]",
     title: 'Invalid ASA Reference',
     description: `Invalid ASA Reference: Asset index not found in Txn`
->>>>>>> a6670b1a
   }
 };
 
