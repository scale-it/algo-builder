--- conflicted
+++ resolved
@@ -289,19 +289,23 @@
     title: 'Insufficient account assests',
     description: `Withdrawing %amount% assets will lead to insufficient balance`
   },
-<<<<<<< HEAD
   INVALID_TRANSACTION_PARAMS: {
     number: 1403,
     message: "Secret key and Logic Signature should not be passed together",
     title: "Transaction params error",
     description: `Transaction params error`
-=======
+  },
   ASA_NOT_OPTIN: {
-    number: 102,
+    number: 1404,
     message: `Account %address% doesn't hold asset index %assetId%`,
     title: "Asset Not Opt-In",
     description: "Asset Holding Not Found"
->>>>>>> 086fdf73
+  },
+  ACCOUNT_ASSET_FROZEN: {
+    number: 1505,
+    message: `Asset index %assetId% frozen for account %address%`,
+    title: "Asset Frozen",
+    description: "Asset Frozen for account"
   }
 };
 
@@ -330,60 +334,41 @@
     title: "Asset Not Found",
     description: "Asset Not Found"
   },
-<<<<<<< HEAD
-  ASSET_HOLDING_NOT_FOUND: {
+  MAX_LIMIT_ASSETS: {
     number: 1503,
-    message: `Account %address% doesn't hold asset index %assetId%`,
-    title: "Asset Holding Not Found",
-    description: "Asset Holding Not Found"
-  },
-  ACCOUNT_ASSET_FROZEN: {
-    number: 1504,
-=======
-  ACCOUNT_ASSET_FROZEN: {
-    number: 903,
->>>>>>> 086fdf73
-    message: `Asset index %assetId% frozen for account %address%`,
-    title: "Asset Frozen",
-    description: "Asset Frozen for account"
-  },
-<<<<<<< HEAD
-  MAX_LIMIT_ASSETS: {
-    number: 1505,
     message: "Error while creating asset %name% for %address%. Maximum created assets for an account is %max%",
     title: 'Asset Creation Error',
     description: `Asset Creation Error`
-=======
+  },
   MANAGER_ERROR: {
-    number: 904,
+    number: 1504,
     message: `Only Manager account %address% can modify asset`,
     title: "Manager Error",
     description: "Manager Error"
   },
   FREEZE_ERROR: {
-    number: 905,
+    number: 1505,
     message: `Only Freeze account %address% can freeze asset`,
     title: "Freeze Error",
     description: "Freeze Error"
   },
   CLAWBACK_ERROR: {
-    number: 906,
+    number: 1506,
     message: `Only Clawback account %address% can revoke asset`,
     title: "Clawback Error",
     description: "Clawback Error"
   },
   BLANK_ADDRESS_ERROR: {
-    number: 907,
+    number: 1507,
     message: `Cannot reset a blank address`,
     title: "Blank Address Error",
     description: "Blank Address Error"
   },
   ASSET_TOTAL_ERROR: {
-    number: 908,
+    number: 1508,
     message: "All of the created assets should be in creator's account",
     title: "Asset Total Error",
     description: "Asset Total Error"
->>>>>>> 086fdf73
   }
 };
 
