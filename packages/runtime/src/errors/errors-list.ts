--- conflicted
+++ resolved
@@ -380,7 +380,6 @@
 };
 
 const runtimeGeneralErrors = {
-<<<<<<< HEAD
   LOGIC_SIGNATURE_NOT_FOUND: {
     number: 1300,
     message: "logic signature not found",
@@ -513,125 +512,6 @@
     title: "Inner transaction appl self-call.",
     description: "Inner transaction appl self-call"
   }
-=======
-	LOGIC_SIGNATURE_NOT_FOUND: {
-		number: 1300,
-		message: "logic signature not found",
-		title: "lsig error",
-		description: `lsig error`,
-	},
-	LOGIC_SIGNATURE_VALIDATION_FAILED: {
-		number: 1301,
-		message: "logic signature validation failed. address: %address%",
-		title: "lsig validation error",
-		description: `lsig validation error`,
-	},
-	INVALID_ROUND: {
-		number: 1302,
-		message:
-			"Transaction rounds (firstValid: %first%, lastValid: %last%) are not valid, current round: %round%.",
-		title: "Round Error",
-		description: `Round Error`,
-	},
-	MAX_LIMIT_APPS: {
-		number: 1303,
-		message:
-			"Error while creating app for %address%. Maximum created apps for an account is %max%",
-		title: "App Creation Error",
-		description: `App Creation Error`,
-	},
-	INVALID_SECRET_KEY: {
-		number: 1304,
-		message: "invalid secret key: %secretkey%",
-		title: "secret key error",
-		description: `secret key error`,
-	},
-	ACCOUNT_DOES_NOT_EXIST: {
-		number: 1305,
-		message: "Account Error - Account %address% doesn't exist at line %line%",
-		title: "Account Error at line %line%",
-		description: `Account does not exist in the current state`,
-	},
-	APP_NOT_FOUND: {
-		number: 1306,
-		message: "Application Index %appID% not found or is invalid at line %line%",
-		title: "Application index %appID% is not found line at %line%",
-		description: `Application index %appID% is not found`,
-	},
-	INVALID_APPROVAL_PROGRAM: {
-		number: 1307,
-		message: "Approval program is empty",
-		title: "Invalid approval program",
-		description: `Invalid approval program`,
-	},
-	INVALID_CLEAR_PROGRAM: {
-		number: 1308,
-		message: "Clear program is empty",
-		title: "Invalid clear program",
-		description: `Invalid clear program`,
-	},
-	INVALID_PROGRAM: {
-		number: 1309,
-		message: "Program is empty",
-		title: "Invalid program",
-		description: `Invalid program`,
-	},
-	MULTIPLE_FILES_WITH_SAME_NAME_IN_DIR: {
-		number: 1310,
-		message: 'Directory %directory% has same file "%file%" in multiple paths: %path1%, %path2%',
-		title: "Multiple files with same fileName present in directory %directory%",
-		description: `Directory %directory% has same file in multiple paths: %path1%, %path2%`,
-	},
-	FILE_NOT_FOUND_IN_DIR: {
-		number: 1311,
-		message: 'File name "%file%" does not exist in directory "%directory%"',
-		title: 'File "%file%" does not exist in directory "%directory%"',
-		description: `File "%file%" does not exist in directory "%directory%"`,
-	},
-	INVALID_TX_ACCOUNTS_LEN: {
-		number: 1312,
-		message: "tx.Accounts too long, max number of accounts is %max%, got: %len%",
-		title: "Transaction.Accounts exceeds max length",
-		description: `Transaction.Accounts cannot exceed max length of %max%`,
-	},
-	INVALID_APP_ARGS_LEN: {
-		number: 1313,
-		message: "tx.AppArgs too long, max number of application args is %max%, got: %len%",
-		title: "Transaction.ApplicationArgs exceeds max length",
-		description: `Transaction.ApplicationArgs cannot exceed max length of %max%`,
-	},
-	MAX_REFERENCES_EXCEEDED: {
-		number: 1314,
-		message: "tx has too many references, max is %max%, got: %len%",
-		title: "Transaction references(assets + apps + accounts) exceeds max length of %max%",
-		description: `Transaction references cannot exceed max length of %max%`,
-	},
-	MAX_INNER_TRANSACTIONS_EXCEEDED: {
-		number: 1315,
-		message:
-			"Attempt to create too many inner transactions, max is %max%, got: %len%, at line %line%",
-		title: "Max inner transactions exceeded",
-		description: `Inner transaction in a single call cannot be more than %max%`,
-	},
-	INVALID_AUTH_ACCOUNT: {
-		number: 1316,
-		message: "Should have been authorized by %spend% but was actually authorized by %signer%",
-		title: "Invalid spend account.",
-		description: "Invalid spend account",
-	},
-	ACCOUNT_ADDR_MISMATCH: {
-		number: 1317,
-		message: "Account Error - Account and address %address% mismatch at line %line%",
-		title: "Account Error at line %line%",
-		description: `Account and address mismatch in the current state`,
-	},
-	INVALID_CLOSE_REMAINDER_TO: {
-		number: 1507,
-		message: "Transaction cannot close account to its sender",
-		title: "Transaction cannot close account to its sender.",
-		description: "Transaction cannot close account to its sender",
-	},
->>>>>>> 49aec301
 };
 
 const transactionErrors = {
