
export const ERROR_PREFIX = "TEAL_ERR";

export interface ErrorDescriptor {
  number: number
  message: string
  title: string
  description: string
}

export function getErrorCode (error: ErrorDescriptor): string {
  return `${ERROR_PREFIX}${error.number}`;
}

export const ERROR_RANGES = {
  TEAL: { min: 0, max: 99, title: "TEAL opcode errors" },
  TRANSACTION: { min: 100, max: 199, title: "Transaction error" },
  ASA: { min: 900, max: 999, title: "ASA File Parse Error" }
};

const PARSE_ERROR = "Parse Error";

const tealErrors = {
  ASSERT_STACK_LENGTH: {
    number: 1,
    message: "Length of stack is less than min length required for current op at %line%",
    title: "Length of stack is less than min length required for current op at %line%",
    description: `You are trying to perform an operation on stack where the stack does not
have sufficient length.`
  },
  ASSERT_ARR_LENGTH: {
    number: 2,
    message: "Length of block exceeded 256 or is equal to 0 at %line%",
    title: "Invalid Block length at %line%",
    description: `The size of provided block of []bytes/uint64 is not within the
permissible range of 1 to 256`
  },
  INVALID_OP_ARG: {
    number: 3,
    message: "Error encountered while executing teal with opcode %opcode% , Line : %line% ",
    title: "Invalid Operation",
    description: `Error encountered in stack while executing teal opcode %opcode%`
  },
  INVALID_TYPE: {
    number: 4,
    message: "Error encountered while executing teal code at %line%",
    title: "Invalid type at %line%",
    description: `Error encountered while executing teal code. Type of data is
incorrect. Expected %expected% but got %actual% at %line%`
  },
  UINT64_OVERFLOW: {
    number: 5,
    message: "Result of current operation caused integer overflow at %line%",
    title: "Uint64 Overflow at %line%",
    description: `You are tying to perform operation where the result has exceeded
maximun uint64 value of 18446744073709551615`
  },
  UINT64_UNDERFLOW: {
    number: 6,
    message: "Result of current operation caused integer underflow at %line%",
    title: "Uint64 Underflow at %line%",
    description: `You are tying to perform operation where the result is less than
minimum uint64 value of 0`
  },
  ZERO_DIV: {
    number: 7,
    message: "Runtime Error - Division by zero at %line%",
    title: "Division by zero at %line%",
    description: `Runtime error occured. Cannot divide by zero`
  },
  REJECTED_BY_LOGIC: {
    number: 8,
    message: "Teal code rejected by logic",
    title: "Teal Rejection Error",
    description: `Teal code rejected because stack doesn't contain a single non-zero uint64 value`
  },
  INDEX_OUT_OF_BOUND: {
    number: 9,
    message: "Index out of bound at %line%",
    title: "Index out of bound at %line%",
    description: `Segmentation fault - The teal code tried to access a value
by an index that does not exist.`
  },
  TEAL_ENCOUNTERED_ERR: {
    number: 10,
    message: "TEAL runtime encountered err opcode at %line%",
    title: "TEAL runtime encountered err opcode at %line%",
    description: `TEAL encountered err opcode while executing TEAL code`
  },
  CONCAT_ERROR: {
    number: 11,
    message: "concat resulted in string too long at %line%",
    title: "concat resulted in string too long at %line%",
    description: `concat panics if the result would be greater than 4096 bytes.`
  },
  LONG_INPUT_ERROR: {
    number: 12,
    message: "Input is longer than 8 bytes at %line%",
    title: "Input is longer than 8 bytes at %line%",
    description: `Input is longer than 8 bytes.`
  },
  SUBSTRING_END_BEFORE_START: {
    number: 13,
    message: "substring end before start at %line%",
    title: "substring end before start at %line%",
    description: `substring end before start.`
  },
  SUBSTRING_RANGE_BEYOND: {
    number: 14,
    message: "substring range beyond length of string at %line%",
    title: "substring range beyond length of string at %line%",
    description: `substring range beyond length of string.`
  },
  INVALID_UINT8: {
    number: 15,
    message: "Input is not uint8 at %line%",
    title: "Input is outside the valid uint8 range of 0 to 255 at %line%",
    description: `Input is outside the valid uint8 range of 0 to 255`
  },
  ASSERT_LENGTH: {
    number: 16,
    message: "Invalid Field Length Expected: '%exp%' Got: '%got%', Line : %line% ",
    title: PARSE_ERROR,
    description: `Expected: '%exp%' Got: '%got%`
  },
  INVALID_ADDR: {
    number: 17,
    message: "Invalid Address '%addr%', Line: %line%",
    title: PARSE_ERROR,
    description: `Invalid Address '%addr%`
  },
  PRAGMA_VERSION_ERROR: {
    number: 18,
    message: "Pragma version Error - Expected: version, got: %got%, Line: %line%",
    title: PARSE_ERROR,
    description: ``
  },
  INVALID_BASE64: {
    number: 19,
    message: "Invalid Base64 Error - value %val% is not base64, Line: %line%",
    title: PARSE_ERROR,
    description: `value %exp% is not base64`
  },
  INVALID_BASE32: {
    number: 20,
    message: "Invalid Base32 Error - value %val% is not base32, Line: %line%",
    title: PARSE_ERROR,
    description: `value %exp% is not base32`
  },
  DECODE_ERROR: {
    number: 21,
    message: "Invalid Decode Data - value %val% is invalid, Line: %line%",
    title: "Decode Error",
    description: `value %exp%`
  },
  UNKOWN_DECODE_TYPE: {
    number: 22,
    message: "Invalid Decode Type - value %val% is unknown, Line: %line%",
    title: "Unkown Decode Type",
    description: `value %exp% is unknown`
  },
  INVALID_SCHEMA: {
    number: 23,
    message: "State Schema is invalid",
    title: "TEAL operations resulted in invalid schema",
    description: `TEAL operations resulted in invalid schema`
  },
  APP_NOT_FOUND: {
    number: 24,
    message: "Application Index %appId% not found or is invalid at line %line%",
    title: "Application index %appId% is not found at %line%",
    description: `Application index %appId% is not found`
  },
  LABEL_NOT_FOUND: {
    number: 25,
    message: "Label not found at %line%",
    title: "Label %label% not found at %line%",
    description: `Label %label% not found`
  },
  INVALID_LABEL: {
    number: 26,
    message: "Invalid Label Name at %line%",
    title: "OpCode name cannot be used as label name at line %line%",
    description: `OpCode name cannot be used as label name`
  },
  ACCOUNT_DOES_NOT_EXIST: {
    number: 27,
    message: "Account Error - Account %address% doesn't exist at line %line%",
    title: "Account Error at %line%",
    description: `Account does not exist in the current state`
  },
  UNKNOWN_TRANSACTION_FIELD: {
    number: 28,
    message: "Transaction Field Error - Unknown transaction field \"%field%\" for teal version #%version% at line %line%",
    title: "Transaction Field Error at %line%",
    description: `Transaction Field unknown`
  },
  UNKNOWN_GLOBAL_FIELD: {
    number: 29,
    message: "Global Field Error - Unknown Global field \"%field%\" for teal version #%version% at line %line%",
    title: "Global Field Error at %line%",
    description: `Global Field unknown`
  },
  UNKNOWN_ASSET_FIELD: {
    number: 30,
    message: "Asset Field Error - Unknown Field:  %field% at line %line%",
    title: "Asset Field Error at %line%",
    description: `Asset field unknown`
  },
  UNKNOWN_OPCODE: {
    number: 31,
    message: "Error encountered while parsing teal file: unknown opcode \"%opcode%\" for teal version #%version%, Line: %line% ",
    title: PARSE_ERROR,
    description: `Unknown Opcode encountered`
  },
  INVALID_SECRET_KEY: {
    number: 32,
    message: "invalid secret key: %secretkey%",
    title: "secret key error",
    description: `secret key error`
  },
  INSUFFICIENT_ACCOUNT_BALANCE: {
    number: 33,
    message: "Cannot withdraw %amount% microalgos from account %address%: resulting balance would be insufficient",
    title: 'Insufficient account balance',
    description: `Withdrawing %amount% microalgos will lead to insufficient balance`
  },
  MAX_COST_EXCEEDED: {
    number: 34,
    message: "Cost of provided TEAL code = %cost% exceeds max cost of %maxcost%, Mode: %mode%",
    title: 'MaxCost Error',
    description: `MaxCost Error`
  },
  MAX_LEN_EXCEEDED: {
    number: 35,
    message: "Length of provided TEAL code = %length% exceeds max length of %maxlen%, Mode: %mode%",
    title: 'MaxLength Error',
    description: `MaxLength Error`
  },
  LOGIC_SIGNATURE_NOT_FOUND: {
    number: 35,
    message: "logic signature not found",
    title: "lsig error",
    description: `lsig error`
  },
  LOGIC_SIGNATURE_VALIDATION_FAILED: {
    number: 36,
    message: "logic signature validation failed. address: %address%",
    title: "lsig validation error",
    description: `lsig validation error`
  },
  INVALID_TRANSACTION_PARAMS: {
    number: 37,
    message: "Secret key and Logic Signature should not be passed together",
    title: "Transaction params error",
    description: `Transaction params error`
  },
  INVALID_ROUND: {
    number: 38,
    message: "Transaction rounds (firstValid: %first%, lastValid: %last%) are not valid, current round: %round%.",
    title: 'Round Error',
    description: `Round Error`
  },
  MAX_LIMIT_ASSETS: {
    number: 39,
    message: "Error while creating asset %name% for %address%. Maximum created assets for an account is %max%",
    title: 'Asset Creation Error',
    description: `Asset Creation Error`
  },
  MAX_LIMIT_APPS: {
    number: 40,
    message: "Error while creating app for %address%. Maximum created apps for an account is %max%",
    title: 'App Creation Error',
    description: `App Creation Error`
  }
};

const transactionErrors = {
  UNKNOWN_TRANSACTION_TYPE: {
    number: 100,
    message: "Unknown Transaction type: %transaction%",
    title: "Transaction error",
    description: `Transaction error`
  },
  INSUFFICIENT_ACCOUNT_ASSETS: {
    number: 101,
    message: "Cannot withdraw %amount% assets from account %address%: insufficient balance",
    title: 'Insufficient account assests',
    description: `Withdrawing %amount% assets will lead to insufficient balance`
  },
  ASA_NOT_OPTIN: {
    number: 102,
    message: `Account %address% doesn't hold asset index %assetId%`,
    title: "Asset Not Opt-In",
    description: "Asset Holding Not Found"
  }
};

const asaErrors = {
  PARAM_PARSE_ERROR: {
    number: 900,
    message: `Invalid ASA definition: '%filename%'.
    Reason: %reason%`,
    title: "Invalid ASA definition",
    description: `Invalid ASA definition: '%filename%'.
    Reason: %reason%
    Please check your ASA file`
  },
  PARAM_ERROR_NO_NAMED_OPT_IN_ACCOUNT: {
    number: 901,
    message: `Invalid ASA definition: '%filename%'.
    Opt-in account not found by name: %optInAccName%`,
    title: "Opt-in account not found.",
    description: `Invalid ASA definition: '%filename%'.
    Opt-in account not found by name: %optInAccName%
    Please check your ASA and config files`
  },
  ASSET_NOT_FOUND: {
    number: 902,
    message: `Asset with Index %assetId% not found`,
    title: "Asset Not Found",
    description: "Asset Not Found"
  },
  ACCOUNT_ASSET_FROZEN: {
    number: 903,
    message: `Asset index %assetId% frozen for account %address%`,
    title: "Asset Frozen",
    description: "Asset Frozen for account"
  },
  MANAGER_ERROR: {
<<<<<<< HEAD
    number: 905,
=======
    number: 904,
>>>>>>> 086fdf73
    message: `Only Manager account %address% can modify asset`,
    title: "Manager Error",
    description: "Manager Error"
  },
  FREEZE_ERROR: {
<<<<<<< HEAD
    number: 906,
=======
    number: 905,
>>>>>>> 086fdf73
    message: `Only Freeze account %address% can freeze asset`,
    title: "Freeze Error",
    description: "Freeze Error"
  },
  CLAWBACK_ERROR: {
<<<<<<< HEAD
    number: 907,
=======
    number: 906,
>>>>>>> 086fdf73
    message: `Only Clawback account %address% can revoke asset`,
    title: "Clawback Error",
    description: "Clawback Error"
  },
  BLANK_ADDRESS_ERROR: {
<<<<<<< HEAD
    number: 908,
=======
    number: 907,
>>>>>>> 086fdf73
    message: `Cannot reset a blank address`,
    title: "Blank Address Error",
    description: "Blank Address Error"
  },
  ASSET_TOTAL_ERROR: {
<<<<<<< HEAD
    number: 909,
=======
    number: 908,
>>>>>>> 086fdf73
    message: "All of the created assets should be in creator's account",
    title: "Asset Total Error",
    description: "Asset Total Error"
  }
};

export const ERRORS: {
  [category in keyof typeof ERROR_RANGES]: {
    [errorName: string]: ErrorDescriptor
  };
} = {
  TEAL: tealErrors,
  TRANSACTION: transactionErrors,
  ASA: asaErrors
};<|MERGE_RESOLUTION|>--- conflicted
+++ resolved
@@ -328,51 +328,31 @@
     description: "Asset Frozen for account"
   },
   MANAGER_ERROR: {
-<<<<<<< HEAD
-    number: 905,
-=======
     number: 904,
->>>>>>> 086fdf73
     message: `Only Manager account %address% can modify asset`,
     title: "Manager Error",
     description: "Manager Error"
   },
   FREEZE_ERROR: {
-<<<<<<< HEAD
-    number: 906,
-=======
     number: 905,
->>>>>>> 086fdf73
     message: `Only Freeze account %address% can freeze asset`,
     title: "Freeze Error",
     description: "Freeze Error"
   },
   CLAWBACK_ERROR: {
-<<<<<<< HEAD
-    number: 907,
-=======
     number: 906,
->>>>>>> 086fdf73
     message: `Only Clawback account %address% can revoke asset`,
     title: "Clawback Error",
     description: "Clawback Error"
   },
   BLANK_ADDRESS_ERROR: {
-<<<<<<< HEAD
-    number: 908,
-=======
     number: 907,
->>>>>>> 086fdf73
     message: `Cannot reset a blank address`,
     title: "Blank Address Error",
     description: "Blank Address Error"
   },
   ASSET_TOTAL_ERROR: {
-<<<<<<< HEAD
-    number: 909,
-=======
     number: 908,
->>>>>>> 086fdf73
     message: "All of the created assets should be in creator's account",
     title: "Asset Total Error",
     description: "Asset Total Error"
