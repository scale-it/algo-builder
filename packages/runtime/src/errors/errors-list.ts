
export const ERROR_PREFIX = "TEAL_ERR";

export interface ErrorDescriptor {
  number: number
  message: string
  title: string
  description: string
}

export function getErrorCode (error: ErrorDescriptor): string {
  return `${ERROR_PREFIX}${error.number}`;
}

export const ERROR_RANGES = {
  TEAL: { min: 0, max: 99, title: "TEAL opcode errors" }
};

const PARSE_ERROR = "Parse Error";

const tealErrors = {
  ASSERT_STACK_LENGTH: {
    number: 1,
    message: "Length of stack is less than min length required for current op at %line%",
    title: "Length of stack is less than min length required for current op at %line%",
    description: `You are trying to perform an operation on stack where the stack does not
have sufficient length.`
  },
  ASSERT_ARR_LENGTH: {
    number: 2,
    message: "Length of block exceeded 256 or is equal to 0 at %line%",
    title: "Invalid Block length at %line%",
    description: `The size of provided block of []bytes/uint64 is not within the
permissible range of 1 to 256`
  },
  INVALID_OP_ARG: {
    number: 3,
    message: "Error encountered while executing teal with opcode %opcode% , Line : %line% ",
    title: "Invalid Operation",
    description: `Error encountered in stack while executing teal opcode %opcode%`
  },
  INVALID_TYPE: {
    number: 4,
    message: "Error encountered while executing teal code at %line%",
    title: "Invalid type at %line%",
    description: `Error encountered while executing teal code. Type of data is
incorrect. Expected %expected% but got %actual% at %line%`
  },
  UINT64_OVERFLOW: {
    number: 5,
    message: "Result of current operation caused integer overflow at %line%",
    title: "Uint64 Overflow at %line%",
    description: `You are tying to perform operation where the result has exceeded
maximun uint64 value of 18446744073709551615`
  },
  UINT64_UNDERFLOW: {
    number: 6,
    message: "Result of current operation caused integer underflow at %line%",
    title: "Uint64 Underflow at %line%",
    description: `You are tying to perform operation where the result is less than
minimum uint64 value of 0`
  },
  ZERO_DIV: {
    number: 7,
    message: "Runtime Error - Division by zero at %line%",
    title: "Division by zero at %line%",
    description: `Runtime error occured. Cannot divide by zero`
  },
  REJECTED_BY_LOGIC: {
    number: 8,
    message: "Teal code rejected by logic",
    title: "Teal Rejection Error",
    description: `Teal code rejected because stack doesn't contain a single non-zero uint64 value`
  },
  INDEX_OUT_OF_BOUND: {
    number: 9,
    message: "Index out of bound at %line%",
    title: "Index out of bound at %line%",
    description: `Segmentation fault - The teal code tried to access a value
by an index that does not exist.`
  },
  TEAL_ENCOUNTERED_ERR: {
    number: 10,
    message: "TEAL runtime encountered err opcode at %line%",
    title: "TEAL runtime encountered err opcode at %line%",
    description: `TEAL encountered err opcode while executing TEAL code`
  },
  CONCAT_ERROR: {
    number: 11,
    message: "concat resulted in string too long at %line%",
    title: "concat resulted in string too long at %line%",
    description: `concat panics if the result would be greater than 4096 bytes.`
  },
  LONG_INPUT_ERROR: {
    number: 12,
    message: "Input is longer than 8 bytes at %line%",
    title: "Input is longer than 8 bytes at %line%",
    description: `Input is longer than 8 bytes.`
  },
  SUBSTRING_END_BEFORE_START: {
    number: 13,
    message: "substring end before start at %line%",
    title: "substring end before start at %line%",
    description: `substring end before start.`
  },
  SUBSTRING_RANGE_BEYOND: {
    number: 14,
    message: "substring range beyond length of string at %line%",
    title: "substring range beyond length of string at %line%",
    description: `substring range beyond length of string.`
  },
  INVALID_UINT8: {
    number: 15,
    message: "Input is not uint8 at %line%",
    title: "Input is outside the valid uint8 range of 0 to 255 at %line%",
    description: `Input is outside the valid uint8 range of 0 to 255`
  },
  ASSERT_LENGTH: {
    number: 16,
    message: "Invalid Field Length Expected: '%exp%' Got: '%got%', Line : %line% ",
    title: PARSE_ERROR,
    description: `Expected: '%exp%' Got: '%got%`
  },
  INVALID_ADDR: {
    number: 17,
    message: "Invalid Address '%addr%', Line: %line%",
    title: PARSE_ERROR,
    description: `Invalid Address '%addr%`
  },
  PRAGMA_VERSION_ERROR: {
    number: 18,
    message: "Pragma version Error - Expected: version, got: %got%, Line: %line%",
    title: PARSE_ERROR,
    description: ``
  },
  INVALID_BASE64: {
    number: 19,
    message: "Invalid Base64 Error - value %val% is not base64, Line: %line%",
    title: PARSE_ERROR,
    description: `value %exp% is not base64`
  },
  INVALID_BASE32: {
    number: 20,
    message: "Invalid Base32 Error - value %val% is not base32, Line: %line%",
    title: PARSE_ERROR,
    description: `value %exp% is not base32`
  },
  DECODE_ERROR: {
    number: 21,
    message: "Invalid Decode Data - value %val% is invalid, Line: %line%",
    title: "Decode Error",
    description: `value %exp%`
  },
  UNKOWN_DECODE_TYPE: {
    number: 22,
    message: "Invalid Decode Type - value %val% is unknown, Line: %line%",
    title: "Unkown Decode Type",
    description: `value %exp% is unknown`
  },
  INVALID_SCHEMA: {
    number: 23,
    message: "State Schema is invalid",
    title: "TEAL operations resulted in invalid schema",
    description: `TEAL operations resulted in invalid schema`
  },
  APP_NOT_FOUND: {
    number: 24,
    message: "Application Index %appId% not found or is invalid at line %line%",
    title: "Application index %appId% is not found at %line%",
    description: `Application index %appId% is not found`
  },
  LABEL_NOT_FOUND: {
    number: 25,
    message: "Label not found at %line%",
    title: "Label %label% not found at %line%",
    description: `Label %label% not found`
  },
  INVALID_LABEL: {
    number: 26,
    message: "Invalid Label Name at %line%",
    title: "OpCode name cannot be used as label name at line %line%",
    description: `OpCode name cannot be used as label name`
  },
  ACCOUNT_DOES_NOT_EXIST: {
    number: 27,
    message: "Account Error - Account doesn't exist at line %line%",
    title: "Account Error at %line%",
    description: `Account does not exist in the current state`
  },
  UNKOWN_TRANSACTION_FIELD: {
    number: 28,
    message: "Transaction Field Error - Unknown transaction field %field% at %line%",
    title: "Transaction Field Error at %line%",
    description: `Transaction Field unknown`
  },
  UNKOWN_GLOBAL_FIELD: {
    number: 29,
    message: "Global Field Error - Unknown Global field %field% at %line%",
    title: "Global Field Error at %line%",
    description: `Global Field unknown`
  },
  UNKNOWN_ASSET_FIELD: {
    number: 30,
    message: "Asset Field Error - Field unknown %field% at line %line%",
    title: "Asset Field Error at %line%",
    description: `Asset field unknown`
  },
  UNKOWN_OPCODE: {
    number: 31,
    message: "Error encountered while parsing teal file unkown opcode %opcode% , Line : %line% ",
    title: PARSE_ERROR,
    description: `Unkown Opcode encountered`
  },
<<<<<<< HEAD
  INSUFFICIENT_ACCOUNT_BALANCE: {
    number: 32,
    message: "Cannot withdraw %amount% microalgos from account %address%: resulting balance would be insufficient",
    title: 'Insufficient account balance',
    description: `Withdrawing %amount% microalgos will lead to insufficient balance`
=======
  INVALID_SECRET_KEY: {
    number: 32,
    message: "invalid secret key: %secretkey%",
    title: "secret key error",
    description: `secret key error`
>>>>>>> eb41f3be
  }
};

export const ERRORS: {
  [category in keyof typeof ERROR_RANGES]: {
    [errorName: string]: ErrorDescriptor
  };
} = {
  TEAL: tealErrors
};<|MERGE_RESOLUTION|>--- conflicted
+++ resolved
@@ -211,19 +211,17 @@
     title: PARSE_ERROR,
     description: `Unkown Opcode encountered`
   },
-<<<<<<< HEAD
-  INSUFFICIENT_ACCOUNT_BALANCE: {
-    number: 32,
-    message: "Cannot withdraw %amount% microalgos from account %address%: resulting balance would be insufficient",
-    title: 'Insufficient account balance',
-    description: `Withdrawing %amount% microalgos will lead to insufficient balance`
-=======
   INVALID_SECRET_KEY: {
     number: 32,
     message: "invalid secret key: %secretkey%",
     title: "secret key error",
     description: `secret key error`
->>>>>>> eb41f3be
+  },
+  INSUFFICIENT_ACCOUNT_BALANCE: {
+    number: 33,
+    message: "Cannot withdraw %amount% microalgos from account %address%: resulting balance would be insufficient",
+    title: 'Insufficient account balance',
+    description: `Withdrawing %amount% microalgos will lead to insufficient balance`
   }
 };
 
