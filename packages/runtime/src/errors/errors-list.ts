
export const ERROR_PREFIX = "TEAL_ERR";

export interface ErrorDescriptor {
  number: number
  message: string
  title: string
  description: string
}

export function getErrorCode (error: ErrorDescriptor): string {
  return `${ERROR_PREFIX}${error.number}`;
}

export const ERROR_RANGES = {
  TEAL: { min: 0, max: 99, title: "TEAL opcode errors" }
};

const PARSE_ERROR = "Parse Error";

const tealErrors = {
  ASSERT_STACK_LENGTH: {
    number: 1,
    message: "Length of stack is less than min length required for current op at %line%",
    title: "Length of stack is less than min length required for current op at %line%",
    description: `You are trying to perform an operation on stack where the stack does not
have sufficient length.`
  },
  ASSERT_ARR_LENGTH: {
    number: 2,
    message: "Length of block exceeded 256 or is equal to 0 at %line%",
    title: "Invalid Block length at %line%",
    description: `The size of provided block of []bytes/uint64 is not within the
permissible range of 1 to 256`
  },
  INVALID_OP_ARG: {
    number: 3,
    message: "Error encountered while executing teal with opcode %opcode% , Line : %line% ",
    title: "Invalid Operation",
    description: `Error encountered in stack while executing teal opcode %opcode%`
  },
  INVALID_TYPE: {
    number: 4,
    message: "Error encountered while executing teal code at %line%",
    title: "Invalid type at %line%",
    description: `Error encountered while executing teal code. Type of data is
incorrect. Expected %expected% but got %actual% at %line%`
  },
  UINT64_OVERFLOW: {
    number: 5,
    message: "Result of current operation caused integer overflow at %line%",
    title: "Uint64 Overflow at %line%",
    description: `You are tying to perform operation where the result has exceeded
maximun uint64 value of 18446744073709551615`
  },
  UINT64_UNDERFLOW: {
    number: 6,
    message: "Result of current operation caused integer underflow at %line%",
    title: "Uint64 Underflow at %line%",
    description: `You are tying to perform operation where the result is less than
minimum uint64 value of 0`
  },
  ZERO_DIV: {
    number: 7,
    message: "Runtime Error - Division by zero at %line%",
    title: "Division by zero at %line%",
    description: `Runtime error occured. Cannot divide by zero`
  },
  REJECTED_BY_LOGIC: {
    number: 8,
    message: "Teal code rejected by logic",
    title: "Teal Rejection Error",
    description: `Teal code rejected because stack doesn't contain a single non-zero uint64 value`
  },
  INDEX_OUT_OF_BOUND: {
    number: 9,
    message: "Index out of bound at %line%",
    title: "Index out of bound at %line%",
    description: `Segmentation fault - The teal code tried to access a value
by an index that does not exist.`
  },
  TEAL_ENCOUNTERED_ERR: {
    number: 10,
    message: "TEAL runtime encountered err opcode at %line%",
    title: "TEAL runtime encountered err opcode at %line%",
    description: `TEAL encountered err opcode while executing TEAL code`
  },
  CONCAT_ERROR: {
    number: 11,
    message: "concat resulted in string too long at %line%",
    title: "concat resulted in string too long at %line%",
    description: `concat panics if the result would be greater than 4096 bytes.`
  },
  LONG_INPUT_ERROR: {
    number: 12,
    message: "Input is longer than 8 bytes at %line%",
    title: "Input is longer than 8 bytes at %line%",
    description: `Input is longer than 8 bytes.`
  },
  SUBSTRING_END_BEFORE_START: {
    number: 13,
    message: "substring end before start at %line%",
    title: "substring end before start at %line%",
    description: `substring end before start.`
  },
  SUBSTRING_RANGE_BEYOND: {
    number: 14,
    message: "substring range beyond length of string at %line%",
    title: "substring range beyond length of string at %line%",
    description: `substring range beyond length of string.`
  },
  INVALID_UINT8: {
    number: 15,
    message: "Input is not uint8 at %line%",
    title: "Input is outside the valid uint8 range of 0 to 255 at %line%",
    description: `Input is outside the valid uint8 range of 0 to 255`
  },
  ASSERT_LENGTH: {
    number: 16,
    message: "Invalid Field Length Expected: '%exp%' Got: '%got%', Line : %line% ",
    title: PARSE_ERROR,
    description: `Expected: '%exp%' Got: '%got%`
  },
  INVALID_ADDR: {
    number: 17,
    message: "Invalid Address '%addr%', Line: %line%",
    title: PARSE_ERROR,
    description: `Invalid Address '%addr%`
  },
  PRAGMA_VERSION_ERROR: {
    number: 18,
    message: "Pragma version Error - Expected: version, got: %got%, Line: %line%",
    title: PARSE_ERROR,
    description: ``
  },
  INVALID_BASE64: {
    number: 19,
    message: "Invalid Base64 Error - value %val% is not base64, Line: %line%",
    title: PARSE_ERROR,
    description: `value %exp% is not base64`
  },
  INVALID_BASE32: {
    number: 20,
    message: "Invalid Base32 Error - value %val% is not base32, Line: %line%",
    title: PARSE_ERROR,
    description: `value %exp% is not base32`
  },
  DECODE_ERROR: {
    number: 21,
    message: "Invalid Decode Data - value %val% is invalid, Line: %line%",
    title: "Decode Error",
    description: `value %exp%`
  },
  UNKOWN_DECODE_TYPE: {
    number: 22,
    message: "Invalid Decode Type - value %val% is unknown, Line: %line%",
    title: "Unkown Decode Type",
    description: `value %exp% is unknown`
  },
  INVALID_SCHEMA: {
    number: 23,
    message: "State Schema is invalid",
    title: "TEAL operations resulted in invalid schema",
    description: `TEAL operations resulted in invalid schema`
  },
  APP_NOT_FOUND: {
    number: 24,
    message: "Application Index %appId% not found or is invalid at %line%",
    title: "Application index %appId% is not found at %line%",
    description: `Application index %appId% is not found`
  },
  LABEL_NOT_FOUND: {
    number: 25,
    message: "Label not found at %line%",
    title: "Label %label% not found at %line%",
    description: `Label %label% not found`
  },
  INVALID_LABEL: {
    number: 26,
    message: "Invalid Label Name at %line%",
    title: "OpCode name cannot be used as label name at %line%",
    description: `OpCode name cannot be used as label name`
  },
  ACCOUNT_DOES_NOT_EXIST: {
    number: 27,
    message: "Account Error - Account doesn't exist at %line%",
    title: "Account Error at %line%",
    description: `Account does not exist in the current state`
  },
  UNKNOWN_TRANSACTION_FIELD: {
    number: 28,
    message: "Transaction Field Error - Unknown transaction field \"%field%\" for teal version #%version% at line %line%",
    title: "Transaction Field Error at %line%",
    description: `Transaction Field unknown`
  },
  UNKNOWN_GLOBAL_FIELD: {
    number: 29,
    message: "Global Field Error - Unknown Global field \"%field%\" for teal version #%version% at line %line%",
    title: "Global Field Error at %line%",
    description: `Global Field unknown`
  },
  UNKNOWN_ASSET_FIELD: {
    number: 30,
    message: "Asset Field Error - Field unknown %field% at %line%",
    title: "Asset Field Error at %line%",
    description: `Asset field unknown`
  },
  UNKNOWN_OPCODE: {
    number: 31,
    message: "Error encountered while parsing teal file: unknown opcode \"%opcode%\" for teal version #%version%, Line: %line% ",
    title: PARSE_ERROR,
    description: `Unknown Opcode encountered`
  },
  INVALID_SECRET_KEY: {
    number: 32,
    message: "invalid secret key: %secretkey%",
    title: "secret key error",
    description: `secret key error`
  },
<<<<<<< HEAD
  LOGIC_SIGNATURE_NOT_FOUND: {
    number: 33,
    message: "logic signature not found",
    title: "lsig error",
    description: `lsig error`
  },
  LOGIC_SIGNATURE_VALIDATION_FAILED: {
    number: 34,
    message: "logic signature validation failed. address: %address%",
    title: "lsig validation error",
    description: `lsig validation error`
=======
  MAX_COST_EXCEEDED: {
    number: 33,
    message: "Cost of provided TEAL code = %cost% exceeds max cost of %maxcost%, Mode: %mode%",
    title: 'MaxCost Error',
    description: `MaxCost Error`
  },
  MAX_LEN_EXCEEDED: {
    number: 34,
    message: "Length of provided TEAL code = %length% exceeds max length of %maxlen%, Mode: %mode%",
    title: 'MaxLength Error',
    description: `MaxLength Error`
>>>>>>> 95966e0b
  }
};

export const ERRORS: {
  [category in keyof typeof ERROR_RANGES]: {
    [errorName: string]: ErrorDescriptor
  };
} = {
  TEAL: tealErrors
};<|MERGE_RESOLUTION|>--- conflicted
+++ resolved
@@ -217,19 +217,6 @@
     title: "secret key error",
     description: `secret key error`
   },
-<<<<<<< HEAD
-  LOGIC_SIGNATURE_NOT_FOUND: {
-    number: 33,
-    message: "logic signature not found",
-    title: "lsig error",
-    description: `lsig error`
-  },
-  LOGIC_SIGNATURE_VALIDATION_FAILED: {
-    number: 34,
-    message: "logic signature validation failed. address: %address%",
-    title: "lsig validation error",
-    description: `lsig validation error`
-=======
   MAX_COST_EXCEEDED: {
     number: 33,
     message: "Cost of provided TEAL code = %cost% exceeds max cost of %maxcost%, Mode: %mode%",
@@ -241,7 +228,18 @@
     message: "Length of provided TEAL code = %length% exceeds max length of %maxlen%, Mode: %mode%",
     title: 'MaxLength Error',
     description: `MaxLength Error`
->>>>>>> 95966e0b
+  },
+  LOGIC_SIGNATURE_NOT_FOUND: {
+    number: 35,
+    message: "logic signature not found",
+    title: "lsig error",
+    description: `lsig error`
+  },
+  LOGIC_SIGNATURE_VALIDATION_FAILED: {
+    number: 36,
+    message: "logic signature validation failed. address: %address%",
+    title: "lsig validation error",
+    description: `lsig validation error`
   }
 };
 
