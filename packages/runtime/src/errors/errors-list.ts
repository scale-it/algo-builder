--- conflicted
+++ resolved
@@ -377,21 +377,19 @@
 		title: "Execution mode not valid",
 		description: `Execution mode not valid`,
 	},
-<<<<<<< HEAD
 	PROGRAM_VERSION_MISMATCH: {
 		number: 1055,
 		message: "program version mismatch %approvalVersion != %clearVersion",
 		title: "program version mismatch %approvalVersion != %clearVersion.",
 		description: "program version mismatch",
-=======
+	},
 	UNKNOWN_ACCT_FIELD: {
-		number: 1055,
+		number: 1056,
 		message:
 			"Account Field Error - Unknown Field:  %field% at line %line% for teal version #%tealV%",
 		title: "Account Field Error at line %line%",
 		description: `Account field unknown`,
->>>>>>> af24cc83
-	},
+	}
 };
 
 const runtimeGeneralErrors = {
