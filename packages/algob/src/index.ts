--- conflicted
+++ resolved
@@ -32,15 +32,12 @@
   algodCredentialsFromEnv,
   KMDCredentialsFromEnv,
   ASC1Mode,
-<<<<<<< HEAD
   printLocalStateSSC,
   printGlobalStateSSC,
   callNoOp,
   update,
   closeOut,
   deleteApplication,
-  clearUserState
-=======
+  clearUserState,
   globalZeroAddress
->>>>>>> 26b8a113
 };