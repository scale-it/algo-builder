--- conflicted
+++ resolved
@@ -7,19 +7,15 @@
 } from "./lib/account";
 import { globalZeroAddress } from "./lib/constants";
 import { algodCredentialsFromEnv, KMDCredentialsFromEnv } from "./lib/credentials";
-<<<<<<< HEAD
-import { balanceOf, printAssets } from "./lib/status";
-import { transferASALsig, transferAsset, transferMicroAlgos, transferMicroAlgosLsig, transferMicroAlgosLsigAtomic } from "./lib/tx";
-=======
 import { callNoOp, clearUserState, closeOut, deleteApplication, update } from "./lib/ssc";
 import { balanceOf, printAssets, printGlobalStateSSC, printLocalStateSSC } from "./lib/status";
 import {
   transferASALsig,
   transferAsset,
   transferMicroAlgos,
-  transferMicroAlgosLsig
+  transferMicroAlgosLsig,
+  transferMicroAlgosLsigAtomic
 } from "./lib/tx";
->>>>>>> 79ac6e5f
 import { ASC1Mode } from "./types";
 
 export {
