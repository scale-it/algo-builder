--- conflicted
+++ resolved
@@ -1,9 +1,6 @@
-<<<<<<< HEAD
-import * as ERRORS from "./errors/errors-list";
-=======
 import { addressToPk, stringToBytes, uint64ToBigEndian } from "@algo-builder/runtime";
 
->>>>>>> fff5e613
+import * as ERRORS from "./errors/errors-list";
 import {
   createMsigAddress,
   loadAccountsFromEnv,
