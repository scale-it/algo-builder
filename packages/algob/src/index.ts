--- conflicted
+++ resolved
@@ -33,13 +33,7 @@
   printGlobalStateSSC,
   readGlobalStateSSC,
   readLocalStateSSC,
-<<<<<<< HEAD
-  stringToBytes,
-  parseSSCAppArgs,
-=======
->>>>>>> 79ae80dc
   globalZeroAddress,
-  updateSSC,
   getProgram,
   types,
   signMultiSig,
