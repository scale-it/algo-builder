import { types as rtypes } from "@algo-builder/runtime";
import type { LogicSig } from "algosdk";
import * as algosdk from "algosdk";

import * as types from "./internal/core/params/argument-types";
// Begin config types

// IMPORTANT: This t.types MUST be kept in sync with the actual types.

export type Timestamp = number;

export interface Account {
  name: string
  mnemonic: string
}

export interface HDAccount {
  mnemonic: string
  initialIndex?: number
  count?: number
  path: string
}

export interface MnemonicAccount {
  name: string
  addr: string
  mnemonic: string
}

export type AccountDef =
  | MnemonicAccount
  | HDAccount
  | rtypes.Account;

interface CommonNetworkConfig {
  accounts: rtypes.Account[]
  // optional, when provided KMD accounts will be loaded by the config resolver
  // and merged into the accounts variable (above)
  kmdCfg?: KmdCfg
  chainName?: string
  // from?: string;
  // TODO: timeout?: number;
}

export interface ChainCfg extends CommonNetworkConfig {
  throwOnTransactionFailures?: boolean
  throwOnCallFailures?: boolean
  loggingEnabled?: boolean
  initialDate?: string
}

export interface HttpNetworkConfig extends CommonNetworkConfig {
  host: string // with optional http o https prefix
  port: number
  token: string
  httpHeaders?: { [name: string]: string }
}

export type NetworkConfig = ChainCfg | HttpNetworkConfig;

export interface Networks {
  [networkName: string]: NetworkConfig
}

export interface KmdWallet {
  name: string
  password: string
  accounts: Array<{name: string, address: string}> // both are obligatory
}

export interface KmdCfg {
  host: string
  port: number
  token: string
  wallets: KmdWallet[]
}

export interface NetworkCredentials {
  host: string
  port: number
  token: string
}

/**
 * The project paths:
 * * root: the project's root.
 * * configFile: the algob's config filepath.
 * * cache: project's cache directory.
 * * artifacts: artifact's directory.
 * * sources: project's sources directory.
 * * tests: project's tests directory.
 */
export interface ProjectPaths {
  root: string
  configFile: string
  cache: string
  artifacts: string
  sources: string
  tests: string
}

export type UserPaths = Omit<Partial<ProjectPaths>, "configFile">;

export interface Config {
  networks?: Networks
  paths?: UserPaths
  mocha?: Mocha.MochaOptions
}

export interface ResolvedConfig extends Config {
  paths?: ProjectPaths
  networks: Networks
}

// End config types

/**
 * A function that receives a RuntimeEnv and
 * modify its properties or add new ones.
 */
export type EnvironmentExtender = (env: RuntimeEnv) => void;

export type ConfigExtender = (
  config: ResolvedConfig,
  userConfig: Readonly<Config>
) => void;

export interface TasksMap {
  [name: string]: TaskDefinition
}

export interface ConfigurableTaskDefinition {
  setDescription: (description: string) => this

  setAction: (action: ActionType<TaskArguments>) => this

  addParam: <T>(
    name: string,
    description?: string,
    defaultValue?: T,
    type?: types.ArgumentType<T>,
    isOptional?: boolean
  ) => this

  addOptionalParam: <T>(
    name: string,
    description?: string,
    defaultValue?: T,
    type?: types.ArgumentType<T>
  ) => this

  addPositionalParam: <T>(
    name: string,
    description?: string,
    defaultValue?: T,
    type?: types.ArgumentType<T>,
    isOptional?: boolean
  ) => this

  addOptionalPositionalParam: <T>(
    name: string,
    description?: string,
    defaultValue?: T,
    type?: types.ArgumentType<T>
  ) => this

  addVariadicPositionalParam: <T>(
    name: string,
    description?: string,
    defaultValue?: T[],
    type?: types.ArgumentType<T>,
    isOptional?: boolean
  ) => this

  addOptionalVariadicPositionalParam: <T>(
    name: string,
    description?: string,
    defaultValue?: T[],
    type?: types.ArgumentType<T>
  ) => this

  addFlag: (name: string, description?: string) => this
}

export interface ParamDefinition<T> {
  name: string
  shortName?: string
  defaultValue?: T
  type: types.ArgumentType<T>
  description?: string
  isOptional: boolean
  isFlag: boolean
  isVariadic: boolean
}

export type ParamDefinitionAny = ParamDefinition<any>; // eslint-disable-line @typescript-eslint/no-explicit-any

export interface OptionalParamDefinition<T> extends ParamDefinition<T> {
  defaultValue: T
  isOptional: true
}

export interface ParamDefinitionsMap {
  [paramName: string]: ParamDefinitionAny
}

/**
 * Algob arguments:
 * + network: the network to be used (default="default").
 * + showStackTraces: flag to show stack traces.
 * + version: flag to show algob's version.
 * + help: flag to show algob's help message.
 * + config: used to specify algob's config file.
 */
export interface RuntimeArgs {
  network: string
  showStackTraces: boolean
  version: boolean
  help: boolean
  config?: string
  verbose: boolean
}

export type ParamDefinitions = {
  [param in keyof Required<RuntimeArgs>]: OptionalParamDefinition<
  RuntimeArgs[param]
  >;
};

export interface ShortParamSubstitutions {
  [name: string]: string
};

export interface TaskDefinition extends ConfigurableTaskDefinition {
  readonly name: string
  readonly description?: string
  readonly action: ActionType<TaskArguments>
  readonly isInternal: boolean

  // TODO: Rename this to something better. It doesn't include the positional
  // params, and that's not clear.
  readonly paramDefinitions: ParamDefinitionsMap

  readonly positionalParamDefinitions: ParamDefinitionAny[]
}

/**
 * @type TaskArguments {object-like} - the input arguments for a task.
 *
 * TaskArguments type is set to 'any' because it's interface is dynamic.
 * It's impossible in TypeScript to statically specify a variadic
 * number of fields and at the same time define specific types for\
 * the argument values.
 *
 * For example, we could define:
 * type TaskArguments = Record<string, any>;
 *
 * ...but then, we couldn't narrow the actual argument value's type in compile time,
 * thus we have no other option than forcing it to be just 'any'.
 */
export type TaskArguments = any; // eslint-disable-line @typescript-eslint/no-explicit-any

export type RunTaskFunction = (
  name: string,
  taskArguments?: TaskArguments
) => PromiseAny;

export interface RunSuperFunction<ArgT extends TaskArguments> {
  (taskArguments?: ArgT): PromiseAny
  isDefined: boolean
}

export type ActionType<ArgsT extends TaskArguments> = (
  taskArgs: ArgsT,
  env: RuntimeEnv,
  runSuper: RunSuperFunction<ArgsT>
) => PromiseAny;

export interface Network {
  name: string
  config: NetworkConfig
  // provider:
}

export interface RuntimeEnv {
  readonly config: ResolvedConfig
  readonly runtimeArgs: RuntimeArgs
  readonly tasks: TasksMap
  readonly run: RunTaskFunction
  readonly network: Network
}

export interface Artifact {
  contractName: string
  abi: any // eslint-disable-line @typescript-eslint/no-explicit-any
  bytecode: string // "0x"-prefixed hex string
  deployedBytecode: string // "0x"-prefixed hex string
  linkReferences: LinkReferences
  deployedLinkReferences: LinkReferences
}

export interface LinkReferences {
  [libraryFileName: string]: {
    [libraryName: string]: Array<{ length: number, start: number }>
  }
}

export type AccountAddress = string;

<<<<<<< HEAD
=======
export interface DeployedAssetInfo {
  creator: AccountAddress
  txId: string
  confirmedRound: number
}

// ASA deployment information (log)
export interface ASAInfo extends DeployedAssetInfo {
  assetIndex: number
  assetDef: rtypes.ASADef
}

// Stateful smart contract deployment information (log)
export interface SSCInfo extends DeployedAssetInfo {
  appID: number
  timestamp: number
}

>>>>>>> 8bc80c9a
// stateless smart contract deployment information (log)
export interface LsigInfo {
  creator: AccountAddress
  contractAddress: string
  lsig: LogicSig
}

/**
 * Checkpoint implementation
 */
export interface CheckpointRepo {
  /**
   * Accumulates state as scripts are executed. This way it hides values generated by
   * remaining checkpoints. It is what should be exposed to the running scripts. */
  precedingCP: Checkpoints
  /**
   * Variables that current script introduced, short version of what was added.
   * Used for state persistence. */
  strippedCP: Checkpoints
  /**
   * All possible values that are loaded in advance.
   * This allows to prevent asset name clashes between scripts. */
  allCPs: Checkpoints

  merge: (c: Checkpoints, scriptName: string) => CheckpointRepo
  mergeToGlobal: (c: Checkpoints, scriptName: string) => CheckpointRepo

  /**
   * Sets metadata key-value for a specified network. */
  putMetadata: (networkName: string, key: string, value: string) => CheckpointRepo
  /**
   * Gets metadata key-value for a specified network. */
  getMetadata: (networkName: string, key: string) => string | undefined

  registerASA: (networkName: string, name: string, info: rtypes.ASAInfo) => CheckpointRepo
  registerSSC: (networkName: string, name: string, info: rtypes.SSCInfo) => CheckpointRepo
  registerLsig: (networkName: string, name: string, info: LsigInfo) => CheckpointRepo

  isDefined: (networkName: string, name: string) => boolean
  networkExistsInCurrentCP: (networkName: string) => boolean
};

export interface Checkpoints {
  [network: string]: Checkpoint
}

export interface Checkpoint {
  timestamp: number
  metadata: Map<string, string>
<<<<<<< HEAD
  asa: Map<string, rtypes.ASAInfo>
  ssc: Map<string, rtypes.SSCInfo>
=======
  asa: Map<string, ASAInfo>
  ssc: Map<string, Map<Timestamp, SSCInfo>>
>>>>>>> 8bc80c9a
  dLsig: Map<string, LsigInfo>
};

export interface FundASCFlags {
  funder: rtypes.Account
  fundingMicroAlgo: number
}

export interface AssetScriptMap {
  [assetName: string]: string
}

export interface Deployer {
  /**
   * Allows user to know whether a script is running in a `deploy` or `run` mode. */
  isDeployMode: boolean
  accounts: rtypes.Account[]
  accountsByName: rtypes.AccountMap

  /**
   * Mapping of ASA name to deployment log */
  asa: Map<string, rtypes.ASAInfo>

  getASAInfo: (name: string) => rtypes.ASAInfo

  /**
   * Sets metadata key value for a current network in the chckpoint file based on the
   * current deployment script. If run in a non deployment mode (eg `algob run script_name.js`)
   * it will throw an exception. */
  addCheckpointKV: (key: string, value: string) => void

  /**
   * Queries metadata key in all checkpoint files of current network. If the key is not defined
   * in any checkpoint then `undefined` is returned. Can be run in both _run_ and _deploy_ mode.
   */
  getCheckpointKV: (key: string) => string | undefined

  /**
   * Creates and deploys ASA.
   * @name  ASA name - deployer will search for the ASA in the /assets/asa.yaml file
   * @flags  deployment flags */
  deployASA: (
    name: string,
    flags: rtypes.ASADeploymentFlags,
    asaParams?: Partial<rtypes.ASADef>
  ) => Promise<rtypes.ASAInfo>

  /**
   * Loads deployed asset definition from checkpoint.
   * NOTE: This function returns "deployed" ASADef, as immutable properties
   * of asaDef could be updated during tx execution (eg. update asset clawback)
   * @name  ASA name - name of ASA in the /assets/asa.yaml file */
  loadASADef: (asaName: string) => rtypes.ASADef | undefined

  assertNoAsset: (name: string) => void

  getASADef: (name: string, asaParams?: Partial<rtypes.ASADef>) => rtypes.ASADef

  persistCP: () => void

  registerASAInfo: (name: string, asaInfo: rtypes.ASAInfo) => void

  registerSSCInfo: (name: string, sscInfo: rtypes.SSCInfo) => void

  logTx: (message: string, txConfirmation: algosdk.ConfirmedTxInfo) => void

  /**
   * Send signed transaction to network and wait for confirmation
   * @param rawTxns Signed Transaction(s)
   */
  sendAndWait: (rawTxns: Uint8Array | Uint8Array[]) => Promise<algosdk.ConfirmedTxInfo>

  /**
   * Funds logic signature account (Contract Account).
   * @name  Stateless Smart Contract filename (must be present in assets folder)
   * @payFlags  Transaction Parameters
   * @scTmplParams  Smart contract template parameters
   *     (used only when compiling PyTEAL to TEAL)
   */
  fundLsig: (
    name: string,
    flags: FundASCFlags,
    payFlags: rtypes.TxParams,
    scTmplParams?: SCParams
  ) => void

  /**
   * Makes delegated logic signature signed by the `signer`.
   * @name  Stateless Smart Contract filename (must be present in assets folder)
   * @signer  Signer Account which will sign the smart contract
   * @scTmplParams  Smart contract template parameters
   *     (used only when compiling PyTEAL to TEAL)
   */
  mkDelegatedLsig: (
    name: string,
    signer: rtypes.Account,
    scTmplParams?: SCParams
  ) => Promise<LsigInfo>

  /**
   * Deploys stateful smart contract.
   * @approvalProgram  approval program filename (must be present in assets folder)
   * @clearProgram  clear program filename (must be present in assets folder)
   * @flags  SSCDeploymentFlags
   * @payFlags  Transaction Parameters
   * @scTmplParams  Smart contract template parameters
   *     (used only when compiling PyTEAL to TEAL)
   */
  deploySSC: (
    approvalProgram: string,
    clearProgram: string,
    flags: rtypes.SSCDeploymentFlags,
    payFlags: rtypes.TxParams,
    scTmplParams?: SCParams) => Promise<rtypes.SSCInfo>

  /**
   * Update programs(approval, clear) for a stateful smart contract.
   * @param sender Account from which call needs to be made
   * @param payFlags Transaction Flags
   * @param appId ID of the application being configured or empty if creating
   * @param newApprovalProgram New Approval Program filename
   * @param newClearProgram New Clear Program filename
   * @param flags Optional parameters to SSC (accounts, args..)
   */
  updateSSC: (
    sender: algosdk.Account,
    payFlags: rtypes.TxParams,
    appId: number,
    newApprovalProgram: string,
    newClearProgram: string,
    flags: rtypes.SSCOptionalFlags
  ) => Promise<SSCInfo>

  /**
   * Returns true if ASA or DelegatedLsig or SSC were deployed in any script.
   * Checks even for checkpoints which are out of scope from the execution
   * session and are not obtainable using get methods.
   */
  isDefined: (name: string) => boolean

  algodClient: algosdk.Algodv2

  /**
   * Queries blockchain for a given transaction and waits until it will be processed. */
  waitForConfirmation: (txId: string) => Promise<algosdk.ConfirmedTxInfo>

  /**
   * Queries blockchain using algodv2 for asset information by index  */
  getAssetByID: (assetIndex: number | bigint) => Promise<algosdk.AssetInfo>

  /**
   * Creates an opt-in transaction for given ASA name, which must be defined in
   * `/assets/asa.yaml` file. The opt-in transaction is signed by the account secret key */
  optInAcountToASA: (asa: string, accountName: string,
    flags: rtypes.TxParams, sign: rtypes.Sign) => Promise<void>

  /**
   * Creates an opt-in transaction for given ASA name, which must be defined in
   * `/assets/asa.yaml` file. The opt-in transaction is signed by the logic signature */
  optInLsigToASA: (asa: string, lsig: LogicSig, flags: rtypes.TxParams) => Promise<void>

  /**
   * Opt-In to stateful smart contract (SSC) for a single account
   * signed by account secret key
   * @param sender sender account
   * @param appID application index
   * @param payFlags Transaction flags
   * @param flags Optional parameters to SSC (accounts, args..)
   */
  optInAccountToSSC: (
    sender: rtypes.Account,
    appId: number,
    payFlags: rtypes.TxParams,
    flags: rtypes.SSCOptionalFlags) => Promise<void>

  /**
   * Opt-In to stateful smart contract (SSC) for a contract account
   * The opt-in transaction is signed by the logic signature
   * @param sender sender account
   * @param appID application index
   * @param payFlags Transaction flags
   * @param flags Optional parameters to SSC (accounts, args..)
   */
  optInLsigToSSC: (
    appId: number,
    lsig: LogicSig,
    payFlags: rtypes.TxParams,
    flags: rtypes.SSCOptionalFlags) => Promise<void>

  /**
   * Create an entry in a script log (stored in artifacts/scripts/<script_name>.log) file. */
  log: (msg: string, obj: any) => void

  /**
   * Extracts multi signed logic signature file from `assets/`. */
  loadMultiSig: (name: string) => Promise<LogicSig>

  /**
   * Queries a stateful smart contract info from checkpoint. */
  getSSC: (nameApproval: string, nameClear: string) => rtypes.SSCInfo | undefined

  /**
   * Queries a stateful smart contract info from checkpoint using key. */
  getSSCfromCPKey: (key: string) => SSCInfo | undefined

  /**
   * Queries a delegated logic signature from checkpoint. */
  getDelegatedLsig: (lsigName: string) => Object | undefined

  /**
   * Loads contract mode logic signature (TEAL or PyTEAL)
   * @name   Smart Contract filename (must be present in assets folder)
   * @scTmplParams  Smart contract template parameters
   *     (used only when compiling PyTEAL to TEAL)
   */
  loadLogic: (name: string, scTmplParams?: SCParams) => Promise<LogicSig>

  /**
   * Returns ASCCache (with compiled code)
   * @name  Smart Contract filename (must be present in assets folder)
   * @force  if force is true file will be compiled for sure, even if it's checkpoint exist
   * @scTmplParams  scTmplParams: Smart contract template parameters
   *     (used only when compiling PyTEAL to TEAL)
   */
  ensureCompiled: (name: string, force?: boolean, scTmplParams?: SCParams) => Promise<ASCCache>
}

// ************************
//     Asset types

export interface ASCCache {
  filename: string
  timestamp: number // compilation time (Unix time)
  compiled: string // the compiled code
  compiledHash: string // hash returned by the compiler
  srcHash: number // source code hash
  base64ToBytes: Uint8Array // compiled base64 in bytes
}

export interface PyASCCache extends ASCCache {
  tealCode: string
}

// ************************
//     helper types

export interface StrMap {
  [key: string]: string
}

export interface SCParams {
  [key: string]: string | bigint
}

export interface AnyMap {
  [key: string]: any // eslint-disable-line @typescript-eslint/no-explicit-any
}

export type PromiseAny = Promise<any>; // eslint-disable-line @typescript-eslint/no-explicit-any

//  LocalWords:  configFile<|MERGE_RESOLUTION|>--- conflicted
+++ resolved
@@ -307,27 +307,6 @@
 
 export type AccountAddress = string;
 
-<<<<<<< HEAD
-=======
-export interface DeployedAssetInfo {
-  creator: AccountAddress
-  txId: string
-  confirmedRound: number
-}
-
-// ASA deployment information (log)
-export interface ASAInfo extends DeployedAssetInfo {
-  assetIndex: number
-  assetDef: rtypes.ASADef
-}
-
-// Stateful smart contract deployment information (log)
-export interface SSCInfo extends DeployedAssetInfo {
-  appID: number
-  timestamp: number
-}
-
->>>>>>> 8bc80c9a
 // stateless smart contract deployment information (log)
 export interface LsigInfo {
   creator: AccountAddress
@@ -377,13 +356,8 @@
 export interface Checkpoint {
   timestamp: number
   metadata: Map<string, string>
-<<<<<<< HEAD
   asa: Map<string, rtypes.ASAInfo>
-  ssc: Map<string, rtypes.SSCInfo>
-=======
-  asa: Map<string, ASAInfo>
-  ssc: Map<string, Map<Timestamp, SSCInfo>>
->>>>>>> 8bc80c9a
+  ssc: Map<string, Map<Timestamp, rtypes.SSCInfo>>
   dLsig: Map<string, LsigInfo>
 };
 
@@ -515,7 +489,7 @@
     newApprovalProgram: string,
     newClearProgram: string,
     flags: rtypes.SSCOptionalFlags
-  ) => Promise<SSCInfo>
+  ) => Promise<rtypes.SSCInfo>
 
   /**
    * Returns true if ASA or DelegatedLsig or SSC were deployed in any script.
@@ -587,7 +561,7 @@
 
   /**
    * Queries a stateful smart contract info from checkpoint using key. */
-  getSSCfromCPKey: (key: string) => SSCInfo | undefined
+  getSSCfromCPKey: (key: string) => rtypes.SSCInfo | undefined
 
   /**
    * Queries a delegated logic signature from checkpoint. */
