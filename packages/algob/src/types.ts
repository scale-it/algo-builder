--- conflicted
+++ resolved
@@ -502,7 +502,6 @@
    */
   deployASA: (name: string, flags: ASADeploymentFlags) => Promise<ASAInfo>
 
-<<<<<<< HEAD
   /**
    * Description: funds logic signature account
    * @param name: Stateless Smart Contract filename (must be present in assets folder)
@@ -510,9 +509,6 @@
    * @param scParams: Smart contract Parameters(Used while calling smart contract)
    * @param scInitParam : Smart contract initialization parameters.
    */
-=======
-  // Make a payment to a contract account.
->>>>>>> 45d2ebd5
   fundLsig: (
     name: string,
     flags: FundASCFlags,
@@ -521,7 +517,6 @@
     scInitParam?: unknown
   ) => void
 
-<<<<<<< HEAD
   /**
    * Description: Make delegated logic signature signed by signer
    * @param name: Stateless Smart Contract filename (must be present in assets folder)
@@ -529,8 +524,6 @@
    * @param scParams: Smart contract Parameters(Used while calling smart contract)
    * @param scInitParam : Smart contract initialization parameters.
    */
-=======
->>>>>>> 45d2ebd5
   mkDelegatedLsig: (
     name: string,
     signer: Account,
@@ -538,7 +531,6 @@
     scInitParam?: unknown
   ) => Promise<LsigInfo>
 
-<<<<<<< HEAD
   /**
    * Description: Make delegated logic signature signed by signer
    * @param approvalProgram: approval program filename (must be present in assets folder)
@@ -547,18 +539,12 @@
    * @param payFlags: Transaction Parameters
    * @param scInitParam : Smart contract initialization parameters.
    */
-=======
->>>>>>> 45d2ebd5
   deploySSC: (
     approvalProgram: string,
     clearProgram: string,
     flags: SSCDeploymentFlags,
-<<<<<<< HEAD
     payFlags: TxParams,
     scInitParam?: unknown) => Promise<SSCInfo>
-=======
-    payFlags: TxParams) => Promise<SSCInfo>
->>>>>>> 45d2ebd5
 
   /**
      Returns true if ASA or DelegatedLsig or SSC were deployed in any script.
@@ -567,11 +553,7 @@
   */
   isDefined: (name: string) => boolean
 
-<<<<<<< HEAD
-  // map for storing ASA
-=======
   // mapping of ASA name to deployment log
->>>>>>> 45d2ebd5
   asa: Map<string, ASAInfo>
 
   /** The functions are exposed only for users.
@@ -590,18 +572,14 @@
   // extract multi signed logic signature file from assets/
   loadMultiSig: (name: string, scParams: LogicSigArgs) => Promise<LogicSig>
 
-  // load contract mode logic signature (TEAL or PyTEAL)
-  loadLogic: (name: string, scParams: LogicSigArgs) => Promise<LogicSig>
-
   // gets stateful smart contract info from checkpoint
   getSSC: (nameApproval: string, nameClear: string) => SSCInfo | undefined
 
   // gets a delegated logic signature from checkpoint
   getDelegatedLsig: (lsigName: string) => Object | undefined
 
-<<<<<<< HEAD
   /**
-   * Description: Load Logic signature from a file
+   * Description: load contract mode logic signature (TEAL or PyTEAL)
    * @param name:  Smart Contract filename (must be present in assets folder)
    * @param scParams: Smart contract Parameters(Used while calling smart contract)
    * @param scInitParam : Smart contract initialization parameters.
@@ -615,10 +593,6 @@
    * @param scInitParam: Smart contract initialization parameters.
    */
   ensureCompiled: (name: string, force?: boolean, scInitParam?: unknown) => Promise<ASCCache>
-=======
-  // returns compiled program (TEAL or PyTEAL)
-  ensureCompiled: (name: string, force: boolean) => Promise<ASCCache>
->>>>>>> 45d2ebd5
 }
 
 // ************************
