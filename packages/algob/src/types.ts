--- conflicted
+++ resolved
@@ -429,19 +429,14 @@
   // Log Transaction
   log: (msg: string, obj: any) => void
 
-<<<<<<< HEAD
-  // Get logic signature
-  getLogicSignature: (name: string, scParams: object) => Promise<Object | undefined>
-
   // extract msig from signed logic signature file
   getDelegatedMsig: (name: string) => Promise<Object | undefined>
-=======
+
   // get delegated Logic signature
   getDelegatedLsig: (lsigName: string) => Object | undefined
 
   // load contract mode logic signature
   loadLsig: (name: string, scParams: Object) => Promise<Object>
->>>>>>> 8c86d9f3
 }
 
 // ************************
