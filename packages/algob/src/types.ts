import { types as rtypes } from "@algo-builder/runtime";
import { types as wtypes } from "@algo-builder/web";
import algosdk, { LogicSigAccount, modelsv2 } from "algosdk";

import * as types from "./internal/core/params/argument-types";
// Begin config types

// IMPORTANT: This t.types MUST be kept in sync with the actual types.

export type Timestamp = number;

export interface Account {
  name: string
  mnemonic: string
}

export interface HDAccount {
  mnemonic: string
  initialIndex?: number
  count?: number
  path: string
}

export interface MnemonicAccount {
  name: string
  addr: string
  mnemonic: string
}

export type AccountDef =
  | MnemonicAccount
  | HDAccount
  | rtypes.Account;

interface CommonNetworkConfig {
  accounts: rtypes.Account[]
  // optional, when provided KMD accounts will be loaded by the config resolver
  // and merged into the accounts variable (above)
  kmdCfg?: KmdCfg
  indexerCfg?: IndexerCfg
  chainName?: string
  // from?: string;
  // TODO: timeout?: number;
}

export interface ChainCfg extends CommonNetworkConfig {
  throwOnTransactionFailures?: boolean
  throwOnCallFailures?: boolean
  loggingEnabled?: boolean
  initialDate?: string
}

export interface HttpNetworkConfig extends CommonNetworkConfig {
  host: string // with optional http o https prefix
  port: string | number
  token: string | AlgodTokenHeader | CustomTokenHeader
  httpHeaders?: { [name: string]: string }
}

export type NetworkConfig = ChainCfg | HttpNetworkConfig;

export interface Networks {
  [networkName: string]: NetworkConfig
}

export interface KmdWallet {
  name: string
  password: string
  accounts: Array<{ name: string, address: string }> // both are obligatory
}

export interface KmdCfg {
  host: string
  port: string | number
  token: string | KMDTokenHeader | CustomTokenHeader
  wallets: KmdWallet[]
}

export interface IndexerCfg {
  host: string
  port: string | number
  token: string | IndexerTokenHeader | CustomTokenHeader
}

export interface NetworkCredentials {
  host: string
  port: string | number
  token: string
}

/**
 * TODO: Use js-sdk types
 * https://github.com/algorand/js-algorand-sdk/issues/437
 */
export interface AlgodTokenHeader {
  'X-Algo-API-Token': string
}

export interface IndexerTokenHeader {
  'X-Indexer-API-Token': string
}

export interface KMDTokenHeader {
  'X-KMD-API-Token': string
}

export interface CustomTokenHeader {
  [headerName: string]: string
}

/**
 * The project paths:
 * * root: the project's root.
 * * configFile: the algob's config filepath.
 * * cache: project's cache directory.
 * * artifacts: artifact's directory.
 * * sources: project's sources directory.
 * * tests: project's tests directory.
 */
export interface ProjectPaths {
  root: string
  configFile: string
  cache: string
  artifacts: string
  sources: string
  tests: string
}

export type UserPaths = Omit<Partial<ProjectPaths>, "configFile">;

export interface Config {
  networks?: Networks
  paths?: UserPaths
  mocha?: Mocha.MochaOptions
}

export interface TaskTestConfig extends Config {
  testFiles: string[]
}

export interface ResolvedConfig extends Config {
  paths?: ProjectPaths
  networks: Networks
}

// End config types

/**
 * A function that receives a RuntimeEnv and
 * modify its properties or add new ones.
 */
export type EnvironmentExtender = (env: RuntimeEnv) => void;

export type ConfigExtender = (
  config: ResolvedConfig,
  userConfig: Readonly<Config>
) => void;

export interface TasksMap {
  [name: string]: TaskDefinition
}

export interface ConfigurableTaskDefinition {
  setDescription: (description: string) => this

  setAction: (action: ActionType<TaskArguments>) => this

  addParam: <T>(
    name: string,
    description?: string,
    defaultValue?: T,
    type?: types.ArgumentType<T>,
    isOptional?: boolean
  ) => this

  addOptionalParam: <T>(
    name: string,
    description?: string,
    defaultValue?: T,
    type?: types.ArgumentType<T>
  ) => this

  addPositionalParam: <T>(
    name: string,
    description?: string,
    defaultValue?: T,
    type?: types.ArgumentType<T>,
    isOptional?: boolean
  ) => this

  addOptionalPositionalParam: <T>(
    name: string,
    description?: string,
    defaultValue?: T,
    type?: types.ArgumentType<T>
  ) => this

  addVariadicPositionalParam: <T>(
    name: string,
    description?: string,
    defaultValue?: T[],
    type?: types.ArgumentType<T>,
    isOptional?: boolean
  ) => this

  addOptionalVariadicPositionalParam: <T>(
    name: string,
    description?: string,
    defaultValue?: T[],
    type?: types.ArgumentType<T>
  ) => this

  addFlag: (name: string, description?: string) => this
}

export interface ParamDefinition<T> {
  name: string
  shortName?: string
  defaultValue?: T
  type: types.ArgumentType<T>
  description?: string
  isOptional: boolean
  isFlag: boolean
  isVariadic: boolean
}

export type ParamDefinitionAny = ParamDefinition<any>; // eslint-disable-line @typescript-eslint/no-explicit-any

export interface OptionalParamDefinition<T> extends ParamDefinition<T> {
  defaultValue: T
  isOptional: true
}

export interface ParamDefinitionsMap {
  [paramName: string]: ParamDefinitionAny
}

/**
 * Algob arguments:
 * + network: the network to be used (default="default").
 * + showStackTraces: flag to show stack traces.
 * + version: flag to show algob's version.
 * + help: flag to show algob's help message.
 * + config: used to specify algob's config file.
 */
export interface RuntimeArgs {
  network: string
  showStackTraces: boolean
  version: boolean
  help: boolean
  config?: string
  verbose: boolean
}

export type ParamDefinitions = {
  [param in keyof Required<RuntimeArgs>]: OptionalParamDefinition<
  RuntimeArgs[param]
  >;
};

export interface ShortParamSubstitutions {
  [name: string]: string
};

export interface TaskDefinition extends ConfigurableTaskDefinition {
  readonly name: string
  readonly description?: string
  readonly action: ActionType<TaskArguments>
  readonly isInternal: boolean

  // TODO: Rename this to something better. It doesn't include the positional
  // params, and that's not clear.
  readonly paramDefinitions: ParamDefinitionsMap

  readonly positionalParamDefinitions: ParamDefinitionAny[]
}

/**
 * @type TaskArguments {object-like} - the input arguments for a task.
 *
 * TaskArguments type is set to 'any' because it's interface is dynamic.
 * It's impossible in TypeScript to statically specify a variadic
 * number of fields and at the same time define specific types for\
 * the argument values.
 *
 * For example, we could define:
 * type TaskArguments = Record<string, any>;
 *
 * ...but then, we couldn't narrow the actual argument value's type in compile time,
 * thus we have no other option than forcing it to be just 'any'.
 */
export type TaskArguments = any; // eslint-disable-line @typescript-eslint/no-explicit-any

export type RunTaskFunction = (
  name: string,
  taskArguments?: TaskArguments
) => PromiseAny;

export interface RunSuperFunction<ArgT extends TaskArguments> {
  (taskArguments?: ArgT): PromiseAny
  isDefined: boolean
}

export type ActionType<ArgsT extends TaskArguments> = (
  taskArgs: ArgsT,
  env: RuntimeEnv,
  runSuper: RunSuperFunction<ArgsT>
) => PromiseAny;

export interface Network {
  name: string
  config: NetworkConfig
  // provider:
}

export interface RuntimeEnv {
  readonly config: ResolvedConfig
  readonly runtimeArgs: RuntimeArgs
  readonly tasks: TasksMap
  readonly run: RunTaskFunction
  readonly network: Network
}

export interface Artifact {
  contractName: string
  abi: any // eslint-disable-line @typescript-eslint/no-explicit-any
  bytecode: string // "0x"-prefixed hex string
  deployedBytecode: string // "0x"-prefixed hex string
  linkReferences: LinkReferences
  deployedLinkReferences: LinkReferences
}

export interface LinkReferences {
  [libraryFileName: string]: {
    [libraryName: string]: Array<{ length: number, start: number }>
  }
}

export type AccountAddress = string;

// smart signature deployment information (log)
export interface LsigInfo {
  creator: AccountAddress
  contractAddress: string
  lsig: LogicSigAccount
  file?: string
}

/**
 * Checkpoint implementation
 */
export interface CheckpointRepo {
  /**
   * Accumulates state as scripts are executed. This way it hides values generated by
   * remaining checkpoints. It is what should be exposed to the running scripts. */
  precedingCP: Checkpoints
  /**
   * Variables that current script introduced, short version of what was added.
   * Used for state persistence. */
  strippedCP: Checkpoints
  /**
   * All possible values that are loaded in advance.
   * This allows to prevent asset name clashes between scripts. */
  allCPs: Checkpoints

  merge: (c: Checkpoints, scriptName: string) => CheckpointRepo
  mergeToGlobal: (c: Checkpoints, scriptName: string) => CheckpointRepo

  /**
   * Sets metadata key-value for a specified network. */
  putMetadata: (networkName: string, key: string, value: string) => CheckpointRepo
  /**
   * Gets metadata key-value for a specified network. */
  getMetadata: (networkName: string, key: string) => string | undefined

  registerASA: (networkName: string, name: string, info: rtypes.ASAInfo) => CheckpointRepo
  registerSSC: (networkName: string, name: string, info: rtypes.AppInfo) => CheckpointRepo
  registerLsig: (networkName: string, name: string, info: LsigInfo) => CheckpointRepo

  isDefined: (networkName: string, name: string) => boolean
  networkExistsInCurrentCP: (networkName: string) => boolean
};

export interface Checkpoints {
  [network: string]: Checkpoint
}

export interface Checkpoint {
  timestamp: number
  metadata: Map<string, string>
  asa: Map<string, rtypes.ASAInfo>
  app: Map<string, Map<Timestamp, rtypes.AppInfo>>
  dLsig: Map<string, LsigInfo>
};

export interface FundASCFlags {
  funder: rtypes.Account
  fundingMicroAlgo: number
}

export interface AssetScriptMap {
  [assetName: string]: string
}

export interface CheckpointFunctions {
  /**
   * Queries a stateful smart contract info from checkpoint using key. */
  getAppfromCPKey: (key: string) => rtypes.AppInfo | undefined

  /**
   * Returns SSC checkpoint key using application index,
   * returns undefined if it doesn't exist
   * @param index Application index
   */
  getAppCheckpointKeyFromIndex: (index: number) => string | undefined

  /**
   * Returns ASA checkpoint key using asset index,
   * returns undefined if it doesn't exist
   * @param index Asset Index
   */
  getAssetCheckpointKeyFromIndex: (index: number) => string | undefined

  getLatestTimestampValue: (map: Map<number, rtypes.AppInfo>) => number
}

export interface Deployer {
  /**
   * Allows user to know whether a script is running in a `deploy` or `run` mode. */
  isDeployMode: boolean
  accounts: rtypes.Account[]
  accountsByName: rtypes.AccountMap

  /**
   * Mapping of ASA name to deployment log */
  asa: Map<string, rtypes.ASAInfo>

  checkpoint: CheckpointFunctions

  getASAInfo: (name: string) => rtypes.ASAInfo

  /**
   * Sets metadata key value for a current network in the chckpoint file based on the
   * current deployment script. If run in a non deployment mode (eg `algob run script_name.js`)
   * it will throw an exception. */
  addCheckpointKV: (key: string, value: string) => void

  /**
   * Queries metadata key in all checkpoint files of current network. If the key is not defined
   * in any checkpoint then `undefined` is returned. Can be run in both _run_ and _deploy_ mode.
   */
  getCheckpointKV: (key: string) => string | undefined

  /**
   * Creates and deploys ASA defined in asa.yaml.
   * @name  ASA name - deployer will search for the ASA in the /assets/asa.yaml file
   * @flags  deployment flags */
  deployASA: (
    name: string,
    flags: rtypes.ASADeploymentFlags,
    asaParams?: Partial<wtypes.ASADef>
  ) => Promise<rtypes.ASAInfo>

  /**
   * Creates and deploys ASA without using asa.yaml.
   * @name ASA name
   * @asaDef ASA definitions
   * @flags deployment flags
   */
  deployASADef: (
    name: string,
    asaDef: wtypes.ASADef,
    flags: rtypes.ASADeploymentFlags,
  ) => Promise<rtypes.ASAInfo>

  /**
   * Loads deployed asset definition from checkpoint.
   * NOTE: This function returns "deployed" ASADef, as immutable properties
   * of asaDef could be updated during tx execution (eg. update asset clawback)
   * @name  ASA name - name of ASA in the /assets/asa.yaml file */
  loadASADef: (asaName: string) => wtypes.ASADef | undefined

  assertNoAsset: (name: string) => void

  getASADef: (name: string, asaParams?: Partial<wtypes.ASADef>) => wtypes.ASADef

  persistCP: () => void

  registerASAInfo: (name: string, asaInfo: rtypes.ASAInfo) => void

  registerSSCInfo: (name: string, sscInfo: rtypes.AppInfo) => void

  logTx: (message: string, txConfirmation: ConfirmedTxInfo) => void

  /**
   * Send signed transaction to network and wait for confirmation
   * @param rawTxns Signed Transaction(s)
   */
  sendAndWait: (rawTxns: Uint8Array | Uint8Array[]) => Promise<ConfirmedTxInfo>

  /**
   * Funds logic signature account (Contract Account).
<<<<<<< HEAD
   * @name  Smart Signature filename (must be present in assets folder)
=======
   * @fileName:  filename with a Smart Signature code (must be present in the assets folder)
>>>>>>> 4434c357
   * @payFlags  Transaction Parameters
   * @scTmplParams  Smart contract template parameters
   *     (used only when compiling PyTEAL to TEAL)
   */
  fundLsig: (
    fileName: string,
    flags: FundASCFlags,
    payFlags: wtypes.TxParams,
    scTmplParams?: SCParams
  ) => void

  /**
   * This function will send Algos to ASC account in "Contract Mode".
   * @param lsigName - name of the smart signature (passed by user during mkContractLsig/mkDelegatedLsig)
   * @param flags    - Deployments flags (as per SPEC)
   * @param payFlags - as per SPEC
   */
  fundLsigByName: (
    lsigName: string,
    flags: FundASCFlags,
    payFlags: wtypes.TxParams
  ) => void

  /**
   * Makes delegated logic signature signed by the `signer`.
   * @name  Smart Signature filename (must be present in assets folder)
   * @signer  Signer Account which will sign the smart contract
   * @scTmplParams  Smart contract template parameters
   *     (used only when compiling PyTEAL to TEAL)
   */
  mkDelegatedLsig: (
    name: string,
    signer: rtypes.Account,
    scTmplParams?: SCParams
  ) => Promise<LsigInfo>

  /**
   * Deploys stateful smart contract.
   * @approvalProgram  approval program filename (must be present in assets folder)
   * @clearProgram  clear program filename (must be present in assets folder)
   * @flags  AppDeploymentFlags
   * @payFlags  Transaction Parameters
   * @scTmplParams  Smart contract template parameters
   *     (used only when compiling PyTEAL to TEAL)
   * @appName name of the app to deploy. This name (if passed) will be used as
   * the checkpoint "key", and app information will be stored agaisnt this name
   */
  deployApp: (
    approvalProgram: string,
    clearProgram: string,
    flags: rtypes.AppDeploymentFlags,
    payFlags: wtypes.TxParams,
    scTmplParams?: SCParams,
    appName?: string) => Promise<rtypes.AppInfo>

  /**
   * Update programs(approval, clear) for a stateful smart contract.
   * @param sender Account from which call needs to be made
   * @param payFlags Transaction Flags
   * @param appID ID of the application being configured or empty if creating
   * @param newApprovalProgram New Approval Program filename
   * @param newClearProgram New Clear Program filename
   * @param flags Optional parameters to SSC (accounts, args..)
   * @param scTmplParams: scTmplParams: Smart contract template parameters
   *     (used only when compiling PyTEAL to TEAL)
   * @param appName name of the app to deploy. This name (if passed) will be used as
   * the checkpoint "key", and app information will be stored agaisnt this name
   */
  updateApp: (
    sender: algosdk.Account,
    payFlags: wtypes.TxParams,
    appID: number,
    newApprovalProgram: string,
    newClearProgram: string,
    flags: rtypes.AppOptionalFlags,
    scTmplParams?: SCParams,
    appName?: string
  ) => Promise<rtypes.AppInfo>

  /**
   * Returns true if ASA or DelegatedLsig or SSC were deployed in any script.
   * Checks even for checkpoints which are out of scope from the execution
   * session and are not obtainable using get methods.
   */
  isDefined: (name: string) => boolean

  algodClient: algosdk.Algodv2

  /**
   * Queries blockchain for a given transaction and waits until it will be processed. */
  waitForConfirmation: (txId: string) => Promise<ConfirmedTxInfo>

  /**
   * Queries blockchain using algodv2 for asset information by index  */
  getAssetByID: (assetIndex: number | bigint) => Promise<modelsv2.Asset>

  /**
   * Creates an opt-in transaction for given ASA name, which must be defined in
   * `/assets/asa.yaml` file. The opt-in transaction is signed by the account secret key */
  optInAccountToASA: (asa: string, accountName: string,
    flags: wtypes.TxParams) => Promise<void>

  /**
   * Creates an opt-in transaction for given ASA name, which must be defined in
   * `/assets/asa.yaml` file. The opt-in transaction is signed by the logic signature */
  optInLsigToASA: (asa: string, lsig: LogicSigAccount, flags: wtypes.TxParams) => Promise<void>

  /**
   * Opt-In to stateful smart contract (SSC) for a single account
   * signed by account secret key
   * @param sender sender account
   * @param appID application index
   * @param payFlags Transaction flags
   * @param flags Optional parameters to SSC (accounts, args..)
   */
  optInAccountToApp: (
    sender: rtypes.Account,
    appID: number,
    payFlags: wtypes.TxParams,
    flags: rtypes.AppOptionalFlags) => Promise<void>

  /**
   * Opt-In to stateful smart contract (SSC) for a contract account
   * The opt-in transaction is signed by the logic signature
   * @param sender sender account
   * @param appID application index
   * @param payFlags Transaction flags
   * @param flags Optional parameters to SSC (accounts, args..)
   */
  optInLsigToApp: (
    appID: number,
    lsig: LogicSigAccount,
    payFlags: wtypes.TxParams,
    flags: rtypes.AppOptionalFlags) => Promise<void>

  /**
   * Create an entry in a script log (stored in artifacts/scripts/<script_name>.log) file. */
  log: (msg: string, obj: any) => void

  /**
   * Extracts multi signed logic signature file from `assets/`. */
  loadMultiSig: (name: string) => Promise<LogicSig>

  /**
   * Queries a stateful smart contract info from checkpoint. */
  getApp: (nameApproval: string, nameClear: string) => rtypes.AppInfo | undefined

  /**
   * Queries a stateful smart contract info from checkpoint name
   * passed by user during deployment */
  getAppByName: (appName: string) => rtypes.AppInfo | undefined

  /**
   * Loads logic signature info(contract or delegated) from checkpoint (by lsig name)
   * @param lsigName name of the smart signture (passed during mkContractLsig/mkDelegatedLsig)
   */
  getLsigByName: (lsigName: string) => LogicSigAccount | undefined

  /**
   * Queries a delegated logic signature from checkpoint. */
  getDelegatedLsig: (lsigName: string) => Object | undefined

  /**
   * Loads contract mode logic signature (TEAL or PyTEAL)
   * @name   Smart Contract filename (must be present in assets folder)
   * @scTmplParams  Smart contract template parameters
   *     (used only when compiling PyTEAL to TEAL)
   */
  loadLogic: (name: string, scTmplParams?: SCParams) => Promise<LogicSigAccount>

  /**
   * Alias to `this.compileASC`
   * @deprecated this function will be removed in the next release.
   */
  ensureCompiled: (name: string, force?: boolean, scTmplParams?: SCParams) => Promise<ASCCache>

  /**
   * Returns ASCCache (with compiled code)
   * @param name: Smart Contract filename (must be present in assets folder)
   * @param scTmplParams: scTmplParams: Smart contract template parameters
   *     (used only when compiling PyTEAL to TEAL)
   * @param force: if force is true file will be compiled for sure, even if it's checkpoint exist
   */
  compileASC: (name: string, scTmplParams?: SCParams, force?: boolean) => Promise<ASCCache>

  /**
   * Returns cached program (from artifacts/cache) `ASCCache` object by app/lsig name.
   * @param name App/Lsig name used during deployment
   */
  getDeployedASC: (name: string) => Promise<ASCCache | AppCache | undefined>

  /**
   * Checks if checkpoint is deleted for a particular transaction
   * if checkpoint exists and is marked as deleted,
   * throw error(except for opt-out transactions), else pass
   * @param execParams Transaction execution parameters
   */
  assertCPNotDeleted: (execParams: wtypes.ExecParams | wtypes.ExecParams[]) => void
}

// ************************
//     Asset types

export interface ASCCache {
  filename: string
  timestamp: number // compilation time (Unix time)
  compiled: string // the compiled code
  compiledHash: string // hash returned by the compiler
  srcHash: number // source code hash
  base64ToBytes: Uint8Array // compiled base64 in bytes
}

export interface AppCache {
  approval: ASCCache | undefined
  clear: ASCCache | undefined
}

export interface PyASCCache extends ASCCache {
  tealCode: string
}

// ************************
//     helper types

export type StateValue = string | number | bigint;

export type Key = string;

export interface StrMap {
  [key: string]: string
}

export interface SCParams {
  [key: string]: string | bigint
}

export interface AnyMap {
  [key: string]: any // eslint-disable-line @typescript-eslint/no-explicit-any
}

export type PromiseAny = Promise<any>; // eslint-disable-line @typescript-eslint/no-explicit-any

//  LocalWords:  configFile
export type LogicSig = LogicSigAccount['lsig'];

export interface DebuggerContext {
  tealFile?: string
  scInitParam?: SCParams // if tealfile is ".py"
  groupIndex?: number
  mode?: rtypes.ExecutionMode
}

// TODO: Remove when this is resolved https://discord.com/channels/491256308461207573/631209194967531559/869677444242739220
export interface ConfirmedTxInfo {
  'confirmed-round': number
  "asset-index": number
  'application-index': number
  'global-state-delta': string
  'local-state-delta': string
}<|MERGE_RESOLUTION|>--- conflicted
+++ resolved
@@ -500,11 +500,7 @@
 
   /**
    * Funds logic signature account (Contract Account).
-<<<<<<< HEAD
-   * @name  Smart Signature filename (must be present in assets folder)
-=======
    * @fileName:  filename with a Smart Signature code (must be present in the assets folder)
->>>>>>> 4434c357
    * @payFlags  Transaction Parameters
    * @scTmplParams  Smart contract template parameters
    *     (used only when compiling PyTEAL to TEAL)
