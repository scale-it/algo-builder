--- conflicted
+++ resolved
@@ -652,12 +652,12 @@
 
 //  LocalWords:  configFile
 
-<<<<<<< HEAD
 export interface DebuggerContext {
   tealFile?: string
   groupIndex?: number
   mode?: rtypes.ExecutionMode
-=======
+}
+
 // TODO: Remove when this is resolved https://discord.com/channels/491256308461207573/631209194967531559/869677444242739220
 export interface ConfirmedTxInfo {
   'confirmed-round': number
@@ -665,5 +665,4 @@
   'application-index': number
   'global-state-delta': string
   'local-state-delta': string
->>>>>>> 7dba6626
 }