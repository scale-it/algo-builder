import { types as rtypes } from "@algorand-builder/runtime";
import type { LogicSig, LogicSigArgs } from "algosdk";
import * as algosdk from "algosdk";

import * as types from "./internal/core/params/argument-types";
// Begin config types

// IMPORTANT: This t.types MUST be kept in sync with the actual types.

export interface AlgobAccount {
  name: string
  mnemonic: string
}

export interface HDAccount {
  mnemonic: string
  initialIndex?: number
  count?: number
  path: string
}

export interface MnemonicAccount {
  name: string
  addr: string
  mnemonic: string
}

export type AccountDef =
  | MnemonicAccount
  | HDAccount
  | rtypes.Account;

interface CommonNetworkConfig {
  accounts: rtypes.Account[]
  // optional, when provided KMD accounts will be loaded by the config resolver
  // and merged into the accounts variable (above)
  kmdCfg?: KmdCfg
  chainName?: string
  // from?: string;
  // TODO: timeout?: number;
}

export interface AlgobChainCfg extends CommonNetworkConfig {
  throwOnTransactionFailures?: boolean
  throwOnCallFailures?: boolean
  loggingEnabled?: boolean
  initialDate?: string
}

export interface HttpNetworkConfig extends CommonNetworkConfig {
  host: string // with optional http o https prefix
  port: number
  token: string
  httpHeaders?: { [name: string]: string }
}

export type NetworkConfig = AlgobChainCfg | HttpNetworkConfig;

export interface Networks {
  [networkName: string]: NetworkConfig
}

export interface KmdWallet {
  name: string
  password: string
  accounts: Array<{name: string, address: string}> // both are obligatory
}

export interface KmdCfg {
  host: string
  port: number
  token: string
  wallets: KmdWallet[]
}

export interface NetworkCredentials {
  host: string
  port: number
  token: string
}

/**
 * The project paths:
 * * root: the project's root.
 * * configFile: the algob's config filepath.
 * * cache: project's cache directory.
 * * artifacts: artifact's directory.
 * * sources: project's sources directory.
 * * tests: project's tests directory.
 */
export interface ProjectPaths {
  root: string
  configFile: string
  cache: string
  artifacts: string
  sources: string
  tests: string
}

export type UserPaths = Omit<Partial<ProjectPaths>, "configFile">;

export interface AlgobConfig {
  networks?: Networks
  paths?: UserPaths
  mocha?: Mocha.MochaOptions
}

export interface ResolvedAlgobConfig extends AlgobConfig {
  paths?: ProjectPaths
  networks: Networks
}

// End config types

/**
 * A function that receives a AlgobRuntimeEnv and
 * modify its properties or add new ones.
 */
export type EnvironmentExtender = (env: AlgobRuntimeEnv) => void;

export type ConfigExtender = (
  config: ResolvedAlgobConfig,
  userConfig: Readonly<AlgobConfig>
) => void;

export interface TasksMap {
  [name: string]: TaskDefinition
}

export interface ConfigurableTaskDefinition {
  setDescription: (description: string) => this

  setAction: (action: ActionType<TaskArguments>) => this

  addParam: <T>(
    name: string,
    description?: string,
    defaultValue?: T,
    type?: types.ArgumentType<T>,
    isOptional?: boolean
  ) => this

  addOptionalParam: <T>(
    name: string,
    description?: string,
    defaultValue?: T,
    type?: types.ArgumentType<T>
  ) => this

  addPositionalParam: <T>(
    name: string,
    description?: string,
    defaultValue?: T,
    type?: types.ArgumentType<T>,
    isOptional?: boolean
  ) => this

  addOptionalPositionalParam: <T>(
    name: string,
    description?: string,
    defaultValue?: T,
    type?: types.ArgumentType<T>
  ) => this

  addVariadicPositionalParam: <T>(
    name: string,
    description?: string,
    defaultValue?: T[],
    type?: types.ArgumentType<T>,
    isOptional?: boolean
  ) => this

  addOptionalVariadicPositionalParam: <T>(
    name: string,
    description?: string,
    defaultValue?: T[],
    type?: types.ArgumentType<T>
  ) => this

  addFlag: (name: string, description?: string) => this
}

export interface ParamDefinition<T> {
  name: string
  shortName?: string
  defaultValue?: T
  type: types.ArgumentType<T>
  description?: string
  isOptional: boolean
  isFlag: boolean
  isVariadic: boolean
}

export type ParamDefinitionAny = ParamDefinition<any>; // eslint-disable-line @typescript-eslint/no-explicit-any

export interface OptionalParamDefinition<T> extends ParamDefinition<T> {
  defaultValue: T
  isOptional: true
}

export interface ParamDefinitionsMap {
  [paramName: string]: ParamDefinitionAny
}

/**
 * Algob arguments:
 * + network: the network to be used (default="default").
 * + showStackTraces: flag to show stack traces.
 * + version: flag to show algob's version.
 * + help: flag to show algob's help message.
 * + config: used to specify algob's config file.
 */
export interface RuntimeArgs {
  network: string
  showStackTraces: boolean
  version: boolean
  help: boolean
  config?: string
  verbose: boolean
}

export type AlgobParamDefinitions = {
  [param in keyof Required<RuntimeArgs>]: OptionalParamDefinition<
  RuntimeArgs[param]
  >;
};

export interface AlgobShortParamSubstitutions {
  [name: string]: string
};

export interface TaskDefinition extends ConfigurableTaskDefinition {
  readonly name: string
  readonly description?: string
  readonly action: ActionType<TaskArguments>
  readonly isInternal: boolean

  // TODO: Rename this to something better. It doesn't include the positional
  // params, and that's not clear.
  readonly paramDefinitions: ParamDefinitionsMap

  readonly positionalParamDefinitions: ParamDefinitionAny[]
}

/**
 * @type TaskArguments {object-like} - the input arguments for a task.
 *
 * TaskArguments type is set to 'any' because it's interface is dynamic.
 * It's impossible in TypeScript to statically specify a variadic
 * number of fields and at the same time define specific types for\
 * the argument values.
 *
 * For example, we could define:
 * type TaskArguments = Record<string, any>;
 *
 * ...but then, we couldn't narrow the actual argument value's type in compile time,
 * thus we have no other option than forcing it to be just 'any'.
 */
export type TaskArguments = any; // eslint-disable-line @typescript-eslint/no-explicit-any

export type RunTaskFunction = (
  name: string,
  taskArguments?: TaskArguments
) => PromiseAny;

export interface RunSuperFunction<ArgT extends TaskArguments> {
  (taskArguments?: ArgT): PromiseAny
  isDefined: boolean
}

export type ActionType<ArgsT extends TaskArguments> = (
  taskArgs: ArgsT,
  env: AlgobRuntimeEnv,
  runSuper: RunSuperFunction<ArgsT>
) => PromiseAny;

export interface Network {
  name: string
  config: NetworkConfig
  // provider:
}

export interface AlgobRuntimeEnv {
  readonly config: ResolvedAlgobConfig
  readonly runtimeArgs: RuntimeArgs
  readonly tasks: TasksMap
  readonly run: RunTaskFunction
  readonly network: Network
}

export interface Artifact {
  contractName: string
  abi: any // eslint-disable-line @typescript-eslint/no-explicit-any
  bytecode: string // "0x"-prefixed hex string
  deployedBytecode: string // "0x"-prefixed hex string
  linkReferences: LinkReferences
  deployedLinkReferences: LinkReferences
}

export interface LinkReferences {
  [libraryFileName: string]: {
    [libraryName: string]: Array<{ length: number, start: number }>
  }
}

export type AccountAddress = string;

export interface DeployedAssetInfo {
  creator: AccountAddress
  txId: string
  confirmedRound: number
}

// ASA deployment information (log)
export interface ASAInfo extends DeployedAssetInfo {
  assetIndex: number
}

// Stateful smart contract deployment information (log)
export interface SSCInfo extends DeployedAssetInfo {
  appID: number
}

// stateless smart contract deployment information (log)
export interface LsigInfo {
  creator: AccountAddress
  contractAddress: string
  lsig: LogicSig
}

/**
 * Checkpoint implementation
 */
export interface CheckpointRepo {
  /**
   * Accumulates state as scripts are executed. This way it hides values generated by
   * remaining checkpoints. It is what should be exposed to the running scripts. */
  precedingCP: Checkpoints
  /**
   * Variables that current script introduced, short version of what was added.
   * Used for state persistence. */
  strippedCP: Checkpoints
  /**
   * All possible values that are loaded in advance.
   * This allows to prevent asset name clashes between scripts. */
  allCPs: Checkpoints

  merge: (c: Checkpoints, scriptName: string) => CheckpointRepo
  mergeToGlobal: (c: Checkpoints, scriptName: string) => CheckpointRepo

  /**
   * Sets metadata key-value for a specified network. */
  putMetadata: (networkName: string, key: string, value: string) => CheckpointRepo
  /**
   * Gets metadata key-value for a specified network. */
  getMetadata: (networkName: string, key: string) => string | undefined

  registerASA: (networkName: string, name: string, info: ASAInfo) => CheckpointRepo
  registerSSC: (networkName: string, name: string, info: SSCInfo) => CheckpointRepo
  registerLsig: (networkName: string, name: string, info: LsigInfo) => CheckpointRepo

  isDefined: (networkName: string, name: string) => boolean
  networkExistsInCurrentCP: (networkName: string) => boolean
};

export interface Checkpoints {
  [network: string]: Checkpoint
}

export interface Checkpoint {
  timestamp: number
  metadata: Map<string, string>
  asa: Map<string, ASAInfo>
  ssc: Map<string, SSCInfo>
  dLsig: Map<string, LsigInfo>
};

<<<<<<< HEAD
export type ASADef = z.infer<typeof ASADefSchema>;
export type ASADefs = z.infer<typeof ASADefsSchema>;

export type ExecParams = AlgoTransferParam | AssetTransferParam | SSCCallsParam;

export enum SignType {
  SecretKey,
  LogicSignature
}

export enum TransactionType {
  TransferAlgo,
  TransferAsset,
  CallNoOpSSC,
  ClearSSC,
  CloseSSC,
  DeleteSSC
}

export interface Sign {
  sign: SignType
  lsig?: LogicSig
}

export interface AlgoTransferParam extends Sign {
  type: TransactionType.TransferAlgo
  fromAccount: AccountSDK
  toAccountAddr: AccountAddress
  amountMicroAlgos: number | bigint
  payFlags: TxParams
}

export interface AssetTransferParam extends Sign {
  type: TransactionType.TransferAsset
  fromAccount: AccountSDK
  toAccountAddr: AccountAddress
  amount: number | bigint
  assetID: number
  payFlags: TxParams
}

export interface SSCCallsParam extends SSCOptionalFlags, Sign {
  type: TransactionType.CallNoOpSSC | TransactionType.ClearSSC |
  TransactionType.CloseSSC | TransactionType.DeleteSSC
  fromAccount: AccountSDK
  appId: number
  payFlags: TxParams
}

export interface TxParams {
  /**
   * feePerByte or totalFee is used to set the appropriate transaction fee parameter.
   * If both are set then totalFee takes precedence.
   * NOTE: SDK expects`fee: number` and boolean `flatFee`. But the API expects only one
   * on parameter: `fee`. Here, we define feePerByte and totalFee - both as numberic
   * parameters. We think that this is more explicit. */
  feePerByte?: number
  totalFee?: number
  firstValid?: number
  validRounds?: number
  lease?: Uint8Array
  note?: string
  noteb64?: string
  closeRemainderTo?: AccountAddress
}

export interface ASADeploymentFlags extends TxParams {
  creator: Account
}

export interface FundASCFlags {
  funder: Account
  fundingMicroAlgo: number | bigint
=======
export interface FundASCFlags {
  funder: rtypes.Account
  fundingMicroAlgo: number
>>>>>>> 151390cc
}

export interface AssetScriptMap {
  [assetName: string]: string
}

export interface AlgobDeployer {
  /**
   * Allows user to know whether a script is running in a `deploy` or `run` mode. */
  isDeployMode: boolean
  accounts: rtypes.Account[]
  accountsByName: rtypes.AccountMap

  /**
   * Mapping of ASA name to deployment log */
  asa: Map<string, ASAInfo>

  /**
   * Sets metadata key value for a current network in the chckpoint file based on the
   * current deployment script. If run in a non deployment mode (eg `algob run script_name.js`)
   * it will throw an exception. */
  addCheckpointKV: (key: string, value: string) => void

  /**
   * Queries metadata key in all checkpoint files of current network. If the key is not defined
   * in any checkpoint then `undefined` is returned. Can be run in both _run_ and _deploy_ mode.
   */
  getCheckpointKV: (key: string) => string | undefined

  /**
   * Creates and deploys ASA.
   * @name  ASA name - deployer will search for the ASA in the /assets/asa.yaml file
   * @flags  deployment flags */
  deployASA: (name: string, flags: rtypes.ASADeploymentFlags) => Promise<ASAInfo>

  /**
   * Funds logic signature account (Contract Account).
   * @name  Stateless Smart Contract filename (must be present in assets folder)
   * @payFlags  Transaction Parameters
   * @scParams  Smart contract parameters (used while calling smart contract)
   * @scTmplParams  Smart contract template parameters
   *     (used only when compiling PyTEAL to TEAL)
   */
  fundLsig: (
    name: string,
    flags: FundASCFlags,
    payFlags: rtypes.TxParams,
    scParams: LogicSigArgs,
    scTmplParams?: SCParams
  ) => void

  /**
   * Makes delegated logic signature signed by the `signer`.
   * @name  Stateless Smart Contract filename (must be present in assets folder)
   * @signer  Signer Account which will sign the smart contract
   * @scParams  Smart contract parameters (used while calling smart contract)
   * @scTmplParams  Smart contract template parameters
   *     (used only when compiling PyTEAL to TEAL)
   */
  mkDelegatedLsig: (
    name: string,
    signer: rtypes.Account,
    scParams: LogicSigArgs,
    scTmplParams?: SCParams
  ) => Promise<LsigInfo>

  /**
   * Deploys stateful smart contract.
   * @approvalProgram  approval program filename (must be present in assets folder)
   * @clearProgram  clear program filename (must be present in assets folder)
   * @flags  SSCDeploymentFlags
   * @payFlags  Transaction Parameters
   * @scTmplParams  Smart contract template parameters
   *     (used only when compiling PyTEAL to TEAL)
   */
  deploySSC: (
    approvalProgram: string,
    clearProgram: string,
    flags: rtypes.SSCDeploymentFlags,
    payFlags: rtypes.TxParams,
    scTmplParams?: SCParams) => Promise<SSCInfo>

  /**
   * Returns true if ASA or DelegatedLsig or SSC were deployed in any script.
   * Checks even for checkpoints which are out of scope from the execution
   * session and are not obtainable using get methods.
   */
  isDefined: (name: string) => boolean

  algodClient: algosdk.Algodv2

  /**
   * Queries blockchain for a given transaction and waits until it will be processed. */
  waitForConfirmation: (txId: string) => Promise<algosdk.ConfirmedTxInfo>

  /**
   * Creates an opt-in transaction for given ASA name, which must be defined in
   * `/assets/asa.yaml` file. */
  optInToASA: (name: string, accountName: string, flags: rtypes.TxParams) => Promise<void>

  /**
   * Creates an opt-in transaction for given Stateful Smart Contract (SSC). The SSC must be
   * already deployed.
   * @sender Account for which opt-in is required
   * @appId Application Index (ID of the application)
   */
  optInToSSC: (sender: rtypes.Account, index: number,
    payFlags: rtypes.TxParams, flags: rtypes.SSCOptionalFlags) => Promise<void>

  /**
   * Create an entry in a script log (stored in artifacts/scripts/<script_name>.log) file. */
  log: (msg: string, obj: any) => void

  /**
   * Extracts multi signed logic signature file from `assets/`. */
  loadMultiSig: (name: string, scParams: LogicSigArgs) => Promise<LogicSig>

  /**
   * Queries a stateful smart contract info from checkpoint. */
  getSSC: (nameApproval: string, nameClear: string) => SSCInfo | undefined

  /**
   * Queries a delegated logic signature from checkpoint. */
  getDelegatedLsig: (lsigName: string) => Object | undefined

  /**
   * Loads contract mode logic signature (TEAL or PyTEAL)
   * @name   Smart Contract filename (must be present in assets folder)
   * @scParams  Smart contract parameters (Used while calling smart contract)
   * @scTmplParams  Smart contract template parameters
   *     (used only when compiling PyTEAL to TEAL)
   */
  loadLogic: (name: string, scParams: LogicSigArgs, scTmplParams?: SCParams) => Promise<LogicSig>

  /**
   * Returns ASCCache (with compiled code)
   * @name  Smart Contract filename (must be present in assets folder)
   * @force  if force is true file will be compiled for sure, even if it's checkpoint exist
   * @scTmplParams  scTmplParams: Smart contract template parameters
   *     (used only when compiling PyTEAL to TEAL)
   */
  ensureCompiled: (name: string, force?: boolean, scTmplParams?: SCParams) => Promise<ASCCache>
}

// ************************
//     Asset types

export interface ASCCache {
  filename: string
  timestamp: number // compilation time (Unix time)
  compiled: string // the compiled code
  compiledHash: string // hash returned by the compiler
  srcHash: number // source code hash
  base64ToBytes: Uint8Array // compiled base64 in bytes
}

export interface PyASCCache extends ASCCache {
  tealCode: string
}

// ************************
//     helper types

export interface StrMap {
  [key: string]: string
}

export interface SCParams {
  [key: string]: string | bigint
}

export interface AnyMap {
  [key: string]: any // eslint-disable-line @typescript-eslint/no-explicit-any
}

export type PromiseAny = Promise<any>; // eslint-disable-line @typescript-eslint/no-explicit-any

//  LocalWords:  configFile<|MERGE_RESOLUTION|>--- conflicted
+++ resolved
@@ -375,85 +375,9 @@
   dLsig: Map<string, LsigInfo>
 };
 
-<<<<<<< HEAD
-export type ASADef = z.infer<typeof ASADefSchema>;
-export type ASADefs = z.infer<typeof ASADefsSchema>;
-
-export type ExecParams = AlgoTransferParam | AssetTransferParam | SSCCallsParam;
-
-export enum SignType {
-  SecretKey,
-  LogicSignature
-}
-
-export enum TransactionType {
-  TransferAlgo,
-  TransferAsset,
-  CallNoOpSSC,
-  ClearSSC,
-  CloseSSC,
-  DeleteSSC
-}
-
-export interface Sign {
-  sign: SignType
-  lsig?: LogicSig
-}
-
-export interface AlgoTransferParam extends Sign {
-  type: TransactionType.TransferAlgo
-  fromAccount: AccountSDK
-  toAccountAddr: AccountAddress
-  amountMicroAlgos: number | bigint
-  payFlags: TxParams
-}
-
-export interface AssetTransferParam extends Sign {
-  type: TransactionType.TransferAsset
-  fromAccount: AccountSDK
-  toAccountAddr: AccountAddress
-  amount: number | bigint
-  assetID: number
-  payFlags: TxParams
-}
-
-export interface SSCCallsParam extends SSCOptionalFlags, Sign {
-  type: TransactionType.CallNoOpSSC | TransactionType.ClearSSC |
-  TransactionType.CloseSSC | TransactionType.DeleteSSC
-  fromAccount: AccountSDK
-  appId: number
-  payFlags: TxParams
-}
-
-export interface TxParams {
-  /**
-   * feePerByte or totalFee is used to set the appropriate transaction fee parameter.
-   * If both are set then totalFee takes precedence.
-   * NOTE: SDK expects`fee: number` and boolean `flatFee`. But the API expects only one
-   * on parameter: `fee`. Here, we define feePerByte and totalFee - both as numberic
-   * parameters. We think that this is more explicit. */
-  feePerByte?: number
-  totalFee?: number
-  firstValid?: number
-  validRounds?: number
-  lease?: Uint8Array
-  note?: string
-  noteb64?: string
-  closeRemainderTo?: AccountAddress
-}
-
-export interface ASADeploymentFlags extends TxParams {
-  creator: Account
-}
-
-export interface FundASCFlags {
-  funder: Account
-  fundingMicroAlgo: number | bigint
-=======
 export interface FundASCFlags {
   funder: rtypes.Account
   fundingMicroAlgo: number
->>>>>>> 151390cc
 }
 
 export interface AssetScriptMap {
