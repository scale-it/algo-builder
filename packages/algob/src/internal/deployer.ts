--- conflicted
+++ resolved
@@ -79,8 +79,11 @@
     return await this.algoOp.waitForConfirmation(txId);
   }
 
-  /**
-   *
+  log (msg: string, obj: any): void {
+    this.txWriter.push(msg, obj);
+  }
+
+  /**
    * @param lsigName Description: loads and returns delegated logic signature from checkpoint
    */
   getDelegatedLsig (lsigName: string): Object | undefined {
@@ -100,12 +103,23 @@
    * @param name ASC name
    * @param scParams parameters
    */
-  async loadLsig (name: string, scParams: Object): Promise<Object> {
+  async loadLsig (name: string, scParams: Object): Promise<LogicSig> {
     return await getLsig(name, scParams, this.algoOp.algodClient);
   }
 
-  log (msg: string, obj: any): void {
-    this.txWriter.push(msg, obj);
+  /**
+   * Description : loads multisigned logic signature from .msig file
+   * @param {string} name filename
+   * @param {Object} scParams parameters
+   * @returns {LogicSig} multi signed logic signature from assets/<file_name>.msig
+   */
+  async loadMultiSig (name: string, scParams: Object): Promise<LogicSig> {
+    const [tealFile, Msig] = await readMsigFromFile(name) as string; // Get tealFile name, Msig object from .mlsig
+    const lsig = await this.loadLsig(tealFile, scParams); // Load lsig from .teal (getting logic part from lsig)
+    const decodedMsig = await decodeMsigObj(Msig);
+    lsig.msig = {};
+    Object.assign(lsig.msig, decodedMsig);
+    return lsig;
   }
 }
 
@@ -252,53 +266,6 @@
       this._getAccount(accountName),
       flags);
   }
-<<<<<<< HEAD
-=======
-
-  log (msg: string, obj: any): void {
-    this.txWriter.push(msg, obj);
-  }
-
-  /**
-   *
-   * @param lsigName Description: loads and returns delegated logic signature from checkpoint
-   */
-  getDelegatedLsig (lsigName: string): Object | undefined {
-    const resultMap = this.cpData.precedingCP[this.networkName]?.dLsig ?? new Map(); ;
-    const result = resultMap.get(lsigName)?.lsig;
-    if (result === undefined) { return undefined; }
-    const lsig1 = decode(result);
-    const dummyProgram = new Uint8Array(56);
-    dummyProgram.fill(0);
-    const lsig = new logicsig.LogicSig(dummyProgram, []);
-    Object.assign(lsig, lsig1);
-    return lsig;
-  }
-
-  /**
-   * Description : loads logic signature for contract mode
-   * @param name ASC name
-   * @param scParams parameters
-   */
-  async loadLsig (name: string, scParams: Object): Promise<LogicSig> {
-    return await getLsig(name, scParams, this.algoOp.algodClient);
-  }
-
-  /**
-   * Description : loads multisigned logic signature from .msig file
-   * @param {string} name filename
-   * @param {Object} scParams parameters
-   * @returns {LogicSig} multi signed logic signature from assets/<file_name>.msig
-   */
-  async loadMultiSig (name: string, scParams: Object): Promise<LogicSig> {
-    const [tealFile, Msig] = await readMsigFromFile(name) as string; // Get tealFile name, Msig object from .mlsig
-    const lsig = await this.loadLsig(tealFile, scParams); // Load lsig from .teal (getting logic part from lsig)
-    const decodedMsig = await decodeMsigObj(Msig);
-    lsig.msig = {};
-    Object.assign(lsig.msig, decodedMsig);
-    return lsig;
-  }
->>>>>>> 944ffb2c
 }
 
 // This class is what user interacts with in run task
@@ -337,23 +304,4 @@
       methodName: "optInToASA"
     });
   }
-<<<<<<< HEAD
-=======
-
-  log (msg: string, obj: any): void {
-    this.txWriter.push(msg, obj);
-  }
-
-  getDelegatedLsig (lsigName: string): Object | undefined {
-    return this._internal.getDelegatedLsig(lsigName);
-  }
-
-  async loadLsig (name: string, scParams: Object): Promise<LogicSig> {
-    return await this._internal.loadLsig(name, scParams);
-  }
-
-  async loadMultiSig (name: string, scParams: Object): Promise<LogicSig> {
-    return await this._internal.loadMultiSig(name, scParams);
-  }
->>>>>>> 944ffb2c
 }