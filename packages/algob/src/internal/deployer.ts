--- conflicted
+++ resolved
@@ -228,10 +228,7 @@
    * @param lsig logic signature
    * @param flags Transaction flags
    */
-<<<<<<< HEAD
   async optInLsigToASA (asa: string, lsig: rtypes.LogicSig, flags: rtypes.TxParams): Promise<void> {
-=======
-  async optInLsigToASA (asa: string, lsig: LogicSig, flags: rtypes.TxParams): Promise<void> {
     this.assertCPNotDeleted({
       type: rtypes.TransactionType.OptInASA,
       sign: rtypes.SignType.LogicSignature,
@@ -240,7 +237,6 @@
       assetID: asa,
       payFlags: {}
     });
->>>>>>> 645d5049
     try {
       const asaId = this.getASAInfo(asa).assetIndex;
       await this.algoOp.optInLsigToASA(asa, asaId, lsig, flags);
@@ -286,13 +282,8 @@
    * @param flags Optional parameters to SSC (accounts, args..)
    */
   async optInLsigToSSC (
-<<<<<<< HEAD
-    appId: number,
+    appID: number,
     lsig: rtypes.LogicSig,
-=======
-    appID: number,
-    lsig: LogicSig,
->>>>>>> 645d5049
     payFlags: rtypes.TxParams,
     flags: rtypes.SSCOptionalFlags): Promise<void> {
     this.assertCPNotDeleted({
