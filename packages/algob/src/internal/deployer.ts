<<<<<<< HEAD
import { types as rtypes } from "@algo-builder/runtime";
import { ASADef } from "@algo-builder/runtime/build/types";
import type { LogicSig, LogicSigArgs, MultiSig } from "algosdk";
=======
import { overrideASADef, types as rtypes } from "@algo-builder/runtime";
import type { LogicSig, LogicSigArgs, MultiSig, MultisigMetadata } from "algosdk";
>>>>>>> f588b978
import * as algosdk from "algosdk";

import { txWriter } from "../internal/tx-log-writer";
import { AlgoOperator } from "../lib/algo-operator";
import { getDummyLsig, getLsig } from "../lib/lsig";
import { blsigExt, loadBinaryMultiSig, readMsigFromFile } from "../lib/msig";
import { persistCheckpoint } from "../lib/script-checkpoints";
import type {
  ASAInfo,
  ASCCache,
  CheckpointRepo,
  Deployer,
  FundASCFlags,
  LsigInfo,
  RuntimeEnv,
  SCParams,
  SSCInfo
} from "../types";
import { BuilderError } from "./core/errors";
import { ERRORS } from "./core/errors-list";
import { DeployerConfig } from "./deployer_cfg";

// Base class for deployer Run Mode (read access) and Deploy Mode (read and write access)
class DeployerBasicMode {
  protected readonly runtimeEnv: RuntimeEnv;
  protected readonly cpData: CheckpointRepo;
  protected readonly loadedAsaDefs: rtypes.ASADefs;
  protected readonly algoOp: AlgoOperator;
  protected readonly txWriter: txWriter;
  readonly accounts: rtypes.Account[];
  readonly accountsByName: rtypes.AccountMap;

  constructor (deployerCfg: DeployerConfig) {
    this.runtimeEnv = deployerCfg.runtimeEnv;
    this.cpData = deployerCfg.cpData;
    this.loadedAsaDefs = deployerCfg.asaDefs;
    this.algoOp = deployerCfg.algoOp;
    this.accounts = deployerCfg.runtimeEnv.network.config.accounts;
    this.accountsByName = deployerCfg.accounts;
    this.txWriter = deployerCfg.txWriter;
  }

  protected get networkName (): string {
    return this.runtimeEnv.network.name;
  }

  private _getASAInfo (name: string): ASAInfo {
    const found = this.asa.get(name);
    if (!found) {
      throw new BuilderError(
        ERRORS.BUILTIN_TASKS.DEPLOYER_ASA_NOT_DEFINED, {
          assetName: name
        });
    }
    return found;
  }

  private _getAccount (name: string): rtypes.Account {
    const found = this.accountsByName.get(name);
    if (!found) {
      throw new BuilderError(
        ERRORS.BUILTIN_TASKS.ACCOUNT_NOT_FOUND, {
          assetName: name
        });
    }
    return found;
  }

  /**
   * Returns asset definition for given name
   * @param name Asset name
   */
  getASADef (name: string): ASADef | undefined {
    return this.loadedAsaDefs[name];
  }

  getCheckpointKV (key: string): string | undefined {
    return this.cpData.getMetadata(this.networkName, key);
  }

  isDefined (name: string): boolean {
    return this.cpData.isDefined(this.networkName, name);
  }

  get asa (): Map<string, ASAInfo> {
    return this.cpData.precedingCP[this.networkName]?.asa ?? new Map();
  }

  get algodClient (): algosdk.Algodv2 {
    return this.algoOp.algodClient;
  }

  async waitForConfirmation (txId: string): Promise<algosdk.ConfirmedTxInfo> {
    return await this.algoOp.waitForConfirmation(txId);
  }

  log (msg: string, obj: any): void {
    this.txWriter.push(msg, obj);
  }

  /**
   * Loads deployed Asset Definition from checkpoint.
   * NOTE: This function returns "deployed" ASADef, as immutable properties
   * of asaDef could be updated during tx execution (eg. update asset clawback)
   * @param asaName asset name in asa.yaml
   */
  loadASADef (asaName: string): rtypes.ASADef | undefined {
    const asaMap = this.cpData.precedingCP[this.networkName]?.asa ?? new Map();
    return asaMap.get(asaName)?.assetDef;
  }

  /**
   * Loads stateful smart contract info from checkpoint
   * @param nameApproval Approval program name
   * @param nameClear clear program name
   */
  getSSC (nameApproval: string, nameClear: string): SSCInfo | undefined {
    const resultMap = this.cpData.precedingCP[this.networkName]?.ssc ?? new Map();
    return resultMap.get(nameApproval + "-" + nameClear);
  }

  /**
   * Loads a single signed delegated logic signature from checkpoint
   */
  getDelegatedLsig (lsigName: string): LogicSig | undefined {
    const resultMap = this.cpData.precedingCP[this.networkName]?.dLsig ?? new Map(); ;
    const result = resultMap.get(lsigName)?.lsig;
    if (result === undefined) { return undefined; }
    const lsig = getDummyLsig();
    Object.assign(lsig, result);
    if (lsig.sig) { lsig.sig = Uint8Array.from(lsig.sig); };
    return lsig;
  }

  /**
   * Loads logic signature for contract mode
   * @param name ASC name
   * @param scParams: Smart contract parameters used for calling smart contract
   * @param scTmplParams: Smart contract template parameters (used only when compiling PyTEAL to TEAL)
   * @returns loaded logic signature from assets/<file_name>.teal
   */
  async loadLogic (name: string, scParams: LogicSigArgs, scTmplParams?: SCParams): Promise<LogicSig> {
    return await getLsig(name, this.algoOp.algodClient, scParams, scTmplParams);
  }

  /**
   * Loads multisigned logic signature from .lsig or .blsig file
   * @param name filename
   * @param scParams parameters
   * @returns multi signed logic signature from assets/<file_name>.(b)lsig
   */
  async loadMultiSig (name: string, scParams: LogicSigArgs): Promise<LogicSig> {
    if (name.endsWith(blsigExt)) { return await loadBinaryMultiSig(name); }

    const lsig = await getLsig(name, this.algoOp.algodClient, scParams); // get lsig from .teal (getting logic part from lsig)
    const msig = await readMsigFromFile(name); // Get decoded Msig object from .msig
    Object.assign(lsig.msig = {} as MultiSig, msig);
    return lsig;
  }

  /**
   * Appends signature (using signer's sk) to multi-signed logic signature. If multisig is not found
   * then new multisig is created
   * eg. appending own signature to a signed lsig (received from multisignature account address network)
   * @param lsig Logic Sig object
   * @param signer: Signer Account which will sign the smart contract
   * @param mparams: passed when signing a new multisig
   * @returns multi signed logic signature (with appended signature from signer's sk)
   */
  signLogicSigMultiSig (lsig: LogicSig, signer: rtypes.Account, mparams?: MultisigMetadata): LogicSig {
    if (lsig.msig === undefined) { // if multisig not found, create new msig
      if (mparams === undefined) {
        throw new Error('MultiSig Metadata is undefined, which is required for single sign multisig');
      }
      lsig.sign(signer.sk, mparams);
    } else {
      lsig.appendToMultisig(signer.sk); // else append signature to msig
    }
    return lsig;
  }

  /**
   * Opt-In to ASA for a single account. The opt-in transaction is
   * signed by account secret key
   * @param asaName ASA name
   * @param accountName
   * @param flags Transaction flags
   */
  async optInAcountToASA (asaName: string, accountName: string, flags: rtypes.TxParams): Promise<void> {
    await this.algoOp.optInAcountToASA(
      asaName,
      this._getASAInfo(asaName).assetIndex,
      this._getAccount(accountName),
      flags);
  }

  /**
   * Description: Opt-In to ASA for a contract account (represented by logic signture).
   * The opt-in transaction is signed by the logic signature
   * @param asaName ASA name
   * @param lsig logic signature
   * @param flags Transaction flags
   */
  async optInLsigToASA (asaName: string, lsig: LogicSig, flags: rtypes.TxParams): Promise<void> {
    await this.algoOp.optInLsigToASA(asaName, this._getASAInfo(asaName).assetIndex, lsig, flags);
  }

  /**
   * Opt-In to stateful smart contract (SSC) for a single account
   * @param sender sender account
   * @param appID application index
   * @param payFlags Transaction flags
   * @param flags Optional parameters to SSC (accounts, args..)
   */
  async optInToSSC (
    sender: rtypes.Account,
    appId: number,
    payFlags: rtypes.TxParams,
    flags: rtypes.SSCOptionalFlags): Promise<void> {
    await this.algoOp.optInToSSC(sender, appId, payFlags, flags);
  }

  /**
   * Returns ASCCache (with compiled code)
   * @param name: Smart Contract filename (must be present in assets folder)
   * @param force: if force is true file will be compiled for sure, even if it's checkpoint exist
   * @param scTmplParams: scTmplParams: Smart contract template parameters
   *     (used only when compiling PyTEAL to TEAL)
   */
  async ensureCompiled (name: string, force?: boolean, scTmplParams?: SCParams): Promise<ASCCache> {
    return await this.algoOp.ensureCompiled(name, force, scTmplParams);
  }
}

/**
 * This class is what user interacts with in deploy task
 */
export class DeployerDeployMode extends DeployerBasicMode implements Deployer {
  get isDeployMode (): boolean {
    return true;
  }

  addCheckpointKV (key: string, value: string): void {
    const found = this.cpData.getMetadata(this.networkName, key);
    if (found === value) {
      return;
    }
    if (found) {
      throw new BuilderError(
        ERRORS.BUILTIN_TASKS.DEPLOYER_METADATA_ALREADY_PRESENT, {
          metadataKey: key
        });
    }
    this.cpData.putMetadata(this.networkName, key, value);
  }

  /**
   * Asserts if asset is not already present in checkpoint
   * @param name Asset name
   */
  assertNoAsset (name: string): void {
    if (this.isDefined(name)) {
      this.persistCP();
      throw new BuilderError(
        ERRORS.BUILTIN_TASKS.DEPLOYER_ASSET_ALREADY_PRESENT, {
          assetName: name
        });
    }
  }

<<<<<<< HEAD
  /**
   * Persist checkpoint till current call.
   */
  persistCP (): void {
    persistCheckpoint(this.txWriter.scriptName, this.cpData.strippedCP);
  }

  /**
   * Register ASA Info in checkpoints
   */
  registerASAInfo (asaName: string, asaInfo: ASAInfo): void {
    this.cpData.registerASA(this.networkName, asaName, asaInfo);
  }

  /**
   * Register SSC Info in checkpoints
   */
  registerSSCInfo (sscName: string, sscInfo: SSCInfo): void {
    this.cpData.registerSSC(this.networkName, sscName, sscInfo);
  }

  /**
   * Log transaction with message using txwriter
   */
  logTx (message: string, txConfirmation: algosdk.ConfirmedTxInfo): void {
    this.txWriter.push(message, txConfirmation);
  }

  async deployASA (name: string, flags: rtypes.ASADeploymentFlags): Promise<ASAInfo> {
    if (this.loadedAsaDefs[name] === undefined) {
      this.persistCP();
=======
  async deployASA (name: string, flags: rtypes.ASADeploymentFlags,
    asaParams?: Partial<rtypes.ASADef>): Promise<ASAInfo> {
    const asaDef = overrideASADef(this.accountsByName, this.loadedAsaDefs[name], asaParams);

    if (asaDef === undefined) {
      persistCheckpoint(this.txWriter.scriptName, this.cpData.strippedCP);
>>>>>>> f588b978
      throw new BuilderError(
        ERRORS.BUILTIN_TASKS.DEPLOYER_ASA_DEF_NOT_FOUND, {
          asaName: name
        });
    }
    this.assertNoAsset(name);
    let asaInfo = {} as ASAInfo;
    try {
      asaInfo = await this.algoOp.deployASA(
        name, asaDef, flags, this.accountsByName, this.txWriter);
    } catch (error) {
      this.persistCP();

      console.log(error);
      throw error;
    }

    this.registerASAInfo(name, asaInfo);

    try {
      await this.algoOp.optInToASAMultiple(
        name,
        asaDef,
        flags,
        this.accountsByName,
        asaInfo.assetIndex);
    } catch (error) {
      this.persistCP();

      console.log(error);
      throw error;
    }

    return asaInfo;
  }

  /**
   * This function will send Algos to ASC account in "Contract Mode"
   * @param name     - ASC filename
   * @param flags    - Deployments flags (as per SPEC)
   * @param payFlags - as per SPEC
   * @param scParams: Smart contract parameters (used while calling smart contract)
   * @param scTmplParams: Smart contract template parameters (used only when compiling PyTEAL to TEAL)
   */
  async fundLsig (name: string, flags: FundASCFlags,
    payFlags: rtypes.TxParams, scParams: LogicSigArgs, scTmplParams?: SCParams): Promise<void> {
    try {
      await this.algoOp.fundLsig(name, flags, payFlags, this.txWriter, scParams, scTmplParams);
    } catch (error) {
      console.log(error);
      throw error;
    }
  }

  /**
   * Create and sign (using signer's sk) a logic signature for "delegated approval". Then save signed lsig
   * info to checkpoints (in /artifacts)
   * https://developer.algorand.org/docs/features/asc1/stateless/sdks/#account-delegation-sdk-usage
   * @param name: Stateless Smart Contract filename (must be present in assets folder)
   * @param signer: Signer Account which will sign the smart contract
   * @param scParams: Smart contract Parameters(Used while calling smart contract)
   * @param scTmplParams: scTmplParams: Smart contract template parameters
   *     (used only when compiling PyTEAL to TEAL)
   */
  async mkDelegatedLsig (
    name: string, signer: rtypes.Account,
    scParams: LogicSigArgs, scTmplParams?: SCParams): Promise<LsigInfo> {
    this.assertNoAsset(name);
    let lsigInfo = {} as any;
    try {
      const lsig = await getLsig(name, this.algoOp.algodClient, scParams, scTmplParams);
      lsig.sign(signer.sk);
      lsigInfo = {
        creator: signer.addr,
        contractAddress: lsig.address(),
        lsig: lsig
      };
    } catch (error) {
      this.persistCP();

      console.log(error);
      throw error;
    }
    this.cpData.registerLsig(this.networkName, name, lsigInfo);
    return lsigInfo;
  }

  /**
   * Deploys Algorand Stateful Smart Contract
   * @param approvalProgram filename which has approval program
   * @param clearProgram filename which has clear program
   * @param flags SSCDeploymentFlags
   * @param payFlags Transaction Params
   * @param scTmplParams: scTmplParams: Smart contract template parameters
   *     (used only when compiling PyTEAL to TEAL)
   */
  async deploySSC (
    approvalProgram: string,
    clearProgram: string,
    flags: rtypes.SSCDeploymentFlags,
    payFlags: rtypes.TxParams,
    scTmplParams?: SCParams): Promise<SSCInfo> {
    const name = approvalProgram + "-" + clearProgram;
    this.assertNoAsset(name);
    let sscInfo = {} as any;
    try {
      sscInfo = await this.algoOp.deploySSC(
        approvalProgram, clearProgram, flags, payFlags, this.txWriter, scTmplParams);
    } catch (error) {
      this.persistCP();

      console.log(error);
      throw error;
    }

    this.registerSSCInfo(name, sscInfo);

    return sscInfo;
  }
}

/**
 * This class is what user interacts with in run task mode
 */
export class DeployerRunMode extends DeployerBasicMode implements Deployer {
  get isDeployMode (): boolean {
    return false;
  }

  persistCP (): void {
    throw new BuilderError(ERRORS.BUILTIN_TASKS.DEPLOYER_EDIT_OUTSIDE_DEPLOY, {
      methodName: "persistCP"
    });
  }

  assertNoAsset (name: string): void {
    throw new BuilderError(ERRORS.BUILTIN_TASKS.DEPLOYER_EDIT_OUTSIDE_DEPLOY, {
      methodName: "assertNoAsset"
    });
  }

  registerASAInfo (name: string, asaInfo: ASAInfo): void {
    throw new BuilderError(ERRORS.BUILTIN_TASKS.DEPLOYER_EDIT_OUTSIDE_DEPLOY, {
      methodName: "registerASAInfo"
    });
  }

  registerSSCInfo (name: string, sscInfo: SSCInfo): void {
    throw new BuilderError(ERRORS.BUILTIN_TASKS.DEPLOYER_EDIT_OUTSIDE_DEPLOY, {
      methodName: "registerSSCInfo"
    });
  }

  logTx (message: string, txConfirmation: algosdk.ConfirmedTxInfo): void {
    throw new BuilderError(ERRORS.BUILTIN_TASKS.DEPLOYER_EDIT_OUTSIDE_DEPLOY, {
      methodName: "logTx"
    });
  }

  addCheckpointKV (_key: string, _value: string): void {
    throw new BuilderError(ERRORS.BUILTIN_TASKS.DEPLOYER_EDIT_OUTSIDE_DEPLOY, {
      methodName: "addCheckpointKV"
    });
  }

  async deployASA (_name: string, _flags: rtypes.ASADeploymentFlags): Promise<ASAInfo> {
    throw new BuilderError(ERRORS.BUILTIN_TASKS.DEPLOYER_EDIT_OUTSIDE_DEPLOY, {
      methodName: "deployASA"
    });
  }

  async fundLsig (_name: string, _flags: FundASCFlags,
    _payFlags: rtypes.TxParams, _scParams: LogicSigArgs, _scInitParams?: unknown): Promise<LsigInfo> {
    throw new BuilderError(ERRORS.BUILTIN_TASKS.DEPLOYER_EDIT_OUTSIDE_DEPLOY, {
      methodName: "fundLsig"
    });
  }

  async mkDelegatedLsig (_name: string, _signer: rtypes.Account,
    _scParams: LogicSigArgs, _scInitParams?: unknown): Promise<LsigInfo> {
    throw new BuilderError(ERRORS.BUILTIN_TASKS.DEPLOYER_EDIT_OUTSIDE_DEPLOY, {
      methodName: "delegatedLsig"
    });
  }

  async deploySSC (
    approvalProgram: string,
    clearProgram: string,
    flags: rtypes.SSCDeploymentFlags,
    payFlags: rtypes.TxParams,
    scInitParam?: unknown): Promise<SSCInfo> {
    throw new BuilderError(ERRORS.BUILTIN_TASKS.DEPLOYER_EDIT_OUTSIDE_DEPLOY, {
      methodName: "deploySSC"
    });
  }
}<|MERGE_RESOLUTION|>--- conflicted
+++ resolved
@@ -1,11 +1,5 @@
-<<<<<<< HEAD
-import { types as rtypes } from "@algo-builder/runtime";
-import { ASADef } from "@algo-builder/runtime/build/types";
-import type { LogicSig, LogicSigArgs, MultiSig } from "algosdk";
-=======
 import { overrideASADef, types as rtypes } from "@algo-builder/runtime";
 import type { LogicSig, LogicSigArgs, MultiSig, MultisigMetadata } from "algosdk";
->>>>>>> f588b978
 import * as algosdk from "algosdk";
 
 import { txWriter } from "../internal/tx-log-writer";
@@ -78,8 +72,8 @@
    * Returns asset definition for given name
    * @param name Asset name
    */
-  getASADef (name: string): ASADef | undefined {
-    return this.loadedAsaDefs[name];
+  getASADef (name: string, asaParams?: Partial<rtypes.ASADef>): rtypes.ASADef {
+    return overrideASADef(this.accountsByName, this.loadedAsaDefs[name], asaParams);
   }
 
   getCheckpointKV (key: string): string | undefined {
@@ -276,7 +270,6 @@
     }
   }
 
-<<<<<<< HEAD
   /**
    * Persist checkpoint till current call.
    */
@@ -305,17 +298,16 @@
     this.txWriter.push(message, txConfirmation);
   }
 
-  async deployASA (name: string, flags: rtypes.ASADeploymentFlags): Promise<ASAInfo> {
-    if (this.loadedAsaDefs[name] === undefined) {
+  async deployASA (
+    name: string,
+    flags: rtypes.ASADeploymentFlags,
+    asaParams?: Partial<rtypes.ASADef>
+  ): Promise<ASAInfo> {
+    const asaDef = overrideASADef(this.accountsByName, this.loadedAsaDefs[name], asaParams);
+
+    if (asaDef === undefined) {
       this.persistCP();
-=======
-  async deployASA (name: string, flags: rtypes.ASADeploymentFlags,
-    asaParams?: Partial<rtypes.ASADef>): Promise<ASAInfo> {
-    const asaDef = overrideASADef(this.accountsByName, this.loadedAsaDefs[name], asaParams);
-
-    if (asaDef === undefined) {
-      persistCheckpoint(this.txWriter.scriptName, this.cpData.strippedCP);
->>>>>>> f588b978
+
       throw new BuilderError(
         ERRORS.BUILTIN_TASKS.DEPLOYER_ASA_DEF_NOT_FOUND, {
           asaName: name
