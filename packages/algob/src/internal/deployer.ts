import {
  overrideASADef,
  parseASADef,
  types as rtypes,
  validateOptInAccNames
} from "@algo-builder/runtime";
import { BuilderError, ERRORS, types as wtypes } from "@algo-builder/web";
import type { EncodedMultisig, LogicSigAccount, modelsv2 } from "algosdk";
import * as algosdk from "algosdk";

import { txWriter } from "../internal/tx-log-writer";
import { AlgoOperator } from "../lib/algo-operator";
import { CompileOp } from "../lib/compile";
import { getDummyLsig, getLsig, getLsigFromCache } from "../lib/lsig";
import { blsigExt, loadBinaryLsig, readMsigFromFile } from "../lib/msig";
import { CheckpointFunctionsImpl, persistCheckpoint } from "../lib/script-checkpoints";
import type {
  AppCache,
  ASCCache,
  CheckpointFunctions,
  CheckpointRepo,
  ConfirmedTxInfo,
  Deployer,
  FundASCFlags,
  LogicSig,
  LsigInfo,
  RuntimeEnv,
  SCParams
} from "../types";
import { DeployerConfig } from "./deployer_cfg";

// Base class for deployer Run Mode (read access) and Deploy Mode (read and write access)
class DeployerBasicMode {
  protected readonly runtimeEnv: RuntimeEnv;
  protected readonly cpData: CheckpointRepo;
  protected readonly loadedAsaDefs: wtypes.ASADefs;
  protected readonly algoOp: AlgoOperator;
  protected readonly txWriter: txWriter;
  readonly accounts: rtypes.Account[];
  readonly accountsByName: rtypes.AccountMap;
  readonly indexerClient: algosdk.Indexer | undefined;
  checkpoint: CheckpointFunctions;

  constructor (deployerCfg: DeployerConfig) {
    this.runtimeEnv = deployerCfg.runtimeEnv;
    this.cpData = deployerCfg.cpData;
    this.loadedAsaDefs = deployerCfg.asaDefs;
    this.algoOp = deployerCfg.algoOp;
    this.accounts = deployerCfg.runtimeEnv.network.config.accounts;
    this.accountsByName = deployerCfg.accounts;
    this.txWriter = deployerCfg.txWriter;
    this.checkpoint = new CheckpointFunctionsImpl(
      deployerCfg.cpData,
      deployerCfg.runtimeEnv.network.name
    );
    this.indexerClient = deployerCfg.indexerClient;
  }

  protected get networkName (): string {
    return this.runtimeEnv.network.name;
  }

  /**
   * Queries ASA Info from asset name
   * @param name asset name
   */
  getASAInfo (name: string): rtypes.ASAInfo {
    const found = this.asa.get(name);
    if (!found) {
      throw new BuilderError(ERRORS.BUILTIN_TASKS.DEPLOYER_ASA_NOT_DEFINED, {
        assetName: name
      });
    }
    return found;
  }

  private _getAccount (name: string): rtypes.Account {
    const found = this.accountsByName.get(name);
    if (!found) {
      throw new BuilderError(ERRORS.BUILTIN_TASKS.ACCOUNT_NOT_FOUND, {
        assetName: name
      });
    }
    return found;
  }

  /**
   * Returns asset definition for given name
   * @param name Asset name
   * @param asaParams Asa parameters if user wants to override existing asa definition
   */
  getASADef (name: string, asaParams?: Partial<wtypes.ASADef>): wtypes.ASADef {
    return overrideASADef(this.accountsByName, this.loadedAsaDefs[name], asaParams);
  }

  /**
   * Returns checkpoint metadata
   * @param key key for the map
   */
  getCheckpointKV (key: string): string | undefined {
    return this.cpData.getMetadata(this.networkName, key);
  }

  isDefined (name: string): boolean {
    return this.cpData.isDefined(this.networkName, name);
  }

  get asa (): Map<string, rtypes.ASAInfo> {
    return this.cpData.precedingCP[this.networkName]?.asa ?? new Map();
  }

  get algodClient (): algosdk.Algodv2 {
    return this.algoOp.algodClient;
  }

  async waitForConfirmation (txId: string): Promise<ConfirmedTxInfo> {
    return await this.algoOp.waitForConfirmation(txId);
  }

  /**
   * Queries blockchain using algodv2 for asset information by index
   * @param assetIndex asset index
   * @returns asset info from network
   */
  async getAssetByID (assetIndex: number | bigint): Promise<modelsv2.Asset> {
    return await this.algoOp.getAssetByID(assetIndex);
  }

  log (msg: string, obj: any): void {
    this.txWriter.push(msg, obj);
  }

  /**
   * Loads deployed Asset Definition from checkpoint.
   * NOTE: This function returns "deployed" ASADef, as immutable properties
   * of asaDef could be updated during tx execution (eg. update asset clawback)
   * @param asaName asset name in asa.yaml
   */
  loadASADef (asaName: string): wtypes.ASADef | undefined {
    const asaMap = this.cpData.precedingCP[this.networkName]?.asa ?? new Map();
    return asaMap.get(asaName)?.assetDef;
  }

  /**
   * Loads stateful smart contract info from checkpoint
   * @param approvalFileName Approval program name
   * @param clearFileName clear program name
   */
<<<<<<< HEAD
  getAppByFile (approvalFileName: string, clearFileName: string): rtypes.AppInfo {
    return this.assertAppExistsInCP(approvalFileName + "-" + clearFileName);
=======
  getApp (nameApproval: string, nameClear: string): rtypes.AppInfo | undefined {
    return this.checkpoint.getAppfromCPKey(nameApproval + "-" + nameClear);
>>>>>>> 04568c00
  }

  /**
   * Loads stateful smart contract info from checkpoint
   * @param appName name of the app (passed by user during deployment)
   */
<<<<<<< HEAD
  getApp (appName: string): rtypes.AppInfo {
    return this.assertAppExistsInCP(appName);
=======
  getAppByName (appName: string): rtypes.AppInfo | undefined {
    return this.checkpoint.getAppfromCPKey(appName);
>>>>>>> 04568c00
  }

  /**
   * Loads logic signature info(contract or delegated) from checkpoint (by lsig name)
   * @param lsigName name of the lsig or file name (passed by user during mkContractLsig/mkDelegatedLsig)
   */
  getLsig (lsigName: string): LogicSigAccount {
    const resultMap = this.cpData.precedingCP[this.networkName]?.dLsig ?? new Map();
    const result = resultMap.get(lsigName)?.lsig;
    if (result === undefined) {
      throw new BuilderError(ERRORS.GENERAL.LSIG_NOT_FOUND_IN_CP, {
        lsigName: lsigName
      });
    }

    const lsigAccount = Object.assign(getDummyLsig(), result);
    lsigAccount.lsig = Object.assign(getDummyLsig().lsig, result.lsig);

    if (lsigAccount.lsig.sig) {
      lsigAccount.lsig.sig = Uint8Array.from(lsigAccount.lsig.sig);
    }
    return lsigAccount;
  }

  /**
   * Loads a single signed delegated logic signature account from checkpoint
   * @param lsigFileName logic signature file name
   */
  getDelegatedLsigByFile (lsigFileName: string): LogicSigAccount {
    return this.getLsig(lsigFileName);
  }

  /**
   * Loads a logic signature account from checkpoint
   * @param lsigFileName logic signature file name
   */
  getContractLsigByFile (lsigFileName: string): LogicSigAccount {
    return this.getLsig(lsigFileName);
  }

  /**
   * Loads logic signature for contract mode
   * @param name ASC name
   * @param scTmplParams: Smart contract template parameters (used only when compiling PyTEAL to TEAL)
   * @returns loaded logic signature from assets/<file_name>.teal
   */
  async loadLogicByFile (name: string, scTmplParams?: SCParams): Promise<LogicSigAccount> {
    return await getLsig(name, this.algoOp.algodClient, scTmplParams);
  }

  /**
   * Loads logic signature from cache for contract mode. This helps user to avoid
   * passing template parameters always during loading logic signature.
   * @param name ASC name
   * @returns loaded logic signature from artifacts/cache/<file_name>.teal.yaml
   * @deprecated this function will be removed in the next release. Use mkContractLsig to
   * store lsig info in checkpoint (against lsigName), and query it in scripts using
   * getLsig
   */
  async loadLogicFromCache (name: string): Promise<LogicSigAccount> {
    return await getLsigFromCache(name);
  }

  /**
   * Alias to `this.compileASC` with last two parameters being swapped.
   * @deprecated this function will be removed in the next release.
   */
  ensureCompiled (
    name: string,
    force?: boolean,
    scTmplParams?: SCParams
  ): Promise<ASCCache> {
    return this.compileASC(name, scTmplParams, force);
  }

  /**
   * Returns ASCCache (with compiled code)
   * @param name: Smart Contract filename (must be present in assets folder)
   * @param scTmplParams: scTmplParams: Smart contract template parameters
   *     (used only when compiling PyTEAL to TEAL)
   * @param force: if force is true file will be compiled for sure, even if it's checkpoint exist
   */
  compileASC (name: string, scTmplParams?: SCParams, force?: boolean): Promise<ASCCache> {
    return this.algoOp.ensureCompiled(name, force, scTmplParams);
  }

  /**
   * Returns cached program (from artifacts/cache) `ASCCache` object by app/lsig name.
   * @param name App/Lsig name used during deployment
   */
  async getDeployedASC (name: string): Promise<ASCCache | AppCache | undefined> {
    const op = new CompileOp(this.algoOp.algodClient);

    // app
    const app = this.getApp(name);
    if (app !== undefined) {
      const approvalCache = await op.readArtifact(app.approvalFile);
      const clearCache = await op.readArtifact(app.clearFile);
      return {
        approval: approvalCache,
        clear: clearCache
      };
    }

    // lsig
    const resultMap = this.cpData.precedingCP[this.networkName]?.dLsig ?? new Map();
    const lsigInfo = resultMap.get(name);
    if (lsigInfo?.file) {
      return await op.readArtifact(lsigInfo.file);
    }

    return undefined;
  }

  /**
   * Loads multisigned logic signature account from .lsig or .blsig file
   * @param name filename
   * @returns multi signed logic signature from assets/<file_name>.(b)lsig
   */
  async loadMultiSig (name: string): Promise<LogicSig> {
    if (name.endsWith(blsigExt)) {
      return await loadBinaryLsig(name);
    }

    const lsig = (await getLsig(name, this.algoOp.algodClient)).lsig; // get lsig from .teal (getting logic part from lsig)
    const msig = await readMsigFromFile(name); // Get decoded Msig object from .msig
    Object.assign((lsig.msig = {} as EncodedMultisig), msig);
    return lsig;
  }

  /**
   * Send signed transaction to network and wait for confirmation
   * @param rawTxns Signed Transaction(s)
   */
  sendAndWait (rawTxns: Uint8Array | Uint8Array[]): Promise<ConfirmedTxInfo> {
    return this.algoOp.sendAndWait(rawTxns);
  }

  /**
   * Opt-In to ASA for a single account. The opt-in transaction is
   * signed by account secret key
   * @param asa ASA (name/ID) Note: ID can be used for assets not existing in checkpoints.
   * @param accountName
   * @param flags Transaction flags
   */
  optInAccountToASA (
    asa: string,
    accountName: string,
    flags: wtypes.TxParams
  ): Promise<void> {
    this.assertCPNotDeleted({
      type: wtypes.TransactionType.OptInASA,
      sign: wtypes.SignType.SecretKey,
      fromAccount: this._getAccount(accountName),
      assetID: asa,
      payFlags: {}
    });
    let asaId = 0;
    try {
      asaId = this.getASAInfo(asa).assetIndex;
    } catch (error) {
      if (!Number(asa)) {
        throw Error("Please provide a valid Number to be used as ASA ID");
      }
      asaId = Number(asa);
    }
    return this.algoOp.optInAccountToASA(asa, asaId, this._getAccount(accountName), flags);
  }

  /**
   * Description: Opt-In to ASA for a contract account (represented by logic signture).
   * The opt-in transaction is signed by the logic signature
   * @param asa ASA (name/ID) Note: ID can be used for assets not existing in checkpoints.
   * @param lsig logic signature
   * @param flags Transaction flags
   */
  optInLsigToASA (
    asa: string,
    lsig: LogicSigAccount,
    flags: wtypes.TxParams
  ): Promise<void> {
    this.assertCPNotDeleted({
      type: wtypes.TransactionType.OptInASA,
      sign: wtypes.SignType.LogicSignature,
      fromAccountAddr: lsig.address(),
      lsig: lsig,
      assetID: asa,
      payFlags: {}
    });
    let asaId = 0;
    try {
      asaId = this.getASAInfo(asa).assetIndex;
    } catch (error) {
      if (!Number(asa)) {
        throw Error("Please provide a valid Number to be used as ASA ID");
      }
      asaId = Number(asa);
    }
    return this.algoOp.optInLsigToASA(asa, asaId, lsig, flags);
  }

  /**
   * Opt-In to stateful smart contract (SSC) for a single account
   * signed by account secret key
   * @param sender sender account
   * @param appID application index
   * @param payFlags Transaction flags
   * @param flags Optional parameters to SSC (accounts, args..)
   */
  optInAccountToApp (
    sender: rtypes.Account,
    appID: number,
    payFlags: wtypes.TxParams,
    flags: rtypes.AppOptionalFlags
  ): Promise<void> {
    this.assertCPNotDeleted({
      type: wtypes.TransactionType.OptInToApp,
      sign: wtypes.SignType.SecretKey,
      fromAccount: sender,
      appID: appID,
      payFlags: {}
    });
    return this.algoOp.optInAccountToApp(sender, appID, payFlags, flags);
  }

  /**
   * Opt-In to stateful smart contract (SSC) for a contract account
   * The opt-in transaction is signed by the logic signature
   * @param appID application index
   * @param lsig logic signature
   * @param payFlags Transaction flags
   * @param flags Optional parameters to SSC (accounts, args..)
   */
  optInLsigToApp (
    appID: number,
    lsig: LogicSigAccount,
    payFlags: wtypes.TxParams,
    flags: rtypes.AppOptionalFlags
  ): Promise<void> {
    this.assertCPNotDeleted({
      type: wtypes.TransactionType.OptInToApp,
      sign: wtypes.SignType.LogicSignature,
      fromAccountAddr: lsig.address(),
      lsig: lsig,
      appID: appID,
      payFlags: {}
    });
    return this.algoOp.optInLsigToApp(appID, lsig, payFlags, flags);
  }

  /**
   * Asserts ASA is defined in a checkpoint by asset id / string,
   * First: search for ASAInfo in checkpoints
   * Case 1: If it exist check if that info is deleted or not by checking deleted boolean
   * If deleted boolean is true throw error
   * else, pass
   * Case 2: If it doesn't exist, pass
   * @param asset asset index or asset name
   */
  private assertASAExist (asset: string | number): void {
    let key, res;
    if (typeof asset === "string") {
      res = this.asa.get(asset);
    } else if (typeof asset === "number") {
      key = this.checkpoint.getAssetCheckpointKeyFromIndex(asset);
      res = key ? this.asa.get(key) : undefined;
    }
    if (res?.deleted === true) {
      throw new BuilderError(ERRORS.GENERAL.ASSET_DELETED, {
        asset: asset
      });
    }
  }

  /**
   * Asserts App is defined in a checkpoint by app id.
   * First: search for AppInfo in checkpoints
   * Case 1: If it exist check if that info is deleted or not by checking deleted boolean
   * If deleted boolean is true throw error
   * else, pass
   * Case 2: If it doesn't exist, pass
   * @param appID Application index
   */
  private assertAppExist (appID: number): void {
    const key = this.checkpoint.getAppCheckpointKeyFromIndex(appID);
    const res = key ? this.checkpoint.getAppfromCPKey(key) : undefined;
    if (res?.deleted) {
      throw new BuilderError(ERRORS.GENERAL.APP_DELETED, {
        app: appID
      });
    }
  }

  /**
   * Group transactions into asa and app, check for cp deletion
   * @param txn Transaction execution parameter
   */
  private _assertCpNotDeleted (txn: wtypes.ExecParams): void {
    switch (txn.type) {
      case wtypes.TransactionType.ModifyAsset:
      case wtypes.TransactionType.FreezeAsset:
      case wtypes.TransactionType.RevokeAsset:
      case wtypes.TransactionType.OptInASA:
      case wtypes.TransactionType.DestroyAsset: {
        this.assertASAExist(txn.assetID);
        break;
      }
      // https://developer.algorand.org/articles/algos-asas/#opting-in-and-out-of-asas
      // https://developer.algorand.org/docs/reference/transactions/#asset-transfer-transaction
      case wtypes.TransactionType.TransferAsset: {
        // If transaction is not opt-out check for CP deletion
        if (txn.payFlags.closeRemainderTo === undefined) {
          this.assertASAExist(txn.assetID);
        }
        break;
      }
      case wtypes.TransactionType.DeleteApp:
      case wtypes.TransactionType.CloseApp:
      case wtypes.TransactionType.OptInToApp:
      case wtypes.TransactionType.UpdateApp:
      case wtypes.TransactionType.CallApp: {
        this.assertAppExist(txn.appID);
        break;
      }
    }
  }

  /**
   * Checks if checkpoint is deleted for a particular transaction
   * if checkpoint exist and is marked as deleted,
   * throw error(except for opt-out transactions), else pass
   * @param execParams Transaction execution parameters
   */
  assertCPNotDeleted (execParams: wtypes.ExecParams | wtypes.ExecParams[]): void {
    if (Array.isArray(execParams)) {
      for (const txn of execParams) {
        this._assertCpNotDeleted(txn);
      }
    } else {
      this._assertCpNotDeleted(execParams);
    }
  }

  /**
   * Throws error if application info is not present in CP
   * @param key key against which app information is stored in checkpoint
   */
  assertAppExistsInCP (key: string): rtypes.AppInfo {
    const app = this.checkpoint.getAppfromCPKey(key);
    if (app === undefined) {
      throw new BuilderError(ERRORS.GENERAL.APP_NOT_FOUND_IN_CP, {
        appName: app
      });
    }
    return app;
  }
}

/**
 * This class is what user interacts with in deploy task
 */
export class DeployerDeployMode extends DeployerBasicMode implements Deployer {
  get isDeployMode (): boolean {
    return true;
  }

  addCheckpointKV (key: string, value: string): void {
    const found = this.cpData.getMetadata(this.networkName, key);
    if (found === value) {
      return;
    }
    if (found) {
      throw new BuilderError(ERRORS.BUILTIN_TASKS.DEPLOYER_METADATA_ALREADY_PRESENT, {
        metadataKey: key
      });
    }
    this.cpData.putMetadata(this.networkName, key, value);
  }

  /**
   * Asserts if asset is not already present in checkpoint
   * @param name Asset name
   */
  assertNoAsset (name: string): void {
    if (this.isDefined(name)) {
      this.persistCP();
      throw new BuilderError(ERRORS.BUILTIN_TASKS.DEPLOYER_ASSET_ALREADY_PRESENT, {
        assetName: name
      });
    }
  }

  /**
   * Persist checkpoint till current call.
   */
  persistCP (): void {
    persistCheckpoint(this.txWriter.scriptName, this.cpData.strippedCP);
  }

  /**
   * Register ASA Info in checkpoints
   */
  registerASAInfo (asaName: string, asaInfo: rtypes.ASAInfo): void {
    this.cpData.registerASA(this.networkName, asaName, asaInfo);
  }

  /**
   * Register SSC Info in checkpoints
   */
  registerSSCInfo (sscName: string, sscInfo: rtypes.AppInfo): void {
    this.cpData.registerSSC(this.networkName, sscName, sscInfo);
  }

  /**
   * Log transaction with message using txwriter
   */
  logTx (message: string, txConfirmation: ConfirmedTxInfo): void {
    this.txWriter.push(message, txConfirmation);
  }

  /**
   * Creates and deploys ASA using asa.yaml.
   * @name  ASA name - deployer will search for the ASA in the /assets/asa.yaml file
   * @flags  deployment flags
   */
  async deployASA (
    name: string,
    flags: rtypes.ASADeploymentFlags,
    asaParams?: Partial<wtypes.ASADef>
  ): Promise<rtypes.ASAInfo> {
    const asaDef = overrideASADef(this.accountsByName, this.loadedAsaDefs[name], asaParams);

    if (asaDef === undefined) {
      this.persistCP();

      throw new BuilderError(ERRORS.BUILTIN_TASKS.DEPLOYER_ASA_DEF_NOT_FOUND, {
        asaName: name
      });
    }
    return await this.deployASADef(name, asaDef, flags);
  }

  /**
   * Creates and deploys ASA without using asa.yaml.
   * @name ASA name
   * @asaDef ASA definitions
   * @flags deployment flags
   */
  async deployASADef (
    name: string,
    asaDef: wtypes.ASADef,
    flags: rtypes.ASADeploymentFlags
  ): Promise<rtypes.ASAInfo> {
    this.assertNoAsset(name);
    parseASADef(asaDef);
    validateOptInAccNames(this.accountsByName, asaDef);
    let asaInfo = {} as rtypes.ASAInfo;
    try {
      asaInfo = await this.algoOp.deployASA(
        name,
        asaDef,
        flags,
        this.accountsByName,
        this.txWriter
      );
    } catch (error) {
      this.persistCP();

      console.log(error);
      throw error;
    }

    this.registerASAInfo(name, asaInfo);

    try {
      await this.algoOp.optInToASAMultiple(
        name,
        asaDef,
        flags,
        this.accountsByName,
        asaInfo.assetIndex
      );
    } catch (error) {
      this.persistCP();

      console.log(error);
      throw error;
    }

    return asaInfo;
  }

  /**
   * This function will send Algos to ASC account in "Contract Mode"
   * @param fileName     - ASC filename
   * @param flags    - Deployments flags (as per SPEC)
   * @param payFlags - as per SPEC
   * @param scTmplParams: Smart contract template parameters (used only when compiling PyTEAL to TEAL)
   */
  async fundLsigByFile (
    fileName: string,
    flags: FundASCFlags,
    payFlags: wtypes.TxParams,
    scTmplParams?: SCParams
  ): Promise<void> {
    try {
      await this.algoOp.fundLsig(fileName, flags, payFlags, this.txWriter, scTmplParams);
    } catch (error) {
      console.log(error);
      throw error;
    }
  }

  /**
   * This function will send Algos to ASC account in "Contract Mode". Takes lsig name
   * as input
   * @param lsigName - name of the smart signature (passed by user during mkContractLsig/mkDelegatedLsig)
   * @param flags    - Deployments flags (as per SPEC)
   * @param payFlags - as per SPEC
   */
  async fundLsig (
    lsigName: string,
    flags: FundASCFlags,
    payFlags: wtypes.TxParams
  ): Promise<void> {
    try {
      const lsig = this.getLsig(lsigName);
      await this.algoOp.fundLsig(lsig, flags, payFlags, this.txWriter);
    } catch (error) {
      console.log(error);
      throw error;
    }
  }

  /**
   * Create and sign (using signer's sk) a logic signature for "delegated approval". Then save signed lsig
   * info to checkpoints (in /artifacts)
   * @param name: Logic Signature filename (must be present in assets folder)
   * @param scTmplParams: scTmplParams: Smart contract template parameters
   *     (used only when compiling PyTEAL to TEAL)
   * @param signer: Signer Account which will sign the smart
   * contract(optional in case of contract account)
   * @param lsigName name of lsig (if passed, checkpoint info will be stored against this name)
   */
  async _mkLsig (
    fileName: string,
    scTmplParams?: SCParams,
    signer?: rtypes.Account,
    lsigName?: string
  ): Promise<LsigInfo> {
    const cpLsigName = lsigName ?? fileName;
    this.assertNoAsset(cpLsigName);
    let lsigInfo = {} as any;
    try {
      const lsig = await getLsig(fileName, this.algoOp.algodClient, scTmplParams);
      if (signer) {
        lsig.sign(signer.sk);
        lsigInfo = {
          creator: signer.addr,
          contractAddress: lsig.address(),
          lsig: lsig,
          file: fileName
        };
      } else {
        lsigInfo = {
          creator: lsig.address(),
          contractAddress: lsig.address(),
          lsig: lsig,
          file: fileName
        };
      }
    } catch (error) {
      this.persistCP();

      console.log(error);
      throw error;
    }

    this.cpData.registerLsig(this.networkName, cpLsigName, lsigInfo);
    return lsigInfo;
  }

  /**
   * Create and sign (using signer's sk) a logic signature for "delegated approval". Then save signed lsig
   * info to checkpoints (in /artifacts)
   * https://developer.algorand.org/docs/features/asc1/stateless/sdks/#account-delegation-sdk-usage
   * @param name: Logic Signature filename (must be present in assets folder)
   * @param signer: Signer Account which will sign the smart contract
   * @param lsigName name of smart signature (checkpoint info will be stored against this name)
   * @param scTmplParams: scTmplParams: Smart contract template parameters
   *     (used only when compiling PyTEAL to TEAL)
   */
  async mkDelegatedLsig (
    fileName: string,
    lsigName: string,
    signer: rtypes.Account,
    scTmplParams?: SCParams
  ): Promise<LsigInfo> {
    return await this._mkLsig(fileName, scTmplParams, signer, lsigName);
  }

  /**
   * Stores logic signature info in checkpoint for contract mode
   * @param fileName ASC file name
   * @param lsigName name of lsig (checkpoint info will be stored against this name)
   * @param scTmplParams: Smart contract template parameters (used only when compiling PyTEAL to TEAL)
   */
  async mkContractLsig (
    fileName: string,
    lsigName: string,
    scTmplParams?: SCParams
  ): Promise<LsigInfo> {
    return await this._mkLsig(fileName, scTmplParams, undefined, lsigName);
  }

  /**
   * Create and sign (using signer's sk) a logic signature for "delegated approval". Then save signed lsig
   * info to checkpoints (in /artifacts)
   * https://developer.algorand.org/docs/features/asc1/stateless/sdks/#account-delegation-sdk-usage
   * @param name: Stateless Smart Contract filename (must be present in assets folder)
   * @param signer: Signer Account which will sign the smart contract
   * @param scTmplParams: scTmplParams: Smart contract template parameters
   *     (used only when compiling PyTEAL to TEAL)
   */
  async mkDelegatedLsigByFile (
    fileName: string,
    signer: rtypes.Account,
    scTmplParams?: SCParams
  ): Promise<LsigInfo> {
    return await this._mkLsig(fileName, scTmplParams, signer);
  }

  /**
   * Stores logic signature info in checkpoint for contract mode
   * @param fileName ASC file name
   * @param scTmplParams: Smart contract template parameters (used only when compiling PyTEAL to TEAL)
   */
  async mkContractLsigByFile (
    fileName: string,
    scTmplParams?: SCParams
  ): Promise<LsigInfo> {
    return await this._mkLsig(fileName, scTmplParams, undefined);
  }

  /**
   * Deploys Algorand Stateful Smart Contract
   * @param approvalProgram filename which has approval program
   * @param clearProgram filename which has clear program
   * @param flags AppDeploymentFlags
   * @param payFlags Transaction Params
   * @param scTmplParams: scTmplParams: Smart contract template parameters
   *     (used only when compiling PyTEAL to TEAL)
   * @param appName name of the app to deploy. This name (if passed) will be used as
   * the checkpoint "key", and app information will be associated with this name
   */
  async deployApp (
    approvalProgram: string,
    clearProgram: string,
    flags: rtypes.AppDeploymentFlags,
    payFlags: wtypes.TxParams,
    scTmplParams?: SCParams,
    appName?: string
  ): Promise<rtypes.AppInfo> {
    const name = appName ?? approvalProgram + "-" + clearProgram;

    this.assertNoAsset(name);
    let sscInfo = {} as rtypes.AppInfo;
    try {
      sscInfo = await this.algoOp.deployApp(
        approvalProgram,
        clearProgram,
        flags,
        payFlags,
        this.txWriter,
        scTmplParams
      );
    } catch (error) {
      this.persistCP();

      console.log(error);
      throw error;
    }

    this.registerSSCInfo(name, sscInfo);
    return sscInfo;
  }

  /**
   * Update programs for a contract.
   * @param sender Account from which call needs to be made
   * @param payFlags Transaction Flags
   * @param appID ID of the application being configured or empty if creating
   * @param newApprovalProgram New Approval Program filename
   * @param newClearProgram New Clear Program filename
   * @param flags Optional parameters to SSC (accounts, args..)
   * @param scTmplParams: scTmplParams: Smart contract template parameters
   *     (used only when compiling PyTEAL to TEAL)
   * @param appName name of the app to deploy. This name (if passed) will be used as
   * the checkpoint "key", and app information will be associated with this name
   */
  async updateApp (
    sender: algosdk.Account,
    payFlags: wtypes.TxParams,
    appID: number,
    newApprovalProgram: string,
    newClearProgram: string,
    flags: rtypes.AppOptionalFlags,
    scTmplParams?: SCParams,
    appName?: string
  ): Promise<rtypes.AppInfo> {
    this.assertCPNotDeleted({
      type: wtypes.TransactionType.UpdateApp,
      sign: wtypes.SignType.SecretKey,
      fromAccount: sender,
      newApprovalProgram: newApprovalProgram,
      newClearProgram: newClearProgram,
      appID: appID,
      payFlags: {}
    });
    const cpKey = appName ?? newApprovalProgram + "-" + newClearProgram;

    let sscInfo = {} as rtypes.AppInfo;
    try {
      sscInfo = await this.algoOp.updateApp(
        sender,
        payFlags,
        appID,
        newApprovalProgram,
        newClearProgram,
        flags,
        this.txWriter,
        scTmplParams
      );
    } catch (error) {
      this.persistCP();

      console.log(error);
      throw error;
    }

    this.registerSSCInfo(cpKey, sscInfo);
    return sscInfo;
  }
}

/**
 * This class is what user interacts with in run task mode
 */
export class DeployerRunMode extends DeployerBasicMode implements Deployer {
  get isDeployMode (): boolean {
    return false;
  }

  persistCP (): void {
    throw new BuilderError(ERRORS.BUILTIN_TASKS.DEPLOYER_EDIT_OUTSIDE_DEPLOY, {
      methodName: "persistCP"
    });
  }

  assertNoAsset (name: string): void {
    if (this.isDefined(name)) {
      throw new BuilderError(ERRORS.BUILTIN_TASKS.DEPLOYER_ASSET_ALREADY_PRESENT, {
        assetName: name
      });
    }
  }

  registerASAInfo (name: string, asaInfo: rtypes.ASAInfo): void {
    throw new BuilderError(ERRORS.BUILTIN_TASKS.DEPLOYER_EDIT_OUTSIDE_DEPLOY, {
      methodName: "registerASAInfo"
    });
  }

  registerSSCInfo (name: string, sscInfo: rtypes.AppInfo): void {
    throw new BuilderError(ERRORS.BUILTIN_TASKS.DEPLOYER_EDIT_OUTSIDE_DEPLOY, {
      methodName: "registerSSCInfo"
    });
  }

  logTx (message: string, txConfirmation: ConfirmedTxInfo): void {
    throw new BuilderError(ERRORS.BUILTIN_TASKS.DEPLOYER_EDIT_OUTSIDE_DEPLOY, {
      methodName: "logTx"
    });
  }

  addCheckpointKV (_key: string, _value: string): void {
    throw new BuilderError(ERRORS.BUILTIN_TASKS.DEPLOYER_EDIT_OUTSIDE_DEPLOY, {
      methodName: "addCheckpointKV"
    });
  }

  async deployASA (_name: string, _flags: rtypes.ASADeploymentFlags): Promise<rtypes.ASAInfo> {
    throw new BuilderError(ERRORS.BUILTIN_TASKS.DEPLOYER_EDIT_OUTSIDE_DEPLOY, {
      methodName: "deployASA"
    });
  }

  async deployASADef (
    name: string,
    asaDef: wtypes.ASADef,
    flags: rtypes.ASADeploymentFlags
  ): Promise<rtypes.ASAInfo> {
    throw new BuilderError(ERRORS.BUILTIN_TASKS.DEPLOYER_EDIT_OUTSIDE_DEPLOY, {
      methodName: "deployASADef"
    });
  }

  async fundLsigByFile (
    _fileName: string,
    _flags: FundASCFlags,
    _payFlags: wtypes.TxParams,
    _scInitParams?: unknown
  ): Promise<LsigInfo> {
    throw new BuilderError(ERRORS.BUILTIN_TASKS.DEPLOYER_EDIT_OUTSIDE_DEPLOY, {
      methodName: "fundLsigByFile"
    });
  }

  async fundLsig (
    _lsigName: string,
    _flags: FundASCFlags,
    _payFlags: wtypes.TxParams
  ): Promise<LsigInfo> {
    throw new BuilderError(ERRORS.BUILTIN_TASKS.DEPLOYER_EDIT_OUTSIDE_DEPLOY, {
      methodName: "fundLsig"
    });
  }

  async mkDelegatedLsig (
    _fileName: string,
    _lsigName: string,
    _signer: rtypes.Account,
    _scInitParams?: unknown
  ): Promise<LsigInfo> {
    throw new BuilderError(ERRORS.BUILTIN_TASKS.DEPLOYER_EDIT_OUTSIDE_DEPLOY, {
      methodName: "delegatedLsig"
    });
  }

  async mkContractLsig (
    _fileName: string,
    _lsigName: string,
    _scInitParams?: unknown
  ): Promise<LsigInfo> {
    throw new BuilderError(ERRORS.BUILTIN_TASKS.DEPLOYER_EDIT_OUTSIDE_DEPLOY, {
      methodName: "mkContractLsig"
    });
  }

  async mkDelegatedLsigByFile (
    _fileName: string,
    _signer: rtypes.Account,
    _scTmplParams?: SCParams
  ): Promise<LsigInfo> {
    throw new BuilderError(ERRORS.BUILTIN_TASKS.DEPLOYER_EDIT_OUTSIDE_DEPLOY, {
      methodName: "mkDelegatedLsigByFile"
    });
  }

  async mkContractLsigByFile (
    _fileName: string,
    _scTmplParams?: SCParams
  ): Promise<LsigInfo> {
    throw new BuilderError(ERRORS.BUILTIN_TASKS.DEPLOYER_EDIT_OUTSIDE_DEPLOY, {
      methodName: "mkContractLsigByFile"
    });
  }

  async deployApp (
    approvalProgram: string,
    clearProgram: string,
    flags: rtypes.AppDeploymentFlags,
    payFlags: wtypes.TxParams,
    scInitParam?: unknown,
    appName?: string
  ): Promise<rtypes.AppInfo> {
    throw new BuilderError(ERRORS.BUILTIN_TASKS.DEPLOYER_EDIT_OUTSIDE_DEPLOY, {
      methodName: "deployApp"
    });
  }

  /**
   * This functions updates SSC in the network.
   * Note: updateApp when ran in RunMode it doesn't store checkpoints
   * @param sender Sender account
   * @param payFlags transaction parameters
   * @param appID application index
   * @param newApprovalProgram new approval program name
   * @param newClearProgram new clear program name
   * @param flags SSC optional flags
   * @param scTmplParams: scTmplParams: Smart contract template parameters
   *     (used only when compiling PyTEAL to TEAL)
   */
  async updateApp (
    sender: algosdk.Account,
    payFlags: wtypes.TxParams,
    appID: number,
    newApprovalProgram: string,
    newClearProgram: string,
    flags: rtypes.AppOptionalFlags,
    scTmplParams?: SCParams
  ): Promise<rtypes.AppInfo> {
    this.assertCPNotDeleted({
      type: wtypes.TransactionType.UpdateApp,
      sign: wtypes.SignType.SecretKey,
      fromAccount: sender,
      newApprovalProgram: newApprovalProgram,
      newClearProgram: newClearProgram,
      appID: appID,
      payFlags: {}
    });
    return await this.algoOp.updateApp(
      sender,
      payFlags,
      appID,
      newApprovalProgram,
      newClearProgram,
      flags,
      this.txWriter,
      scTmplParams
    );
  }
}<|MERGE_RESOLUTION|>--- conflicted
+++ resolved
@@ -143,29 +143,19 @@
 
   /**
    * Loads stateful smart contract info from checkpoint
-   * @param approvalFileName Approval program name
-   * @param clearFileName clear program name
-   */
-<<<<<<< HEAD
+   * @param approvalFileName Approval program file name
+   * @param clearFileName clear program file name
+   */
   getAppByFile (approvalFileName: string, clearFileName: string): rtypes.AppInfo {
     return this.assertAppExistsInCP(approvalFileName + "-" + clearFileName);
-=======
-  getApp (nameApproval: string, nameClear: string): rtypes.AppInfo | undefined {
-    return this.checkpoint.getAppfromCPKey(nameApproval + "-" + nameClear);
->>>>>>> 04568c00
   }
 
   /**
    * Loads stateful smart contract info from checkpoint
    * @param appName name of the app (passed by user during deployment)
    */
-<<<<<<< HEAD
   getApp (appName: string): rtypes.AppInfo {
     return this.assertAppExistsInCP(appName);
-=======
-  getAppByName (appName: string): rtypes.AppInfo | undefined {
-    return this.checkpoint.getAppfromCPKey(appName);
->>>>>>> 04568c00
   }
 
   /**
