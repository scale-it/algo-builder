
export const TASK_HELP = "help";

export const TASK_CONSOLE = "console";
export const TASK_CLEAN = "clean";
export const TASK_GEN_ACCOUNTS = "gen-accounts";
export const TASK_INIT = "init";
export const TASK_NODE_INFO = "node-info";
export const TASK_RUN = "run";
export const TASK_DEPLOY = "deploy";
export const TASK_COMPILE = "compile";
<<<<<<< HEAD
export const TASK_UNBOX_TEMPLATE = "unbox-template";

// tasks for testing
export const TASK_TEST_GET_TEST_FILES = "test:get-test-files";
export const TASK_TEST_EXAMPLE = "example";
=======
>>>>>>> aa438e92
export const TASK_TEST = "test";<|MERGE_RESOLUTION|>--- conflicted
+++ resolved
@@ -9,12 +9,5 @@
 export const TASK_RUN = "run";
 export const TASK_DEPLOY = "deploy";
 export const TASK_COMPILE = "compile";
-<<<<<<< HEAD
 export const TASK_UNBOX_TEMPLATE = "unbox-template";
-
-// tasks for testing
-export const TASK_TEST_GET_TEST_FILES = "test:get-test-files";
-export const TASK_TEST_EXAMPLE = "example";
-=======
->>>>>>> aa438e92
 export const TASK_TEST = "test";