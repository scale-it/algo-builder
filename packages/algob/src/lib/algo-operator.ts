import { encode } from "@msgpack/msgpack";
import algosdk from "algosdk";
import { decode } from 'hi-base32';

import { BuilderError } from "../internal/core/errors";
import { ERRORS } from "../internal/core/errors-list";
import { txWriter } from "../internal/tx-log-writer";
import { createClient } from "../lib/driver";
import { getLsig } from "../lib/lsig";
import {
  Account,
  Accounts,
  ASADef,
  ASADeploymentFlags,
  ASAInfo,
  ASCCache,
  FundASCFlags,
  LsigInfo,
  Network,
  TxParams
} from "../types";
import { CompileOp } from "./compile";
import * as tx from "./tx";
const confirmedRound = "confirmed-round";

// This was not exported in algosdk
export const ALGORAND_MIN_TX_FEE = 1000;
// Extracted from interaction with Algorand node (100k microAlgos)
const ALGORAND_ASA_OWNERSHIP_COST = 100000;

export function createAlgoOperator (network: Network): AlgoOperator {
  return new AlgoOperatorImpl(createClient(network));
}

export interface AlgoOperator {
  algodClient: algosdk.Algodv2
  deployASA: (
    name: string, asaDef: ASADef, flags: ASADeploymentFlags, accounts: Accounts, txWriter: txWriter
  ) => Promise<ASAInfo>
  fundLsig: (name: string, scParams: object, flags: FundASCFlags, payFlags: TxParams,
    txWriter: txWriter) => Promise<LsigInfo>
  waitForConfirmation: (txId: string) => Promise<algosdk.ConfirmedTxInfo>
  optInToASA: (
    asaName: string, assetIndex: number, account: Account, params: TxParams
  ) => Promise<void>
  optInToASAMultiple: (
    asaName: string, asaDef: ASADef, flags: ASADeploymentFlags, accounts: Accounts, assetIndex: number
  ) => Promise<void>
<<<<<<< HEAD
  getLogicSignature: (name: string, scParams: Object) => Promise<Object | undefined>
  getDelegatedMsig: (name: string) => Promise<Object | undefined>
=======
>>>>>>> 8c86d9f3
}

export class AlgoOperatorImpl implements AlgoOperator {
  algodClient: algosdk.Algodv2;
  compileOp: CompileOp;
  constructor (algocl: algosdk.Algodv2) {
    this.algodClient = algocl;
    this.compileOp = new CompileOp(this.algodClient);
  }

  // Source:
  // https://github.com/algorand/docs/blob/master/examples/assets/v2/javascript/AssetExample.js#L21
  // Function used to wait for a tx confirmation
  async waitForConfirmation (txId: string): Promise<algosdk.ConfirmedTxInfo> {
    const response = await this.algodClient.status().do();
    let lastround = response["last-round"];
    while (true) {
      const pendingInfo = await this.algodClient.pendingTransactionInformation(txId).do();
      if (pendingInfo[confirmedRound] !== null && pendingInfo[confirmedRound] > 0) {
        return pendingInfo;
      }
      lastround++;
      await this.algodClient.statusAfterBlock(lastround).do();
    }
  };

  getTxFee (params: algosdk.SuggestedParams, txSize: number): number {
    if (params.flatFee) {
      return Math.max(ALGORAND_MIN_TX_FEE, params.fee);
    }
    return Math.max(ALGORAND_MIN_TX_FEE, txSize);
  }

  getUsableAccBalance (accoutInfo: algosdk.AccountInfo): number {
    // Extracted from interacting with Algorand node:
    // 7 opted-in assets require to have 800000 micro algos (frozen in account).
    // 11 assets require 1200000.
    return accoutInfo.amount - (accoutInfo.assets.length + 1) * ALGORAND_ASA_OWNERSHIP_COST;
  }

  getOptInTxSize (params: algosdk.SuggestedParams, accounts: Accounts): number {
    const randomAccount = accounts.values().next().value;
    // assetID can't be known before ASA creation
    // it shouldn't be easy to find out the latest asset ID
    // In original source code it's uint64:
    // https://github.com/algorand/go-algorand/blob/1424855ad2b5f6755ff3feba7e419ee06f2493da/data/basics/userBalance.go#L278
    const assetID = Number.MAX_SAFE_INTEGER; // not 64 bits but 55 bits should be enough
    const sampleASAOptInTX = tx.makeASAOptInTx(randomAccount.addr, assetID, params);
    const rawSignedTxn = sampleASAOptInTX.signTxn(randomAccount.sk);
    return rawSignedTxn.length;
  }

  async _optInToASA (
    asaName: string, assetIndex: number, account: Account, params: algosdk.SuggestedParams
  ): Promise<void> {
    console.log(`ASA ${account.name} opt-in for ASA ${asaName}`);
    const sampleASAOptInTX = tx.makeASAOptInTx(account.addr, assetIndex, params);
    const rawSignedTxn = sampleASAOptInTX.signTxn(account.sk);
    const txInfo = await this.algodClient.sendRawTransaction(rawSignedTxn).do();
    await this.waitForConfirmation(txInfo.txId);
  }

  async optInToASA (
    asaName: string, assetIndex: number, account: Account, flags: TxParams
  ): Promise<void> {
    const txParams = await tx.mkSuggestedParams(this.algodClient, flags);
    await this._optInToASA(asaName, assetIndex, account, txParams);
  }

  async optInToASAMultiple (
    asaName: string, asaDef: ASADef, flags: ASADeploymentFlags, accounts: Accounts, assetIndex: number
  ): Promise<void> {
    const txParams = await tx.mkSuggestedParams(this.algodClient, flags);
    const optInAccounts = await this.checkBalanceForOptInTx(
      asaName,
      txParams,
      asaDef,
      accounts,
      flags.creator);
    for (const account of optInAccounts) {
      await this._optInToASA(asaName, assetIndex, account, txParams);
    }
  }

  async checkBalanceForOptInTx (
    name: string, params: algosdk.SuggestedParams, asaDef: ASADef, accounts: Accounts, creator: Account
  ): Promise<Account[]> {
    if (!asaDef.optInAccNames || asaDef.optInAccNames.length === 0) {
      return [];
    }
    const optInTxFee = this.getTxFee(params, this.getOptInTxSize(params, accounts));
    const optInAccs = [];
    for (const accName of asaDef.optInAccNames) {
      const account = accounts.get(accName);
      if (!account) {
        throw new BuilderError(
          ERRORS.SCRIPT.ASA_OPT_IN_ACCOUNT_NOT_FOUND, {
            accountName: accName
          });
      }
      optInAccs.push(account);
      if (account.addr === creator.addr) {
        throw new BuilderError(ERRORS.SCRIPT.ASA_TRIED_TO_OPT_IN_CREATOR);
      }
      const accountInfo = await this.algodClient.accountInformation(account.addr).do();
      const requiredAmount = optInTxFee + ALGORAND_ASA_OWNERSHIP_COST;
      const usableAmount = this.getUsableAccBalance(accountInfo);
      if (usableAmount < requiredAmount) {
        throw new BuilderError(
          ERRORS.SCRIPT.ASA_OPT_IN_ACCOUNT_INSUFFICIENT_BALANCE, {
            accountName: accName,
            balance: usableAmount,
            requiredBalance: requiredAmount,
            asaName: name
          });
      }
    }
    return optInAccs;
  }

  async deployASA (
    name: string, asaDef: ASADef, flags: ASADeploymentFlags, accounts: Accounts,
    txWriter: txWriter): Promise<ASAInfo> {
    const message = 'Deploying ASA: ' + name;
    console.log(message);
    const txParams = await tx.mkSuggestedParams(this.algodClient, flags);
    const assetTX = tx.makeAssetCreateTxn(name, asaDef, flags, txParams);
    const rawSignedTxn = assetTX.signTxn(flags.creator.sk);
    const txInfo = await this.algodClient.sendRawTransaction(rawSignedTxn).do();
    const txConfirmation = await this.waitForConfirmation(txInfo.txId);
    const assetIndex = txConfirmation["asset-index"];

    txWriter.push(message, txConfirmation);
    return {
      creator: flags.creator.addr,
      txId: txInfo.txId,
      assetIndex: assetIndex,
      confirmedRound: txConfirmation[confirmedRound]
    };
  }

  /**
   * Description - This function will send Algos to ASC account in "Contract Mode"
   * @param name     - ASC filename
   * @param scParams - SC parameters
   * @param flags    - FundASC flags (as per SPEC)
   * @param payFlags - as per SPEC
   * @param txWriter - transaction log writer
   */
  async fundLsig (
    name: string,
    scParams: Object,
    flags: FundASCFlags,
    payFlags: TxParams,
    txWriter: txWriter): Promise<LsigInfo> {
    const lsig = await getLsig(name, scParams, this.algodClient);
    const contractAddress = lsig.address();

    const params = await tx.mkSuggestedParams(this.algodClient, payFlags);
    let message = "Funding Contract: ";
    message = message.concat(contractAddress);
    console.log(message);

    const closeToRemainder = undefined;
    const note = tx.encodeNote(payFlags.note, payFlags.noteb64);
    const t = algosdk.makePaymentTxnWithSuggestedParams(flags.funder.addr, contractAddress,
      flags.fundingMicroAlgo, closeToRemainder,
      note,
      params);
    const signedTxn = t.signTxn(flags.funder.sk);
    const txInfo = await this.algodClient.sendRawTransaction(signedTxn).do();
    const confirmedTxn = await this.waitForConfirmation(txInfo.txId);
    message = message.concat("\nLsig: " + name);
    txWriter.push(message, confirmedTxn);
    return {
      creator: flags.funder.addr,
      contractAddress: contractAddress,
      lsig: encode(lsig)
    };
  }

<<<<<<< HEAD
  async getLogicSignature (name: string, scParams: Object): Promise<Object | undefined> {
    const result = await this.compileOp.readArtifact(name);
    if (result === undefined) { return undefined; }
    const programb64 = result.compiled;
    const program = new Uint8Array(Buffer.from(programb64, "base64"));
    return algosdk.makeLogicSig(program, scParams);
  }

  async getDelegatedMsig (name: string): Promise<Object | undefined> {
    const Msig = await this.compileOp.readMsig(name);
    if (!Msig) return undefined;
    const parsedMsig = JSON.parse(Msig).msig;

    // decoding multisigned logic signature
    for (const acc of parsedMsig.subsig) {
      const decoded = decode.asBytes(acc.pk);
      acc.pk = new Uint8Array(decoded.slice(0, 32)); // decode public key
      if (acc.s) { // decode if addr is signed
        acc.s = new Uint8Array(Buffer.from(acc.s, 'base64'));
      }
    }
    return parsedMsig;
  }

=======
>>>>>>> 8c86d9f3
  private async ensureCompiled (name: string, force: boolean): Promise<ASCCache> {
    return await this.compileOp.ensureCompiled(name, force);
  }
}<|MERGE_RESOLUTION|>--- conflicted
+++ resolved
@@ -46,11 +46,7 @@
   optInToASAMultiple: (
     asaName: string, asaDef: ASADef, flags: ASADeploymentFlags, accounts: Accounts, assetIndex: number
   ) => Promise<void>
-<<<<<<< HEAD
-  getLogicSignature: (name: string, scParams: Object) => Promise<Object | undefined>
   getDelegatedMsig: (name: string) => Promise<Object | undefined>
-=======
->>>>>>> 8c86d9f3
 }
 
 export class AlgoOperatorImpl implements AlgoOperator {
@@ -232,15 +228,6 @@
     };
   }
 
-<<<<<<< HEAD
-  async getLogicSignature (name: string, scParams: Object): Promise<Object | undefined> {
-    const result = await this.compileOp.readArtifact(name);
-    if (result === undefined) { return undefined; }
-    const programb64 = result.compiled;
-    const program = new Uint8Array(Buffer.from(programb64, "base64"));
-    return algosdk.makeLogicSig(program, scParams);
-  }
-
   async getDelegatedMsig (name: string): Promise<Object | undefined> {
     const Msig = await this.compileOp.readMsig(name);
     if (!Msig) return undefined;
@@ -257,8 +244,6 @@
     return parsedMsig;
   }
 
-=======
->>>>>>> 8c86d9f3
   private async ensureCompiled (name: string, force: boolean): Promise<ASCCache> {
     return await this.compileOp.ensureCompiled(name, force);
   }
