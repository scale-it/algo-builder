--- conflicted
+++ resolved
@@ -66,11 +66,7 @@
     sender: rtypes.Account, appID: number,
     payFlags: rtypes.TxParams, flags: rtypes.SSCOptionalFlags) => Promise<void>
   optInLsigToSSC: (
-<<<<<<< HEAD
-    appId: number, lsig: rtypes.LogicSig,
-=======
-    appID: number, lsig: LogicSig,
->>>>>>> 645d5049
+    appID: number, lsig: rtypes.LogicSig,
     payFlags: rtypes.TxParams, flags: rtypes.SSCOptionalFlags) => Promise<void>
   ensureCompiled: (name: string, force?: boolean, scTmplParams?: SCParams) => Promise<ASCCache>
   sendAndWait: (rawTxns: Uint8Array | Uint8Array[]) => Promise<algosdk.PendingTransactionResponse>
@@ -248,16 +244,10 @@
     return {
       creator: flags.creator.addr,
       txId: txInfo.txId,
-<<<<<<< HEAD
       assetIndex: Number(assetIndex),
       confirmedRound: Number(txConfirmation.confirmedRound),
-      assetDef: asaDef
-=======
-      assetIndex: assetIndex,
-      confirmedRound: txConfirmation[confirmedRound],
       assetDef: asaDef,
       deleted: false
->>>>>>> 645d5049
     };
   }
 
@@ -351,13 +341,8 @@
     const txInfo = await this.algodClient.sendRawTransaction(signedTxn).do();
     const confirmedTxInfo = await this.waitForConfirmation(txId);
 
-<<<<<<< HEAD
     const appId = confirmedTxInfo.applicationIndex;
     const message = `Signed transaction with txID: ${txId}\nCreated new app-id: ${appId}`; // eslint-disable-line @typescript-eslint/restrict-template-expressions
-=======
-    const appID = confirmedTxInfo['application-index'];
-    const message = `Signed transaction with txID: ${txId}\nCreated new app-id: ${appID}`; // eslint-disable-line @typescript-eslint/restrict-template-expressions
->>>>>>> 645d5049
 
     console.log(message);
     txWriter.push(message, confirmedTxInfo);
@@ -365,16 +350,10 @@
     return {
       creator: flags.sender.addr,
       txId: txInfo.txId,
-<<<<<<< HEAD
       confirmedRound: Number(confirmedTxInfo.confirmedRound),
       appID: Number(appId),
-      timestamp: Math.round(+new Date() / 1000)
-=======
-      confirmedRound: confirmedTxInfo[confirmedRound],
-      appID: appID,
       timestamp: Math.round(+new Date() / 1000),
       deleted: false
->>>>>>> 645d5049
     };
   }
 
@@ -436,16 +415,10 @@
     return {
       creator: sender.addr,
       txId: txInfo.txId,
-<<<<<<< HEAD
       confirmedRound: Number(confirmedTxInfo.confirmedRound),
-      appID: appId,
-      timestamp: Math.round(+new Date() / 1000)
-=======
-      confirmedRound: confirmedTxInfo[confirmedRound],
       appID: appID,
       timestamp: Math.round(+new Date() / 1000),
       deleted: false
->>>>>>> 645d5049
     };
   }
 
