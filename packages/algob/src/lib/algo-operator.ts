import { types as rtypes } from "@algo-builder/runtime";
import { BuilderError, ERRORS, mkTxParams, tx as webTx, types as wtypes } from "@algo-builder/web";
import algosdk, { getApplicationAddress, LogicSigAccount, modelsv2 } from "algosdk";

import { txWriter } from "../internal/tx-log-writer";
import { createClient } from "../lib/driver";
import { getLsig } from "../lib/lsig";
import type {
  ASCCache,
  ConfirmedTxInfo,
  FundASCFlags,
  LsigInfo,
  Network,
  SCParams
} from "../types";
import { CompileOp } from "./compile";
import * as tx from "./tx";
const confirmedRound = "confirmed-round";

// This was not exported in algosdk
export const ALGORAND_MIN_TX_FEE = 1000;
// Extracted from interaction with Algorand node (100k microAlgos)
const ALGORAND_ASA_OWNERSHIP_COST = 100000;

export function createAlgoOperator (network: Network): AlgoOperator {
  return new AlgoOperatorImpl(createClient(network));
}

export interface AlgoOperator {
  algodClient: algosdk.Algodv2
  deployASA: (
    name: string, asaDef: wtypes.ASADef,
    flags: rtypes.ASADeploymentFlags, accounts: rtypes.AccountMap, txWriter: txWriter
  ) => Promise<rtypes.ASAInfo>
  fundLsig: (lsig: string | LogicSigAccount, flags: FundASCFlags, payFlags: wtypes.TxParams,
    txWriter: txWriter, scTmplParams?: SCParams) => Promise<LsigInfo>
  deployApp: (
    approvalProgram: string,
    clearProgram: string,
    flags: rtypes.AppDeploymentFlags,
    payFlags: wtypes.TxParams,
    txWriter: txWriter,
    scTmplParams?: SCParams) => Promise<rtypes.AppInfo>
  updateApp: (
    sender: algosdk.Account,
    payFlags: wtypes.TxParams,
    appID: number,
    newApprovalProgram: string,
    newClearProgram: string,
    flags: rtypes.AppOptionalFlags,
    txWriter: txWriter,
    scTmplParams?: SCParams
  ) => Promise<rtypes.AppInfo>
  waitForConfirmation: (txId: string) => Promise<ConfirmedTxInfo>
  getAssetByID: (assetIndex: number | bigint) => Promise<modelsv2.Asset>
  optInAccountToASA: (
    asaName: string, assetIndex: number, account: rtypes.Account, params: wtypes.TxParams
  ) => Promise<void>
  optInLsigToASA: (
    asaName: string, assetIndex: number, lsig: LogicSigAccount, params: wtypes.TxParams
  ) => Promise<void>
  optInToASAMultiple: (
    asaName: string, asaDef: wtypes.ASADef,
    flags: rtypes.ASADeploymentFlags, accounts: rtypes.AccountMap, assetIndex: number
  ) => Promise<void>
  optInAccountToApp: (
    sender: rtypes.Account, appID: number,
    payFlags: wtypes.TxParams, flags: rtypes.AppOptionalFlags) => Promise<void>
  optInLsigToApp: (
    appID: number, lsig: LogicSigAccount,
    payFlags: wtypes.TxParams, flags: rtypes.AppOptionalFlags) => Promise<void>
  ensureCompiled: (name: string, force?: boolean, scTmplParams?: SCParams) => Promise<ASCCache>
  sendAndWait: (rawTxns: Uint8Array | Uint8Array[]) => Promise<ConfirmedTxInfo>
}

export class AlgoOperatorImpl implements AlgoOperator {
  algodClient: algosdk.Algodv2;
  compileOp: CompileOp;
  constructor (algocl: algosdk.Algodv2) {
    this.algodClient = algocl;
    this.compileOp = new CompileOp(this.algodClient);
  }

  /**
   * Send signed transaction to network and wait for confirmation
   * @param rawTxns Signed Transaction(s)
   */
  async sendAndWait (
    rawTxns: Uint8Array | Uint8Array[]
  ): Promise<ConfirmedTxInfo> {
    const txInfo = await this.algodClient.sendRawTransaction(rawTxns).do();
    return await this.waitForConfirmation(txInfo.txId);
  }

  // Source:
  // https://github.com/algorand/docs/blob/master/examples/assets/v2/javascript/AssetExample.js#L21
  // Function used to wait for a tx confirmation
  async waitForConfirmation (txId: string): Promise<ConfirmedTxInfo> {
    const response = await this.algodClient.status().do();
    let lastround = response["last-round"];
    while (true) {
      const pendingInfo = await this.algodClient.pendingTransactionInformation(txId).do();
      if (pendingInfo["pool-error"]) {
        throw new Error(`Transaction Pool Error: ${pendingInfo["pool-error"] as string}`);
      }
      if (pendingInfo[confirmedRound] !== null && pendingInfo[confirmedRound] > 0) {
        return pendingInfo as ConfirmedTxInfo;
      }
      lastround++;
      await this.algodClient.statusAfterBlock(lastround).do();
    }
  };

  /**
   * Queries blockchain using algodClient for asset information by index */
  async getAssetByID (assetIndex: number | bigint): Promise<modelsv2.Asset> {
    return await this.algodClient.getAssetByID(Number(assetIndex)).do() as modelsv2.Asset;
  }

  getTxFee (params: algosdk.SuggestedParams, txSize: number): number {
    if (params.flatFee) {
      return Math.max(ALGORAND_MIN_TX_FEE, params.fee);
    }
    return Math.max(ALGORAND_MIN_TX_FEE, txSize);
  }

  getUsableAccBalance (accountInfo: modelsv2.Account): bigint {
    // Extracted from interacting with Algorand node:
    // 7 opted-in assets require to have 800000 micro algos (frozen in account).
    // 11 assets require 1200000.
    const assets = accountInfo.assets;
<<<<<<< HEAD
    return BigInt(accountInfo.amount) - BigInt((assets.length + 1) * ALGORAND_ASA_OWNERSHIP_COST);
=======
    return BigInt(accountInfo.amount) - BigInt(((assets ?? []).length + 1) * ALGORAND_ASA_OWNERSHIP_COST);
>>>>>>> 04568c00
  }

  getOptInTxSize (
    params: algosdk.SuggestedParams, accounts: rtypes.AccountMap,
    flags: wtypes.TxParams
  ): number {
    const randomAccount = accounts.values().next().value;
    // assetID can't be known before ASA creation
    // it shouldn't be easy to find out the latest asset ID
    // In original source code it's uint64:
    // https://github.com/algorand/go-algorand/blob/1424855ad2b5f6755ff3feba7e419ee06f2493da/data/basics/userBalance.go#L278
    const assetID = Number.MAX_SAFE_INTEGER; // not 64 bits but 55 bits should be enough
    const sampleASAOptInTX = tx.makeASAOptInTx(randomAccount.addr, assetID, params, flags);
    const rawSignedTxn = sampleASAOptInTX.signTxn(randomAccount.sk);
    return rawSignedTxn.length;
  }

  async _optInAccountToASA (
    asaName: string, assetIndex: number,
    account: rtypes.Account, params: algosdk.SuggestedParams,
    flags: wtypes.TxParams
  ): Promise<void> {
    console.log(`ASA ${String(account.name)} opt-in for ASA ${String(asaName)}`);
    const sampleASAOptInTX = tx.makeASAOptInTx(account.addr, assetIndex, params, flags);
    const rawSignedTxn = sampleASAOptInTX.signTxn(account.sk);
    await this.sendAndWait(rawSignedTxn);
  }

  async optInAccountToASA (
    asaName: string, assetIndex: number, account: rtypes.Account, flags: wtypes.TxParams
  ): Promise<void> {
    const txParams = await mkTxParams(this.algodClient, flags);
    await this._optInAccountToASA(asaName, assetIndex, account, txParams, flags);
  }

  async optInLsigToASA (
    asaName: string, assetIndex: number, lsig: LogicSigAccount, flags: wtypes.TxParams
  ): Promise<void> {
    console.log(`Contract ${lsig.address()} opt-in for ASA ${asaName}`); // eslint-disable-line @typescript-eslint/restrict-template-expressions
    const txParams = await mkTxParams(this.algodClient, flags);

    const optInLsigToASATx = tx.makeASAOptInTx(lsig.address(), assetIndex, txParams, flags);
    const rawLsigSignedTx = algosdk.signLogicSigTransactionObject(optInLsigToASATx, lsig).blob;
    const txInfo = await this.algodClient.sendRawTransaction(rawLsigSignedTx).do();
    await this.waitForConfirmation(txInfo.txId);
  }

  async optInToASAMultiple (
    asaName: string, asaDef: wtypes.ASADef,
    flags: rtypes.ASADeploymentFlags, accounts: rtypes.AccountMap, assetIndex: number
  ): Promise<void> {
    const txParams = await mkTxParams(this.algodClient, flags);
    const optInAccounts = await this.checkBalanceForOptInTx(
      asaName,
      txParams,
      asaDef,
      accounts,
      flags.creator,
      flags);
    for (const account of optInAccounts) {
      await this._optInAccountToASA(asaName, assetIndex, account, txParams, flags);
    }
  }

  async checkBalanceForOptInTx (
    name: string, params: algosdk.SuggestedParams,
    asaDef: wtypes.ASADef, accounts: rtypes.AccountMap,
    creator: rtypes.Account, flags: wtypes.TxParams
  ): Promise<rtypes.Account[]> {
    if (!asaDef.optInAccNames || asaDef.optInAccNames.length === 0) {
      return [];
    }
    const optInTxFee = this.getTxFee(params, this.getOptInTxSize(params, accounts, flags));
    const optInAccs = [];
    for (const accName of asaDef.optInAccNames) {
      const account = accounts.get(accName);
      if (!account) {
        throw new BuilderError(
          ERRORS.SCRIPT.ASA_OPT_IN_ACCOUNT_NOT_FOUND, {
            accountName: accName
          });
      }
      optInAccs.push(account);
      if (account.addr === creator.addr) {
        throw new BuilderError(ERRORS.SCRIPT.ASA_TRIED_TO_OPT_IN_CREATOR);
      }
      const accountInfo = await
      this.algodClient.accountInformation(account.addr).do() as modelsv2.Account;
      const requiredAmount = optInTxFee + ALGORAND_ASA_OWNERSHIP_COST;
      const usableAmount = this.getUsableAccBalance(accountInfo);
      if (usableAmount < requiredAmount) {
        throw new BuilderError(
          ERRORS.SCRIPT.ASA_OPT_IN_ACCOUNT_INSUFFICIENT_BALANCE, {
            accountName: accName,
            balance: usableAmount,
            requiredBalance: requiredAmount,
            asaName: name
          });
      }
    }
    return optInAccs;
  }

  async deployASA (
    name: string, asaDef: wtypes.ASADef,
    flags: rtypes.ASADeploymentFlags, accounts: rtypes.AccountMap,
    txWriter: txWriter): Promise<rtypes.ASAInfo> {
    const message = 'Deploying ASA: ' + name;
    console.log(message);
    const txParams = await mkTxParams(this.algodClient, flags);
    const assetTX = tx.makeAssetCreateTxn(name, asaDef, flags, txParams);
    const rawSignedTxn = assetTX.signTxn(flags.creator.sk);
    const txInfo = await this.algodClient.sendRawTransaction(rawSignedTxn).do();
    const txConfirmation = await this.waitForConfirmation(txInfo.txId);
    const assetIndex = txConfirmation['asset-index'];

    txWriter.push(message, txConfirmation);
    return {
      creator: flags.creator.addr,
      txId: txInfo.txId,
      assetIndex: Number(assetIndex),
      confirmedRound: Number(txConfirmation[confirmedRound]),
      assetDef: asaDef,
      deleted: false
    };
  }

  /**
   * Sends Algos to ASC account (Contract Account)
   * @param lsig     - Logic Signature (LogicSigAccount or filename with smart contract code)
   * @param flags    - FundASC flags (as per SPEC)
   * @param payFlags - as per SPEC
   * @param txWriter - transaction log writer
   * @param scTmplParams: Smart contract template parameters (used only when compiling PyTEAL to TEAL)
   */
  async fundLsig (
    lsig: string | LogicSigAccount,
    flags: FundASCFlags,
    payFlags: wtypes.TxParams,
    txWriter: txWriter,
    scTmplParams?: SCParams): Promise<LsigInfo> {
    if (typeof lsig === "string") {
      lsig = await getLsig(lsig, this.algodClient, scTmplParams);
    }

    const contractAddress = lsig.address();
    const params = await mkTxParams(this.algodClient, payFlags);
    let message = "Funding Contract: " + String(contractAddress);
    console.log(message);

    const closeToRemainder = undefined;
    const note = webTx.encodeNote(payFlags.note, payFlags.noteb64);
    const t = algosdk.makePaymentTxnWithSuggestedParams(flags.funder.addr, contractAddress,
      flags.fundingMicroAlgo, closeToRemainder,
      note,
      params);
    const signedTxn = t.signTxn(flags.funder.sk);
    const txInfo = await this.algodClient.sendRawTransaction(signedTxn).do();
    const confirmedTxn = await this.waitForConfirmation(txInfo.txId);
    message = message.concat("\nLsig: " + lsig.address());
    txWriter.push(message, confirmedTxn);
    return {
      creator: flags.funder.addr,
      contractAddress: contractAddress,
      lsig: lsig
    };
  }

  /**
   * Function to deploy Stateful Smart Contract
   * @param approvalProgram name of file in which approval program is stored
   * @param clearProgram name of file in which clear program is stored
   * @param flags         AppDeploymentFlags
   * @param payFlags      TxParams
   * @param txWriter
   * @param scTmplParams: Smart contract template parameters (used only when compiling PyTEAL to TEAL)
   */
  async deployApp (
    approvalProgram: string,
    clearProgram: string,
    flags: rtypes.AppDeploymentFlags,
    payFlags: wtypes.TxParams,
    txWriter: txWriter,
    scTmplParams?: SCParams): Promise<rtypes.AppInfo> {
    const params = await mkTxParams(this.algodClient, payFlags);

    const app = await this.ensureCompiled(approvalProgram, false, scTmplParams);
    const approvalProg = new Uint8Array(Buffer.from(app.compiled, "base64"));
    const clear = await this.ensureCompiled(clearProgram, false, scTmplParams);
    const clearProg = new Uint8Array(Buffer.from(clear.compiled, "base64"));

    const execParam: wtypes.ExecParams = {
      type: wtypes.TransactionType.DeployApp,
      sign: wtypes.SignType.SecretKey,
      fromAccount: flags.sender,
      approvalProgram: approvalProgram,
      clearProgram: clearProgram,
      approvalProg: approvalProg,
      clearProg: clearProg,
      payFlags: payFlags,
      localInts: flags.localInts,
      localBytes: flags.localBytes,
      globalInts: flags.globalInts,
      globalBytes: flags.globalBytes,
      extraPages: flags.extraPages,
      accounts: flags.accounts,
      foreignApps: flags.foreignApps,
      foreignAssets: flags.foreignAssets,
      appArgs: flags.appArgs,
      note: flags.note,
      lease: flags.lease
    };

    const txn = webTx.mkTransaction(execParam, params);
    const txId = txn.txID().toString();
    const signedTxn = txn.signTxn(flags.sender.sk);

    const txInfo = await this.algodClient.sendRawTransaction(signedTxn).do();
    const confirmedTxInfo = await this.waitForConfirmation(txId);

    const appId = confirmedTxInfo['application-index'];
    const message = `Signed transaction with txID: ${txId}\nCreated new app-id: ${appId}`; // eslint-disable-line @typescript-eslint/restrict-template-expressions

    console.log(message);
    txWriter.push(message, confirmedTxInfo);

    return {
      creator: flags.sender.addr,
      txId: txInfo.txId,
      confirmedRound: Number(confirmedTxInfo[confirmedRound]),
      appID: Number(appId),
      applicationAccount: getApplicationAddress(Number(appId)),
      timestamp: Math.round(+new Date() / 1000),
      deleted: false,
      approvalFile: approvalProgram,
      clearFile: clearProgram
    };
  }

  /**
   * Update programs (approval, clear) for a stateful smart contract.
   * @param sender Account from which call needs to be made
   * @param payFlags Transaction Flags
   * @param appID index of the application being configured
   * @param newApprovalProgram New Approval Program filename
   * @param newClearProgram New Clear Program filename
   * @param flags Optional parameters to SSC (accounts, args..)
   * @param txWriter - transaction log writer
   * @param scTmplParams: scTmplParams: Smart contract template parameters
   *     (used only when compiling PyTEAL to TEAL)
   */
  async updateApp (
    sender: algosdk.Account,
    payFlags: wtypes.TxParams,
    appID: number,
    newApprovalProgram: string,
    newClearProgram: string,
    flags: rtypes.AppOptionalFlags,
    txWriter: txWriter,
    scTmplParams?: SCParams
  ): Promise<rtypes.AppInfo> {
    const params = await mkTxParams(this.algodClient, payFlags);

    const app = await this.ensureCompiled(newApprovalProgram, false, scTmplParams);
    const approvalProg = new Uint8Array(Buffer.from(app.compiled, "base64"));
    const clear = await this.ensureCompiled(newClearProgram, false, scTmplParams);
    const clearProg = new Uint8Array(Buffer.from(clear.compiled, "base64"));

    const execParam: wtypes.ExecParams = {
      type: wtypes.TransactionType.UpdateApp,
      sign: wtypes.SignType.SecretKey,
      fromAccount: sender,
      appID: appID,
      newApprovalProgram: newApprovalProgram,
      newClearProgram: newClearProgram,
      approvalProg: approvalProg,
      clearProg: clearProg,
      payFlags: payFlags,
      accounts: flags.accounts,
      foreignApps: flags.foreignApps,
      foreignAssets: flags.foreignAssets,
      appArgs: flags.appArgs,
      note: flags.note,
      lease: flags.lease
    };

    const txn = webTx.mkTransaction(execParam, params);
    const txId = txn.txID().toString();
    const signedTxn = txn.signTxn(sender.sk);

    const txInfo = await this.algodClient.sendRawTransaction(signedTxn).do();
    const confirmedTxInfo = await this.waitForConfirmation(txId);

    const message = `Signed transaction with txID: ${txId}\nUpdated app-id: ${appID}`; // eslint-disable-line @typescript-eslint/restrict-template-expressions

    console.log(message);
    txWriter.push(message, confirmedTxInfo);

    return {
      creator: sender.addr,
      txId: txInfo.txId,
      confirmedRound: Number(confirmedTxInfo[confirmedRound]),
      appID: appID,
      applicationAccount: getApplicationAddress(appID),
      timestamp: Math.round(+new Date() / 1000),
      deleted: false,
      approvalFile: newApprovalProgram,
      clearFile: newClearProgram
    };
  }

  /**
   * Opt-In to stateful smart contract
   *  - signed by account's secret key
   * @param sender: Account for which opt-in is required
   * @param appID: Application Index: (ID of the application)
   * @param payFlags: Transaction Params
   * @param flags Optional parameters to SSC (accounts, args..)
   */
  async optInAccountToApp (
    sender: rtypes.Account,
    appID: number,
    payFlags: wtypes.TxParams,
    flags: rtypes.AppOptionalFlags): Promise<void> {
    const params = await mkTxParams(this.algodClient, payFlags);
    const execParam: wtypes.ExecParams = {
      type: wtypes.TransactionType.OptInToApp,
      sign: wtypes.SignType.SecretKey,
      fromAccount: sender,
      appID: appID,
      payFlags: payFlags,
      appArgs: flags.appArgs,
      accounts: flags.accounts,
      foreignApps: flags.foreignApps,
      foreignAssets: flags.foreignAssets
    };

    const txn = webTx.mkTransaction(execParam, params);
    const signedTxn = txn.signTxn(sender.sk);
    await this.sendAndWait(signedTxn);
  }

  /**
   * Opt-In to stateful smart contract (SSC) for a contract account
   * The opt-in transaction is signed by the logic signature
   * @param appID application index
   * @param lsig logic signature
   * @param payFlags Transaction flags
   * @param flags Optional parameters to SSC (accounts, args..)
   */
  async optInLsigToApp (
    appID: number, lsig: LogicSigAccount,
    payFlags: wtypes.TxParams,
    flags: rtypes.AppOptionalFlags
  ): Promise<void> {
    console.log(`Contract ${lsig.address()} opt-in for SSC ID ${appID}`);// eslint-disable-line @typescript-eslint/restrict-template-expressions
    const params = await mkTxParams(this.algodClient, payFlags);
    const execParam: wtypes.ExecParams = {
      type: wtypes.TransactionType.OptInToApp,
      sign: wtypes.SignType.LogicSignature,
      fromAccountAddr: lsig.address(),
      lsig: lsig,
      appID: appID,
      payFlags: payFlags,
      appArgs: flags.appArgs,
      accounts: flags.accounts,
      foreignApps: flags.foreignApps,
      foreignAssets: flags.foreignAssets
    };
    const optInLsigToAppTx = webTx.mkTransaction(execParam, params);

    const rawLsigSignedTx = algosdk.signLogicSigTransactionObject(optInLsigToAppTx, lsig).blob;
    await this.sendAndWait(rawLsigSignedTx);
  }

  async ensureCompiled (name: string, force?: boolean, scTmplParams?: SCParams): Promise<ASCCache> {
    return await this.compileOp.ensureCompiled(name, force, scTmplParams);
  }
}<|MERGE_RESOLUTION|>--- conflicted
+++ resolved
@@ -129,11 +129,7 @@
     // 7 opted-in assets require to have 800000 micro algos (frozen in account).
     // 11 assets require 1200000.
     const assets = accountInfo.assets;
-<<<<<<< HEAD
-    return BigInt(accountInfo.amount) - BigInt((assets.length + 1) * ALGORAND_ASA_OWNERSHIP_COST);
-=======
     return BigInt(accountInfo.amount) - BigInt(((assets ?? []).length + 1) * ALGORAND_ASA_OWNERSHIP_COST);
->>>>>>> 04568c00
   }
 
   getOptInTxSize (
