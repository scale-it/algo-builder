<<<<<<< HEAD
import { encodeNote, parseSSCAppArgs, SSCDeploymentFlags, SSCOptionalFlags, TxParams } from "@algorand-builder/runtime";
=======
import { encodeNote, parseSSCAppArgs } from "@algorand-builder/runtime";
import type {
  SSCDeploymentFlags,
  SSCOptionalFlags,
  TxParams
} from "@algorand-builder/runtime/build/types";
>>>>>>> 76005dac
import type { LogicSigArgs } from "algosdk";
import algosdk from "algosdk";

import { BuilderError } from "../internal/core/errors";
import { ERRORS } from "../internal/core/errors-list";
import { txWriter } from "../internal/tx-log-writer";
import { createClient } from "../lib/driver";
import { getLsig } from "../lib/lsig";
import type {
  Account,
  AccountMap,
  ASADef,
  ASADeploymentFlags,
  ASAInfo,
  ASCCache,
  FundASCFlags,
  LsigInfo,
  Network,
  SSCInfo,
  StrMap
} from "../types";
import { CompileOp } from "./compile";
import * as tx from "./tx";
const confirmedRound = "confirmed-round";

// This was not exported in algosdk
export const ALGORAND_MIN_TX_FEE = 1000;
// Extracted from interaction with Algorand node (100k microAlgos)
const ALGORAND_ASA_OWNERSHIP_COST = 100000;

export function createAlgoOperator (network: Network): AlgoOperator {
  return new AlgoOperatorImpl(createClient(network));
}

export interface AlgoOperator {
  algodClient: algosdk.Algodv2
  deployASA: (
    name: string, asaDef: ASADef, flags: ASADeploymentFlags, accounts: AccountMap, txWriter: txWriter
  ) => Promise<ASAInfo>
  fundLsig: (name: string, flags: FundASCFlags, payFlags: TxParams,
    txWriter: txWriter, scParams: LogicSigArgs, scTmplParams?: StrMap) => Promise<LsigInfo>
  deploySSC: (
    approvalProgram: string,
    clearProgram: string,
    flags: SSCDeploymentFlags,
    payFlags: TxParams,
    txWriter: txWriter,
    scTmplParams?: StrMap) => Promise<SSCInfo>
  waitForConfirmation: (txId: string) => Promise<algosdk.ConfirmedTxInfo>
  optInToASA: (
    asaName: string, assetIndex: number, account: Account, params: TxParams
  ) => Promise<void>
  optInToASAMultiple: (
    asaName: string, asaDef: ASADef, flags: ASADeploymentFlags, accounts: AccountMap, assetIndex: number
  ) => Promise<void>
  optInToSSC: (
    sender: Account, appId: number, payFlags: TxParams, flags: SSCOptionalFlags) => Promise<void>
  ensureCompiled: (name: string, force?: boolean, scTmplParams?: StrMap) => Promise<ASCCache>
}

export class AlgoOperatorImpl implements AlgoOperator {
  algodClient: algosdk.Algodv2;
  compileOp: CompileOp;
  constructor (algocl: algosdk.Algodv2) {
    this.algodClient = algocl;
    this.compileOp = new CompileOp(this.algodClient);
  }

  // Source:
  // https://github.com/algorand/docs/blob/master/examples/assets/v2/javascript/AssetExample.js#L21
  // Function used to wait for a tx confirmation
  async waitForConfirmation (txId: string): Promise<algosdk.ConfirmedTxInfo> {
    const response = await this.algodClient.status().do();
    let lastround = response["last-round"];
    while (true) {
      const pendingInfo = await this.algodClient.pendingTransactionInformation(txId).do();
      if (pendingInfo[confirmedRound] !== null && pendingInfo[confirmedRound] > 0) {
        return pendingInfo;
      }
      lastround++;
      await this.algodClient.statusAfterBlock(lastround).do();
    }
  };

  getTxFee (params: algosdk.SuggestedParams, txSize: number): number {
    if (params.flatFee) {
      return Math.max(ALGORAND_MIN_TX_FEE, params.fee);
    }
    return Math.max(ALGORAND_MIN_TX_FEE, txSize);
  }

  getUsableAccBalance (accoutInfo: algosdk.AccountState): number {
    // Extracted from interacting with Algorand node:
    // 7 opted-in assets require to have 800000 micro algos (frozen in account).
    // 11 assets require 1200000.
    return accoutInfo.amount - (accoutInfo.assets.length + 1) * ALGORAND_ASA_OWNERSHIP_COST;
  }

  getOptInTxSize (params: algosdk.SuggestedParams, accounts: AccountMap): number {
    const randomAccount = accounts.values().next().value;
    // assetID can't be known before ASA creation
    // it shouldn't be easy to find out the latest asset ID
    // In original source code it's uint64:
    // https://github.com/algorand/go-algorand/blob/1424855ad2b5f6755ff3feba7e419ee06f2493da/data/basics/userBalance.go#L278
    const assetID = Number.MAX_SAFE_INTEGER; // not 64 bits but 55 bits should be enough
    const sampleASAOptInTX = tx.makeASAOptInTx(randomAccount.addr, assetID, params);
    const rawSignedTxn = sampleASAOptInTX.signTxn(randomAccount.sk);
    return rawSignedTxn.length;
  }

  async _optInToASA (
    asaName: string, assetIndex: number, account: Account, params: algosdk.SuggestedParams
  ): Promise<void> {
    console.log(`ASA ${account.name} opt-in for ASA ${asaName}`);
    const sampleASAOptInTX = tx.makeASAOptInTx(account.addr, assetIndex, params);
    const rawSignedTxn = sampleASAOptInTX.signTxn(account.sk);
    const txInfo = await this.algodClient.sendRawTransaction(rawSignedTxn).do();
    await this.waitForConfirmation(txInfo.txId);
  }

  async optInToASA (
    asaName: string, assetIndex: number, account: Account, flags: TxParams
  ): Promise<void> {
    const txParams = await tx.mkTxParams(this.algodClient, flags);
    await this._optInToASA(asaName, assetIndex, account, txParams);
  }

  async optInToASAMultiple (
    asaName: string, asaDef: ASADef, flags: ASADeploymentFlags, accounts: AccountMap, assetIndex: number
  ): Promise<void> {
    const txParams = await tx.mkTxParams(this.algodClient, flags);
    const optInAccounts = await this.checkBalanceForOptInTx(
      asaName,
      txParams,
      asaDef,
      accounts,
      flags.creator);
    for (const account of optInAccounts) {
      await this._optInToASA(asaName, assetIndex, account, txParams);
    }
  }

  async checkBalanceForOptInTx (
    name: string, params: algosdk.SuggestedParams, asaDef: ASADef, accounts: AccountMap, creator: Account
  ): Promise<Account[]> {
    if (!asaDef.optInAccNames || asaDef.optInAccNames.length === 0) {
      return [];
    }
    const optInTxFee = this.getTxFee(params, this.getOptInTxSize(params, accounts));
    const optInAccs = [];
    for (const accName of asaDef.optInAccNames) {
      const account = accounts.get(accName);
      if (!account) {
        throw new BuilderError(
          ERRORS.SCRIPT.ASA_OPT_IN_ACCOUNT_NOT_FOUND, {
            accountName: accName
          });
      }
      optInAccs.push(account);
      if (account.addr === creator.addr) {
        throw new BuilderError(ERRORS.SCRIPT.ASA_TRIED_TO_OPT_IN_CREATOR);
      }
      const accountInfo = await this.algodClient.accountInformation(account.addr).do();
      const requiredAmount = optInTxFee + ALGORAND_ASA_OWNERSHIP_COST;
      const usableAmount = this.getUsableAccBalance(accountInfo);
      if (usableAmount < requiredAmount) {
        throw new BuilderError(
          ERRORS.SCRIPT.ASA_OPT_IN_ACCOUNT_INSUFFICIENT_BALANCE, {
            accountName: accName,
            balance: usableAmount,
            requiredBalance: requiredAmount,
            asaName: name
          });
      }
    }
    return optInAccs;
  }

  async deployASA (
    name: string, asaDef: ASADef, flags: ASADeploymentFlags, accounts: AccountMap,
    txWriter: txWriter): Promise<ASAInfo> {
    const message = 'Deploying ASA: ' + name;
    console.log(message);
    const txParams = await tx.mkTxParams(this.algodClient, flags);
    const assetTX = tx.makeAssetCreateTxn(name, asaDef, flags, txParams);
    const rawSignedTxn = assetTX.signTxn(flags.creator.sk);
    const txInfo = await this.algodClient.sendRawTransaction(rawSignedTxn).do();
    const txConfirmation = await this.waitForConfirmation(txInfo.txId);
    const assetIndex = txConfirmation["asset-index"];

    txWriter.push(message, txConfirmation);
    return {
      creator: flags.creator.addr,
      txId: txInfo.txId,
      assetIndex: assetIndex,
      confirmedRound: txConfirmation[confirmedRound]
    };
  }

  /**
   * Sends Algos to ASC account (Contract Account)
   * @param name     - ASC filename
   * @param flags    - FundASC flags (as per SPEC)
   * @param payFlags - as per SPEC
   * @param txWriter - transaction log writer
   * @param scParams: Smart contract Parameters(Used while calling smart contract)
   * @param scTmplParams: Smart contract template parameters (used only when compiling PyTEAL to TEAL)
   */
  async fundLsig (
    name: string,
    flags: FundASCFlags,
    payFlags: TxParams,
    txWriter: txWriter,
    scParams: LogicSigArgs,
    scTmplParams?: StrMap): Promise<LsigInfo> {
    const lsig = await getLsig(name, this.algodClient, scParams, scTmplParams);
    const contractAddress = lsig.address();

    const params = await tx.mkTxParams(this.algodClient, payFlags);
    let message = "Funding Contract: " + contractAddress;
    console.log(message);

    const closeToRemainder = undefined;
    const note = encodeNote(payFlags.note, payFlags.noteb64);
    const t = algosdk.makePaymentTxnWithSuggestedParams(flags.funder.addr, contractAddress,
      flags.fundingMicroAlgo, closeToRemainder,
      note,
      params);
    const signedTxn = t.signTxn(flags.funder.sk);
    const txInfo = await this.algodClient.sendRawTransaction(signedTxn).do();
    const confirmedTxn = await this.waitForConfirmation(txInfo.txId);
    message = message.concat("\nLsig: " + name);
    txWriter.push(message, confirmedTxn);
    return {
      creator: flags.funder.addr,
      contractAddress: contractAddress,
      lsig: lsig
    };
  }

  /**
   * Function to deploy Stateful Smart Contract
   * @param approvalProgram name of file in which approval program is stored
   * @param clearProgram name of file in which clear program is stored
   * @param flags         SSCDeploymentFlags
   * @param payFlags      TxParams
   * @param txWriter
   * @param scTmplParams: Smart contract template parameters (used only when compiling PyTEAL to TEAL)
   */
  async deploySSC (
    approvalProgram: string,
    clearProgram: string,
    flags: SSCDeploymentFlags,
    payFlags: TxParams,
    txWriter: txWriter,
    scTmplParams?: StrMap): Promise<SSCInfo> {
    const sender = flags.sender.addr;
    const params = await tx.mkTxParams(this.algodClient, payFlags);

    const onComplete = algosdk.OnApplicationComplete.NoOpOC;

    const app = await this.ensureCompiled(approvalProgram, false, scTmplParams);
    const approvalProg = new Uint8Array(Buffer.from(app.compiled, "base64"));
    const clear = await this.ensureCompiled(clearProgram, false, scTmplParams);
    const clearProg = new Uint8Array(Buffer.from(clear.compiled, "base64"));

    const txn = algosdk.makeApplicationCreateTxn(
      sender,
      params,
      onComplete,
      approvalProg,
      clearProg,
      flags.localInts,
      flags.localBytes,
      flags.globalInts,
      flags.globalBytes,
      parseSSCAppArgs(flags.appArgs),
      flags.accounts,
      flags.foreignApps,
      flags.foreignAssets,
      flags.note,
      flags.lease,
      flags.rekeyTo);

    const txId = txn.txID().toString();
    const signedTxn = txn.signTxn(flags.sender.sk);

    const txInfo = await this.algodClient.sendRawTransaction(signedTxn).do();
    const confirmedTxInfo = await this.waitForConfirmation(txId);

    const appId = confirmedTxInfo['application-index'];
    const message = `Signed transaction with txID: ${txId}\nCreated new app-id: ${appId}`; // eslint-disable-line @typescript-eslint/restrict-template-expressions

    console.log(message);
    txWriter.push(message, confirmedTxInfo);

    return {
      creator: flags.sender.addr,
      txId: txInfo.txId,
      confirmedRound: confirmedTxInfo[confirmedRound],
      appID: appId
    };
  }

  /**
   * Opt-In to stateful smart contract
   * @param sender: Account for which opt-in is required
   * @param appId: Application Index: (ID of the application)
   * @param payFlags: Transaction Params
   * @param flags Optional parameters to SSC (accounts, args..)
   */
  async optInToSSC (
    sender: Account,
    appId: number,
    payFlags: TxParams,
    flags: SSCOptionalFlags): Promise<void> {
    const params = await tx.mkTxParams(this.algodClient, payFlags);
    const txn = algosdk.makeApplicationOptInTxn(
      sender.addr,
      params,
      appId,
      parseSSCAppArgs(flags.appArgs),
      flags.accounts,
      flags.foreignApps,
      flags.foreignAssets,
      flags.note,
      flags.lease,
      flags.rekeyTo);

    const txId = txn.txID().toString();
    const signedTxn = txn.signTxn(sender.sk);

    await this.algodClient.sendRawTransaction(signedTxn).do();
    await this.waitForConfirmation(txId);
  }

  async ensureCompiled (name: string, force?: boolean, scTmplParams?: StrMap): Promise<ASCCache> {
    return await this.compileOp.ensureCompiled(name, force, scTmplParams);
  }
}<|MERGE_RESOLUTION|>--- conflicted
+++ resolved
@@ -1,13 +1,9 @@
-<<<<<<< HEAD
-import { encodeNote, parseSSCAppArgs, SSCDeploymentFlags, SSCOptionalFlags, TxParams } from "@algorand-builder/runtime";
-=======
 import { encodeNote, parseSSCAppArgs } from "@algorand-builder/runtime";
 import type {
   SSCDeploymentFlags,
   SSCOptionalFlags,
   TxParams
 } from "@algorand-builder/runtime/build/types";
->>>>>>> 76005dac
 import type { LogicSigArgs } from "algosdk";
 import algosdk from "algosdk";
 
