--- conflicted
+++ resolved
@@ -14,22 +14,18 @@
   ASCDeploymentFlags,
   ASCInfo,
   ASCPaymentFlags,
-  DeploymentFlags,
-  Network
+  Network,
+  TxParams
 } from "../types";
 import { CompileOp } from "./compile";
 import * as tx from "./tx";
 
 const confirmedRound = "confirmed-round";
 
-<<<<<<< HEAD
 // This was not exported in algosdk
-const ALGORAND_MIN_TX_FEE = 1000;
+export const ALGORAND_MIN_TX_FEE = 1000;
 // Extracted from interaction with Algorand node (100k microAlgos)
 const ALGORAND_ASA_OWNERSHIP_COST = 100000;
-=======
-export const ALGORAND_MIN_TX_FEE = 1000;
->>>>>>> b99ddd52
 
 export function createAlgoOperator (network: Network): AlgoOperator {
   return new AlgoOperatorImpl(createClient(network));
@@ -44,7 +40,7 @@
   ) => Promise<ASCInfo>
   waitForConfirmation: (txId: string) => Promise<algosdk.ConfirmedTxInfo>
   optInToASA: (
-    asaName: string, assetIndex: number, account: Account, params: DeploymentFlags
+    asaName: string, assetIndex: number, account: Account, params: TxParams
   ) => Promise<void>
 }
 
@@ -109,9 +105,9 @@
   }
 
   async optInToASA (
-    asaName: string, assetIndex: number, account: Account, flags: DeploymentFlags
+    asaName: string, assetIndex: number, account: Account, flags: TxParams
   ): Promise<void> {
-    const txParams = await tx.getSuggestedParamsWithUserDefaults(this.algodClient, flags);
+    const txParams = await tx.mkSuggestedParams(this.algodClient, flags);
     await this._optInToASA(asaName, assetIndex, account, txParams);
   }
 
@@ -162,9 +158,8 @@
   async deployASA (
     name: string, asaDef: ASADef, flags: ASADeploymentFlags, accounts: Accounts
   ): Promise<ASAInfo> {
-<<<<<<< HEAD
     console.log("Deploying ASA:", name);
-    const txParams = await tx.getSuggestedParamsWithUserDefaults(this.algodClient, flags);
+    const txParams = await tx.mkSuggestedParams(this.algodClient, flags);
     const optInAccounts = await this.checkBalanceForASAOptInTx(
       name, txParams, asaDef, accounts, flags.creator);
     const assetTX = tx.makeAssetCreateTxn(name, asaDef, flags, txParams);
@@ -173,15 +168,7 @@
     const txConfirmation = await this.waitForConfirmation(txInfo.txId);
     const assetIndex = txConfirmation["asset-index"];
     await this.optInToASAMultiple(name, assetIndex, optInAccounts, txParams);
-=======
-    console.log("Deploying ASA: ", name);
-
-    const assetTX = await tx.makeAssetCreateTxn(name, this.algodClient, asaDesc, flags);
-    const rawSignedTxn = assetTX.signTxn(flags.creator.sk);
-    const txInfo = await this.algodClient.sendRawTransaction(rawSignedTxn).do();
-    const txConfirmation = await this.waitForConfirmation(txInfo.txId);
     console.log(txConfirmation);
->>>>>>> b99ddd52
     return {
       creator: flags.creator.addr,
       txId: txInfo.txId,
@@ -192,18 +179,13 @@
 
   async deployASC (name: string, scParams: object, flags: ASCDeploymentFlags, payFlags: ASCPaymentFlags
   ): Promise<ASCInfo> {
-    console.log("Deploying ASC: ", name);
-
+    console.log("Deploying ASC:", name);
     const result: ASCCache = await this.ensureCompiled(name, false);
     const programb64 = result.compiled;
     const program = new Uint8Array(Buffer.from(programb64, "base64"));
     const lsig = algosdk.makeLogicSig(program, scParams);
 
-<<<<<<< HEAD
-    const txParams = await tx.getSuggestedParamsWithUserDefaults(this.algodClient, payFlags);
-=======
     const params = await tx.mkSuggestedParams(this.algodClient, payFlags);
->>>>>>> b99ddd52
 
     // ASC1 signed by funder
     lsig.sign(flags.funder.sk);
@@ -216,7 +198,7 @@
     const tran = algosdk.makePaymentTxnWithSuggestedParams(funder, contractAddress,
       flags.fundingMicroAlgo, payFlags.closeToRemainder,
       payFlags.note ? encoder.encode(payFlags.note) : undefined,
-      txParams);
+      params);
 
     const signedTxn = tran.signTxn(flags.funder.sk);
 
