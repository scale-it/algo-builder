--- conflicted
+++ resolved
@@ -98,14 +98,10 @@
 }
 
 // returns multisignature account address
-<<<<<<< HEAD
-export function createMsigAddress (version: number, threshold: number, accountList: string[]): any {
-=======
 export function createMsigAddress (
   version: number,
   threshold: number,
   accountList: string[]): [MultiSigAccount, string] {
->>>>>>> 3e2b37ae
   const mparams = {
     version: version,
     threshold: threshold,
