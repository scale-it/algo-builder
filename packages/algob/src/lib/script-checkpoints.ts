
<<<<<<< HEAD
import { loadFromYamlFileSilent, lsTreeWalk, types as rtypes } from "@algo-builder/runtime";
import { AssetParams, encodeAddress, Transaction } from "algosdk";
=======
import { checkIfAssetDeletionTx, loadFromYamlFileSilent, lsTreeWalk, types as rtypes } from "@algo-builder/runtime";
import { encodeAddress, Transaction } from "algosdk";
>>>>>>> 645d5049
import deepEqual from "deep-equal";
import * as fs from "fs";
import path from "path";
import YAML from "yaml";

import { BuilderError } from "../errors/errors";
import { ERRORS } from "../errors/errors-list";
import {
  AssetScriptMap,
  Checkpoint,
  CheckpointFunctions,
  CheckpointRepo,
  Checkpoints,
  Deployer,
  LsigInfo,
  Timestamp
} from "../types";

export const scriptsDirectory = "scripts";
export const testsDirectory = "test";
const artifactsPath = "artifacts";
const checkpointFileSuffix = ".cp.yaml";

export function toCheckpointFileName (scriptName: string): string {
  return path.join(artifactsPath, scriptName + checkpointFileSuffix);
}

export function toScriptFileName (filename: string): string {
  filename = filename.replace(artifactsPath + path.sep, '');
  filename = filename.slice(0, -(checkpointFileSuffix.length));
  return filename;
}

export class CheckpointImpl implements Checkpoint {
  timestamp: number;
  metadata: Map<string, string>;
  asa: Map<string, rtypes.ASAInfo>;
  ssc: Map<string, Map<Timestamp, rtypes.SSCInfo>>;
  dLsig: Map<string, LsigInfo>;

  constructor (metadata?: Map<string, string>) {
    this.timestamp = +new Date();
    this.metadata = (metadata === undefined ? new Map<string, string>() : metadata);
    this.asa = new Map<string, rtypes.ASAInfo>();
    const mp = new Map<Timestamp, rtypes.SSCInfo>();
    this.ssc = new Map<string, typeof mp>();
    this.dLsig = new Map<string, LsigInfo>();
  }
}

export function appendToCheckpoint (
  checkpoints: Checkpoints, networkName: string, append: Checkpoint): Checkpoints {
  const orig = checkpoints[networkName];
  if (!orig) {
    checkpoints[networkName] = Object.assign({}, append);
    return checkpoints;
  }
  orig.timestamp = append.timestamp;
  orig.metadata = new Map([...orig.metadata, ...append.metadata]);
  const allAssetNames = [...append.asa.keys(), ...append.ssc.keys()];
  for (const assetName of allAssetNames) {
    if ((orig.asa.get(assetName) && !deepEqual(orig.asa.get(assetName), append.asa.get(assetName))) ??
      (orig.ssc.get(assetName) && !deepEqual(orig.ssc.get(assetName), append.ssc.get(assetName)))) {
      throw new BuilderError(
        ERRORS.BUILTIN_TASKS.CHECKPOINT_ERROR_DUPLICATE_ASSET_DEFINITION,
        { assetName: assetName });
    }
  }
  orig.asa = new Map([...orig.asa, ...append.asa]);
  orig.ssc = new Map([...orig.ssc, ...append.ssc]);
  orig.dLsig = new Map([...orig.dLsig, ...append.dLsig]);
  return checkpoints;
}

export class CheckpointRepoImpl implements CheckpointRepo {
  strippedCP: Checkpoints = {};
  precedingCP: Checkpoints = {};
  allCPs: Checkpoints = {};
  scriptMap: AssetScriptMap = {};

  private _mergeTo (target: Checkpoints, cp: Checkpoints, scriptMap: AssetScriptMap): Checkpoints {
    const keys: string[] = Object.keys(cp);
    return keys.reduce((out: Checkpoints, key: string) => {
      return appendToCheckpoint(out, key, cp[key]);
    }, target);
  }

  merge (cp: Checkpoints, scriptName: string): CheckpointRepo {
    this.strippedCP = cp;
    this.precedingCP = this._mergeTo(this.precedingCP, cp, this.scriptMap);
    this.mergeToGlobal(cp, scriptName);
    return this;
  }

  mergeToGlobal (cp: Checkpoints, scriptName: string): CheckpointRepo {
    const keys: string[] = Object.keys(cp);
    for (const k of keys) {
      const current = cp[k];
      const allAssetNames = [...current.asa.keys(), ...current.ssc.keys(), ...current.dLsig.keys()];
      for (const assetName of allAssetNames) {
        if (!(this.scriptMap[assetName])) {
          this.scriptMap[assetName] = scriptName;
        } else {
          if (this.scriptMap[assetName] !== scriptName) {
            throw new BuilderError(
              ERRORS.BUILTIN_TASKS.CHECKPOINT_ERROR_DUPLICATE_ASSET_DEFINITION,
              { assetName: [this.scriptMap[assetName], scriptName] });
          }
        }
      }
    }
    this.allCPs = this._mergeTo(this.allCPs, cp, this.scriptMap);
    return this;
  }

  private _ensureNet (cp: Checkpoints, networkName: string): Checkpoint {
    if (!cp[networkName]) {
      cp[networkName] = new CheckpointImpl();
    }
    return cp[networkName];
  }

  putMetadata (networkName: string, key: string, value: string): CheckpointRepo {
    this._ensureNet(this.allCPs, networkName).metadata.set(key, value);
    this._ensureNet(this.strippedCP, networkName).metadata.set(key, value);
    this._ensureNet(this.precedingCP, networkName).metadata.set(key, value);
    return this;
  }

  getMetadata (networkName: string, key: string): string | undefined {
    if (this.precedingCP[networkName]) {
      return this.precedingCP[networkName].metadata.get(key);
    }
    return undefined;
  }

  registerASA (networkName: string, name: string, info: rtypes.ASAInfo): CheckpointRepo {
    this._ensureNet(this.precedingCP, networkName).asa.set(name, info);
    this._ensureNet(this.strippedCP, networkName).asa.set(name, info);
    this._ensureNet(this.allCPs, networkName).asa.set(name, info);
    return this;
  }

  private _ensureRegister (
    map: Map<string, Map<number, rtypes.SSCInfo>>, name: string, info: rtypes.SSCInfo
  ): void {
    const nestedMap = map.get(name);
    if (nestedMap) {
      nestedMap.set(info.timestamp, info);
    } else {
      const newMap = new Map<number, rtypes.SSCInfo>();
      newMap.set(info.timestamp, info);
      map.set(name, newMap);
    }
  }

  registerSSC (networkName: string, name: string, info: rtypes.SSCInfo): CheckpointRepo {
    this._ensureRegister(this._ensureNet(this.precedingCP, networkName).ssc, name, info);
    this._ensureRegister(this._ensureNet(this.strippedCP, networkName).ssc, name, info);
    this._ensureRegister(this._ensureNet(this.allCPs, networkName).ssc, name, info);
    return this;
  }

  registerLsig (networkName: string, name: string, info: LsigInfo): CheckpointRepo {
    this._ensureNet(this.precedingCP, networkName).dLsig.set(name, info);
    this._ensureNet(this.strippedCP, networkName).dLsig.set(name, info);
    this._ensureNet(this.allCPs, networkName).dLsig.set(name, info);
    return this;
  }

  isDefined (networkName: string, name: string): boolean {
    const netCP = this.allCPs[networkName];
    return netCP !== undefined &&
      (netCP.asa.get(name) !== undefined || netCP.ssc.get(name) !== undefined ||
      netCP.dLsig.get(name) !== undefined);
  }

  networkExistsInCurrentCP (networkName: string): boolean {
    return Boolean(this.strippedCP[networkName]);
  }
}

export function persistCheckpoint (scriptName: string, checkpoint: Checkpoints): void {
  const scriptPath = toCheckpointFileName(scriptName);
  const scriptDir = path.dirname(scriptPath);
  fs.mkdirSync(scriptDir, { recursive: true });
  fs.writeFileSync(
    scriptPath,
    YAML.stringify(checkpoint)
  );
}

/**
 * Register checkpoints for ASA and SSC
 * @param deployer Deployer object
 * @param txns transaction array
 * @param txIdxMap transaction map: to match transaction order
 * transaction index mapped to [asset name, asset definition]
 */
/* eslint-disable sonarjs/cognitive-complexity */
export async function registerCheckpoints (
  deployer: Deployer,
  txns: Transaction[],
  txIdxMap: Map<number, [string, rtypes.ASADef]>
): Promise<void> {
  for (const [idx, txn] of txns.entries()) {
    let txConfirmation;
    const res = txIdxMap.get(idx);
    switch (txn.type) {
      case 'acfg': {
        txConfirmation = await deployer.waitForConfirmation(txn.txID());
        const key = deployer.checkpoint.getAssetCheckpointKeyFromIndex(txn.assetIndex);
        if (key && checkIfAssetDeletionTx(txn)) {
          const temp: rtypes.ASAInfo = deployer.getASAInfo(key);
          temp.deleted = true;
          deployer.registerASAInfo(key, temp);
          deployer.logTx("Deleting ASA: " + String(txn.assetIndex), txConfirmation);
          break;
        }
        if (res) {
          const asaInfo: rtypes.ASAInfo = {
            creator: encodeAddress(txn.from.publicKey),
            txId: txn.txID(),
<<<<<<< HEAD
            assetIndex: Number(txConfirmation["assetIndex"]),
            confirmedRound: Number(txConfirmation['confirmedRound']),
            assetDef: res[1] as AssetParams
=======
            assetIndex: txConfirmation["asset-index"],
            confirmedRound: txConfirmation['confirmed-round'],
            assetDef: res[1],
            deleted: false
>>>>>>> 645d5049
          };
          // res[0] -> asset name, res[1] -> ASADef
          deployer.registerASAInfo(res[0], asaInfo);
          deployer.logTx("Deploying ASA: " + res[0], txConfirmation);
        }
        break;
      }
      case 'appl': {
        txConfirmation = await deployer.waitForConfirmation(txn.txID());
<<<<<<< HEAD
        const sscInfo: rtypes.SSCInfo = {
          creator: encodeAddress(txn.from.publicKey),
          txId: txn.txID(),
          appID: Number(txConfirmation['applicationIndex']),
          confirmedRound: Number(txConfirmation['confirmedRound']),
          timestamp: Math.round(+new Date() / 1000)
        };
=======
        const key = deployer.checkpoint.getAppCheckpointKeyFromIndex(txn.appIndex);
        if (key) {
          const temp: rtypes.SSCInfo | undefined = deployer.checkpoint.getSSCfromCPKey(key);
          if (txn.appOnComplete === Number(rtypes.TxnOnComplete.DeleteApplication) && temp) {
            temp.deleted = true;
            deployer.registerSSCInfo(key, temp);
            deployer.logTx("Deleting SSC: " + String(txn.appIndex), txConfirmation);
            break;
          }
        }
>>>>>>> 645d5049
        if (res) {
          const sscInfo: rtypes.SSCInfo = {
            creator: encodeAddress(txn.from.publicKey),
            txId: txn.txID(),
            appID: txConfirmation['application-index'],
            confirmedRound: txConfirmation['confirmed-round'],
            timestamp: Math.round(+new Date() / 1000),
            deleted: false
          };
          const val = deployer.checkpoint.getSSCfromCPKey(res[0]);
          if (val?.appID === sscInfo.appID) {
            deployer.logTx("Updating SSC: " + res[0], txConfirmation);
          } else {
            deployer.logTx("Deploying SSC: " + res[0], txConfirmation);
          }
          deployer.registerSSCInfo(res[0], sscInfo);
        }
        break;
      }
    }
  }
}

// http://xahlee.info/js/js_object_to_map_datatype.html
export function toMap <T> (obj: {[name: string]: T}): Map<string, T> {
  const mp = new Map();
  Object.keys(obj).forEach(k => { mp.set(k, obj[k]); });
  return mp;
};

// converts objects loaded from yaml file to nested map
export function toSSCMap <T> (
  obj: {[name: string]: {[timestamp: string]: T}}
): Map<string, Map<Timestamp, T>> {
  const mp = new Map<string, Map<Timestamp, T>>();
  Object.keys(obj).forEach(k => {
    const nestedMp = new Map();
    const nestedVal = obj[k];
    Object.keys(nestedVal).forEach(l => {
      nestedMp.set(l, nestedVal[l]);
    });
    mp.set(k, nestedMp);
  });
  return mp;
};

function convertCPValsToMaps (cpWithObjects: Checkpoint): Checkpoint {
  cpWithObjects.asa = toMap(cpWithObjects.asa as any);
  cpWithObjects.ssc = toSSCMap(cpWithObjects.ssc as any);
  cpWithObjects.dLsig = toMap(cpWithObjects.dLsig as any);
  cpWithObjects.metadata = toMap(cpWithObjects.metadata as any);
  return cpWithObjects;
}

export function loadCheckpointByCPName (checkpointName: string): Checkpoints {
  // Some structures are objects, some others are maps. Oh why.
  const checkpoints = loadFromYamlFileSilent(checkpointName, { mapAsMap: false });
  for (const k of Object.keys(checkpoints)) {
    convertCPValsToMaps(checkpoints[k]);
  }
  return checkpoints;
}

export function loadCheckpoint (scriptName: string): Checkpoints {
  return loadCheckpointByCPName(toCheckpointFileName(scriptName));
}

function lsFiles (directoryName: string): string[] {
  const list: string[] = [];
  fs.readdirSync(directoryName).forEach(file => {
    const fullPath = path.join(directoryName, file);
    const f = fs.statSync(fullPath);
    if (f.isFile()) {
      list.push(fullPath);
    }
  });
  return list;
};

function ensureCheckpointsPath (): string {
  const checkpointsPath = path.join(".", artifactsPath, scriptsDirectory);
  fs.mkdirSync(checkpointsPath, { recursive: true });
  return checkpointsPath;
}

function findCheckpointsRecursive (): string[] {
  return lsTreeWalk(ensureCheckpointsPath())
    .filter(filename => filename.endsWith(checkpointFileSuffix));
}

export function lsScriptsDir (): string[] {
  return lsFiles(scriptsDirectory);
}

export function loadCheckpointsRecursive (): CheckpointRepo {
  return findCheckpointsRecursive().reduce(
    (out: CheckpointRepo, filename: string) => {
      return out.mergeToGlobal(loadCheckpointByCPName(filename), toScriptFileName(filename));
    },
    new CheckpointRepoImpl());
}

export function loadCheckpointsIntoCPData (cpData: CheckpointRepo, scriptPaths: string[]): CheckpointRepo {
  let checkpointData = cpData;
  for (const s of scriptPaths) {
    checkpointData = cpData.merge(loadCheckpoint(s), s);
  }
  return checkpointData;
}

export class CheckpointFunctionsImpl implements CheckpointFunctions {
  protected readonly cpData: CheckpointRepo;
  protected readonly networkName: string;

  constructor (cpData: CheckpointRepo, networkName: string) {
    this.cpData = cpData;
    this.networkName = networkName;
  }

  /**
   * Queries a stateful smart contract info from checkpoint using key.
   * @param key Key here is clear program name appended to approval program name
   * with hypen("-") in between (approvalProgramName-clearProgramName)
   */
  getSSCfromCPKey (key: string): rtypes.SSCInfo | undefined {
    const resultMap = this.cpData.precedingCP[this.networkName]?.ssc ??
                        new Map();
    const nestedMap: any = resultMap.get(key);
    if (nestedMap) {
      return [...nestedMap][nestedMap.size - 1][1];
    } else {
      return undefined;
    }
  }

  /**
   * Returns SSC checkpoint key using application index,
   * returns undefined if it doesn't exist
   * @param index Application index
   */
  getAppCheckpointKeyFromIndex (index: number): string | undefined {
    const resultMap = this.cpData.precedingCP[this.networkName]?.ssc ?? new Map();
    for (const [key, nestedMap] of resultMap) {
      if (this.getLatestTimestampValue(nestedMap) === index) {
        return key;
      }
    }
    return undefined;
  }

  /**
   * Returns ASA checkpoint key using asset index,
   * returns undefined if it doesn't exist
   * @param index Asset Index
   */
  getAssetCheckpointKeyFromIndex (index: number): string | undefined {
    const resultMap = this.cpData.precedingCP[this.networkName]?.asa ?? new Map();
    for (const [key, value] of resultMap) {
      if (value.assetIndex === index) {
        return key;
      }
    }
    return undefined;
  }

  /**
   * Returns latest timestamp value from map
   * @param map Map
   */
  getLatestTimestampValue (map: Map<number, rtypes.SSCInfo>): number {
    let res: number = -1;
    const cmpValue: number = -1;
    map.forEach((value, key) => {
      if (key >= cmpValue) {
        res = value.appID;
      }
    });
    return res;
  }
}<|MERGE_RESOLUTION|>--- conflicted
+++ resolved
@@ -1,11 +1,6 @@
 
-<<<<<<< HEAD
-import { loadFromYamlFileSilent, lsTreeWalk, types as rtypes } from "@algo-builder/runtime";
+import { checkIfAssetDeletionTx, loadFromYamlFileSilent, lsTreeWalk, types as rtypes } from "@algo-builder/runtime";
 import { AssetParams, encodeAddress, Transaction } from "algosdk";
-=======
-import { checkIfAssetDeletionTx, loadFromYamlFileSilent, lsTreeWalk, types as rtypes } from "@algo-builder/runtime";
-import { encodeAddress, Transaction } from "algosdk";
->>>>>>> 645d5049
 import deepEqual from "deep-equal";
 import * as fs from "fs";
 import path from "path";
@@ -229,16 +224,10 @@
           const asaInfo: rtypes.ASAInfo = {
             creator: encodeAddress(txn.from.publicKey),
             txId: txn.txID(),
-<<<<<<< HEAD
-            assetIndex: Number(txConfirmation["assetIndex"]),
-            confirmedRound: Number(txConfirmation['confirmedRound']),
-            assetDef: res[1] as AssetParams
-=======
-            assetIndex: txConfirmation["asset-index"],
-            confirmedRound: txConfirmation['confirmed-round'],
-            assetDef: res[1],
+            assetIndex: Number(txConfirmation.assetIndex),
+            confirmedRound: Number(txConfirmation.confirmedRound),
+            assetDef: res[1] as AssetParams,
             deleted: false
->>>>>>> 645d5049
           };
           // res[0] -> asset name, res[1] -> ASADef
           deployer.registerASAInfo(res[0], asaInfo);
@@ -248,15 +237,6 @@
       }
       case 'appl': {
         txConfirmation = await deployer.waitForConfirmation(txn.txID());
-<<<<<<< HEAD
-        const sscInfo: rtypes.SSCInfo = {
-          creator: encodeAddress(txn.from.publicKey),
-          txId: txn.txID(),
-          appID: Number(txConfirmation['applicationIndex']),
-          confirmedRound: Number(txConfirmation['confirmedRound']),
-          timestamp: Math.round(+new Date() / 1000)
-        };
-=======
         const key = deployer.checkpoint.getAppCheckpointKeyFromIndex(txn.appIndex);
         if (key) {
           const temp: rtypes.SSCInfo | undefined = deployer.checkpoint.getSSCfromCPKey(key);
@@ -267,13 +247,12 @@
             break;
           }
         }
->>>>>>> 645d5049
         if (res) {
           const sscInfo: rtypes.SSCInfo = {
             creator: encodeAddress(txn.from.publicKey),
             txId: txn.txID(),
-            appID: txConfirmation['application-index'],
-            confirmedRound: txConfirmation['confirmed-round'],
+            appID: Number(txConfirmation.applicationIndex),
+            confirmedRound: Number(txConfirmation.confirmedRound),
             timestamp: Math.round(+new Date() / 1000),
             deleted: false
           };
