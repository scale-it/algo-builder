--- conflicted
+++ resolved
@@ -14,13 +14,8 @@
   CheckpointRepo,
   Checkpoints,
   Deployer,
-<<<<<<< HEAD
-  LsigInfo
-=======
   LsigInfo,
-  SSCInfo,
   Timestamp
->>>>>>> 8bc80c9a
 } from "../types";
 
 export const scriptsDirectory = "scripts";
@@ -41,26 +36,16 @@
 export class CheckpointImpl implements Checkpoint {
   timestamp: number;
   metadata: Map<string, string>;
-<<<<<<< HEAD
   asa: Map<string, rtypes.ASAInfo>;
-  ssc: Map<string, rtypes.SSCInfo>;
-=======
-  asa: Map<string, ASAInfo>;
-  ssc: Map<string, Map<Timestamp, SSCInfo>>;
->>>>>>> 8bc80c9a
+  ssc: Map<string, Map<Timestamp, rtypes.SSCInfo>>;
   dLsig: Map<string, LsigInfo>;
 
   constructor (metadata?: Map<string, string>) {
     this.timestamp = +new Date();
     this.metadata = (metadata === undefined ? new Map<string, string>() : metadata);
-<<<<<<< HEAD
     this.asa = new Map<string, rtypes.ASAInfo>();
-    this.ssc = new Map<string, rtypes.SSCInfo>();
-=======
-    this.asa = new Map<string, ASAInfo>();
-    const mp = new Map<Timestamp, SSCInfo>();
+    const mp = new Map<Timestamp, rtypes.SSCInfo>();
     this.ssc = new Map<string, typeof mp>();
->>>>>>> 8bc80c9a
     this.dLsig = new Map<string, LsigInfo>();
   }
 }
@@ -158,28 +143,23 @@
     return this;
   }
 
-<<<<<<< HEAD
-  registerSSC (networkName: string, name: string, info: rtypes.SSCInfo): CheckpointRepo {
-    this._ensureNet(this.precedingCP, networkName).ssc.set(name, info);
-    this._ensureNet(this.strippedCP, networkName).ssc.set(name, info);
-    this._ensureNet(this.allCPs, networkName).ssc.set(name, info);
-=======
-  private _ensureRegister (map: Map<string, Map<number, SSCInfo>>, name: string, info: SSCInfo): void {
+  private _ensureRegister (
+    map: Map<string, Map<number, rtypes.SSCInfo>>, name: string, info: rtypes.SSCInfo
+  ): void {
     const nestedMap = map.get(name);
     if (nestedMap) {
       nestedMap.set(info.timestamp, info);
     } else {
-      const newMap = new Map<number, SSCInfo>();
+      const newMap = new Map<number, rtypes.SSCInfo>();
       newMap.set(info.timestamp, info);
       map.set(name, newMap);
     }
   }
 
-  registerSSC (networkName: string, name: string, info: SSCInfo): CheckpointRepo {
+  registerSSC (networkName: string, name: string, info: rtypes.SSCInfo): CheckpointRepo {
     this._ensureRegister(this._ensureNet(this.precedingCP, networkName).ssc, name, info);
     this._ensureRegister(this._ensureNet(this.strippedCP, networkName).ssc, name, info);
     this._ensureRegister(this._ensureNet(this.allCPs, networkName).ssc, name, info);
->>>>>>> 8bc80c9a
     return this;
   }
 
@@ -274,7 +254,9 @@
 };
 
 // converts objects loaded from yaml file to nested map
-export function toSSCMap <T> (obj: {[name: string]: {[timestamp: string]: T}}): Map<string, Map<Timestamp, T>> {
+export function toSSCMap <T> (
+  obj: {[name: string]: {[timestamp: string]: T}}
+): Map<string, Map<Timestamp, T>> {
   const mp = new Map<string, Map<Timestamp, T>>();
   Object.keys(obj).forEach(k => {
     const nestedMp = new Map();
