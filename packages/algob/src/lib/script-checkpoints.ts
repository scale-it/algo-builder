--- conflicted
+++ resolved
@@ -37,11 +37,7 @@
   timestamp: number;
   metadata: Map<string, string>;
   asa: Map<string, rtypes.ASAInfo>;
-<<<<<<< HEAD
-  ssc: Map<string, Map<Timestamp, rtypes.AppInfo>>;
-=======
   app: Map<string, Map<Timestamp, rtypes.AppInfo>>;
->>>>>>> 04568c00
   dLsig: Map<string, LsigInfo>;
 
   constructor (metadata?: Map<string, string>) {
@@ -49,11 +45,7 @@
     this.metadata = (metadata === undefined ? new Map<string, string>() : metadata);
     this.asa = new Map<string, rtypes.ASAInfo>();
     const mp = new Map<Timestamp, rtypes.AppInfo>();
-<<<<<<< HEAD
-    this.ssc = new Map<string, typeof mp>();
-=======
     this.app = new Map<string, typeof mp>();
->>>>>>> 04568c00
     this.dLsig = new Map<string, LsigInfo>();
   }
 }
@@ -165,15 +157,9 @@
   }
 
   registerSSC (networkName: string, name: string, info: rtypes.AppInfo): CheckpointRepo {
-<<<<<<< HEAD
-    this._ensureRegister(this._ensureNet(this.precedingCP, networkName).ssc, name, info);
-    this._ensureRegister(this._ensureNet(this.strippedCP, networkName).ssc, name, info);
-    this._ensureRegister(this._ensureNet(this.allCPs, networkName).ssc, name, info);
-=======
     this._ensureRegister(this._ensureNet(this.precedingCP, networkName).app, name, info);
     this._ensureRegister(this._ensureNet(this.strippedCP, networkName).app, name, info);
     this._ensureRegister(this._ensureNet(this.allCPs, networkName).app, name, info);
->>>>>>> 04568c00
     return this;
   }
 
@@ -390,11 +376,7 @@
    * with hypen("-") in between (approvalProgramName-clearProgramName)
    */
   getAppfromCPKey (key: string): rtypes.AppInfo | undefined {
-<<<<<<< HEAD
-    const resultMap = this.cpData.precedingCP[this.networkName]?.ssc ??
-=======
     const resultMap = this.cpData.precedingCP[this.networkName]?.app ??
->>>>>>> 04568c00
                         new Map();
     const nestedMap: any = resultMap.get(key);
     if (nestedMap) {
