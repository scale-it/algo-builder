--- conflicted
+++ resolved
@@ -283,13 +283,8 @@
  */
 export async function executeSignedTxnFromFile (
   deployer: Deployer,
-<<<<<<< HEAD
-  fileName: string): Promise<algosdk.ConfirmedTxInfo> {
+  fileName: string): Promise<ConfirmedTxInfo> {
   const signedTxn = loadEncodedTxFromFile(fileName);
-=======
-  fileName: string): Promise<ConfirmedTxInfo> {
-  const signedTxn = loadSignedTxnFromFile(fileName);
->>>>>>> 7dba6626
   if (signedTxn === undefined) { throw new Error(`File ${fileName} does not exist`); }
 
   console.debug("Decoded txn from %s: %O", fileName, algosdk.decodeSignedTransaction(signedTxn));
