import tx from "algosdk";
import { TextEncoder } from "util";

import {
  ASADef,
  ASADeploymentFlags,
  TxParams
} from "../types";
import { ALGORAND_MIN_TX_FEE } from "./algo-operator";

async function getSuggestedParams (algocl: tx.Algodv2): Promise<tx.SuggestedParams> {
  const params = await algocl.getTransactionParams().do();
  // Private chains may have an issue with firstRound
  if (params.firstRound === 0) {
    throw new Error("Suggested params returned 0 as firstRound. Ensure that your node progresses.");
    // params.firstRound = 1
  }
  return params;
}

<<<<<<< HEAD
export async function getSuggestedParamsWithUserDefaults (
  algocl: tx.Algodv2, userDefaults: DeploymentFlags
): Promise<tx.SuggestedParams> {
  const suggested = await getSuggestedParams(algocl);
  suggested.flatFee = userDefaults.feePerByte === undefined
    ? suggested.flatFee
    : !userDefaults.feePerByte;
  suggested.fee = userDefaults.totalFee === undefined
    ? suggested.fee
    : userDefaults.totalFee;
  suggested.firstRound = userDefaults.firstValid === undefined
    ? suggested.firstRound
    : userDefaults.firstValid;
  suggested.lastRound = userDefaults.firstValid === undefined || userDefaults.validRounds === undefined
    ? suggested.lastRound
=======
export async function mkSuggestedParams (
  algocl: tx.Algodv2, userDefaults: TxParams): Promise<tx.SuggestedParams> {
  const s = await getSuggestedParams(algocl);

  s.flatFee = userDefaults.totalFee !== undefined;
  s.fee = userDefaults.totalFee ?? userDefaults.feePerByte ?? ALGORAND_MIN_TX_FEE;
  if (s.flatFee) s.fee = Math.max(s.fee, ALGORAND_MIN_TX_FEE);

  s.firstRound = userDefaults.firstValid ?? s.firstRound;
  s.lastRound = userDefaults.firstValid === undefined || userDefaults.validRounds === undefined
    ? s.lastRound
>>>>>>> b99ddd52
    : userDefaults.firstValid + userDefaults.validRounds;
  return s;
}

export function makeAssetCreateTxn (
  name: string, asaDef: ASADef, flags: ASADeploymentFlags, txSuggestedParams: tx.SuggestedParams
): tx.Transaction {
  const encoder = new TextEncoder();
  // https://github.com/algorand/docs/blob/master/examples/assets/v2/javascript/AssetExample.js#L104
  return tx.makeAssetCreateTxnWithSuggestedParams(
    flags.creator.addr,
    asaDef.note ? encoder.encode(asaDef.note) : undefined,
    asaDef.total,
    asaDef.decimals,
    asaDef.defaultFrozen,
    asaDef.manager,
    asaDef.reserve,
    asaDef.freeze,
    asaDef.clawback,
    asaDef.unitName,
    name,
    asaDef.url,
    asaDef.metadataHash,
<<<<<<< HEAD
    txSuggestedParams
=======
    await mkSuggestedParams(algocl, flags)
>>>>>>> b99ddd52
  );
}

export function makeASAOptInTx (
  addr: string,
  assetID: number,
  params: tx.SuggestedParams
): tx.Transaction {
  const closeRemainderTo = undefined;
  const revocationTarget = undefined;
  const amount = 0;
  const note = undefined;
  return tx.makeAssetTransferTxnWithSuggestedParams(
    addr,
    addr,
    closeRemainderTo,
    revocationTarget,
    amount,
    note,
    assetID,
    params);
}<|MERGE_RESOLUTION|>--- conflicted
+++ resolved
@@ -8,7 +8,7 @@
 } from "../types";
 import { ALGORAND_MIN_TX_FEE } from "./algo-operator";
 
-async function getSuggestedParams (algocl: tx.Algodv2): Promise<tx.SuggestedParams> {
+export async function getSuggestedParams (algocl: tx.Algodv2): Promise<tx.SuggestedParams> {
   const params = await algocl.getTransactionParams().do();
   // Private chains may have an issue with firstRound
   if (params.firstRound === 0) {
@@ -18,23 +18,6 @@
   return params;
 }
 
-<<<<<<< HEAD
-export async function getSuggestedParamsWithUserDefaults (
-  algocl: tx.Algodv2, userDefaults: DeploymentFlags
-): Promise<tx.SuggestedParams> {
-  const suggested = await getSuggestedParams(algocl);
-  suggested.flatFee = userDefaults.feePerByte === undefined
-    ? suggested.flatFee
-    : !userDefaults.feePerByte;
-  suggested.fee = userDefaults.totalFee === undefined
-    ? suggested.fee
-    : userDefaults.totalFee;
-  suggested.firstRound = userDefaults.firstValid === undefined
-    ? suggested.firstRound
-    : userDefaults.firstValid;
-  suggested.lastRound = userDefaults.firstValid === undefined || userDefaults.validRounds === undefined
-    ? suggested.lastRound
-=======
 export async function mkSuggestedParams (
   algocl: tx.Algodv2, userDefaults: TxParams): Promise<tx.SuggestedParams> {
   const s = await getSuggestedParams(algocl);
@@ -46,7 +29,6 @@
   s.firstRound = userDefaults.firstValid ?? s.firstRound;
   s.lastRound = userDefaults.firstValid === undefined || userDefaults.validRounds === undefined
     ? s.lastRound
->>>>>>> b99ddd52
     : userDefaults.firstValid + userDefaults.validRounds;
   return s;
 }
@@ -70,11 +52,7 @@
     name,
     asaDef.url,
     asaDef.metadataHash,
-<<<<<<< HEAD
     txSuggestedParams
-=======
-    await mkSuggestedParams(algocl, flags)
->>>>>>> b99ddd52
   );
 }
 
