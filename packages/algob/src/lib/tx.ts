<<<<<<< HEAD
import { encodeNote, ExecParams, mkTransaction, SignType, TxParams } from "@algorand-builder/runtime";
=======
import { encodeNote, mkTransaction } from "@algorand-builder/runtime";
import type { ExecParams, TxParams } from "@algorand-builder/runtime/build/types";
import { SignType } from "@algorand-builder/runtime/build/types";
>>>>>>> 76005dac
import algosdk, { Algodv2, SuggestedParams, Transaction } from "algosdk";

import {
  AlgobDeployer,
  ASADef,
  ASADeploymentFlags
} from "../types";
import { ALGORAND_MIN_TX_FEE } from "./algo-operator";
import { loadSignedTxnFromFile } from "./files";

export async function getSuggestedParams (algocl: Algodv2): Promise<SuggestedParams> {
  const params = await algocl.getTransactionParams().do();
  // Private chains may have an issue with firstRound
  if (params.firstRound === 0) {
    throw new Error("Suggested params returned 0 as firstRound. Ensure that your node progresses.");
    // params.firstRound = 1
  }
  return params;
}

/// creates common transaction parameters. If suggested params are not provided, will call
/// Algorand node to get suggested parameters.
export async function mkTxParams (
  algocl: Algodv2, userParams: TxParams, s?: SuggestedParams): Promise<SuggestedParams> {
  if (s === undefined) { s = await getSuggestedParams(algocl); }

  s.flatFee = userParams.totalFee !== undefined;
  s.fee = userParams.totalFee ?? userParams.feePerByte ?? ALGORAND_MIN_TX_FEE;
  if (s.flatFee) s.fee = Math.max(s.fee, ALGORAND_MIN_TX_FEE);

  s.firstRound = userParams.firstValid ?? s.firstRound;
  s.lastRound = userParams.firstValid === undefined || userParams.validRounds === undefined
    ? s.lastRound
    : userParams.firstValid + userParams.validRounds;
  return s;
}

export function makeAssetCreateTxn (
  name: string, asaDef: ASADef, flags: ASADeploymentFlags, txSuggestedParams: SuggestedParams
): Transaction {
  // If TxParams has noteb64 or note , it gets precedence
  let note;
  if (flags.noteb64 ?? flags.note) {
    // TxParams note
    note = encodeNote(flags.note, flags.noteb64);
  } else if (asaDef.noteb64 ?? asaDef.note) {
    // ASA definition note
    note = encodeNote(asaDef.note, asaDef.noteb64);
  }

  // https://github.com/algorand/docs/blob/master/examples/assets/v2/javascript/AssetExample.js#L104
  return algosdk.makeAssetCreateTxnWithSuggestedParams(
    flags.creator.addr,
    note,
    asaDef.total,
    asaDef.decimals,
    asaDef.defaultFrozen,
    asaDef.manager,
    asaDef.reserve,
    asaDef.freeze,
    asaDef.clawback,
    asaDef.unitName,
    name,
    asaDef.url,
    asaDef.metadataHash,
    txSuggestedParams
  );
}

export function makeASAOptInTx (
  addr: string,
  assetID: number,
  params: SuggestedParams
): Transaction {
  const closeRemainderTo = undefined;
  const revocationTarget = undefined;
  const amount = 0;
  const note = undefined;
  return algosdk.makeAssetTransferTxnWithSuggestedParams(
    addr,
    addr,
    closeRemainderTo,
    revocationTarget,
    amount,
    note,
    assetID,
    params);
}

/**
 * Returns signed transaction
 * @param txn unsigned transaction
 * @param execParams transaction execution parametrs
 */
function signTransaction (txn: Transaction, execParams: ExecParams): Uint8Array {
  switch (execParams.sign) {
    case SignType.SecretKey: {
      return txn.signTxn(execParams.fromAccount.sk);
    }
    case SignType.LogicSignature: {
      const logicsig = execParams.lsig;
      if (logicsig === undefined) {
        throw new Error("logic signature for this transaction was not passed or - is not defined");
      }
      return algosdk.signLogicSigTransactionObject(txn, logicsig).blob;
    }
    default: {
      throw new Error("Unknown type of signature");
    }
  }
}

/**
 * Send signed transaction to network and wait for confirmation
 * @param deployer AlgobDeployer
 * @param rawTxns Signed Transaction(s)
 */
async function sendAndWait (
  deployer: AlgobDeployer,
  rawTxns: Uint8Array | Uint8Array[]): Promise<algosdk.ConfirmedTxInfo> {
  const txInfo = await deployer.algodClient.sendRawTransaction(rawTxns).do();
  return await deployer.waitForConfirmation(txInfo.txId);
}

/**
 * Execute single transaction or group of transactions (atomic transaction)
 * @param deployer AlgobDeployer
 * @param execParams transaction parameters or atomic transaction parameters
 */
export async function executeTransaction (
  deployer: AlgobDeployer,
  execParams: ExecParams | ExecParams[]): Promise<algosdk.ConfirmedTxInfo> {
  const suggestedParams = await getSuggestedParams(deployer.algodClient);
  const mkTx = async (p: ExecParams): Promise<Transaction> =>
    mkTransaction(p,
      await mkTxParams(deployer.algodClient, p.payFlags, Object.assign({}, suggestedParams)));

  let signedTxn;
  if (Array.isArray(execParams)) {
    if (execParams.length > 16) { throw new Error("Maximum size of an atomic transfer group is 16"); }

    let txns = [];
    for (const t of execParams) { txns.push(await mkTx(t)); }
    txns = algosdk.assignGroupID(txns);
    signedTxn = txns.map((txn: Transaction, index: number) => {
      const signed = signTransaction(txn, execParams[index]);
      deployer.log(`Signed transaction ${index}`, signed);
      return signed;
    });
  } else {
    const txn = await mkTx(execParams);
    signedTxn = signTransaction(txn, execParams);
    deployer.log(`Signed transaction:`, signedTxn);
  }
  const confirmedTx = await sendAndWait(deployer, signedTxn);
  console.log(confirmedTx);
  return confirmedTx;
}

/**
 * Decode signed txn from file and send to network.
 * probably won't work, because transaction contains fields like
 * firstValid and lastValid which might not be equal to the
 * current network's blockchain block height.
 * @param deployer AlgobDeployer
 * @param fileName raw signed txn .tx file
 */
export async function executeSignedTxnFromFile (
  deployer: AlgobDeployer,
  fileName: string): Promise<algosdk.ConfirmedTxInfo> {
  const signedTxn = loadSignedTxnFromFile(fileName);
  if (signedTxn === undefined) { throw new Error(`File ${fileName} does not exist`); }

  console.debug("Decoded txn from %s: %O", fileName, algosdk.decodeSignedTransaction(signedTxn));
  const confirmedTx = await sendAndWait(deployer, signedTxn);
  console.log(confirmedTx);
  return confirmedTx;
}<|MERGE_RESOLUTION|>--- conflicted
+++ resolved
@@ -1,10 +1,6 @@
-<<<<<<< HEAD
-import { encodeNote, ExecParams, mkTransaction, SignType, TxParams } from "@algorand-builder/runtime";
-=======
 import { encodeNote, mkTransaction } from "@algorand-builder/runtime";
 import type { ExecParams, TxParams } from "@algorand-builder/runtime/build/types";
 import { SignType } from "@algorand-builder/runtime/build/types";
->>>>>>> 76005dac
 import algosdk, { Algodv2, SuggestedParams, Transaction } from "algosdk";
 
 import {
