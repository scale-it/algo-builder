--- conflicted
+++ resolved
@@ -175,24 +175,6 @@
       txIdxMap.set(index, [name, { total: 1, decimals: 1, unitName: "MOCK" }]);
       break;
     }
-<<<<<<< HEAD
-    case TransactionType.ModifyAsset: {
-      // fetch asset mutable properties from network and set them (if they are not passed)
-      // before modifying asset
-      const assetInfo = await deployer.getAssetByID(txn.assetID);
-      if (txn.fields.manager === "") txn.fields.manager = undefined;
-      else txn.fields.manager = txn.fields.manager ?? assetInfo.params.manager;
-
-      if (txn.fields.freeze === "") txn.fields.freeze = undefined;
-      else txn.fields.freeze = txn.fields.freeze ?? assetInfo.params.freeze;
-
-      if (txn.fields.clawback === "") txn.fields.clawback = undefined;
-      else txn.fields.clawback = txn.fields.clawback ?? assetInfo.params.clawback;
-
-      if (txn.fields.reserve === "") txn.fields.reserve = undefined;
-      else txn.fields.reserve = txn.fields.reserve ?? assetInfo.params.reserve;
-
-=======
     case TransactionType.UpdateSSC: {
       const name = txn.newApprovalProgram + "-" + txn.newClearProgram;
       deployer.assertNoAsset(name);
@@ -201,7 +183,24 @@
       txn.approvalProg = new Uint8Array(Buffer.from(approval.compiled, "base64"));
       txn.clearProg = new Uint8Array(Buffer.from(clear.compiled, "base64"));
       txIdxMap.set(index, [name, { total: 1, decimals: 1, unitName: "MOCK" }]);
->>>>>>> 5519e268
+      break;
+    }
+    case TransactionType.ModifyAsset: {
+      // fetch asset mutable properties from network and set them (if they are not passed)
+      // before modifying asset
+      const assetInfo = await deployer.getAssetByID(txn.assetID);
+      if (txn.fields.manager === "") txn.fields.manager = undefined;
+      else txn.fields.manager = txn.fields.manager ?? assetInfo.params.manager;
+
+      if (txn.fields.freeze === "") txn.fields.freeze = undefined;
+      else txn.fields.freeze = txn.fields.freeze ?? assetInfo.params.freeze;
+
+      if (txn.fields.clawback === "") txn.fields.clawback = undefined;
+      else txn.fields.clawback = txn.fields.clawback ?? assetInfo.params.clawback;
+
+      if (txn.fields.reserve === "") txn.fields.reserve = undefined;
+      else txn.fields.reserve = txn.fields.reserve ?? assetInfo.params.reserve;
+
       break;
     }
   }
