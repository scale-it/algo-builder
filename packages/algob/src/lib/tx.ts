import { encodeNote, mkTransaction, types as rtypes } from "@algo-builder/runtime";
import algosdk, { Algodv2, SuggestedParams, Transaction } from "algosdk";

import { Deployer } from "../types";
import { ALGORAND_MIN_TX_FEE } from "./algo-operator";
import { loadSignedTxnFromFile } from "./files";
import { registerCheckpoints } from "./script-checkpoints";

/**
 * Returns blockchain transaction suggested parameters (firstRound, lastRound, fee..)
 * @param algocl an Algorand client, instance of Algodv2, used to communicate with a blockchain node.
 */
export async function getSuggestedParams (algocl: Algodv2): Promise<SuggestedParams> {
  const params = await algocl.getTransactionParams().do();
  // Private chains may have an issue with firstRound
  if (params.firstRound === 0) {
    throw new Error("Suggested params returned 0 as firstRound. Ensure that your node progresses.");
    // params.firstRound = 1
  }
  return params;
}

/**
 * Returns a union object of custom transaction params and suggested params.
 * @param algocl an Algorand client, instance of Algodv2, used to communicate with a blockchain node.
 * @param userParams a dict containing custom params defined by the user
 * @param s suggested transaction params
 */
export async function mkTxParams (
  algocl: Algodv2, userParams: rtypes.TxParams, s?: SuggestedParams): Promise<SuggestedParams> {
  if (s === undefined) { s = await getSuggestedParams(algocl); }

  s.flatFee = userParams.totalFee !== undefined;
  s.fee = userParams.totalFee ?? userParams.feePerByte ?? ALGORAND_MIN_TX_FEE;
  if (s.flatFee) s.fee = Math.max(s.fee, ALGORAND_MIN_TX_FEE);

  s.firstRound = userParams.firstValid ?? s.firstRound;
  s.lastRound = userParams.firstValid === undefined || userParams.validRounds === undefined
    ? s.lastRound
    : userParams.firstValid + userParams.validRounds;
  return s;
}

/**
 * Returns SDK transaction object for ASA creation
 * @param name asset name
 * @param asaDef asset definition (passed in `/assets/asa.yaml)
 * @param flags basic transaction flags like `feePerByte`, `totalFee`, etc
 * @param txSuggestedParams suggested transaction params
 */
export function makeAssetCreateTxn (
  name: string, asaDef: rtypes.ASADef,
  flags: rtypes.ASADeploymentFlags, txSuggestedParams: SuggestedParams
): Transaction {
  // If TxParams has noteb64 or note , it gets precedence
  let note;
  if (flags.noteb64 ?? flags.note) {
    // TxParams note
    note = encodeNote(flags.note, flags.noteb64);
  } else if (asaDef.noteb64 ?? asaDef.note) {
    // ASA definition note
    note = encodeNote(asaDef.note, asaDef.noteb64);
  }

  // https://github.com/algorand/docs/blob/master/examples/assets/v2/javascript/AssetExample.js#L104
  return algosdk.makeAssetCreateTxnWithSuggestedParams(
    flags.creator.addr,
    note,
    BigInt(asaDef.total),
    asaDef.decimals,
    asaDef.defaultFrozen,
    asaDef.manager,
    asaDef.reserve,
    asaDef.freeze,
    asaDef.clawback,
    asaDef.unitName,
    name,
    asaDef.url,
    asaDef.metadataHash,
    txSuggestedParams
  );
}

/**
 * Returns SDK transaction object for ASA Opt-In operation
 * @param addr the address of the user to be opted-in
 * @param assetID the unique asset ID for which the opt-in transaction will be performed
 * @param params suggested transaction params
 */
export function makeASAOptInTx (
  addr: string,
  assetID: number,
  params: SuggestedParams,
  payFlags: rtypes.TxParams
): Transaction {
  const execParam: rtypes.ExecParams = {
    type: rtypes.TransactionType.OptInASA,
    sign: rtypes.SignType.SecretKey,
    fromAccount: { addr: addr, sk: new Uint8Array(0) },
    assetID: assetID,
    payFlags: payFlags
  };
  return mkTransaction(execParam, params);
}

/**
 * Returns signed transaction
 * @param txn unsigned transaction
 * @param execParams transaction execution parametrs
 */
function signTransaction (txn: Transaction, execParams: rtypes.ExecParams): Uint8Array {
  switch (execParams.sign) {
    case rtypes.SignType.SecretKey: {
      return txn.signTxn(execParams.fromAccount.sk);
    }
    case rtypes.SignType.LogicSignature: {
      execParams.lsig.args = execParams.args ?? [];
      return algosdk.signLogicSigTransactionObject(txn, execParams.lsig).blob;
    }
    default: {
      throw new Error("Unknown type of signature");
    }
  }
}

/**
 * Make transaction parameters and update deployASA, deploySSC & ModifyAsset params
 * @param deployer Deployer object
 * @param txn Execution parameters
 * @param index index of current execParam
 * @param txIdxMap Map for index to name
 */
/* eslint-disable sonarjs/cognitive-complexity */
async function mkTx (
  deployer: Deployer,
  txn: rtypes.ExecParams,
  index: number,
  txIdxMap: Map<number, [string, rtypes.ASADef]>
): Promise<Transaction> {
  // if execParams for ASA related transaction have assetID as asaName,
  // then set to assetIndex using info from checkpoint
  switch (txn.type) {
    case rtypes.TransactionType.OptInASA :
    case rtypes.TransactionType.TransferAsset :
    case rtypes.TransactionType.ModifyAsset :
    case rtypes.TransactionType.FreezeAsset :
    case rtypes.TransactionType.RevokeAsset :
    case rtypes.TransactionType.DestroyAsset : {
      if (typeof txn.assetID === "string") {
        const asaInfo = deployer.getASAInfo(txn.assetID);
        txn.assetID = asaInfo.assetIndex;
      }
      break;
    }
  }

  switch (txn.type) {
    case rtypes.TransactionType.DeployASA: {
      deployer.assertNoAsset(txn.asaName);
      const asaDef = deployer.getASADef(txn.asaName, txn.asaDef);
      txn.asaDef = asaDef;
      if (txn.asaDef) txIdxMap.set(index, [txn.asaName, asaDef]);
      break;
    }
    case rtypes.TransactionType.DeploySSC: {
      const name = txn.approvalProgram + "-" + txn.clearProgram;
      deployer.assertNoAsset(name);
      const approval = await deployer.ensureCompiled(txn.approvalProgram);
      const clear = await deployer.ensureCompiled(txn.clearProgram);
      txn.approvalProg = new Uint8Array(Buffer.from(approval.compiled, "base64"));
      txn.clearProg = new Uint8Array(Buffer.from(clear.compiled, "base64"));
      txIdxMap.set(index, [name, { total: 1, decimals: 1, unitName: "MOCK" }]);
      break;
    }
<<<<<<< HEAD
    case TransactionType.UpdateSSC: {
      const name = txn.newApprovalProgram + "-" + txn.newClearProgram;
=======
    case rtypes.TransactionType.UpdateSSC: {
>>>>>>> 79ae80dc
      const approval = await deployer.ensureCompiled(txn.newApprovalProgram);
      const clear = await deployer.ensureCompiled(txn.newClearProgram);
      txn.approvalProg = new Uint8Array(Buffer.from(approval.compiled, "base64"));
      txn.clearProg = new Uint8Array(Buffer.from(clear.compiled, "base64"));
      txIdxMap.set(index, [name, { total: 1, decimals: 1, unitName: "MOCK" }]);
      break;
    }
    case rtypes.TransactionType.ModifyAsset: {
      // fetch asset mutable properties from network and set them (if they are not passed)
      // before modifying asset
      const assetInfo = await deployer.getAssetByID(BigInt(txn.assetID));
      if (txn.fields.manager === "") txn.fields.manager = undefined;
      else txn.fields.manager = txn.fields.manager ?? assetInfo.params.manager;

      if (txn.fields.freeze === "") txn.fields.freeze = undefined;
      else txn.fields.freeze = txn.fields.freeze ?? assetInfo.params.freeze;

      if (txn.fields.clawback === "") txn.fields.clawback = undefined;
      else txn.fields.clawback = txn.fields.clawback ?? assetInfo.params.clawback;

      if (txn.fields.reserve === "") txn.fields.reserve = undefined;
      else txn.fields.reserve = txn.fields.reserve ?? assetInfo.params.reserve;

      break;
    }
  }

  const suggestedParams = await getSuggestedParams(deployer.algodClient);
  return mkTransaction(txn,
    await mkTxParams(deployer.algodClient, txn.payFlags, Object.assign({}, suggestedParams)));
}

/**
 * Execute single transaction or group of transactions (atomic transaction)
 * @param deployer Deployer
 * @param execParams transaction parameters or atomic transaction parameters
 */
export async function executeTransaction (
  deployer: Deployer,
  execParams: rtypes.ExecParams | rtypes.ExecParams[]):
  Promise<algosdk.ConfirmedTxInfo> {
  try {
    let signedTxn;
    let txns: Transaction[] = [];
    const txIdxMap = new Map<number, [string, rtypes.ASADef]>();
    if (Array.isArray(execParams)) {
      if (execParams.length > 16) { throw new Error("Maximum size of an atomic transfer group is 16"); }

      for (const [idx, txn] of execParams.entries()) {
        txns.push(await mkTx(deployer, txn, idx, txIdxMap));
      }

      txns = algosdk.assignGroupID(txns);
      signedTxn = txns.map((txn: Transaction, index: number) => {
        const signed = signTransaction(txn, execParams[index]);
        deployer.log(`Signed transaction ${index}`, signed);
        return signed;
      });
    } else {
      const txn = await mkTx(deployer, execParams, 0, txIdxMap);
      signedTxn = signTransaction(txn, execParams);
      deployer.log(`Signed transaction:`, signedTxn);
      txns = [txn];
    }
    const confirmedTx = await deployer.sendAndWait(signedTxn);
    console.log(confirmedTx);
    await registerCheckpoints(deployer, txns, txIdxMap);
    return confirmedTx;
  } catch (error) {
    if (deployer.isDeployMode) { deployer.persistCP(); }

    throw error;
  }
}

/**
 * Decode signed txn from file and send to network.
 * probably won't work, because transaction contains fields like
 * firstValid and lastValid which might not be equal to the
 * current network's blockchain block height.
 * @param deployer Deployer
 * @param fileName raw(encoded) signed txn file
 */
export async function executeSignedTxnFromFile (
  deployer: Deployer,
  fileName: string): Promise<algosdk.ConfirmedTxInfo> {
  const signedTxn = loadSignedTxnFromFile(fileName);
  if (signedTxn === undefined) { throw new Error(`File ${fileName} does not exist`); }

  console.debug("Decoded txn from %s: %O", fileName, algosdk.decodeSignedTransaction(signedTxn));
  const confirmedTx = await deployer.sendAndWait(signedTxn);
  console.log(confirmedTx);
  return confirmedTx;
}<|MERGE_RESOLUTION|>--- conflicted
+++ resolved
@@ -172,12 +172,7 @@
       txIdxMap.set(index, [name, { total: 1, decimals: 1, unitName: "MOCK" }]);
       break;
     }
-<<<<<<< HEAD
-    case TransactionType.UpdateSSC: {
-      const name = txn.newApprovalProgram + "-" + txn.newClearProgram;
-=======
     case rtypes.TransactionType.UpdateSSC: {
->>>>>>> 79ae80dc
       const approval = await deployer.ensureCompiled(txn.newApprovalProgram);
       const clear = await deployer.ensureCompiled(txn.newClearProgram);
       txn.approvalProg = new Uint8Array(Buffer.from(approval.compiled, "base64"));
