--- conflicted
+++ resolved
@@ -215,31 +215,6 @@
 export async function executeTransaction (
   deployer: Deployer,
   execParams: rtypes.ExecParams | rtypes.ExecParams[]): Promise<algosdk.ConfirmedTxInfo> {
-<<<<<<< HEAD
-  const suggestedParams = await getSuggestedParams(deployer.algodClient);
-  const mkTx = async (p: rtypes.ExecParams): Promise<Transaction> => {
-    p = await _parseExecParams(deployer, p);
-    return mkTransaction(p,
-      await mkTxParams(deployer.algodClient, p.payFlags, Object.assign({}, suggestedParams)));
-  };
-
-  let signedTxn;
-  if (Array.isArray(execParams)) {
-    if (execParams.length > 16) { throw new Error("Maximum size of an atomic transfer group is 16"); }
-
-    let txns = [];
-    for (const t of execParams) { txns.push(await mkTx(t)); }
-    txns = algosdk.assignGroupID(txns);
-    signedTxn = txns.map((txn: Transaction, index: number) => {
-      const signed = signTransaction(txn, execParams[index]);
-      deployer.log(`Signed transaction ${index}`, signed);
-      return signed;
-    });
-  } else {
-    const txn = await mkTx(execParams);
-    signedTxn = signTransaction(txn, execParams);
-    deployer.log(`Signed transaction:`, signedTxn);
-=======
   try {
     let signedTxn;
     let txns: Transaction[] = [];
@@ -272,7 +247,6 @@
 
     console.log(error);
     throw error;
->>>>>>> 616f3036
   }
 }
 
