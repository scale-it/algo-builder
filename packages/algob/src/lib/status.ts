--- conflicted
+++ resolved
@@ -7,15 +7,10 @@
 export async function balanceOf (
   deployer: AlgobDeployer,
   account: string,
-<<<<<<< HEAD
-  assetid: number
-): Promise<void> {
+  assetID: number
+): Promise<AssetHolding | undefined> {
   // NOTE: bigint is not currently supported in the response yet, so amount (> 2^53 -1) may lose precision
   // PR: https://github.com/algorand/js-algorand-sdk/pull/260
-=======
-  assetID: number
-): Promise<AssetHolding | undefined> {
->>>>>>> 151390cc
   const accountInfo = await deployer.algodClient.accountInformation(account).do();
   for (const asset of accountInfo.assets) {
     if (asset['asset-id'] === assetID) {
