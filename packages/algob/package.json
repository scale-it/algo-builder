{
  "name": "@algo-builder/algob",
  "version": "1.1.0",
  "author": "Robert Zaremba (https://github.com/robert-zaremba)",
  "contributors": [
    {
      "name": "Robert Zaremba",
      "url": "https://github.com/robert-zaremba"
    },
    {
      "name": "Martynas Maciulevičius",
      "url": "https://github.com/Invertisment"
    },
    {
      "name": "Amit Yadav",
      "url": "https://github.com/amityadav0"
    },
    {
      "name": "Ratik Jindal",
      "url": "https://github.com/ratik21"
    }
  ],
  "license": "Apache-2.0",
  "repository": "https://github.com/scale-it/algo-builder.git",
  "description": "A framework for building and testing Algorand smart contracts and dapps.",
  "keywords": [
    "smart-contracts",
    "blockchain",
    "builder",
    "algorand",
    "dapps",
    "javascript",
    "tooling",
    "task-runner"
  ],
  "main": "build/index.js",
  "types": "build/index.d.ts",
  "bin": {
    "algob": "build/internal/cli/cli.js"
  },
  "engines": {
    "node": ">=14.11.0"
  },
  "scripts": {
    "lint": "eslint --ext .js,.ts src test",
    "lint:fix": "eslint --fix --ext .js,.ts src test",
    "lint:unix": "eslint --format unix --ext .js,.ts src test",
    "test": "mocha",
    "coverage": "nyc ../../node_modules/mocha/bin/mocha",
    "build:docs": "typedoc --out ../../docs/api/algob --excludePrivate --exclude 'src/internal/**' src/index.ts",
    "build": "tsc --build .",
    "build:watch": "tsc -w -p .",
    "clean": "rimraf builtin-tasks internal *.d.ts *.map *.js tsconfig.ts buildinfo build",
    "prepublish": "yarn build",
    "publish": "yarn publish --access public",
    "algob:dev": "sh ./setup_dev_project.sh"
  },
  "files": [
    "build/",
    "LICENSE",
    "README.md",
    "setup_dev_project.sh",
    "sample-project/"
  ],
  "devDependencies": {
<<<<<<< HEAD
=======
    "@algo-builder/web": "0.0.1",
    "@algo-builder/types-algosdk": "^1.1.0",
>>>>>>> dd40adf6
    "@types/chai": "^4.2.12",
    "@types/debug": "^4.1.5",
    "@types/deep-equal": "^1.0.1",
    "@types/findup-sync": "^2.0.2",
    "@types/fs-extra": "^9.0.1",
    "@types/glob": "^7.1.2",
    "@types/murmurhash": "0.0.1",
    "@types/semver": "^7.2.0",
    "@types/sinon": "^9.0.4",
    "@types/superagent": "^4.1.11",
    "@types/tmp": "^0.2.0",
    "chai": "^4.2.0",
    "glob": "^7.1.6",
    "normalize-url": "6.0.1",
    "sinon": "^9.0.2",
    "time-require": "^0.1.2",
    "ts-mocha": "^8.0.0"
  },
  "dependencies": {
    "@algo-builder/runtime": "^1.1.0",
    "algosdk": "scale-it/js-algorand-sdk.git#f0b9dd9bf45827e0b448a2f6a7dd8c0735317d24",
    "chalk": "^4.1.0",
    "debug": "^4.1.1",
    "deep-equal": "^2.0.3",
    "deepmerge": "^4.2.2",
    "download-git-repo": "^3.0.2",
    "enquirer": "^2.3.6",
    "findup-sync": "^4.0.0",
    "fs-extra": "^9.0.1",
    "glob": "^7.1.6",
    "murmurhash": "^1.0.0",
    "semver": "^7.3.2",
    "source-map-support": "^0.5.19",
    "tmp": "^0.2.1",
    "yaml": "^1.10.0",
    "zod": "^1.10.2"
  },
  "nyc": {
    "extension": [
      ".ts"
    ],
    "exclude": [
      "build",
      "test",
      "coverage",
      ".nyc_output"
    ],
    "reporter": [
      "text",
      "lcovonly"
    ],
    "all": true
  }
}<|MERGE_RESOLUTION|>--- conflicted
+++ resolved
@@ -63,11 +63,7 @@
     "sample-project/"
   ],
   "devDependencies": {
-<<<<<<< HEAD
-=======
     "@algo-builder/web": "0.0.1",
-    "@algo-builder/types-algosdk": "^1.1.0",
->>>>>>> dd40adf6
     "@types/chai": "^4.2.12",
     "@types/debug": "^4.1.5",
     "@types/deep-equal": "^1.0.1",
