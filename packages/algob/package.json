--- conflicted
+++ resolved
@@ -63,10 +63,7 @@
     "sample-project/"
   ],
   "devDependencies": {
-<<<<<<< HEAD
-=======
     "@algo-builder/types-algosdk": "^1.1.0",
->>>>>>> 645d5049
     "@types/chai": "^4.2.12",
     "@types/debug": "^4.1.5",
     "@types/deep-equal": "^1.0.1",
@@ -85,13 +82,8 @@
     "time-require": "^0.1.2"
   },
   "dependencies": {
-<<<<<<< HEAD
-    "@algo-builder/runtime": "^1.0.2",
+    "@algo-builder/runtime": "^1.1.0",
     "algosdk": "scale-it/js-algorand-sdk.git#exportTypes",
-=======
-    "@algo-builder/runtime": "^1.1.0",
-    "algosdk": "^1.9.1",
->>>>>>> 645d5049
     "chalk": "^4.1.0",
     "debug": "^4.1.1",
     "deep-equal": "^2.0.3",
