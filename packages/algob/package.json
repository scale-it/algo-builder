--- conflicted
+++ resolved
@@ -84,11 +84,7 @@
   },
   "dependencies": {
     "@algo-builder/runtime": "^1.1.0",
-<<<<<<< HEAD
-    "algosdk": "^1.10.1",
-=======
     "algosdk": "scale-it/js-algorand-sdk.git#0f9d09e8d0bddc37145013e538b3ddfd001d364f",
->>>>>>> 7dba6626
     "chalk": "^4.1.0",
     "debug": "^4.1.1",
     "deep-equal": "^2.0.3",
