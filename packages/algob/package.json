--- conflicted
+++ resolved
@@ -67,12 +67,7 @@
     "sample-project/"
   ],
   "devDependencies": {
-<<<<<<< HEAD
-    "@algo-builder/web": "2.0.1",
-    "@types/chai": "^4.2.22",
-=======
     "@types/chai": "^4.2.12",
->>>>>>> 372a52a0
     "@types/debug": "^4.1.5",
     "@types/deep-equal": "^1.0.1",
     "@types/findup-sync": "^2.0.2",
@@ -92,7 +87,7 @@
     "ts-mocha": "^8.0.0"
   },
   "dependencies": {
-    "@algo-builder/web": "2.0.0",
+    "@algo-builder/web": "2.0.1",
     "@algo-builder/runtime": "^2.0.1",
     "algosdk": "^1.12.0",
     "chalk": "^4.1.0",
