import { types as rtypes } from "@algo-builder/runtime";
import { types as wtypes } from "@algo-builder/web";
import algosdk, { LogicSigAccount, modelsv2 } from "algosdk";

import type {
  ASCCache,
  ConfirmedTxInfo,
  Deployer,
  FundASCFlags,
  LogicSig,
  LsigInfo,
  SCParams
} from "../../src/types";

export class FakeDeployer implements Deployer {
  asa = new Map<string, rtypes.ASAInfo>();
<<<<<<< HEAD
  ssc = new Map<string, rtypes.AppInfo>();
=======
  app = new Map<string, rtypes.AppInfo>();
>>>>>>> 04568c00
  lsig = new Map<string, LsigInfo>();
  isDeployMode = false;
  accounts = [];
  accountsByName = new Map<string, rtypes.Account>();
  scriptName = '';
  checkpoint = {
    getAppfromCPKey (key: string): rtypes.AppInfo | undefined {
      throw new Error("Not implemented");
    },

    getAppCheckpointKeyFromIndex (index: number): string | undefined {
      throw new Error("Not implemented");
    },

    getAssetCheckpointKeyFromIndex (index: number): string | undefined {
      throw new Error("Not implemented");
    },

    getLatestTimestampValue (map: Map<number, rtypes.AppInfo>): number {
      throw new Error("Not implemented");
    }
  };

  assertNoAsset (name: string): void {
    throw new Error("Not implemented");
  }

  getASAInfo (name: string): rtypes.ASAInfo {
    throw new Error("Not implemented");
  }

  getASADef (name: string): wtypes.ASADef {
    throw new Error("Not implemented");
  }

  persistCP (): void {
    throw new Error("Not implemented");
  }

  logTx (message: string, txConfirmation: ConfirmedTxInfo): void {
    throw new Error("Not implemented");
  }

  sendAndWait (rawTxns: Uint8Array | Uint8Array[]): Promise<ConfirmedTxInfo> {
    throw new Error("Not implemented");
  }

  registerASAInfo (name: string, asaInfo: rtypes.ASAInfo): void {
    throw new Error("Not implemented");
  }

  registerSSCInfo (name: string, sscInfo: rtypes.AppInfo): void {
    throw new Error("Not implemented");
  }

  setScriptName (name: string): void {
    this.scriptName = name;
  }

  log (msg: string, obj: any): void {
    throw new Error("Not implemented");
  }

<<<<<<< HEAD
  getAppByFile (nameApproval: string, nameClear: string): rtypes.AppInfo | undefined {
    throw new Error("Not implemented");
  }

  getApp (appName: string): rtypes.AppInfo {
=======
  getApp (nameApproval: string, nameClear: string): rtypes.AppInfo | undefined {
    throw new Error("Not implemented");
  }

  getAppByName (appName: string): rtypes.AppInfo | undefined {
>>>>>>> 04568c00
    throw new Error("Not implemented");
  }

  getLsig (lsigName: string): LogicSigAccount {
    throw new Error("Not implemented");
  }

  getAppfromCPKey (key: string): rtypes.AppInfo | undefined {
    throw new Error("Not implemented");
  }

  getAppCheckpointKeyFromIndex (index: number): string | undefined {
    throw new Error("Not implemented");
  }

  getAssetCheckpointKeyFromIndex (index: number): string | undefined {
    throw new Error("Not implemented");
  }

  getDelegatedLsigByFile (lsig: string): LogicSigAccount {
    throw new Error("Not implemented");
  }

  async loadLogicByFile (name: string, scInitParam?: unknown): Promise<LogicSigAccount> {
    throw new Error("Not implemented");
  }

  loadMultiSig (name: string): Promise<LogicSig> {
    throw new Error("Not implemented");
  }

  addCheckpointKV (key: string, value: string): void {
  };

  getCheckpointKV (key: string): string | undefined {
    return "metadata";
  };

  async deployASA (name: string, flags: rtypes.ASADeploymentFlags): Promise<rtypes.ASAInfo> {
    throw new Error("Not implemented");
  };

  async ensureCompiled (name: string, force?: boolean, scInitParam?: unknown): Promise<ASCCache> {
    throw new Error("Not implemented");
  }

  async compileASC (name: string,
    scTmplParams?: SCParams, force?: boolean): Promise<ASCCache> {
    throw new Error("Not implemented");
  }

  async getDeployedASC (name: string): Promise<ASCCache | undefined> {
    throw new Error("Not implemented");
  }

  async deployASADef (
    name: string,
    asaDef: wtypes.ASADef,
    flags: rtypes.ASADeploymentFlags
  ): Promise<rtypes.ASAInfo> {
    throw new Error("Not implemented");
  }

  loadASADef (asaName: string): wtypes.ASADef | undefined {
    throw new Error("Not implemented");
  }

  async fundLsigByFile (name: string, flags: FundASCFlags,
    payFlags: wtypes.TxParams, scInitParam?: unknown): Promise<void> {
    throw new Error("Not implemented");
  }

  async fundLsig (lsigName: string, flags: FundASCFlags,
    payFlags: wtypes.TxParams): Promise<void> {
    throw new Error("Not implemented");
  }

  async mkDelegatedLsigByFile (name: string, signer: rtypes.Account,
    scInitParam?: unknown): Promise<LsigInfo> {
    throw new Error("Not implemented");
  }

  async mkDelegatedLsig (fileName: string, lsigName: string,
    signer: rtypes.Account, scInitParam?: unknown): Promise<LsigInfo> {
    throw new Error("Not implemented");
  }

  async mkContractLsigByFile (name: string, scInitParam?: unknown): Promise<LsigInfo> {
    throw new Error("Not implemented");
  }

  async mkContractLsig (name: string,
    lsigName: string, scInitParam?: unknown): Promise<LsigInfo> {
    throw new Error("Not implemented");
  }

  async deployApp (
    approvalProgram: string,
    clearProgram: string,
    flags: rtypes.AppDeploymentFlags,
    payFlags: wtypes.TxParams,
    scInitParam?: unknown,
    appName?: string): Promise<rtypes.AppInfo> {
    throw new Error("Not implemented");
  }

  async updateApp (
    sender: algosdk.Account,
    payFlags: wtypes.TxParams,
    appID: number,
    newApprovalProgram: string,
    newClearProgram: string,
    flags: rtypes.AppOptionalFlags,
    scTmplParams?: SCParams,
    appName?: string
  ): Promise<rtypes.AppInfo> {
    throw new Error("Not implemented");
  }

  assertCPNotDeleted (execParams: wtypes.ExecParams | wtypes.ExecParams[]): void {
    throw new Error("Not implemented");
  }

  isDefined (name: string): boolean {
    return false;
  };

  get algodClient (): algosdk.Algodv2 {
    throw new Error("Not implemented");
  };

  getAssetByID (assetIndex: number | bigint): Promise<modelsv2.Asset> {
    throw new Error("Not implemented");
  }

  waitForConfirmation (txId: string): Promise<ConfirmedTxInfo> {
    throw new Error("Not implemented");
  }

  optInAccountToASA (asa: string, accountName: string, flags: wtypes.TxParams): Promise<void> {
    throw new Error("Not implemented");
  }

  optInLsigToASA (asa: string, lsig: LogicSigAccount, flags: wtypes.TxParams): Promise<void> {
    throw new Error("Not implemented");
  }

  optInAccountToApp (
    sender: rtypes.Account, index: number, payFlags: wtypes.TxParams,
    flags: rtypes.AppOptionalFlags): Promise<void> {
    throw new Error("Not implemented");
  }

  optInLsigToApp (
    appID: number, lsig: LogicSigAccount,
    payFlags: wtypes.TxParams, flags: rtypes.AppOptionalFlags): Promise<void> {
    throw new Error("not implemented.");
  }
}<|MERGE_RESOLUTION|>--- conflicted
+++ resolved
@@ -14,11 +14,7 @@
 
 export class FakeDeployer implements Deployer {
   asa = new Map<string, rtypes.ASAInfo>();
-<<<<<<< HEAD
-  ssc = new Map<string, rtypes.AppInfo>();
-=======
   app = new Map<string, rtypes.AppInfo>();
->>>>>>> 04568c00
   lsig = new Map<string, LsigInfo>();
   isDeployMode = false;
   accounts = [];
@@ -82,19 +78,11 @@
     throw new Error("Not implemented");
   }
 
-<<<<<<< HEAD
   getAppByFile (nameApproval: string, nameClear: string): rtypes.AppInfo | undefined {
     throw new Error("Not implemented");
   }
 
   getApp (appName: string): rtypes.AppInfo {
-=======
-  getApp (nameApproval: string, nameClear: string): rtypes.AppInfo | undefined {
-    throw new Error("Not implemented");
-  }
-
-  getAppByName (appName: string): rtypes.AppInfo | undefined {
->>>>>>> 04568c00
     throw new Error("Not implemented");
   }
 
