--- conflicted
+++ resolved
@@ -185,11 +185,7 @@
   }
 
   optInLsigToSSC (
-<<<<<<< HEAD
-    appId: number, lsig: rtypes.LogicSig,
-=======
-    appID: number, lsig: LogicSig,
->>>>>>> 645d5049
+    appID: number, lsig: rtypes.LogicSig,
     payFlags: rtypes.TxParams, flags: rtypes.SSCOptionalFlags): Promise<void> {
     throw new Error("not implemented.");
   }
