--- conflicted
+++ resolved
@@ -1,8 +1,4 @@
-<<<<<<< HEAD
-import { SSCDeploymentFlags, SSCOptionalFlags, TxParams } from "@algorand-builder/runtime";
-=======
 import type { SSCDeploymentFlags, SSCOptionalFlags, TxParams } from "@algorand-builder/runtime/build/types";
->>>>>>> 76005dac
 import type { LogicSig, LogicSigArgs } from "algosdk";
 import * as algosdk from "algosdk";
 
