--- conflicted
+++ resolved
@@ -1,8 +1,5 @@
-<<<<<<< HEAD
+import { types as rtypes } from "@algo-builder/runtime";
 import algosdk, { Algodv2, AssetParams, PendingTransactionResponse, SuggestedParams } from "algosdk";
-=======
-import algosdk, { Algodv2, AssetInfo, ConfirmedTxInfo, LogicSig, SuggestedParams } from "algosdk";
->>>>>>> 645d5049
 
 import { bobAcc } from "./account";
 
@@ -38,12 +35,8 @@
     reserve: undefined,
     freeze: bobAcc.addr,
     clawback: undefined
-<<<<<<< HEAD
   } as AssetParams
 } as algosdk.modelsv2.Asset;
-=======
-  }
-};
 
 const mockProgram = new Uint8Array([
   2, 32, 4, 1, 4, 100, 144, 78, 49, 16,
@@ -53,5 +46,4 @@
   1, 37, 14, 16
 ]);
 
-export const mockLsig = algosdk.makeLogicSig(mockProgram, []);
->>>>>>> 645d5049
+export const mockLsig: rtypes.LogicSig = algosdk.makeLogicSig(mockProgram, []) as rtypes.LogicSig;