import { types as rtypes } from "@algo-builder/runtime";
<<<<<<< HEAD
import type { Account, LogicSig } from "algosdk";
import { Algodv2, ConfirmedTxInfo } from "algosdk";
=======
import type { LogicSig } from "algosdk";
import { Algodv2, AssetInfo, ConfirmedTxInfo } from "algosdk";
>>>>>>> 8a679cad

import { txWriter } from "../../src/internal/tx-log-writer";
import { AlgoOperator } from "../../src/lib/algo-operator";
import {
  ASAInfo,
  ASCCache,
  FundASCFlags,
  LsigInfo,
  SSCInfo
} from "../../src/types";
import { mockAlgod, mockAssetInfo, mockConfirmedTx } from "../mocks/tx";

export class AlgoOperatorDryRunImpl implements AlgoOperator {
  get algodClient (): Algodv2 {
    return mockAlgod;
  };

  getDelegatedLsig (lsig: string): Object | undefined {
    throw new Error("Not implemented");
  }

  getAssetByID (assetIndex: number | bigint): Promise<AssetInfo> {
    return new Promise((resolve, reject) => {
      assetIndex === 1 ? resolve(mockAssetInfo) : reject(new Error("Not implemented"));
    });
  }

  sendAndWait (rawTxns: Uint8Array | Uint8Array[]): Promise<ConfirmedTxInfo> {
    return new Promise((resolve, reject) => {
      resolve(mockConfirmedTx);
    });
  }

  /* eslint-disable sonarjs/no-identical-functions */
  waitForConfirmation (txId: string): Promise<import("algosdk").ConfirmedTxInfo> {
    return new Promise((resolve, reject) => {
      resolve(mockConfirmedTx);
    });
  }

  async deployASA (
    name: string, asaDef: rtypes.ASADef,
    flags: rtypes.ASADeploymentFlags, accounts: rtypes.AccountMap,
    txnWriter: txWriter): Promise<ASAInfo> {
    return {
      creator: flags.creator.addr + "-get-address-dry-run",
      txId: "tx-id-dry-run",
      assetIndex: 1,
      confirmedRound: -1,
      assetDef: asaDef
    };
  }

  async fundLsig (
    name: string, flags: FundASCFlags, payFlags: rtypes.TxParams,
    txnWriter: txWriter, scInitParam?: unknown): Promise<LsigInfo> {
    return {
      creator: flags.funder.addr + "-get-address-dry-run",
      contractAddress: "dfssdfsd",
      lsig: {} as LogicSig
    };
  }

  async deploySSC (
    approvalProgram: string,
    clearProgram: string,
    flags: rtypes.SSCDeploymentFlags,
    payFlags: rtypes.TxParams,
    txWriter: txWriter,
    scInitParam?: unknown): Promise<SSCInfo> {
    return {
      creator: flags.sender.addr + "-get-address-dry-run",
      txId: "tx-id-dry-run",
      confirmedRound: -1,
      appID: -1,
      timestamp: 1
    };
  }

  async updateSSC (
    sender: Account,
    payFlags: rtypes.TxParams,
    appID: number,
    newApprovalProgram: string,
    newClearProgram: string,
    flags: rtypes.SSCOptionalFlags,
    txWriter: txWriter
  ): Promise<SSCInfo> {
    return {
      creator: sender.addr + "-get-address-dry-run",
      txId: "tx-id-dry-run",
      confirmedRound: -1,
      appID: -1,
      timestamp: 2
    };
  }

  async ensureCompiled (name: string, force?: boolean, scInitParam?: unknown): Promise<ASCCache> {
    return {
      filename: name,
      timestamp: 1010, // compilation time (Unix time)
      compiled: "ASDF", // the compiled code
      compiledHash: "ASDF", // hash returned by the compiler
      srcHash: 123, // source code hash
      base64ToBytes: new Uint8Array(1) // compiled base64 in bytes
    };
  }

  optInAcountToASA (
    asaName: string, assetIndex: number, account: rtypes.Account,
    params: rtypes.TxParams): Promise<void> {
    throw new Error("Method not implemented.");
  }

  optInLsigToASA (
    asaName: string, assetIndex: number, lsig: LogicSig, flags: rtypes.TxParams
  ): Promise<void> {
    throw new Error("Method not implemented.");
  }

  optInAccountToSSC (
    sender: rtypes.Account, index: number,
    payFlags: rtypes.TxParams, flags: rtypes.SSCOptionalFlags): Promise<void> {
    throw new Error("Method not implemented.");
  }

  optInLsigToSSC (
    appId: number, lsig: LogicSig,
    payFlags: rtypes.TxParams, flags: rtypes.SSCOptionalFlags): Promise<void> {
    throw new Error("Method not implemented.");
  }

  optInToASAMultiple (
    asaName: string, asaDef: rtypes.ASADef,
    flags: rtypes.ASADeploymentFlags, accounts: rtypes.AccountMap, assetIndex: number
  ): Promise<void> {
    return Promise.resolve();
  }
}<|MERGE_RESOLUTION|>--- conflicted
+++ resolved
@@ -1,11 +1,6 @@
 import { types as rtypes } from "@algo-builder/runtime";
-<<<<<<< HEAD
-import type { Account, LogicSig } from "algosdk";
-import { Algodv2, ConfirmedTxInfo } from "algosdk";
-=======
 import type { LogicSig } from "algosdk";
-import { Algodv2, AssetInfo, ConfirmedTxInfo } from "algosdk";
->>>>>>> 8a679cad
+import { Account, Algodv2, AssetInfo, ConfirmedTxInfo } from "algosdk";
 
 import { txWriter } from "../../src/internal/tx-log-writer";
 import { AlgoOperator } from "../../src/lib/algo-operator";
@@ -29,7 +24,7 @@
 
   getAssetByID (assetIndex: number | bigint): Promise<AssetInfo> {
     return new Promise((resolve, reject) => {
-      assetIndex === 1 ? resolve(mockAssetInfo) : reject(new Error("Not implemented"));
+      assetIndex === 1n ? resolve(mockAssetInfo) : reject(new Error("Not implemented"));
     });
   }
 
