import { types as rtypes } from "@algo-builder/runtime";
<<<<<<< HEAD
import type { Account, LogicSig } from "algosdk";
=======
import type { LogicSig } from "algosdk";
>>>>>>> fd395bdf
import { Algodv2, ConfirmedTxInfo } from "algosdk";

import { txWriter } from "../../src/internal/tx-log-writer";
import { AlgoOperator } from "../../src/lib/algo-operator";
import {
  ASAInfo,
  ASCCache,
  FundASCFlags,
  LsigInfo,
  SSCInfo
} from "../../src/types";
import { mockAlgod } from "../mocks/tx";

export class AlgoOperatorDryRunImpl implements AlgoOperator {
  get algodClient (): Algodv2 {
    return mockAlgod;
  };

  getDelegatedLsig (lsig: string): Object | undefined {
    throw new Error("Not implemented");
  }

  getAssetByID (assetIndex: number | bigint): Promise<import("algosdk").AssetInfo> {
    throw new Error("Not implemented");
  }

  sendAndWait (rawTxns: Uint8Array | Uint8Array[]): Promise<ConfirmedTxInfo> {
    const res: ConfirmedTxInfo = {
      'confirmed-round': 1,
      "asset-index": 1,
      'application-index': 1,
      'global-state-delta': "string",
      'local-state-delta': "string"
    };
    return new Promise((resolve, reject) => {
      resolve(res);
    });
  }

  waitForConfirmation (txId: string): Promise<import("algosdk").ConfirmedTxInfo> {
    throw new Error("Not implemented");
  }

  async deployASA (
    name: string, asaDef: rtypes.ASADef,
    flags: rtypes.ASADeploymentFlags, accounts: rtypes.AccountMap,
    txnWriter: txWriter): Promise<ASAInfo> {
    return {
      creator: flags.creator.addr + "-get-address-dry-run",
      txId: "tx-id-dry-run",
      assetIndex: 1,
      confirmedRound: -1,
      assetDef: asaDef
    };
  }

  async fundLsig (
    name: string, flags: FundASCFlags, payFlags: rtypes.TxParams,
    txnWriter: txWriter, scInitParam?: unknown): Promise<LsigInfo> {
    return {
      creator: flags.funder.addr + "-get-address-dry-run",
      contractAddress: "dfssdfsd",
      lsig: {} as LogicSig
    };
  }

  async deploySSC (
    approvalProgram: string,
    clearProgram: string,
    flags: rtypes.SSCDeploymentFlags,
    payFlags: rtypes.TxParams,
    txWriter: txWriter,
    scInitParam?: unknown): Promise<SSCInfo> {
    return {
      creator: flags.sender.addr + "-get-address-dry-run",
      txId: "tx-id-dry-run",
      confirmedRound: -1,
      appID: -1,
      timestamp: 1
    };
  }

  async updateSSC (
    sender: Account,
    payFlags: rtypes.TxParams,
    appID: number,
    newApprovalProgram: string,
    newClearProgram: string,
    flags: rtypes.SSCOptionalFlags,
    txWriter: txWriter
  ): Promise<SSCInfo> {
    return {
      creator: sender.addr + "-get-address-dry-run",
      txId: "tx-id-dry-run",
      confirmedRound: -1,
      appID: -1,
      timestamp: 2
    };
  }

  async ensureCompiled (name: string, force?: boolean, scInitParam?: unknown): Promise<ASCCache> {
    return {
      filename: name,
      timestamp: 1010, // compilation time (Unix time)
      compiled: "ASDF", // the compiled code
      compiledHash: "ASDF", // hash returned by the compiler
      srcHash: 123, // source code hash
      base64ToBytes: new Uint8Array(1) // compiled base64 in bytes
    };
  }

  optInAcountToASA (
    asaName: string, assetIndex: number, account: rtypes.Account,
    params: rtypes.TxParams): Promise<void> {
    throw new Error("Method not implemented.");
  }

  optInLsigToASA (
    asaName: string, assetIndex: number, lsig: LogicSig, flags: rtypes.TxParams
  ): Promise<void> {
    throw new Error("Method not implemented.");
  }

  optInAccountToSSC (
    sender: rtypes.Account, index: number,
    payFlags: rtypes.TxParams, flags: rtypes.SSCOptionalFlags): Promise<void> {
    throw new Error("Method not implemented.");
  }

  optInLsigToSSC (
    appId: number, lsig: LogicSig,
    payFlags: rtypes.TxParams, flags: rtypes.SSCOptionalFlags): Promise<void> {
    throw new Error("Method not implemented.");
  }

  optInToASAMultiple (
    asaName: string, asaDef: rtypes.ASADef,
    flags: rtypes.ASADeploymentFlags, accounts: rtypes.AccountMap, assetIndex: number
  ): Promise<void> {
    return Promise.resolve();
  }
}<|MERGE_RESOLUTION|>--- conflicted
+++ resolved
@@ -1,9 +1,5 @@
 import { types as rtypes } from "@algo-builder/runtime";
-<<<<<<< HEAD
 import type { Account, LogicSig } from "algosdk";
-=======
-import type { LogicSig } from "algosdk";
->>>>>>> fd395bdf
 import { Algodv2, ConfirmedTxInfo } from "algosdk";
 
 import { txWriter } from "../../src/internal/tx-log-writer";
