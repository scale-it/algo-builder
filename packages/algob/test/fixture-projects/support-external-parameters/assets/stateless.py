--- conflicted
+++ resolved
@@ -19,13 +19,8 @@
 
 	pay_gold = And(
 		Txn.type_enum() == Int(4),
-<<<<<<< HEAD
-		Txn.sender() == arg_sender,
-		Txn.asset_amount() <= asset_amt 
-=======
 		Txn.sender() == tmpl_sender,
 		Txn.asset_amount() <= asset_amt
->>>>>>> 560e4771
 	)
 
 	combine = Or(asa_opt_in, pay_gold)
@@ -43,10 +38,5 @@
   # Overwrite scParam if sys.argv[1] is passed
   if(len(sys.argv) > 1):
     scParam = parse_params(sys.argv[1], scParam)
-<<<<<<< HEAD
-  
-  print(compileTeal(gold_asc(scParam["ASSET_AMT"], Addr(scParam["ARG_SENDER"])), Mode.Signature))
-=======
 
-  print(compileTeal(gold_asc(scParam["ASSET_AMT"], Addr(scParam["TMPL_SENDER"])), Mode.Signature))
->>>>>>> 560e4771
+  print(compileTeal(gold_asc(scParam["ASSET_AMT"], Addr(scParam["TMPL_SENDER"])), Mode.Signature))