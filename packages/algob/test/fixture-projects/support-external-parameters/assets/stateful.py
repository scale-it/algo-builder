# This example is provided for informational purposes only
import sys
from algobpy.parse import parse_params

from pyteal import *

def approval_program(asset_amt, ARG_sender):
  on_creation = Seq([
    Assert(Txn.asset_amount() <= asset_amt),
    Assert(Txn.sender() == ARG_sender),
    App.localPut(Int(0), Bytes("admin"), Int(1)),
    App.localPut(Int(0), Bytes("balance"), Int(0)),
    Return(Int(1))
  ])

  register = Seq([
    App.localPut(Int(0), Bytes("balance"), Int(0)),
    Return(Int(1))
  ])

  program = Cond(
    [Txn.application_id() == Int(0), on_creation],
    [Txn.on_completion() == OnComplete.OptIn, register]
  )

  return program

if __name__ == "__main__":

  #replace these values with your customized values or pass an external parameter
  scParam = {
    "ARG_SENDER": "M7VR2MGHI35EG2NMYOF3X337636PIOFVSP2HNIFUKAG7WW6BDWDCA3E2DA",
    "ASSET_AMT": Int(1000)
  }

  # Overwrite scParam if sys.argv[1] is passed
  if(len(sys.argv) > 1):
    scParam = parse_params(sys.argv[1], scParam)
<<<<<<< HEAD
  
  print(compileTeal(approval_program(scParam["ASSET_AMT"], Addr(scParam["ARG_SENDER"])), Mode.Application))
    
=======

  print(compileTeal(approval_program(scParam["ASSET_AMT"], Addr(scParam["TMPL_SENDER"])), Mode.Application))
>>>>>>> 560e4771
<|MERGE_RESOLUTION|>--- conflicted
+++ resolved
@@ -36,11 +36,5 @@
   # Overwrite scParam if sys.argv[1] is passed
   if(len(sys.argv) > 1):
     scParam = parse_params(sys.argv[1], scParam)
-<<<<<<< HEAD
-  
-  print(compileTeal(approval_program(scParam["ASSET_AMT"], Addr(scParam["ARG_SENDER"])), Mode.Application))
-    
-=======
 
-  print(compileTeal(approval_program(scParam["ASSET_AMT"], Addr(scParam["TMPL_SENDER"])), Mode.Application))
->>>>>>> 560e4771
+  print(compileTeal(approval_program(scParam["ASSET_AMT"], Addr(scParam["TMPL_SENDER"])), Mode.Application))