--- conflicted
+++ resolved
@@ -782,11 +782,7 @@
     assert.isDefined(appInfo);
 
     deployer = new DeployerRunMode(deployerCfg);
-<<<<<<< HEAD
-    if (appInfo?.appID) {
-=======
     if (appInfo) {
->>>>>>> 04568c00
       execParams = {
         type: wtypes.TransactionType.UpdateApp,
         sign: wtypes.SignType.SecretKey,
@@ -798,11 +794,7 @@
       };
 
       await executeTransaction(deployer, execParams);
-<<<<<<< HEAD
       assert.deepEqual(appInfo, deployer.getAppByFile("approval.teal", "clear.teal"));
-=======
-      assert.deepEqual(appInfo, deployer.getApp("approval.teal", "clear.teal"));
->>>>>>> 04568c00
     }
   });
 
