--- conflicted
+++ resolved
@@ -163,9 +163,6 @@
 
     await executeTransaction(deployer, execParams);
   });
-<<<<<<< HEAD
-}); */
-=======
 });
 
 describe("Delete ASA and SSC", () => {
@@ -668,5 +665,4 @@
     assert.isDefined(res);
     assert.equal(res?.deleted, false);
   });
-});
->>>>>>> 645d5049
+}); */