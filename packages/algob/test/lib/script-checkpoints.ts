--- conflicted
+++ resolved
@@ -114,7 +114,6 @@
     assert.deepEqual(checkpoints, {
       network12345: {
         timestamp: 34251,
-<<<<<<< HEAD
         metadata: new Map([["key", "data"],
           ["key3", "data3"]]),
         asa: new Map([["asa1", {
@@ -126,31 +125,10 @@
         asc: new Map([["asc1", {
           creator: "536",
           txId: "",
-          confirmedRound: 0
+          confirmedRound: 0,
+          contractAddress: "addr-3",
+          logicSignature: "sig-1"
         }]])
-=======
-        metadata: {
-          key: "data",
-          key3: "data3"
-        },
-        asa: {
-          asa1: {
-            creator: "123",
-            txId: "",
-            assetIndex: 0,
-            confirmedRound: 0
-          }
-        },
-        asc: {
-          asc1: {
-            creator: "536",
-            txId: "",
-            confirmedRound: 0,
-            contractAddress: "addr-3",
-            logicSignature: "sig-1"
-          }
-        }
->>>>>>> b53d8718
       }
     });
     const netCheckpoint2: Checkpoint = registerASA(
@@ -183,26 +161,14 @@
             txId: "",
             assetIndex: 0,
             confirmedRound: 0
-<<<<<<< HEAD
           }]]),
         asc: new Map([["asc1", {
           creator: "536",
           txId: "",
-          confirmedRound: 0
+          confirmedRound: 0,
+          contractAddress: "addr-3",
+          logicSignature: "sig-1"
         }]])
-=======
-          }
-        },
-        asc: {
-          asc1: {
-            creator: "536",
-            txId: "",
-            confirmedRound: 0,
-            contractAddress: "addr-3",
-            logicSignature: "sig-1"
-          }
-        }
->>>>>>> b53d8718
       }
     });
   });
@@ -306,7 +272,6 @@
       });
     assert.deepEqual(cp, {
       timestamp: 12345,
-<<<<<<< HEAD
       metadata: new Map<string, string>(),
       asa: new Map([["My ASA", {
         creator: "ASA deployer address",
@@ -317,28 +282,10 @@
       asc: new Map([["My ASC", {
         creator: "ASC deployer address",
         txId: "",
-        confirmedRound: 0
+        confirmedRound: 0,
+        contractAddress: "addr-3",
+        logicSignature: "sig-1"
       }]])
-=======
-      metadata: {},
-      asa: {
-        "My ASA": {
-          creator: "ASA deployer address",
-          txId: "",
-          assetIndex: 0,
-          confirmedRound: 0
-        }
-      },
-      asc: {
-        "My ASC": {
-          creator: "ASC deployer address",
-          txId: "",
-          confirmedRound: 0,
-          contractAddress: "addr-3",
-          logicSignature: "sig-1"
-        }
-      }
->>>>>>> b53d8718
     });
   });
 });
@@ -490,27 +437,15 @@
     assert.deepEqual(cpData.precedingCP, {
       network1: {
         timestamp: 123,
-<<<<<<< HEAD
         metadata: new Map<string, string>(),
         asa: new Map<string, ASAInfo>(),
         asc: new Map([["ASC name", {
           creator: "ASC creator 951",
           txId: "",
-          confirmedRound: 0
+          confirmedRound: 0,
+          contractAddress: "addr-3",
+          logicSignature: "sig-1"
         }]])
-=======
-        metadata: {},
-        asa: {},
-        asc: {
-          "ASC name": {
-            creator: "ASC creator 951",
-            txId: "",
-            confirmedRound: 0,
-            contractAddress: "addr-3",
-            logicSignature: "sig-1"
-          }
-        }
->>>>>>> b53d8718
       },
       "net 0195": {
         timestamp: 123,
@@ -632,25 +567,14 @@
     const cp1: Checkpoints = {
       network1: {
         timestamp: 1,
-<<<<<<< HEAD
         metadata: new Map([["key 1", "data 1"]]),
         asa: new Map<string, ASAInfo>(),
         asc: new Map([["ASC key1", {
           creator: "ASC creator1",
           txId: "",
-          confirmedRound: 0
-=======
-        metadata: { "key 1": "data 1" },
-        asa: {},
-        asc: {
-          "ASC key1": {
-            creator: "ASC creator1",
-            txId: "",
-            confirmedRound: 0,
-            contractAddress: "addr-3",
-            logicSignature: "sig-1"
-          }
->>>>>>> b53d8718
+          confirmedRound: 0,
+          contractAddress: "addr-3",
+          logicSignature: "sig-1"
         }
         ]])
       }
@@ -666,25 +590,14 @@
     const cp3: Checkpoints = {
       network1: {
         timestamp: 8,
-<<<<<<< HEAD
         metadata: new Map<string, string>(),
         asa: new Map<string, ASAInfo>(),
         asc: new Map([["ASC key", {
           creator: "ASC creator",
           txId: "",
-          confirmedRound: 0
-=======
-        metadata: {},
-        asa: {},
-        asc: {
-          "ASC key": {
-            creator: "ASC creator",
-            txId: "",
-            confirmedRound: 0,
-            contractAddress: "addr-3",
-            logicSignature: "sig-1"
-          }
->>>>>>> b53d8718
+          confirmedRound: 0,
+          contractAddress: "addr-3",
+          logicSignature: "sig-1"
         }
         ]])
       }
@@ -696,92 +609,51 @@
     assert.deepEqual(cpData.allCPs, {
       network1: {
         timestamp: 8,
-<<<<<<< HEAD
         metadata: new Map([["key 1", "data 1"]]),
         asa: new Map<string, ASAInfo>(),
         asc: new Map([["ASC key", {
           creator: "ASC creator",
           txId: "",
-          confirmedRound: 0
+          confirmedRound: 0,
+          contractAddress: "addr-3",
+          logicSignature: "sig-1"
         }],
         ["ASC key1", {
           creator: "ASC creator1",
           txId: "",
-          confirmedRound: 0
+          confirmedRound: 0,
+          contractAddress: "addr-3",
+          logicSignature: "sig-1"
         }]])
-=======
-        metadata: { "key 1": "data 1" },
-        asa: {},
-        asc: {
-          "ASC key": {
-            creator: "ASC creator",
-            txId: "",
-            confirmedRound: 0,
-            contractAddress: "addr-3",
-            logicSignature: "sig-1"
-          },
-          "ASC key1": {
-            creator: "ASC creator1",
-            txId: "",
-            confirmedRound: 0,
-            contractAddress: "addr-3",
-            logicSignature: "sig-1"
-          }
-        }
->>>>>>> b53d8718
       }
     });
     cpData.precedingCP.network1.timestamp = 124;
     assert.deepEqual(cpData.precedingCP, {
       network1: {
-<<<<<<< HEAD
         asa: new Map<string, ASAInfo>(),
         asc: new Map([["ASC key", {
           creator: "ASC creator",
           txId: "",
-          confirmedRound: 0
+          confirmedRound: 0,
+          contractAddress: "addr-3",
+          logicSignature: "sig-1"
         }]]),
         metadata: new Map<string, string>(),
-=======
-        asa: {},
-        asc: {
-          "ASC key": {
-            creator: "ASC creator",
-            txId: "",
-            confirmedRound: 0,
-            contractAddress: "addr-3",
-            logicSignature: "sig-1"
-          }
-        },
-        metadata: {},
->>>>>>> b53d8718
         timestamp: 124
       }
     });
     cpData.strippedCP.network1.timestamp = 124;
     assert.deepEqual(cpData.strippedCP, {
       network1: {
-<<<<<<< HEAD
         asa: new Map<string, ASAInfo>(),
         asc: new Map([["ASC key", {
           creator: "ASC creator",
           txId: "",
-          confirmedRound: 0
+          confirmedRound: 0,
+          contractAddress: "addr-3",
+          logicSignature: "sig-1"
         }]]),
         metadata: new Map<string, string>(),
-=======
-        asa: {},
-        asc: {
-          "ASC key": {
-            creator: "ASC creator",
-            txId: "",
-            confirmedRound: 0,
-            contractAddress: "addr-3",
-            logicSignature: "sig-1"
-          }
-        },
-        metadata: {},
->>>>>>> b53d8718
         timestamp: 124
       }
     });
@@ -838,7 +710,6 @@
       assert.deepEqual(cpData.allCPs, {
         network1: {
           timestamp: 1111,
-<<<<<<< HEAD
           metadata: new Map([["key 1", "data 1"],
             ["metadata key", "metadata value"]]),
           asa: new Map([["ASA name", {
@@ -851,29 +722,9 @@
           asc: new Map([["ASC name", {
             creator: "ASC creator 951",
             txId: "",
-            confirmedRound: 0
-=======
-          metadata: {
-            "key 1": "data 1",
-            "metadata key": "metadata value"
-          },
-          asa: {
-            "ASA name": {
-              creator: "ASA creator 123",
-              txId: "",
-              assetIndex: 0,
-              confirmedRound: 0
-            }
-          },
-          asc: {
-            "ASC name": {
-              creator: "ASC creator 951",
-              txId: "",
-              confirmedRound: 0,
-              contractAddress: "addr-3",
-              logicSignature: "sig-1"
-            }
->>>>>>> b53d8718
+            confirmedRound: 0,
+            contractAddress: "addr-3",
+            logicSignature: "sig-1"
           }
           ]])
         },
@@ -893,7 +744,6 @@
       assert.deepEqual(cpData.precedingCP, {
         network1: {
           timestamp: 1111,
-<<<<<<< HEAD
           metadata: new Map([["key 1", "data 1"],
             ["metadata key", "metadata value"]]),
           asa: new Map([["ASA name", {
@@ -905,29 +755,9 @@
           asc: new Map([["ASC name", {
             creator: "ASC creator 951",
             txId: "",
-            confirmedRound: 0
-=======
-          metadata: {
-            "key 1": "data 1",
-            "metadata key": "metadata value"
-          },
-          asa: {
-            "ASA name": {
-              creator: "ASA creator 123",
-              txId: "",
-              assetIndex: 0,
-              confirmedRound: 0
-            }
-          },
-          asc: {
-            "ASC name": {
-              creator: "ASC creator 951",
-              txId: "",
-              confirmedRound: 0,
-              contractAddress: "addr-3",
-              logicSignature: "sig-1"
-            }
->>>>>>> b53d8718
+            confirmedRound: 0,
+            contractAddress: "addr-3",
+            logicSignature: "sig-1"
           }
           ]])
         },
@@ -941,7 +771,7 @@
       assert.deepEqual(cpData.strippedCP, {
         network1: {
           timestamp: 1111,
-<<<<<<< HEAD
+
           metadata: new Map([["key 1", "data 1"],
             ["metadata key", "metadata value"]]),
           asa: new Map([["ASA name", {
@@ -953,31 +783,10 @@
           asc: new Map([["ASC name", {
             creator: "ASC creator 951",
             txId: "",
-            confirmedRound: 0
+            confirmedRound: 0,
+            contractAddress: "addr-3",
+            logicSignature: "sig-1"
           }]])
-=======
-          metadata: {
-            "key 1": "data 1",
-            "metadata key": "metadata value"
-          },
-          asa: {
-            "ASA name": {
-              creator: "ASA creator 123",
-              txId: "",
-              assetIndex: 0,
-              confirmedRound: 0
-            }
-          },
-          asc: {
-            "ASC name": {
-              creator: "ASC creator 951",
-              txId: "",
-              confirmedRound: 0,
-              contractAddress: "addr-3",
-              logicSignature: "sig-1"
-            }
-          }
->>>>>>> b53d8718
         },
         "net 0195": {
           timestamp: 195,
