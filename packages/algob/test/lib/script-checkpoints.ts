import { types as rtypes } from "@algo-builder/runtime";
import type { LogicSig } from "algosdk";
import { assert } from "chai";
import * as fs from "fs";

import { ERRORS } from "../../src/internal/core/errors-list";
import {
  appendToCheckpoint,
  CheckpointImpl,
  CheckpointRepoImpl,
  loadCheckpoint,
  persistCheckpoint,
  toCheckpointFileName,
  toScriptFileName
} from "../../src/lib/script-checkpoints";
<<<<<<< HEAD
import { Checkpoint, Checkpoints, LsigInfo } from "../../src/types";
=======
import { ASAInfo, Checkpoint, Checkpoints, LsigInfo, SSCInfo } from "../../src/types";
import nested from "../fixture-projects/scripts-dir-recursive-cp/scripts/nested/nested";
>>>>>>> 8bc80c9a
import { expectBuilderError } from "../helpers/errors";

export function cleanupMutableData (netCheckpoint: Checkpoint, n: number): Checkpoint {
  assert.isNotNull(netCheckpoint.timestamp);
  netCheckpoint.timestamp = n;
  return netCheckpoint;
}

function createNetwork (timestamp: number): Checkpoint {
  const mp = new Map<number, SSCInfo>();
  return {
    timestamp: timestamp,
    metadata: new Map<string, string>(),
<<<<<<< HEAD
    asa: new Map<string, rtypes.ASAInfo>(),
    ssc: new Map<string, rtypes.SSCInfo>(),
=======
    asa: new Map<string, ASAInfo>(),
    ssc: new Map<string, typeof mp>(),
>>>>>>> 8bc80c9a
    dLsig: new Map<string, LsigInfo>()
  };
}

describe("Checkpoint", () => {
  it("Should create a network checkpoint", async () => {
    const beforeTimestamp = +new Date();
    const netCheckpoint: Checkpoint = new CheckpointImpl();
    const afterTimestamp = +new Date();
    assert.isAtLeast(netCheckpoint.timestamp, beforeTimestamp);
    assert.isAtMost(netCheckpoint.timestamp, afterTimestamp);
    netCheckpoint.timestamp = 12345;
    assert.deepEqual(netCheckpoint, createNetwork(12345));
  });

  it("Should append to a checkpoint map", async () => {
    var checkpoints: Checkpoints = {};
    const netCheckpoint: Checkpoint = cleanupMutableData(new CheckpointImpl(), 34251);
    const checkpoint = appendToCheckpoint(checkpoints, "network213", netCheckpoint);
    assert.deepEqual(checkpoint, { network213: createNetwork(34251) });
    const netCheckpoint2: Checkpoint = cleanupMutableData(new CheckpointImpl(), 539);
    checkpoints = appendToCheckpoint(checkpoints, "network5352", netCheckpoint2);
    assert.deepEqual(checkpoints, {
      network213: createNetwork(34251),
      network5352: createNetwork(539)
    });
  });

  it("Should replace in checkpoint map", async () => {
    var checkpoints: Checkpoints = {};
    const netCheckpoint: Checkpoint = cleanupMutableData(new CheckpointImpl(), 34251);
    checkpoints = appendToCheckpoint(checkpoints, "network525", netCheckpoint);
    assert.deepEqual(checkpoints, {
      network525: createNetwork(34251)
    });
    const netCheckpoint2: Checkpoint = cleanupMutableData(new CheckpointImpl(), 539);
    checkpoints = appendToCheckpoint(checkpoints, "network525", netCheckpoint2);
    assert.deepEqual(checkpoints, {
      network525: createNetwork(539)
    });
  });

  it("Should merge metadata maps", async () => {
    var checkpoints: Checkpoints = {};
    const netCheckpoint: Checkpoint = cleanupMutableData(
      new CheckpointImpl(new Map([["key", "data"],
        ["key3", "data3"]])), 34251);
    const nestedMap = new Map<number, SSCInfo>();
    nestedMap.set(1, {
      creator: "536",
      txId: "",
      confirmedRound: 0,
      appID: -1,
      timestamp: 1
    });
    netCheckpoint.asa.set("asa1", {
      creator: "123",
      txId: "",
      assetIndex: 0,
      confirmedRound: 0,
      assetDef: {} as rtypes.ASADef
    });
    netCheckpoint.ssc.set("SSC1", nestedMap);
    netCheckpoint.dLsig.set("lsig", {
      creator: "536",
      contractAddress: "addr-3",
      lsig: {} as LogicSig
    });
    appendToCheckpoint(checkpoints, "network12345", netCheckpoint);
    assert.deepEqual(checkpoints, {
      network12345: {
        timestamp: 34251,
        metadata: new Map([["key", "data"],
          ["key3", "data3"]]),
        asa: new Map([["asa1", {
          creator: "123",
          txId: "",
          assetIndex: 0,
          confirmedRound: 0,
          assetDef: {} as rtypes.ASADef
        }]]),
        ssc: new Map([["SSC1", nestedMap]]),
        dLsig: new Map([["lsig", {
          creator: "536",
          contractAddress: "addr-3",
          lsig: {} as LogicSig
        }]])
      }
    });
    const netCheckpoint2: Checkpoint =
      cleanupMutableData(
        new CheckpointImpl(new Map([["key", "updated data"],
          ["key2", "data2"]])),
        125154251);
    netCheckpoint2.asa.set(
      "my asa 2", {
        creator: "creator",
        txId: "",
        assetIndex: 0,
        confirmedRound: 0,
        assetDef: {} as rtypes.ASADef
      });
    checkpoints = appendToCheckpoint(checkpoints, "network12345", netCheckpoint2);
    assert.deepEqual(checkpoints, {
      network12345: {
        timestamp: 125154251,
        metadata: new Map([["key", "updated data"],
          ["key2", "data2"],
          ["key3", "data3"]]),
        asa: new Map([
          ["asa1", {
            creator: "123",
            txId: "",
            assetIndex: 0,
            confirmedRound: 0,
            assetDef: {} as rtypes.ASADef
          }],
          ["my asa 2", {
            creator: "creator",
            txId: "",
            assetIndex: 0,
            confirmedRound: 0,
            assetDef: {} as rtypes.ASADef
          }]]),
        ssc: new Map([["SSC1", nestedMap]]),
        dLsig: new Map([["lsig", {
          creator: "536",
          contractAddress: "addr-3",
          lsig: {} as LogicSig
        }]])
      }
    });
  });

  it("Should crash if duplicate asa or SSC name is detected", async () => {
    const checkpoints: Checkpoints = {};
    const cp1: Checkpoint = cleanupMutableData(
      new CheckpointImpl(new Map([["key", "data"],
        ["key3", "data3"]])),
      34251);
    cp1.asa.set("asa1", {
      creator: "123",
      txId: "",
      assetIndex: 0,
      confirmedRound: 0,
      assetDef: {} as rtypes.ASADef
    });
    appendToCheckpoint(checkpoints, "network12345", cp1);
    const cp2: Checkpoint = cleanupMutableData(new CheckpointImpl(), 53521);
    cp2.asa.set("asa1", {
      creator: "36506",
      txId: "",
      assetIndex: 0,
      confirmedRound: 0,
      assetDef: {} as rtypes.ASADef
    });
    expectBuilderError(
      () => appendToCheckpoint(checkpoints, "network12345", cp2),
      ERRORS.BUILTIN_TASKS.CHECKPOINT_ERROR_DUPLICATE_ASSET_DEFINITION,
      "asa1"
    );
  });
  // add test
  it("Should crash if duplicate SSC name is detected", async () => {
    const checkpoints: Checkpoints = {};
    const cp1: Checkpoint = cleanupMutableData(
      new CheckpointImpl(new Map([["key", "data"],
        ["key3", "data3"]])), 34251);
    const nestedMap = new Map<number, SSCInfo>();
    nestedMap.set(1, {
      creator: "123",
      txId: "",
      confirmedRound: 0,
      appID: -1,
      timestamp: 1
    });
    const nestedMap1 = new Map<number, SSCInfo>();
    nestedMap1.set(2, {
      creator: "123",
      txId: "",
      confirmedRound: 0,
      appID: -1,
      timestamp: 2
    });
    cp1.ssc.set("SSC1", nestedMap);
    appendToCheckpoint(checkpoints, "network12345", cp1);
    const cp2: Checkpoint = cleanupMutableData(new CheckpointImpl(), 53521);
    cp2.ssc.set("SSC1", nestedMap1);
    expectBuilderError(
      () => appendToCheckpoint(checkpoints, "network12345", cp2),
      ERRORS.BUILTIN_TASKS.CHECKPOINT_ERROR_DUPLICATE_ASSET_DEFINITION,
      "SSC1"
    );
  });

  it("Should produce a checkpoint file name from script name", async () => {
    const checkpointFileName = toCheckpointFileName("script-1.js");
    assert.equal(checkpointFileName, "artifacts/script-1.js.cp.yaml");
  });

  it("Should produce a script file name from checkpoint name", async () => {
    const checkpointFileName = toScriptFileName("artifacts/script-1.js.cp.yaml.hi.cp.yaml");
    assert.equal(checkpointFileName, "script-1.js.cp.yaml.hi");
  });

  it("Should default to empty cp if loading nonexistent file", async () => {
    const loadedCP = loadCheckpoint("nonexistent");
    assert.deepEqual(loadedCP, {});
  });

  it("Should allow registration of an asset", async () => {
    var cp: CheckpointImpl = new CheckpointImpl();
    cp.timestamp = 12345;
    assert.deepEqual(cp, createNetwork(12345));
    const nestedMap = new Map<number, SSCInfo>();
    nestedMap.set(1, {
      creator: "SSC deployer address",
      txId: "",
      confirmedRound: 0,
      appID: -1,
      timestamp: 1
    });
    cp.asa.set(
      "My ASA",
      {
        creator: "ASA deployer address",
        txId: "",
        assetIndex: 0,
        confirmedRound: 0,
        assetDef: {} as rtypes.ASADef
      });
    cp.ssc.set(
      "My SSC",
      nestedMap);
    assert.deepEqual(cp, {
      timestamp: 12345,
      metadata: new Map<string, string>(),
      asa: new Map([["My ASA", {
        creator: "ASA deployer address",
        txId: "",
        assetIndex: 0,
        confirmedRound: 0,
        assetDef: {} as rtypes.ASADef
      }]]),
      ssc: new Map([["My SSC", nestedMap]]),
      dLsig: new Map()
    });
  });
});

describe("Checkpoint with cleanup", () => {
  afterEach(() => {
    try {
      fs.rmdirSync("artifacts", { recursive: true });
    } catch (err) {
      // ignored
    }
  });

  it("Should persist and load the checkpoint", async () => {
    const origCP = appendToCheckpoint({
      hi: createNetwork(123)
    }, "network124", new CheckpointImpl());
    persistCheckpoint("script-1.js", origCP);
    const loadedCP = loadCheckpoint("script-1.js");
    assert.deepEqual(loadedCP, origCP);
  });

  it("Should persist empty checkpoint as empty file", async () => {
    persistCheckpoint("script-1.js", {});
    const loadedCP = loadCheckpoint("script-1.js");
    assert.deepEqual(loadedCP, {});
  });
});

describe("CheckpointRepoImpl", () => {
  const nestedMap = new Map<number, SSCInfo>();
  it('Should crash if duplication is detected between scripts', async () => {
    const cp1: Checkpoints = {
      network1: {
        timestamp: 1,
        metadata: new Map([["key 1", "data 1"]]),
        asa: new Map([["ASA name", {
          creator: "ASA creator 123",
          txId: "",
          assetIndex: 0,
          confirmedRound: 0,
          assetDef: {} as rtypes.ASADef
        }]]),
<<<<<<< HEAD
        ssc: new Map<string, rtypes.SSCInfo>(),
=======
        ssc: new Map<string, typeof nestedMap>(),
>>>>>>> 8bc80c9a
        dLsig: new Map<string, LsigInfo>()
      }
    };
    const cp2: Checkpoints = {
      network2: {
        timestamp: 2,
        metadata: new Map([["key 2", "data 2"]]),
        asa: new Map([["ASA name", {
          creator: "ASA creator 123",
          txId: "",
          assetIndex: 0,
          confirmedRound: 0,
          assetDef: {} as rtypes.ASADef
        }]]),
<<<<<<< HEAD
        ssc: new Map<string, rtypes.SSCInfo>(),
=======
        ssc: new Map<string, typeof nestedMap>(),
>>>>>>> 8bc80c9a
        dLsig: new Map<string, LsigInfo>()
      }
    };
    const cp = new CheckpointRepoImpl()
      .merge(cp1, "script1");
    expectBuilderError(
      () => cp.merge(cp2, "script2"),
      ERRORS.BUILTIN_TASKS.CHECKPOINT_ERROR_DUPLICATE_ASSET_DEFINITION,
      "script1,script2"
    );
  });

  it("Should allow to set metadata", async () => {
    const cp = new CheckpointRepoImpl()
      .putMetadata("myNetworkName", "key", "data")
      .precedingCP;
    assert.isNotNull(cp.myNetworkName);
    cp.myNetworkName = cleanupMutableData(cp.myNetworkName, 951);
    assert.deepEqual(cp, {
      myNetworkName: {
        timestamp: 951,
        metadata: new Map([["key", "data"]]),
<<<<<<< HEAD
        asa: new Map<string, rtypes.ASAInfo>(),
        ssc: new Map<string, rtypes.SSCInfo>(),
=======
        asa: new Map<string, ASAInfo>(),
        ssc: new Map<string, typeof nestedMap>(),
>>>>>>> 8bc80c9a
        dLsig: new Map<string, LsigInfo>()
      }
    });
  });

  it("Should allow to set metadata two networks", async () => {
    const cp = new CheckpointRepoImpl()
      .putMetadata("myNetworkName", "key", "data")
      .putMetadata("myNetworkName2", "key2", "data2")
      .precedingCP;
    assert.isNotNull(cp.myNetworkName);
    cp.myNetworkName = cleanupMutableData(cp.myNetworkName, 531);
    cp.myNetworkName2 = cleanupMutableData(cp.myNetworkName2, 201);
    assert.deepEqual(cp, {
      myNetworkName: {
        timestamp: 531,
        metadata: new Map([["key", "data"]]),
<<<<<<< HEAD
        asa: new Map<string, rtypes.ASAInfo>(),
        ssc: new Map<string, rtypes.SSCInfo>(),
=======
        asa: new Map<string, ASAInfo>(),
        ssc: new Map<string, typeof nestedMap>(),
>>>>>>> 8bc80c9a
        dLsig: new Map<string, LsigInfo>()
      },
      myNetworkName2: {
        timestamp: 201,
        metadata: new Map([["key2", "data2"]]),
<<<<<<< HEAD
        asa: new Map<string, rtypes.ASAInfo>(),
        ssc: new Map<string, rtypes.SSCInfo>(),
=======
        asa: new Map<string, ASAInfo>(),
        ssc: new Map<string, typeof nestedMap>(),
>>>>>>> 8bc80c9a
        dLsig: new Map<string, LsigInfo>()
      }
    });
  });

  it("Should allow placing state; one network", () => {
    const cpData = new CheckpointRepoImpl()
      .registerASA("network1", "ASA name", {
        creator: "ASA creator 123",
        txId: "",
        assetIndex: 0,
        confirmedRound: 0,
        assetDef: {} as rtypes.ASADef
      })
      .putMetadata("network1", "metadata key", "metadata value");
    cpData.precedingCP.network1.timestamp = 123;
    assert.deepEqual(cpData.precedingCP, {
      network1: {
        timestamp: 123,
        metadata: new Map([["metadata key", "metadata value"]]),
        asa: new Map([["ASA name", {
          creator: "ASA creator 123",
          txId: "",
          assetIndex: 0,
          confirmedRound: 0,
          assetDef: {} as rtypes.ASADef
        }]]),
<<<<<<< HEAD
        ssc: new Map<string, rtypes.SSCInfo>(),
=======
        ssc: new Map<string, typeof nestedMap>(),
>>>>>>> 8bc80c9a
        dLsig: new Map<string, LsigInfo>()
      }
    });
  });

  it("Should allow placing state; two networks", () => {
    const nestedMap = new Map<number, SSCInfo>();
    nestedMap.set(1, {
      creator: "SSC creator 951",
      txId: "",
      confirmedRound: 0,
      appID: -1,
      timestamp: 1
    });
    const cpData = new CheckpointRepoImpl()
      .registerSSC("network1", "SSC name", {
        creator: "SSC creator 951",
        txId: "",
        confirmedRound: 0,
        appID: -1,
        timestamp: 1
      })
      .putMetadata("net 0195", "1241 key", "345 value");
    cpData.precedingCP.network1.timestamp = 123;
    cpData.precedingCP["net 0195"].timestamp = 123;
    assert.deepEqual(cpData.precedingCP, {
      network1: {
        timestamp: 123,
        metadata: new Map<string, string>(),
<<<<<<< HEAD
        asa: new Map<string, rtypes.ASAInfo>(),
        ssc: new Map([["SSC name", {
          creator: "SSC creator 951",
          txId: "",
          confirmedRound: 0,
          appID: -1
        }]]),
=======
        asa: new Map<string, ASAInfo>(),
        ssc: new Map([["SSC name", nestedMap]]),
>>>>>>> 8bc80c9a
        dLsig: new Map<string, LsigInfo>()
      },
      "net 0195": {
        timestamp: 123,
        metadata: new Map([["1241 key", "345 value"]]),
<<<<<<< HEAD
        asa: new Map<string, rtypes.ASAInfo>(),
        ssc: new Map<string, rtypes.SSCInfo>(),
=======
        asa: new Map<string, ASAInfo>(),
        ssc: new Map<string, typeof nestedMap>(),
>>>>>>> 8bc80c9a
        dLsig: new Map<string, LsigInfo>()
      }
    });
  });

  it("Should merge checkpoints", async () => {
    const cp1: Checkpoints = {
      network1: {
        timestamp: 1,
        metadata: new Map([["key 1", "data 1"]]),
<<<<<<< HEAD
        asa: new Map<string, rtypes.ASAInfo>(),
        ssc: new Map<string, rtypes.SSCInfo>(),
=======
        asa: new Map<string, ASAInfo>(),
        ssc: new Map<string, typeof nestedMap>(),
>>>>>>> 8bc80c9a
        dLsig: new Map<string, LsigInfo>()
      }
    };
    const cp2: Checkpoints = {
      network2: {
        timestamp: 2,
        metadata: new Map([["key 2", "data 2"]]),
<<<<<<< HEAD
        asa: new Map<string, rtypes.ASAInfo>(),
        ssc: new Map<string, rtypes.SSCInfo>(),
=======
        asa: new Map<string, ASAInfo>(),
        ssc: new Map<string, typeof nestedMap>(),
>>>>>>> 8bc80c9a
        dLsig: new Map<string, LsigInfo>()
      }
    };
    const cp = new CheckpointRepoImpl()
      .merge(cp1, "12")
      .merge(cp2, "34")
      .precedingCP;
    assert.deepEqual(cp, {
      network1: {
        timestamp: 1,
        metadata: new Map([["key 1", "data 1"]]),
<<<<<<< HEAD
        asa: new Map<string, rtypes.ASAInfo>(),
        ssc: new Map<string, rtypes.SSCInfo>(),
=======
        asa: new Map<string, ASAInfo>(),
        ssc: new Map<string, typeof nestedMap>(),
>>>>>>> 8bc80c9a
        dLsig: new Map<string, LsigInfo>()
      },
      network2: {
        timestamp: 2,
        metadata: new Map([["key 2", "data 2"]]),
<<<<<<< HEAD
        asa: new Map<string, rtypes.ASAInfo>(),
        ssc: new Map<string, rtypes.SSCInfo>(),
=======
        asa: new Map<string, ASAInfo>(),
        ssc: new Map<string, typeof nestedMap>(),
>>>>>>> 8bc80c9a
        dLsig: new Map<string, LsigInfo>()
      }
    });
  });

  it("Should deeply merge the checkpoints", async () => {
    const cp1: Checkpoints = {
      network1: {
        timestamp: 1,
        metadata: new Map([["key 1", "data 1"]]),
<<<<<<< HEAD
        asa: new Map<string, rtypes.ASAInfo>(),
        ssc: new Map<string, rtypes.SSCInfo>(),
=======
        asa: new Map<string, ASAInfo>(),
        ssc: new Map<string, typeof nestedMap>(),
>>>>>>> 8bc80c9a
        dLsig: new Map<string, LsigInfo>()
      }
    };
    const cp2: Checkpoints = {
      network1: {
        timestamp: 2,
        metadata: new Map<string, string>(),
        asa: new Map([["asa key", {
          creator: "asa creator",
          txId: "",
          assetIndex: 0,
          confirmedRound: 0,
          assetDef: {} as rtypes.ASADef
        }]]),
<<<<<<< HEAD
        ssc: new Map<string, rtypes.SSCInfo>(),
=======
        ssc: new Map<string, typeof nestedMap>(),
>>>>>>> 8bc80c9a
        dLsig: new Map<string, LsigInfo>()
      }
    };
    const cpData = new CheckpointRepoImpl()
      .merge(cp1, "12")
      .merge(cp2, "34");
    cpData.precedingCP.network1.timestamp = 124;
    cpData.strippedCP.network1.timestamp = 124;
    cpData.allCPs.network1.timestamp = 124;
    assert.deepEqual(cpData.precedingCP, {
      network1: {
        timestamp: 124,
        metadata: new Map([["key 1", "data 1"]]),
        asa: new Map([["asa key", {
          creator: "asa creator",
          txId: "",
          assetIndex: 0,
          confirmedRound: 0,
          assetDef: {} as rtypes.ASADef
        }]]),
<<<<<<< HEAD
        ssc: new Map<string, rtypes.SSCInfo>(),
=======
        ssc: new Map<string, typeof nestedMap>(),
>>>>>>> 8bc80c9a
        dLsig: new Map<string, LsigInfo>()
      }
    });
    assert.deepEqual(cpData.strippedCP, {
      network1: {
        timestamp: 124,
        metadata: new Map<string, string>(),
        asa: new Map([["asa key", {
          creator: "asa creator",
          txId: "",
          assetIndex: 0,
          confirmedRound: 0,
          assetDef: {} as rtypes.ASADef
        }
        ]]),
<<<<<<< HEAD
        ssc: new Map<string, rtypes.SSCInfo>(),
=======
        ssc: new Map<string, typeof nestedMap>(),
>>>>>>> 8bc80c9a
        dLsig: new Map<string, LsigInfo>()
      }
    });
    assert.deepEqual(cpData.allCPs, {
      network1: {
        timestamp: 124,
        metadata: new Map([["key 1", "data 1"]]),
        asa: new Map([["asa key", {
          creator: "asa creator",
          txId: "",
          assetIndex: 0,
          confirmedRound: 0,
          assetDef: {} as rtypes.ASADef
        }]]),
<<<<<<< HEAD
        ssc: new Map<string, rtypes.SSCInfo>(),
=======
        ssc: new Map<string, typeof nestedMap>(),
>>>>>>> 8bc80c9a
        dLsig: new Map<string, LsigInfo>()
      }
    });
  });

  it("Should deeply merge global checkpoints", async () => {
    const nestedMap = new Map<number, SSCInfo>();
    const nestedMap1 = new Map<number, SSCInfo>();
    nestedMap.set(1, {
      creator: "SSC creator",
      txId: "",
      confirmedRound: 0,
      appID: -1,
      timestamp: 1
    });
    nestedMap1.set(1, {
      creator: "SSC creator1",
      txId: "",
      confirmedRound: 0,
      appID: -1,
      timestamp: 1
    });
    const cp1: Checkpoints = {
      network1: {
        timestamp: 1,
        metadata: new Map([["key 1", "data 1"]]),
<<<<<<< HEAD
        asa: new Map<string, rtypes.ASAInfo>(),
        ssc: new Map([["SSC key1", {
          creator: "SSC creator1",
          txId: "",
          confirmedRound: 0,
          appID: -1
        }
        ]]),
=======
        asa: new Map<string, ASAInfo>(),
        ssc: new Map([["SSC key1", nestedMap1]]),
>>>>>>> 8bc80c9a
        dLsig: new Map<string, LsigInfo>()
      }
    };
    const cp2: Checkpoints = {
      network1: createNetwork(2)
    };
    const cp3: Checkpoints = {
      network1: {
        timestamp: 8,
        metadata: new Map<string, string>(),
<<<<<<< HEAD
        asa: new Map<string, rtypes.ASAInfo>(),
        ssc: new Map([["SSC key", {
          creator: "SSC creator",
          txId: "",
          confirmedRound: 0,
          appID: -1
        }
        ]]),
=======
        asa: new Map<string, ASAInfo>(),
        ssc: new Map([["SSC key", nestedMap]]),
>>>>>>> 8bc80c9a
        dLsig: new Map<string, LsigInfo>()
      }
    };
    const cpData = new CheckpointRepoImpl()
      .mergeToGlobal(cp1, "12")
      .mergeToGlobal(cp2, "23")
      .merge(cp3, "34");
    assert.deepEqual(cpData.allCPs, {
      network1: {
        timestamp: 8,
        metadata: new Map([["key 1", "data 1"]]),
<<<<<<< HEAD
        asa: new Map<string, rtypes.ASAInfo>(),
        ssc: new Map([["SSC key", {
          creator: "SSC creator",
          txId: "",
          confirmedRound: 0,
          appID: -1
        }],
        ["SSC key1", {
          creator: "SSC creator1",
          txId: "",
          confirmedRound: 0,
          appID: -1
        }]]),
=======
        asa: new Map<string, ASAInfo>(),
        ssc: new Map([["SSC key", nestedMap],
          ["SSC key1", nestedMap1]]),
>>>>>>> 8bc80c9a
        dLsig: new Map<string, LsigInfo>()
      }
    });
    cpData.precedingCP.network1.timestamp = 124;
    assert.deepEqual(cpData.precedingCP, {
      network1: {
<<<<<<< HEAD
        asa: new Map<string, rtypes.ASAInfo>(),
        ssc: new Map([["SSC key", {
          creator: "SSC creator",
          txId: "",
          confirmedRound: 0,
          appID: -1
        }]]),
=======
        asa: new Map<string, ASAInfo>(),
        ssc: new Map([["SSC key", nestedMap]]),
>>>>>>> 8bc80c9a
        dLsig: new Map<string, LsigInfo>(),
        metadata: new Map<string, string>(),
        timestamp: 124
      }
    });
    cpData.strippedCP.network1.timestamp = 124;
    assert.deepEqual(cpData.strippedCP, {
      network1: {
<<<<<<< HEAD
        asa: new Map<string, rtypes.ASAInfo>(),
        ssc: new Map([["SSC key", {
          creator: "SSC creator",
          txId: "",
          confirmedRound: 0,
          appID: -1
        }]]),
=======
        asa: new Map<string, ASAInfo>(),
        ssc: new Map([["SSC key", nestedMap]]),
>>>>>>> 8bc80c9a
        dLsig: new Map<string, LsigInfo>(),
        metadata: new Map<string, string>(),
        timestamp: 124
      }
    });
  });

  describe("CheckpointRepoImpl with sample data", () => {
    const cp1: Checkpoints = {
      network1: {
        timestamp: 1,
        metadata: new Map([["key 1", "data 1"]]),
<<<<<<< HEAD
        asa: new Map<string, rtypes.ASAInfo>(),
        ssc: new Map<string, rtypes.SSCInfo>(),
=======
        asa: new Map<string, ASAInfo>(),
        ssc: new Map<string, typeof nestedMap>(),
>>>>>>> 8bc80c9a
        dLsig: new Map<string, LsigInfo>()
      }
    };
    const cp2: Checkpoints = {
      network4: {
        timestamp: 4,
        metadata: new Map([["metadata 4 key", "metadata value"]]),
<<<<<<< HEAD
        asa: new Map<string, rtypes.ASAInfo>(),
        ssc: new Map<string, rtypes.SSCInfo>(),
=======
        asa: new Map<string, ASAInfo>(),
        ssc: new Map<string, typeof nestedMap>(),
>>>>>>> 8bc80c9a
        dLsig: new Map<string, LsigInfo>()
      }
    };
    const cpData = new CheckpointRepoImpl()
      .merge(cp1, "12")
      .mergeToGlobal(cp2, "23")
      .putMetadata("network1", "metadata key", "metadata value")
      .putMetadata("net 0195", "1241 key", "345 value")
      .registerASA("network1", "ASA name", {
        creator: "ASA creator 123",
        txId: "",
        assetIndex: 0,
        confirmedRound: 0,
        assetDef: {} as rtypes.ASADef
      })
      .registerSSC("network1", "SSC name", {
        creator: "SSC creator 951",
        txId: "",
        confirmedRound: 0,
        appID: -1,
        timestamp: 1
      });
    cpData.allCPs.network1.timestamp = 1111;
    cpData.allCPs.network4.timestamp = 4;
    cpData.allCPs["net 0195"].timestamp = 195;

    cpData.precedingCP.network1.timestamp = 1111;
    assert.isUndefined(cpData.precedingCP.network4);
    cpData.precedingCP["net 0195"].timestamp = 195;

    cpData.strippedCP.network1.timestamp = 1111;
    assert.isUndefined(cpData.strippedCP.network4);
    cpData.strippedCP["net 0195"].timestamp = 195;

    it("Should contain factory methods for ASA anc SSC asset registration", () => {
      const nestedMap = new Map<number, SSCInfo>();
      nestedMap.set(1, {
        creator: "SSC creator 951",
        txId: "",
        confirmedRound: 0,
        appID: -1,
        timestamp: 1
      });
      assert.deepEqual(cpData.allCPs, {
        network1: {
          timestamp: 1111,
          metadata: new Map([["key 1", "data 1"],
            ["metadata key", "metadata value"]]),
          asa: new Map([["ASA name", {
            creator: "ASA creator 123",
            txId: "",
            assetIndex: 0,
            confirmedRound: 0,
            assetDef: {} as rtypes.ASADef
          }
          ]]),
          ssc: new Map([["SSC name", nestedMap]]),
          dLsig: new Map<string, LsigInfo>()
        },
        network4: {
          timestamp: 4,
          metadata: new Map([["metadata 4 key", "metadata value"]]),
<<<<<<< HEAD
          asa: new Map<string, rtypes.ASAInfo>(),
          ssc: new Map<string, rtypes.SSCInfo>(),
=======
          asa: new Map<string, ASAInfo>(),
          ssc: new Map<string, typeof nestedMap>(),
>>>>>>> 8bc80c9a
          dLsig: new Map<string, LsigInfo>()
        },
        "net 0195": {
          timestamp: 195,
          metadata: new Map([["1241 key", "345 value"]]),
<<<<<<< HEAD
          asa: new Map<string, rtypes.ASAInfo>(),
          ssc: new Map<string, rtypes.SSCInfo>(),
=======
          asa: new Map<string, ASAInfo>(),
          ssc: new Map<string, typeof nestedMap>(),
>>>>>>> 8bc80c9a
          dLsig: new Map<string, LsigInfo>()
        }
      });
      assert.deepEqual(cpData.precedingCP, {
        network1: {
          timestamp: 1111,
          metadata: new Map([["key 1", "data 1"],
            ["metadata key", "metadata value"]]),
          asa: new Map([["ASA name", {
            creator: "ASA creator 123",
            txId: "",
            assetIndex: 0,
            confirmedRound: 0,
            assetDef: {} as rtypes.ASADef
          }]]),
          ssc: new Map([["SSC name", nestedMap]]),
          dLsig: new Map()
        },
        "net 0195": {
          timestamp: 195,
          metadata: new Map([["1241 key", "345 value"]]),
<<<<<<< HEAD
          asa: new Map<string, rtypes.ASAInfo>(),
          ssc: new Map<string, rtypes.SSCInfo>(),
=======
          asa: new Map<string, ASAInfo>(),
          ssc: new Map<string, typeof nestedMap>(),
>>>>>>> 8bc80c9a
          dLsig: new Map<string, LsigInfo>()
        }
      });
      assert.deepEqual(cpData.strippedCP, {
        network1: {
          timestamp: 1111,

          metadata: new Map([["key 1", "data 1"],
            ["metadata key", "metadata value"]]),
          asa: new Map([["ASA name", {
            creator: "ASA creator 123",
            txId: "",
            assetIndex: 0,
            confirmedRound: 0,
            assetDef: {} as rtypes.ASADef
          }]]),
          ssc: new Map([["SSC name", nestedMap]]),
          dLsig: new Map()
        },
        "net 0195": {
          timestamp: 195,
          metadata: new Map([["1241 key", "345 value"]]),
<<<<<<< HEAD
          asa: new Map<string, rtypes.ASAInfo>(),
          ssc: new Map<string, rtypes.SSCInfo>(),
=======
          asa: new Map<string, ASAInfo>(),
          ssc: new Map<string, typeof nestedMap>(),
>>>>>>> 8bc80c9a
          dLsig: new Map<string, LsigInfo>()
        }
      });
    });

    it("Should return metadata for specified network", () => {
      assert.equal(cpData.getMetadata("network1", "hi"), undefined);
      assert.equal(cpData.getMetadata("network1", "metadata key"), "metadata value");
      assert.equal(cpData.getMetadata("network4", "metadata key"), undefined);
    });
  });

  it("isDefined should return true regardless of the asset type", () => {
    const cpData = new CheckpointRepoImpl();
    assert.isFalse(cpData.isDefined("network1", "ASA name"));
    assert.isFalse(cpData.isDefined("network1", "SSC name"));
    cpData.registerASA("network1", "ASA name", {
      creator: "ASA creator 123",
      txId: "",
      assetIndex: 0,
      confirmedRound: 0,
      assetDef: {} as rtypes.ASADef
    })
      .registerSSC("network1", "SSC name", {
        creator: "SSC creator 951",
        txId: "",
        confirmedRound: 0,
        appID: -1,
        timestamp: 1
      });
    assert.isTrue(cpData.isDefined("network1", "ASA name"));
    assert.isTrue(cpData.isDefined("network1", "SSC name"));
    assert.isFalse(cpData.isDefined("network1", "other name"));
    assert.isFalse(cpData.isDefined("other network", "ASA name"));
    assert.isFalse(cpData.isDefined("other network", "SSC name"));
  });
});

//  LocalWords:  cp<|MERGE_RESOLUTION|>--- conflicted
+++ resolved
@@ -13,12 +13,8 @@
   toCheckpointFileName,
   toScriptFileName
 } from "../../src/lib/script-checkpoints";
-<<<<<<< HEAD
 import { Checkpoint, Checkpoints, LsigInfo } from "../../src/types";
-=======
-import { ASAInfo, Checkpoint, Checkpoints, LsigInfo, SSCInfo } from "../../src/types";
 import nested from "../fixture-projects/scripts-dir-recursive-cp/scripts/nested/nested";
->>>>>>> 8bc80c9a
 import { expectBuilderError } from "../helpers/errors";
 
 export function cleanupMutableData (netCheckpoint: Checkpoint, n: number): Checkpoint {
@@ -28,17 +24,12 @@
 }
 
 function createNetwork (timestamp: number): Checkpoint {
-  const mp = new Map<number, SSCInfo>();
+  const mp = new Map<number, rtypes.SSCInfo>();
   return {
     timestamp: timestamp,
     metadata: new Map<string, string>(),
-<<<<<<< HEAD
     asa: new Map<string, rtypes.ASAInfo>(),
-    ssc: new Map<string, rtypes.SSCInfo>(),
-=======
-    asa: new Map<string, ASAInfo>(),
     ssc: new Map<string, typeof mp>(),
->>>>>>> 8bc80c9a
     dLsig: new Map<string, LsigInfo>()
   };
 }
@@ -86,7 +77,7 @@
     const netCheckpoint: Checkpoint = cleanupMutableData(
       new CheckpointImpl(new Map([["key", "data"],
         ["key3", "data3"]])), 34251);
-    const nestedMap = new Map<number, SSCInfo>();
+    const nestedMap = new Map<number, rtypes.SSCInfo>();
     nestedMap.set(1, {
       creator: "536",
       txId: "",
@@ -207,7 +198,7 @@
     const cp1: Checkpoint = cleanupMutableData(
       new CheckpointImpl(new Map([["key", "data"],
         ["key3", "data3"]])), 34251);
-    const nestedMap = new Map<number, SSCInfo>();
+    const nestedMap = new Map<number, rtypes.SSCInfo>();
     nestedMap.set(1, {
       creator: "123",
       txId: "",
@@ -215,7 +206,7 @@
       appID: -1,
       timestamp: 1
     });
-    const nestedMap1 = new Map<number, SSCInfo>();
+    const nestedMap1 = new Map<number, rtypes.SSCInfo>();
     nestedMap1.set(2, {
       creator: "123",
       txId: "",
@@ -253,7 +244,7 @@
     var cp: CheckpointImpl = new CheckpointImpl();
     cp.timestamp = 12345;
     assert.deepEqual(cp, createNetwork(12345));
-    const nestedMap = new Map<number, SSCInfo>();
+    const nestedMap = new Map<number, rtypes.SSCInfo>();
     nestedMap.set(1, {
       creator: "SSC deployer address",
       txId: "",
@@ -315,7 +306,7 @@
 });
 
 describe("CheckpointRepoImpl", () => {
-  const nestedMap = new Map<number, SSCInfo>();
+  const nestedMap = new Map<number, rtypes.SSCInfo>();
   it('Should crash if duplication is detected between scripts', async () => {
     const cp1: Checkpoints = {
       network1: {
@@ -328,11 +319,7 @@
           confirmedRound: 0,
           assetDef: {} as rtypes.ASADef
         }]]),
-<<<<<<< HEAD
-        ssc: new Map<string, rtypes.SSCInfo>(),
-=======
-        ssc: new Map<string, typeof nestedMap>(),
->>>>>>> 8bc80c9a
+        ssc: new Map<string, typeof nestedMap>(),
         dLsig: new Map<string, LsigInfo>()
       }
     };
@@ -347,11 +334,7 @@
           confirmedRound: 0,
           assetDef: {} as rtypes.ASADef
         }]]),
-<<<<<<< HEAD
-        ssc: new Map<string, rtypes.SSCInfo>(),
-=======
-        ssc: new Map<string, typeof nestedMap>(),
->>>>>>> 8bc80c9a
+        ssc: new Map<string, typeof nestedMap>(),
         dLsig: new Map<string, LsigInfo>()
       }
     };
@@ -374,13 +357,8 @@
       myNetworkName: {
         timestamp: 951,
         metadata: new Map([["key", "data"]]),
-<<<<<<< HEAD
-        asa: new Map<string, rtypes.ASAInfo>(),
-        ssc: new Map<string, rtypes.SSCInfo>(),
-=======
-        asa: new Map<string, ASAInfo>(),
-        ssc: new Map<string, typeof nestedMap>(),
->>>>>>> 8bc80c9a
+        asa: new Map<string, rtypes.ASAInfo>(),
+        ssc: new Map<string, typeof nestedMap>(),
         dLsig: new Map<string, LsigInfo>()
       }
     });
@@ -398,25 +376,15 @@
       myNetworkName: {
         timestamp: 531,
         metadata: new Map([["key", "data"]]),
-<<<<<<< HEAD
-        asa: new Map<string, rtypes.ASAInfo>(),
-        ssc: new Map<string, rtypes.SSCInfo>(),
-=======
-        asa: new Map<string, ASAInfo>(),
-        ssc: new Map<string, typeof nestedMap>(),
->>>>>>> 8bc80c9a
+        asa: new Map<string, rtypes.ASAInfo>(),
+        ssc: new Map<string, typeof nestedMap>(),
         dLsig: new Map<string, LsigInfo>()
       },
       myNetworkName2: {
         timestamp: 201,
         metadata: new Map([["key2", "data2"]]),
-<<<<<<< HEAD
-        asa: new Map<string, rtypes.ASAInfo>(),
-        ssc: new Map<string, rtypes.SSCInfo>(),
-=======
-        asa: new Map<string, ASAInfo>(),
-        ssc: new Map<string, typeof nestedMap>(),
->>>>>>> 8bc80c9a
+        asa: new Map<string, rtypes.ASAInfo>(),
+        ssc: new Map<string, typeof nestedMap>(),
         dLsig: new Map<string, LsigInfo>()
       }
     });
@@ -444,18 +412,14 @@
           confirmedRound: 0,
           assetDef: {} as rtypes.ASADef
         }]]),
-<<<<<<< HEAD
-        ssc: new Map<string, rtypes.SSCInfo>(),
-=======
-        ssc: new Map<string, typeof nestedMap>(),
->>>>>>> 8bc80c9a
+        ssc: new Map<string, typeof nestedMap>(),
         dLsig: new Map<string, LsigInfo>()
       }
     });
   });
 
   it("Should allow placing state; two networks", () => {
-    const nestedMap = new Map<number, SSCInfo>();
+    const nestedMap = new Map<number, rtypes.SSCInfo>();
     nestedMap.set(1, {
       creator: "SSC creator 951",
       txId: "",
@@ -478,30 +442,15 @@
       network1: {
         timestamp: 123,
         metadata: new Map<string, string>(),
-<<<<<<< HEAD
-        asa: new Map<string, rtypes.ASAInfo>(),
-        ssc: new Map([["SSC name", {
-          creator: "SSC creator 951",
-          txId: "",
-          confirmedRound: 0,
-          appID: -1
-        }]]),
-=======
-        asa: new Map<string, ASAInfo>(),
+        asa: new Map<string, rtypes.ASAInfo>(),
         ssc: new Map([["SSC name", nestedMap]]),
->>>>>>> 8bc80c9a
         dLsig: new Map<string, LsigInfo>()
       },
       "net 0195": {
         timestamp: 123,
         metadata: new Map([["1241 key", "345 value"]]),
-<<<<<<< HEAD
-        asa: new Map<string, rtypes.ASAInfo>(),
-        ssc: new Map<string, rtypes.SSCInfo>(),
-=======
-        asa: new Map<string, ASAInfo>(),
-        ssc: new Map<string, typeof nestedMap>(),
->>>>>>> 8bc80c9a
+        asa: new Map<string, rtypes.ASAInfo>(),
+        ssc: new Map<string, typeof nestedMap>(),
         dLsig: new Map<string, LsigInfo>()
       }
     });
@@ -512,13 +461,8 @@
       network1: {
         timestamp: 1,
         metadata: new Map([["key 1", "data 1"]]),
-<<<<<<< HEAD
-        asa: new Map<string, rtypes.ASAInfo>(),
-        ssc: new Map<string, rtypes.SSCInfo>(),
-=======
-        asa: new Map<string, ASAInfo>(),
-        ssc: new Map<string, typeof nestedMap>(),
->>>>>>> 8bc80c9a
+        asa: new Map<string, rtypes.ASAInfo>(),
+        ssc: new Map<string, typeof nestedMap>(),
         dLsig: new Map<string, LsigInfo>()
       }
     };
@@ -526,13 +470,8 @@
       network2: {
         timestamp: 2,
         metadata: new Map([["key 2", "data 2"]]),
-<<<<<<< HEAD
-        asa: new Map<string, rtypes.ASAInfo>(),
-        ssc: new Map<string, rtypes.SSCInfo>(),
-=======
-        asa: new Map<string, ASAInfo>(),
-        ssc: new Map<string, typeof nestedMap>(),
->>>>>>> 8bc80c9a
+        asa: new Map<string, rtypes.ASAInfo>(),
+        ssc: new Map<string, typeof nestedMap>(),
         dLsig: new Map<string, LsigInfo>()
       }
     };
@@ -544,25 +483,15 @@
       network1: {
         timestamp: 1,
         metadata: new Map([["key 1", "data 1"]]),
-<<<<<<< HEAD
-        asa: new Map<string, rtypes.ASAInfo>(),
-        ssc: new Map<string, rtypes.SSCInfo>(),
-=======
-        asa: new Map<string, ASAInfo>(),
-        ssc: new Map<string, typeof nestedMap>(),
->>>>>>> 8bc80c9a
+        asa: new Map<string, rtypes.ASAInfo>(),
+        ssc: new Map<string, typeof nestedMap>(),
         dLsig: new Map<string, LsigInfo>()
       },
       network2: {
         timestamp: 2,
         metadata: new Map([["key 2", "data 2"]]),
-<<<<<<< HEAD
-        asa: new Map<string, rtypes.ASAInfo>(),
-        ssc: new Map<string, rtypes.SSCInfo>(),
-=======
-        asa: new Map<string, ASAInfo>(),
-        ssc: new Map<string, typeof nestedMap>(),
->>>>>>> 8bc80c9a
+        asa: new Map<string, rtypes.ASAInfo>(),
+        ssc: new Map<string, typeof nestedMap>(),
         dLsig: new Map<string, LsigInfo>()
       }
     });
@@ -573,13 +502,8 @@
       network1: {
         timestamp: 1,
         metadata: new Map([["key 1", "data 1"]]),
-<<<<<<< HEAD
-        asa: new Map<string, rtypes.ASAInfo>(),
-        ssc: new Map<string, rtypes.SSCInfo>(),
-=======
-        asa: new Map<string, ASAInfo>(),
-        ssc: new Map<string, typeof nestedMap>(),
->>>>>>> 8bc80c9a
+        asa: new Map<string, rtypes.ASAInfo>(),
+        ssc: new Map<string, typeof nestedMap>(),
         dLsig: new Map<string, LsigInfo>()
       }
     };
@@ -594,11 +518,7 @@
           confirmedRound: 0,
           assetDef: {} as rtypes.ASADef
         }]]),
-<<<<<<< HEAD
-        ssc: new Map<string, rtypes.SSCInfo>(),
-=======
-        ssc: new Map<string, typeof nestedMap>(),
->>>>>>> 8bc80c9a
+        ssc: new Map<string, typeof nestedMap>(),
         dLsig: new Map<string, LsigInfo>()
       }
     };
@@ -619,11 +539,7 @@
           confirmedRound: 0,
           assetDef: {} as rtypes.ASADef
         }]]),
-<<<<<<< HEAD
-        ssc: new Map<string, rtypes.SSCInfo>(),
-=======
-        ssc: new Map<string, typeof nestedMap>(),
->>>>>>> 8bc80c9a
+        ssc: new Map<string, typeof nestedMap>(),
         dLsig: new Map<string, LsigInfo>()
       }
     });
@@ -639,11 +555,7 @@
           assetDef: {} as rtypes.ASADef
         }
         ]]),
-<<<<<<< HEAD
-        ssc: new Map<string, rtypes.SSCInfo>(),
-=======
-        ssc: new Map<string, typeof nestedMap>(),
->>>>>>> 8bc80c9a
+        ssc: new Map<string, typeof nestedMap>(),
         dLsig: new Map<string, LsigInfo>()
       }
     });
@@ -658,19 +570,15 @@
           confirmedRound: 0,
           assetDef: {} as rtypes.ASADef
         }]]),
-<<<<<<< HEAD
-        ssc: new Map<string, rtypes.SSCInfo>(),
-=======
-        ssc: new Map<string, typeof nestedMap>(),
->>>>>>> 8bc80c9a
+        ssc: new Map<string, typeof nestedMap>(),
         dLsig: new Map<string, LsigInfo>()
       }
     });
   });
 
   it("Should deeply merge global checkpoints", async () => {
-    const nestedMap = new Map<number, SSCInfo>();
-    const nestedMap1 = new Map<number, SSCInfo>();
+    const nestedMap = new Map<number, rtypes.SSCInfo>();
+    const nestedMap1 = new Map<number, rtypes.SSCInfo>();
     nestedMap.set(1, {
       creator: "SSC creator",
       txId: "",
@@ -689,19 +597,8 @@
       network1: {
         timestamp: 1,
         metadata: new Map([["key 1", "data 1"]]),
-<<<<<<< HEAD
-        asa: new Map<string, rtypes.ASAInfo>(),
-        ssc: new Map([["SSC key1", {
-          creator: "SSC creator1",
-          txId: "",
-          confirmedRound: 0,
-          appID: -1
-        }
-        ]]),
-=======
-        asa: new Map<string, ASAInfo>(),
+        asa: new Map<string, rtypes.ASAInfo>(),
         ssc: new Map([["SSC key1", nestedMap1]]),
->>>>>>> 8bc80c9a
         dLsig: new Map<string, LsigInfo>()
       }
     };
@@ -712,19 +609,8 @@
       network1: {
         timestamp: 8,
         metadata: new Map<string, string>(),
-<<<<<<< HEAD
-        asa: new Map<string, rtypes.ASAInfo>(),
-        ssc: new Map([["SSC key", {
-          creator: "SSC creator",
-          txId: "",
-          confirmedRound: 0,
-          appID: -1
-        }
-        ]]),
-=======
-        asa: new Map<string, ASAInfo>(),
+        asa: new Map<string, rtypes.ASAInfo>(),
         ssc: new Map([["SSC key", nestedMap]]),
->>>>>>> 8bc80c9a
         dLsig: new Map<string, LsigInfo>()
       }
     };
@@ -736,43 +622,17 @@
       network1: {
         timestamp: 8,
         metadata: new Map([["key 1", "data 1"]]),
-<<<<<<< HEAD
-        asa: new Map<string, rtypes.ASAInfo>(),
-        ssc: new Map([["SSC key", {
-          creator: "SSC creator",
-          txId: "",
-          confirmedRound: 0,
-          appID: -1
-        }],
-        ["SSC key1", {
-          creator: "SSC creator1",
-          txId: "",
-          confirmedRound: 0,
-          appID: -1
-        }]]),
-=======
-        asa: new Map<string, ASAInfo>(),
+        asa: new Map<string, rtypes.ASAInfo>(),
         ssc: new Map([["SSC key", nestedMap],
           ["SSC key1", nestedMap1]]),
->>>>>>> 8bc80c9a
         dLsig: new Map<string, LsigInfo>()
       }
     });
     cpData.precedingCP.network1.timestamp = 124;
     assert.deepEqual(cpData.precedingCP, {
       network1: {
-<<<<<<< HEAD
-        asa: new Map<string, rtypes.ASAInfo>(),
-        ssc: new Map([["SSC key", {
-          creator: "SSC creator",
-          txId: "",
-          confirmedRound: 0,
-          appID: -1
-        }]]),
-=======
-        asa: new Map<string, ASAInfo>(),
+        asa: new Map<string, rtypes.ASAInfo>(),
         ssc: new Map([["SSC key", nestedMap]]),
->>>>>>> 8bc80c9a
         dLsig: new Map<string, LsigInfo>(),
         metadata: new Map<string, string>(),
         timestamp: 124
@@ -781,18 +641,8 @@
     cpData.strippedCP.network1.timestamp = 124;
     assert.deepEqual(cpData.strippedCP, {
       network1: {
-<<<<<<< HEAD
-        asa: new Map<string, rtypes.ASAInfo>(),
-        ssc: new Map([["SSC key", {
-          creator: "SSC creator",
-          txId: "",
-          confirmedRound: 0,
-          appID: -1
-        }]]),
-=======
-        asa: new Map<string, ASAInfo>(),
+        asa: new Map<string, rtypes.ASAInfo>(),
         ssc: new Map([["SSC key", nestedMap]]),
->>>>>>> 8bc80c9a
         dLsig: new Map<string, LsigInfo>(),
         metadata: new Map<string, string>(),
         timestamp: 124
@@ -805,13 +655,8 @@
       network1: {
         timestamp: 1,
         metadata: new Map([["key 1", "data 1"]]),
-<<<<<<< HEAD
-        asa: new Map<string, rtypes.ASAInfo>(),
-        ssc: new Map<string, rtypes.SSCInfo>(),
-=======
-        asa: new Map<string, ASAInfo>(),
-        ssc: new Map<string, typeof nestedMap>(),
->>>>>>> 8bc80c9a
+        asa: new Map<string, rtypes.ASAInfo>(),
+        ssc: new Map<string, typeof nestedMap>(),
         dLsig: new Map<string, LsigInfo>()
       }
     };
@@ -819,13 +664,8 @@
       network4: {
         timestamp: 4,
         metadata: new Map([["metadata 4 key", "metadata value"]]),
-<<<<<<< HEAD
-        asa: new Map<string, rtypes.ASAInfo>(),
-        ssc: new Map<string, rtypes.SSCInfo>(),
-=======
-        asa: new Map<string, ASAInfo>(),
-        ssc: new Map<string, typeof nestedMap>(),
->>>>>>> 8bc80c9a
+        asa: new Map<string, rtypes.ASAInfo>(),
+        ssc: new Map<string, typeof nestedMap>(),
         dLsig: new Map<string, LsigInfo>()
       }
     };
@@ -861,7 +701,7 @@
     cpData.strippedCP["net 0195"].timestamp = 195;
 
     it("Should contain factory methods for ASA anc SSC asset registration", () => {
-      const nestedMap = new Map<number, SSCInfo>();
+      const nestedMap = new Map<number, rtypes.SSCInfo>();
       nestedMap.set(1, {
         creator: "SSC creator 951",
         txId: "",
@@ -888,25 +728,15 @@
         network4: {
           timestamp: 4,
           metadata: new Map([["metadata 4 key", "metadata value"]]),
-<<<<<<< HEAD
           asa: new Map<string, rtypes.ASAInfo>(),
-          ssc: new Map<string, rtypes.SSCInfo>(),
-=======
-          asa: new Map<string, ASAInfo>(),
           ssc: new Map<string, typeof nestedMap>(),
->>>>>>> 8bc80c9a
           dLsig: new Map<string, LsigInfo>()
         },
         "net 0195": {
           timestamp: 195,
           metadata: new Map([["1241 key", "345 value"]]),
-<<<<<<< HEAD
           asa: new Map<string, rtypes.ASAInfo>(),
-          ssc: new Map<string, rtypes.SSCInfo>(),
-=======
-          asa: new Map<string, ASAInfo>(),
           ssc: new Map<string, typeof nestedMap>(),
->>>>>>> 8bc80c9a
           dLsig: new Map<string, LsigInfo>()
         }
       });
@@ -928,13 +758,8 @@
         "net 0195": {
           timestamp: 195,
           metadata: new Map([["1241 key", "345 value"]]),
-<<<<<<< HEAD
           asa: new Map<string, rtypes.ASAInfo>(),
-          ssc: new Map<string, rtypes.SSCInfo>(),
-=======
-          asa: new Map<string, ASAInfo>(),
           ssc: new Map<string, typeof nestedMap>(),
->>>>>>> 8bc80c9a
           dLsig: new Map<string, LsigInfo>()
         }
       });
@@ -957,13 +782,8 @@
         "net 0195": {
           timestamp: 195,
           metadata: new Map([["1241 key", "345 value"]]),
-<<<<<<< HEAD
           asa: new Map<string, rtypes.ASAInfo>(),
-          ssc: new Map<string, rtypes.SSCInfo>(),
-=======
-          asa: new Map<string, ASAInfo>(),
           ssc: new Map<string, typeof nestedMap>(),
->>>>>>> 8bc80c9a
           dLsig: new Map<string, LsigInfo>()
         }
       });
