import { SSCDeploymentFlags } from "@algorand-builder/algob/src/types";
import {
  Account,
  AssetDef,
  AssetHolding,
<<<<<<< HEAD
=======
  CreatedApp,
  CreatedAsset,
  SSCAttributes,
>>>>>>> 6847cd3c
  SSCSchemaConfig,
  TxnEncodedObj
} from "algosdk";

import {
  Add, Addr, Arg, Byte, Bytec, Bytecblock, Div, Int, Len, Mul, Pragma,
  Sub
} from "./interpreter/opcode-list";
import { TxnFields } from "./lib/constants";
import type { IStack } from "./lib/stack";

export type Operator = Len | Add | Sub |
Mul | Div | Arg | Bytecblock | Bytec | Addr | Int | Byte | Pragma;

export type AppArgs = Array<string | number>;

export type StackElem = bigint | Uint8Array;
export type TEALStack = IStack<bigint | Uint8Array>;

export interface Txn extends TxnEncodedObj {
  txID: string
}

export type TxField = keyof typeof TxnFields;

export enum TxnType {
  unknown = '0', // Unknown type. Invalid transaction
  pay = '1', // Payment
  keyreg = '2', // KeyRegistration
  acfg = '3', // AssetConfig
  axfer = '4', // AssetTransfer
  afrz = '5', // AssetFreeze
  appl = '6' // ApplicationCall
}

export enum GlobalField {
  MinTxnFee, // micro Algos
  MinBalance, // micro Algos
  MaxTxnLife, // rounds
  ZeroAddress, // 32 byte address of all zero bytes
  GroupSize, // Number of transactions in this atomic transaction group. At least 1
  LogicSigVersion, // Maximum supported TEAL version.
  Round, // Current round number
  LatestTimestamp, // Last confirmed block UNIX timestamp. Fails if negative.
  CurrentApplicationID // ID of current application executing. Fails if no such application is executing.
}

export enum EncodingType {
  BASE64,
  BASE32,
  HEX,
  UTF8
}

export interface AccountsMap {
  [addr: string]: StoreAccountI
}

export interface State {
  accounts: Map<string, StoreAccountI>
  globalApps: Map<number, SSCAttributesM>
  assetDefs: Map<number, AssetDef>
}

// describes interpreter's local context (state + txns)
export interface Context {
  state: State
  tx: Txn // current txn
  gtxs: Txn[] // all transactions
  args: Uint8Array[]
}

// custom AppsLocalState for StoreAccount (using maps instead of array in 'key-value')
export interface AppLocalStateM {
  id: number
  'key-value': Map<string, StackElem> // string represents bytes as string eg. 11,22,34
  schema: SSCSchemaConfig
}

// custom SSCAttributes for StoreAccount (using maps instead of array in 'global-state')
export interface SSCAttributesM {
  'approval-program': string
  'clear-state-program': string
  creator: string
  'global-state': Map<string, StackElem>
  'global-state-schema': SSCSchemaConfig
  'local-state-schema': SSCSchemaConfig
}

// custom CreatedApp for StoreAccount
export interface CreatedAppM {
  id: number
  params: SSCAttributesM
}

// represent account used in tests and by the context
// NOTE: custom notations are used rather than SDK AccountState notations
export interface StoreAccountI {
  address: string
  assets: Map<number, AssetHolding>
  amount: number
  appsLocalState: Map<number, AppLocalStateM>
  appsTotalSchema: SSCSchemaConfig
<<<<<<< HEAD
  createdApps: Map<number, SSCAttributesM>
  createdAssets: Map<number, AssetDef>
=======
  createdApps: CreatedApp[]
  createdAssets: CreatedAsset[]
>>>>>>> 6847cd3c
  account: Account

  balance: () => number
  addApp: (appId: number, params: SSCDeploymentFlags) => CreatedAppM
  optInToApp: (appId: number, appParams: SSCAttributesM) => void
  deleteApp: (appId: number) => void
  getLocalState: (appId: number, key: Uint8Array) => StackElem | undefined
<<<<<<< HEAD
  updateLocalState: (appId: number, key: Uint8Array, value: StackElem) => AppLocalStateM
=======
  setLocalState: (appId: number, key: Uint8Array, value: StackElem) => AppLocalState
>>>>>>> 6847cd3c
}

// https://developer.algorand.org/docs/reference/teal/specification/#oncomplete
export enum TxnOnComplete {
  NoOp = '0',
  OptIn = '1',
  CloseOut = '2',
  ClearState = '3',
  UpdateApplication = '4',
  DeleteApplication = '5'
}<|MERGE_RESOLUTION|>--- conflicted
+++ resolved
@@ -3,12 +3,6 @@
   Account,
   AssetDef,
   AssetHolding,
-<<<<<<< HEAD
-=======
-  CreatedApp,
-  CreatedAsset,
-  SSCAttributes,
->>>>>>> 6847cd3c
   SSCSchemaConfig,
   TxnEncodedObj
 } from "algosdk";
@@ -101,7 +95,7 @@
 // custom CreatedApp for StoreAccount
 export interface CreatedAppM {
   id: number
-  params: SSCAttributesM
+  attributes: SSCAttributesM
 }
 
 // represent account used in tests and by the context
@@ -112,13 +106,8 @@
   amount: number
   appsLocalState: Map<number, AppLocalStateM>
   appsTotalSchema: SSCSchemaConfig
-<<<<<<< HEAD
   createdApps: Map<number, SSCAttributesM>
   createdAssets: Map<number, AssetDef>
-=======
-  createdApps: CreatedApp[]
-  createdAssets: CreatedAsset[]
->>>>>>> 6847cd3c
   account: Account
 
   balance: () => number
@@ -126,11 +115,7 @@
   optInToApp: (appId: number, appParams: SSCAttributesM) => void
   deleteApp: (appId: number) => void
   getLocalState: (appId: number, key: Uint8Array) => StackElem | undefined
-<<<<<<< HEAD
-  updateLocalState: (appId: number, key: Uint8Array, value: StackElem) => AppLocalStateM
-=======
-  setLocalState: (appId: number, key: Uint8Array, value: StackElem) => AppLocalState
->>>>>>> 6847cd3c
+  setLocalState: (appId: number, key: Uint8Array, value: StackElem) => AppLocalStateM
 }
 
 // https://developer.algorand.org/docs/reference/teal/specification/#oncomplete
