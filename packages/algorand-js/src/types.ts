--- conflicted
+++ resolved
@@ -63,12 +63,7 @@
 
 export interface State {
   accounts: Map<string, StoreAccountI>
-<<<<<<< HEAD
   globalApps: Map<number, SSCAttributesM>
-=======
-  accountAssets: Map<string, Map<number, AssetHolding>>
-  globalApps: Map<number, SSCAttributes>
->>>>>>> 731f17f4
   assetDefs: Map<number, AssetDef>
 }
 
@@ -109,29 +104,18 @@
   address: string
   assets: Map<number, AssetHolding>
   amount: number
-<<<<<<< HEAD
   appsLocalState: Map<number, AppLocalStateM>
-=======
-  appsLocalState: Map<number, AppLocalState>
->>>>>>> 731f17f4
   appsTotalSchema: SSCSchemaConfig
   createdApps: Map<number, SSCAttributesM>
   createdAssets: Map<number, AssetDef>
   account: Account
 
   balance: () => number
-<<<<<<< HEAD
   addApp: (appId: number, params: SSCDeploymentFlags) => CreatedAppM
   optInToApp: (appId: number, appParams: SSCAttributesM) => void
+  deleteApp: (appId: number) => void
   getLocalState: (appId: number, key: Uint8Array) => StackElem | undefined
   updateLocalState: (appId: number, key: Uint8Array, value: StackElem) => AppLocalStateM
-=======
-  addApp: (appId: number, params: SSCDeploymentFlags) => CreatedApp
-  optInToApp: (appId: number, appParams: SSCAttributes) => void
-  deleteApp: (appId: number) => void
-  getLocalState: (appId: number, key: Uint8Array) => StackElem | undefined
-  updateLocalState: (appId: number, key: Uint8Array, value: StackElem) => AppLocalState
->>>>>>> 731f17f4
 }
 
 // https://developer.algorand.org/docs/reference/teal/specification/#oncomplete
