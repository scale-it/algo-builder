<<<<<<< HEAD
import { AccountAssetInfo, AccountInfo, AssetParamsEnc, TxnEncodedObj } from "algosdk";
=======
import { TxnEncodedObj } from "algosdk";
>>>>>>> 5a8d4186

import {
  Add, Addr, Arg, Byte, Bytec, Bytecblock, Div, Int, Len, Mul, Pragma,
  Sub
} from "./interpreter/opcode-list";
import type { IStack } from "./lib/stack";

export type Operator = Len | Add | Sub |
Mul | Div | Arg | Bytecblock | Bytec | Addr | Int | Byte | Pragma;

export type AppArgs = Array<string | number>;

export type StackElem = bigint | Uint8Array;
export type TEALStack = IStack<bigint | Uint8Array>;

export interface Txn extends TxnEncodedObj {
  txID: string
}

// https://developer.algorand.org/docs/reference/teal/opcodes/#txn
export const TxnFields: {[key: string]: string} = {
  Sender: 'snd',
  Fee: 'fee',
  FirstValid: 'fv',
  FirstValidTime: '',
  LastValid: 'lv',
  Note: 'note',
  Lease: 'lx',
  Receiver: 'rcv',
  Amount: 'amt',
  CloseRemainderTo: 'close',
  VotePK: 'votekey',
  SelectionPK: 'selkey',
  VoteFirst: 'votefst',
  VoteLast: 'votelst',
  VoteKeyDilution: 'votekd',
  Type: 'type',
  TypeEnum: '',
  XferAsset: 'xaid',
  AssetAmount: 'aamt',
  AssetSender: 'asnd',
  AssetReceiver: 'arcv',
  AssetCloseTo: 'aclose',
  GroupIndex: '',
  TxID: '',
  ApplicationID: 'apid',
  OnCompletion: 'apan',
  ApplicationArgs: 'apaa',
  NumAppArgs: '',
  Accounts: 'apat',
  NumAccounts: '',
  ApprovalProgram: 'apap',
  ClearStateProgram: 'apsu',
  RekeyTo: 'rekey',
  ConfigAsset: 'caid',
  ConfigAssetTotal: 't',
  ConfigAssetDecimals: 'dc',
  ConfigAssetDefaultFrozen: 'df',
  ConfigAssetUnitName: 'un',
  ConfigAssetName: 'an',
  ConfigAssetURL: 'au',
  ConfigAssetMetadataHash: 'am',
  ConfigAssetManager: 'm',
  ConfigAssetReserve: 'r',
  ConfigAssetFreeze: 'f',
  ConfigAssetClawback: 'c',
  FreezeAsset: 'faid',
  FreezeAssetAccount: 'fadd',
  FreezeAssetFrozen: 'afrz'
};

export type TxField = keyof typeof TxnFields;

export enum TxnType {
  unknown, // Unknown type. Invalid transaction
  pay, // Payment
  keyreg, // KeyRegistration
  acfg, // AssetConfig
  axfer, // AssetTransfer
  afrz, // AssetFreeze
  appl // ApplicationCall
}

export enum GlobalField {
  MinTxnFee, // micro Algos
  MinBalance, // micro Algos
  MaxTxnLife, // rounds
  ZeroAddress, // 32 byte address of all zero bytes
  GroupSize, // Number of transactions in this atomic transaction group. At least 1
  LogicSigVersion, // Maximum supported TEAL version.
  Round, // Current round number
  LatestTimestamp, // Last confirmed block UNIX timestamp. Fails if negative.
  CurrentApplicationID // ID of current application executing. Fails if no such application is executing.
}

// will be mapped to a specific account
export enum AssetHolding {
  AssetBalance, // Amount of the asset unit held by this account
  AssetFrozen // Is the asset frozen or not
}

// this is for global storage
export enum AssetParam {
  AssetTotal, // Total number of units of this asset
  AssetDecimals, // See AssetParams.Decimals
  AssetDefaultFrozen, // Frozen by default or not
  AssetUnitName, // Asset unit name
  AssetName, // Asset name
  AssetURL, // URL with additional info about the asset
  AssetMetadataHash, // Arbitrary commitment
  AssetManager, // Manager commitment
  AssetReserve, // Reserve address
  AssetFreeze, // Freeze address
  AssetClawback // Clawback address
}

export enum EncodingType {
  BASE64,
  BASE32,
<<<<<<< HEAD
  HEX
}

export interface AccountsMap {
  [addr: string]: AccountInfo
}

export interface AssetInfo {
  [assetId: string]: AccountAssetInfo
}

export interface AssetsMapAccount {
  [addr: string]: AssetInfo
}

export interface AssetsMapGlobal {
  [assetId: string]: AssetParamsEnc
=======
  HEX,
  UTF8
>>>>>>> 5a8d4186
}<|MERGE_RESOLUTION|>--- conflicted
+++ resolved
@@ -1,8 +1,4 @@
-<<<<<<< HEAD
-import { AccountAssetInfo, AccountInfo, AssetParamsEnc, TxnEncodedObj } from "algosdk";
-=======
 import { TxnEncodedObj } from "algosdk";
->>>>>>> 5a8d4186
 
 import {
   Add, Addr, Arg, Byte, Bytec, Bytecblock, Div, Int, Len, Mul, Pragma,
@@ -122,26 +118,6 @@
 export enum EncodingType {
   BASE64,
   BASE32,
-<<<<<<< HEAD
-  HEX
-}
-
-export interface AccountsMap {
-  [addr: string]: AccountInfo
-}
-
-export interface AssetInfo {
-  [assetId: string]: AccountAssetInfo
-}
-
-export interface AssetsMapAccount {
-  [addr: string]: AssetInfo
-}
-
-export interface AssetsMapGlobal {
-  [assetId: string]: AssetParamsEnc
-=======
   HEX,
   UTF8
->>>>>>> 5a8d4186
 }