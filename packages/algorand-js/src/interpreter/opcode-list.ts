/* eslint sonarjs/no-identical-functions: 0 */
/* eslint sonarjs/no-duplicate-string: 0 */
import { toBytes } from "algob";
import { decodeAddress, encodeAddress, isValidAddress, verifyBytes } from "algosdk";
import { Message, sha256 } from "js-sha256";
import { sha512_256 } from "js-sha512";
import { Keccak } from 'sha3';
import { decode, encode } from "uint64be";

import { TealError } from "../errors/errors";
import { ERRORS } from "../errors/errors-list";
import { MAX_CONCAT_SIZE, MAX_UINT64 } from "../lib/constants";
import { assertLen, assertOnlyDigits, compareArray } from "../lib/helpers";
import { convertToBuffer, convertToString, getEncoding } from "../lib/parse-data";
import type { EncodingType, TEALStack } from "../types";
import { Interpreter } from "./interpreter";
import { Op } from "./opcode";
import { getGlobalState, getLocalState, updateGlobalState, updateLocalState } from "./ssc";
import { txAppArg, txnSpecbyField } from "./txn";

export const BIGINT0 = BigInt("0");
const BIGINT1 = BigInt("1");

// Store TEAL version
export class Pragma extends Op {
  readonly version;

  /**
   * @param args words list extracted from line
   * @param line line number in TEAL file
   */
  constructor (args: string[], line: number) {
    super();
    assertLen(args.length, 2, line);
    if (args[0] === "version") {
      this.version = args[1];
    } else {
      throw new TealError(ERRORS.TEAL.PRAGMA_VERSION_ERROR, { got: args[0], line: line });
    }
  }

  execute (stack: TEALStack): void {
    throw new TealError(ERRORS.TEAL.TEAL_ENCOUNTERED_ERR);
  }
}

// pops string([]byte) from stack and pushes it's length to stack
export class Len extends Op {
  /**
   * @param args words list extracted from line
   * @param line line number in TEAL file
   */
  constructor (args: string[], line: number) {
    super();
    assertLen(args.length, 0, line);
  };

  execute (stack: TEALStack): void {
    this.assertMinStackLen(stack, 1);
    const last = this.assertBytes(stack.pop());
    stack.push(BigInt(last.length));
  }
}

// pops two unit64 from stack(last, prev) and pushes their sum(last + prev) to stack
// panics on overflow (result > max_unit64)
export class Add extends Op {
  /**
   * @param args words list extracted from line
   * @param line line number in TEAL file
   */
  constructor (args: string[], line: number) {
    super();
    assertLen(args.length, 0, line);
  };

  execute (stack: TEALStack): void {
    this.assertMinStackLen(stack, 2);
    const last = this.assertBigInt(stack.pop());
    const prev = this.assertBigInt(stack.pop());
    const result = prev + last;
    this.checkOverflow(result);
    stack.push(result);
  }
}

// pops two unit64 from stack(last, prev) and pushes their diff(last - prev) to stack
// panics on underflow (result < 0)
export class Sub extends Op {
  /**
   * @param args words list extracted from line
   * @param line line number in TEAL file
   */
  constructor (args: string[], line: number) {
    super();
    assertLen(args.length, 0, line);
  };

  execute (stack: TEALStack): void {
    this.assertMinStackLen(stack, 2);
    const last = this.assertBigInt(stack.pop());
    const prev = this.assertBigInt(stack.pop());
    const result = prev - last;
    this.checkUnderflow(result);
    stack.push(result);
  }
}

// pops two unit64 from stack(last, prev) and pushes their division(last / prev) to stack
// panics if prev == 0
export class Div extends Op {
  /**
   * @param args words list extracted from line
   * @param line line number in TEAL file
   */
  constructor (args: string[], line: number) {
    super();
    assertLen(args.length, 0, line);
  };

  execute (stack: TEALStack): void {
    this.assertMinStackLen(stack, 2);
    const last = this.assertBigInt(stack.pop());
    const prev = this.assertBigInt(stack.pop());
    if (last === BIGINT0) {
      throw new TealError(ERRORS.TEAL.ZERO_DIV);
    }
    stack.push(prev / last);
  }
}

// pops two unit64 from stack(last, prev) and pushes their mult(last * prev) to stack
// panics on overflow (result > max_unit64)
export class Mul extends Op {
  /**
   * @param args words list extracted from line
   * @param line line number in TEAL file
   */
  constructor (args: string[], line: number) {
    super();
    assertLen(args.length, 0, line);
  };

  execute (stack: TEALStack): void {
    this.assertMinStackLen(stack, 2);
    const last = this.assertBigInt(stack.pop());
    const prev = this.assertBigInt(stack.pop());
    const result = prev * last;
    this.checkOverflow(result);
    stack.push(result);
  }
}

// pushes argument[N] from argument array to stack
export class Arg extends Op {
  readonly _arg;

  /**
   * @param args words list extracted from line
   * @param line line number in TEAL file
   * @param interpreter interpreter object
   */
  constructor (args: string[], line: number, interpreter: Interpreter) {
    super();
    assertLen(args.length, 1, line);
    assertOnlyDigits(args[0]);

    const index = BigInt(args);
    this.checkIndexBound(Number(index), interpreter.args);

    this._arg = interpreter.args[Number(index)];
  }

  execute (stack: TEALStack): void {
    const last = this.assertBytes(this._arg);
    stack.push(last);
  }
}

// load block of byte-array constants
export class Bytecblock extends Op {
  readonly bytecblock: Uint8Array[];
  readonly interpreter: Interpreter;

  /**
   * @param args words list extracted from line
   * @param line line number in TEAL file
   * @param interpreter interpreter object
   */
  constructor (args: string[], line: number, interpreter: Interpreter) {
    super();
    const bytecblock: Uint8Array[] = [];
    for (const val of args) {
      bytecblock.push(toBytes(val));
    }

    this.interpreter = interpreter;
    this.bytecblock = bytecblock;
  }

  execute (stack: TEALStack): void {
    this.assertArrLength(this.bytecblock);
    this.interpreter.bytecblock = this.bytecblock;
  }
}

// push bytes constant from bytecblock to stack by index
export class Bytec extends Op {
  readonly index: number;
  readonly interpreter: Interpreter;

  /**
   * @param args words list extracted from line
   * @param line line number in TEAL file
   * @param interpreter interpreter object
   */
  constructor (args: string[], line: number, interpreter: Interpreter) {
    super();
    assertLen(args.length, 1, line);

    this.index = Number(args[0]);
    this.interpreter = interpreter;
  }

  execute (stack: TEALStack): void {
    this.checkIndexBound(this.index, this.interpreter.bytecblock);
    const bytec = this.assertBytes(this.interpreter.bytecblock[this.index]);
    stack.push(bytec);
  }
}

// load block of uint64 constants
export class Intcblock extends Op {
  readonly intcblock: Array<bigint>;
  readonly interpreter: Interpreter;

  /**
   * @param args words list extracted from line
   * @param line line number in TEAL file
   * @param interpreter interpreter object
   */
  constructor (args: string[], line: number, interpreter: Interpreter) {
    super();
    const intcblock: Array<bigint> = [];
    for (const val of args) {
      assertOnlyDigits(val);
      intcblock.push(BigInt(val));
    }

    this.interpreter = interpreter;
    this.intcblock = intcblock;
  }

  execute (stack: TEALStack): void {
    this.assertArrLength(this.intcblock);
    this.interpreter.intcblock = this.intcblock;
  }
}

// push value from uint64 intcblock to stack by index
export class Intc extends Op {
  readonly index: number;
  readonly interpreter: Interpreter;

  /**
   * @param args words list extracted from line
   * @param line line number in TEAL file
   * @param interpreter interpreter object
   */
  constructor (args: string[], line: number, interpreter: Interpreter) {
    super();
    assertLen(args.length, 1, line);

    this.index = Number(args[0]);
    this.interpreter = interpreter;
  }

  execute (stack: TEALStack): void {
    this.checkIndexBound(this.index, this.interpreter.intcblock);
    const intc = this.assertBigInt(this.interpreter.intcblock[this.index]);
    stack.push(intc);
  }
}

// pops two unit64 from stack(last, prev) and pushes their modulo(last % prev) to stack
// Panic if B == 0.
export class Mod extends Op {
  /**
   * @param args words list extracted from line
   * @param line line number in TEAL file
   */
  constructor (args: string[], line: number) {
    super();
    assertLen(args.length, 0, line);
  };

  execute (stack: TEALStack): void {
    this.assertMinStackLen(stack, 2);
    const last = this.assertBigInt(stack.pop());
    const prev = this.assertBigInt(stack.pop());
    if (last === BIGINT0) {
      throw new TealError(ERRORS.TEAL.ZERO_DIV);
    }
    stack.push(prev % last);
  }
}

// pops two unit64 from stack(last, prev) and pushes their bitwise-or(last | prev) to stack
export class BitwiseOr extends Op {
  /**
   * @param args words list extracted from line
   * @param line line number in TEAL file
   */
  constructor (args: string[], line: number) {
    super();
    assertLen(args.length, 0, line);
  };

  execute (stack: TEALStack): void {
    this.assertMinStackLen(stack, 2);
    const last = this.assertBigInt(stack.pop());
    const prev = this.assertBigInt(stack.pop());
    stack.push(prev | last);
  }
}

// pops two unit64 from stack(last, prev) and pushes their bitwise-and(last & prev) to stack
export class BitwiseAnd extends Op {
  /**
   * @param args words list extracted from line
   * @param line line number in TEAL file
   */
  constructor (args: string[], line: number) {
    super();
    assertLen(args.length, 0, line);
  };

  execute (stack: TEALStack): void {
    this.assertMinStackLen(stack, 2);
    const last = this.assertBigInt(stack.pop());
    const prev = this.assertBigInt(stack.pop());
    stack.push(prev & last);
  }
}

// pops two unit64 from stack(last, prev) and pushes their bitwise-xor(last ^ prev) to stack
export class BitwiseXor extends Op {
  /**
   * @param args words list extracted from line
   * @param line line number in TEAL file
   */
  constructor (args: string[], line: number) {
    super();
    assertLen(args.length, 0, line);
  };

  execute (stack: TEALStack): void {
    this.assertMinStackLen(stack, 2);
    const last = this.assertBigInt(stack.pop());
    const prev = this.assertBigInt(stack.pop());
    stack.push(prev ^ last);
  }
}

// pop unit64 from stack and push it's bitwise-invert(~last) to stack
export class BitwiseNot extends Op {
  /**
   * @param args words list extracted from line
   * @param line line number in TEAL file
   */
  constructor (args: string[], line: number) {
    super();
    assertLen(args.length, 0, line);
  };

  execute (stack: TEALStack): void {
    this.assertMinStackLen(stack, 1);
    const last = this.assertBigInt(stack.pop());
    stack.push(~last);
  }
}

// pop last value from the stack and store to scratch space
export class Store extends Op {
  readonly index: number;
  readonly interpreter: Interpreter;

  /**
   * @param args words list extracted from line
   * @param line line number in TEAL file
   * @param interpreter interpreter object
   */
  constructor (args: string[], line: number, interpreter: Interpreter) {
    super();
    assertLen(args.length, 1, line);
    assertOnlyDigits(args[0]);

    this.index = Number(args[0]);
    this.interpreter = interpreter;
  }

  execute (stack: TEALStack): void {
    this.checkIndexBound(this.index, this.interpreter.scratch);
    this.assertMinStackLen(stack, 1);
    const top = stack.pop();
    this.interpreter.scratch[this.index] = top;
  }
}

// copy last value from scratch space to the stack
export class Load extends Op {
  readonly index: number;
  readonly interpreter: Interpreter;

  /**
   * @param args words list extracted from line
   * @param line line number in TEAL file
   * @param interpreter interpreter object
   */
  constructor (args: string[], line: number, interpreter: Interpreter) {
    super();
    assertLen(args.length, 1, line);
    assertOnlyDigits(args[0]);

    this.index = Number(args[0]);
    this.interpreter = interpreter;
  }

  execute (stack: TEALStack): void {
    this.checkIndexBound(this.index, this.interpreter.scratch);
    stack.push(this.interpreter.scratch[this.index]);
  }
}

// err opcode : Error. Panic immediately.
export class Err extends Op {
  /**
   * @param args words list extracted from line
   * @param line line number in TEAL file
   */
  constructor (args: string[], line: number) {
    super();
    assertLen(args.length, 0, line);
  };

  execute (stack: TEALStack): void {
    throw new TealError(ERRORS.TEAL.TEAL_ENCOUNTERED_ERR);
  }
}

// SHA256 hash of value X, yields [32]byte
export class Sha256 extends Op {
  /**
   * @param args words list extracted from line
   * @param line line number in TEAL file
   */
  constructor (args: string[], line: number) {
    super();
    assertLen(args.length, 0, line);
  };

  execute (stack: TEALStack): void {
    this.assertMinStackLen(stack, 1);
    const hash = sha256.create();
    const val = this.assertBytes(stack.pop()) as Message;
    hash.update(val);
    const hashedOutput = Buffer.from(hash.hex(), 'hex');
    var arrByte = Uint8Array.from(hashedOutput);
    stack.push(arrByte);
  }
}

// SHA512_256 hash of value X, yields [32]byte
export class Sha512_256 extends Op {
  /**
   * @param args words list extracted from line
   * @param line line number in TEAL file
   */
  constructor (args: string[], line: number) {
    super();
    assertLen(args.length, 0, line);
  };

  execute (stack: TEALStack): void {
    this.assertMinStackLen(stack, 1);
    const hash = sha512_256.create();
    const val = this.assertBytes(stack.pop()) as Message;
    hash.update(val);
    const hashedOutput = Buffer.from(hash.hex(), 'hex');
    var arrByte = Uint8Array.from(hashedOutput);
    stack.push(arrByte);
  }
}

// Keccak256 hash of value X, yields [32]byte
// https://github.com/phusion/node-sha3#example-2
export class Keccak256 extends Op {
  /**
   * @param args words list extracted from line
   * @param line line number in TEAL file
   */
  constructor (args: string[], line: number) {
    super();
    assertLen(args.length, 0, line);
  };

  execute (stack: TEALStack): void {
    this.assertMinStackLen(stack, 1);
    const top = this.assertBytes(stack.pop());

    const hash = new Keccak(256);
    hash.update(convertToString(top));
    var arrByte = Uint8Array.from(hash.digest());
    stack.push(arrByte);
  }
}

// for (data A, signature B, pubkey C) verify the signature of
// ("ProgData" || program_hash || data) against the pubkey => {0 or 1}
export class Ed25519verify extends Op {
  /**
   * @param args words list extracted from line
   * @param line line number in TEAL file
   */
  constructor (args: string[], line: number) {
    super();
    assertLen(args.length, 0, line);
  };

  execute (stack: TEALStack): void {
    this.assertMinStackLen(stack, 3);
    const pubkey = this.assertBytes(stack.pop());
    const signature = this.assertBytes(stack.pop());
    const data = this.assertBytes(stack.pop());

    const addr = encodeAddress(pubkey);
    const isValid = verifyBytes(data, signature, addr);
    if (isValid) {
      stack.push(BIGINT1);
    } else {
      stack.push(BIGINT0);
    }
  }
}

// If A < B pushes '1' else '0'
export class LessThan extends Op {
  /**
   * @param args words list extracted from line
   * @param line line number in TEAL file
   */
  constructor (args: string[], line: number) {
    super();
    assertLen(args.length, 0, line);
  };

  execute (stack: TEALStack): void {
    this.assertMinStackLen(stack, 2);
    const last = this.assertBigInt(stack.pop());
    const prev = this.assertBigInt(stack.pop());
    if (prev < last) {
      stack.push(BIGINT1);
    } else {
      stack.push(BIGINT0);
    }
  }
}

// If A > B pushes '1' else '0'
export class GreaterThan extends Op {
  /**
   * @param args words list extracted from line
   * @param line line number in TEAL file
   */
  constructor (args: string[], line: number) {
    super();
    assertLen(args.length, 0, line);
  };

  execute (stack: TEALStack): void {
    this.assertMinStackLen(stack, 2);
    const last = this.assertBigInt(stack.pop());
    const prev = this.assertBigInt(stack.pop());
    if (prev > last) {
      stack.push(BIGINT1);
    } else {
      stack.push(BIGINT0);
    }
  }
}

// If A <= B pushes '1' else '0'
export class LessThanEqualTo extends Op {
  /**
   * @param args words list extracted from line
   * @param line line number in TEAL file
   */
  constructor (args: string[], line: number) {
    super();
    assertLen(args.length, 0, line);
  };

  execute (stack: TEALStack): void {
    this.assertMinStackLen(stack, 2);
    const last = this.assertBigInt(stack.pop());
    const prev = this.assertBigInt(stack.pop());
    if (prev <= last) {
      stack.push(BIGINT1);
    } else {
      stack.push(BIGINT0);
    }
  }
}

// If A >= B pushes '1' else '0'
export class GreaterThanEqualTo extends Op {
  /**
   * @param args words list extracted from line
   * @param line line number in TEAL file
   */
  constructor (args: string[], line: number) {
    super();
    assertLen(args.length, 0, line);
  };

  execute (stack: TEALStack): void {
    this.assertMinStackLen(stack, 2);
    const last = this.assertBigInt(stack.pop());
    const prev = this.assertBigInt(stack.pop());
    if (prev >= last) {
      stack.push(BIGINT1);
    } else {
      stack.push(BIGINT0);
    }
  }
}

// If A && B is true pushes '1' else '0'
export class And extends Op {
  /**
   * @param args words list extracted from line
   * @param line line number in TEAL file
   */
  constructor (args: string[], line: number) {
    super();
    assertLen(args.length, 0, line);
  };

  execute (stack: TEALStack): void {
    this.assertMinStackLen(stack, 2);
    const last = this.assertBigInt(stack.pop());
    const prev = this.assertBigInt(stack.pop());
    if (last && prev) {
      stack.push(BIGINT1);
    } else {
      stack.push(BIGINT0);
    }
  }
}

// If A || B is true pushes '1' else '0'
export class Or extends Op {
  /**
   * @param args words list extracted from line
   * @param line line number in TEAL file
   */
  constructor (args: string[], line: number) {
    super();
    assertLen(args.length, 0, line);
  };

  execute (stack: TEALStack): void {
    this.assertMinStackLen(stack, 2);
    const last = this.assertBigInt(stack.pop());
    const prev = this.assertBigInt(stack.pop());
    if (prev || last) {
      stack.push(BIGINT1);
    } else {
      stack.push(BIGINT0);
    }
  }
}

// If A == B pushes '1' else '0'
export class EqualTo extends Op {
  /**
   * @param args words list extracted from line
   * @param line line number in TEAL file
   */
  constructor (args: string[], line: number) {
    super();
    assertLen(args.length, 0, line);
  };

  execute (stack: TEALStack): void {
    this.assertMinStackLen(stack, 2);
    const last = stack.pop();
    const prev = stack.pop();
    if (typeof last === typeof prev) {
      if (typeof last === "bigint") {
        if (last === prev) {
          stack.push(BIGINT1);
        } else {
          stack.push(BIGINT0);
        }
      } else {
        if (compareArray(this.assertBytes(last), this.assertBytes(prev))) {
          stack.push(BIGINT1);
        } else {
          stack.push(BIGINT0);
        }
      }
    } else {
      throw new TealError(ERRORS.TEAL.INVALID_TYPE);
    }
  }
}

// If A != B pushes '1' else '0'
export class NotEqualTo extends Op {
  /**
   * @param args words list extracted from line
   * @param line line number in TEAL file
   */
  constructor (args: string[], line: number) {
    super();
    assertLen(args.length, 0, line);
  };

  execute (stack: TEALStack): void {
    this.assertMinStackLen(stack, 2);
    const last = stack.pop();
    const prev = stack.pop();
    if (typeof last === typeof prev) {
      if (typeof last === "bigint") {
        if (last === prev) {
          stack.push(BIGINT0);
        } else {
          stack.push(BIGINT1);
        }
      } else {
        if (compareArray(this.assertBytes(last), this.assertBytes(prev))) {
          stack.push(BIGINT0);
        } else {
          stack.push(BIGINT1);
        }
      }
    } else {
      throw new TealError(ERRORS.TEAL.INVALID_TYPE);
    }
  }
}

// X == 0 yields 1; else 0
export class Not extends Op {
  /**
   * @param args words list extracted from line
   * @param line line number in TEAL file
   */
  constructor (args: string[], line: number) {
    super();
    assertLen(args.length, 0, line);
  };

  execute (stack: TEALStack): void {
    this.assertMinStackLen(stack, 1);
    const last = this.assertBigInt(stack.pop());
    if (last === BIGINT0) {
      stack.push(BIGINT1);
    } else {
      stack.push(BIGINT0);
    }
  }
}

// converts uint64 X to big endian bytes
export class Itob extends Op {
  /**
   * @param args words list extracted from line
   * @param line line number in TEAL file
   */
  constructor (args: string[], line: number) {
    super();
    assertLen(args.length, 0, line);
  };

  execute (stack: TEALStack): void {
    this.assertMinStackLen(stack, 1);
    const stackValue = this.assertBigInt(stack.pop());
    const buf = encode(Number(stackValue));
    const uint8arr = new Uint8Array(buf);
    stack.push(uint8arr);
  }
}

// converts bytes X as big endian to uint64
// btoi panics if the input is longer than 8 bytes.
export class Btoi extends Op {
  /**
   * @param args words list extracted from line
   * @param line line number in TEAL file
   */
  constructor (args: string[], line: number) {
    super();
    assertLen(args.length, 0, line);
  };

  execute (stack: TEALStack): void {
    this.assertMinStackLen(stack, 1);
    const bytes = this.assertBytes(stack.pop());
    if (bytes.length > 8) {
      throw new TealError(ERRORS.TEAL.LONG_INPUT_ERROR);
    }
    const buf = Buffer.from(bytes);
    const uintValue = decode(buf);
    stack.push(BigInt(uintValue));
  }
}

// A plus B out to 128-bit long result as sum (top) and carry-bit uint64 values on the stack
export class Addw extends Op {
  /**
   * @param args words list extracted from line
   * @param line line number in TEAL file
   */
  constructor (args: string[], line: number) {
    super();
    assertLen(args.length, 0, line);
  };

  execute (stack: TEALStack): void {
    this.assertMinStackLen(stack, 2);
    const valueA = this.assertBigInt(stack.pop());
    const valueB = this.assertBigInt(stack.pop());
    let valueC = valueA + valueB;

    if (valueC > MAX_UINT64) {
      valueC -= MAX_UINT64;
      stack.push(BIGINT1);
      stack.push(valueC - BIGINT1);
    } else {
      stack.push(BIGINT0);
      stack.push(valueC);
    }
  }
}

// A times B out to 128-bit long result as low (top) and high uint64 values on the stack
export class Mulw extends Op {
  /**
   * @param args words list extracted from line
   * @param line line number in TEAL file
   */
  constructor (args: string[], line: number) {
    super();
    assertLen(args.length, 0, line);
  };

  execute (stack: TEALStack): void {
    this.assertMinStackLen(stack, 2);
    const valueA = this.assertBigInt(stack.pop());
    const valueB = this.assertBigInt(stack.pop());
    const result = valueA * valueB;

    const low = result & MAX_UINT64;
    this.checkOverflow(low);

    const high = result >> BigInt('64');
    this.checkOverflow(high);

    stack.push(high);
    stack.push(low);
  }
}

// Pop one element from stack
export class Pop extends Op {
  /**
   * @param args words list extracted from line
   * @param line line number in TEAL file
   */
  constructor (args: string[], line: number) {
    super();
    assertLen(args.length, 0, line);
  };

  execute (stack: TEALStack): void {
    this.assertMinStackLen(stack, 1);
    stack.pop();
  }
}

// duplicate last value on stack
export class Dup extends Op {
  /**
   * @param args words list extracted from line
   * @param line line number in TEAL file
   */
  constructor (args: string[], line: number) {
    super();
    assertLen(args.length, 0, line);
  };

  execute (stack: TEALStack): void {
    this.assertMinStackLen(stack, 1);
    const lastValue = stack.pop();

    stack.push(lastValue);
    stack.push(lastValue);
  }
}

// duplicate two last values on stack: A, B -> A, B, A, B
export class Dup2 extends Op {
  /**
   * @param args words list extracted from line
   * @param line line number in TEAL file
   */
  constructor (args: string[], line: number) {
    super();
    assertLen(args.length, 0, line);
  };

  execute (stack: TEALStack): void {
    this.assertMinStackLen(stack, 2);
    const lastValueA = stack.pop();
    const lastValueB = stack.pop();

    stack.push(lastValueB);
    stack.push(lastValueA);
    stack.push(lastValueB);
    stack.push(lastValueA);
  }
}

// pop two byte strings A and B and join them, push the result
// concat panics if the result would be greater than 4096 bytes.
export class Concat extends Op {
  /**
   * @param args words list extracted from line
   * @param line line number in TEAL file
   */
  constructor (args: string[], line: number) {
    super();
    assertLen(args.length, 0, line);
  };

  execute (stack: TEALStack): void {
    this.assertMinStackLen(stack, 2);
    const valueB = this.assertBytes(stack.pop());
    const valueA = this.assertBytes(stack.pop());

    if (valueA.length + valueB.length > MAX_CONCAT_SIZE) {
      throw new TealError(ERRORS.TEAL.CONCAT_ERROR);
    }
    var c = new Uint8Array(valueB.length + valueA.length);
    c.set(valueB);
    c.set(valueA, valueB.length);
    stack.push(c);
  }
}

// pop last byte string X. For immediate values in 0..255 M and N:
// extract last range of bytes from it starting at M up to but not including N,
// push the substring result. If N < M, or either is larger than the string length,
// the program fails
export class Substring extends Op {
  readonly start: bigint;
  readonly end: bigint;

  /**
   * @param args words list extracted from line
   * @param line line number in TEAL file
   */
  constructor (args: string[], line: number) {
    super();
    assertLen(args.length, 2, line);
    assertOnlyDigits(args[0]);
    assertOnlyDigits(args[1]);

    this.start = BigInt(args[0]);
    this.end = BigInt(args[1]);
  };

  execute (stack: TEALStack): void {
    const byteString = this.assertBytes(stack.pop());
    const start = this.assertUint8(this.start);
    const end = this.assertUint8(this.end);

    const subString = this.subString(start, end, byteString);
    stack.push(subString);
  }
}

// pop last byte string A and two integers B and C.
// Extract last range of bytes from A starting at B up to
// but not including C, push the substring result. If C < B,
// or either is larger than the string length, the program fails
export class Substring3 extends Op {
  /**
   * @param args words list extracted from line
   * @param line line number in TEAL file
   */
  constructor (args: string[], line: number) {
    super();
    assertLen(args.length, 0, line);
  };

  execute (stack: TEALStack): void {
    const byteString = this.assertBytes(stack.pop());
    const end = this.assertBigInt(stack.pop());
    const start = this.assertBigInt(stack.pop());

    const subString = this.subString(start, end, byteString);
    stack.push(subString);
  }
}

// push field from current transaction to stack
export class Txn extends Op {
  readonly field: string;
  readonly interpreter: Interpreter;

  constructor (txField: string, interpreter: Interpreter) {
    super();
    this.field = txField;
    this.interpreter = interpreter;
  }

  execute (stack: TEALStack): void {
    const r = txnSpecbyField(this.field, this.interpreter);
    stack.push(r);
  }
}

// push field to the stack from a transaction in the current transaction group
// If this transaction is i in the group, gtxn i field is equivalent to txn field.
export class Gtxn extends Op {
  readonly field: string;
  readonly txIdx: number;
  readonly interpreter: Interpreter;

  constructor (field: string, txIdx: number, interpreter: Interpreter) {
    super();
    this.field = field;
    this.txIdx = txIdx; // transaction group index
    this.interpreter = interpreter;
  }

  execute (stack: TEALStack): void {
    this.assertUint8(BigInt(this.txIdx));
    this.checkIndexBound(this.txIdx, this.interpreter.gtxs);

    const result = txnSpecbyField(this.field, this.interpreter);
    stack.push(result);
  }
}

// push value of an array field from current transaction to stack
export class Txna extends Op {
  readonly field: string;
  readonly idx: number;
  readonly interpreter: Interpreter;

  constructor (field: string, idx: number, interpreter: Interpreter) {
    super();
    this.field = field;
    this.idx = idx;
    this.interpreter = interpreter;
  }

  execute (stack: TEALStack): void {
    const result = txAppArg(this.field, this.interpreter.tx, this.idx, this);
    stack.push(result);
  }
}

// push value of a field to the stack from a transaction in the current transaction group
export class Gtxna extends Op {
  readonly field: string;
  readonly txIdx: number; // transaction group index
  readonly idx: number; // array index
  readonly interpreter: Interpreter;

  constructor (field: string, txIdx: number, idx: number, interpreter: Interpreter) {
    super();
    this.field = field;
    this.txIdx = txIdx;
    this.idx = idx;
    this.interpreter = interpreter;
  }

  execute (stack: TEALStack): void {
    this.assertUint8(BigInt(this.txIdx));

    const tx = this.interpreter.gtxs[this.txIdx];
    const result = txAppArg(this.field, tx, this.idx, this);
    stack.push(result);
  }
}

<<<<<<< HEAD
// check if account specified by Txn.Accounts[A] opted in for the application B => {0 or 1}
// params: account index, application id (top of the stack on opcode entry).
// Return: 1 if opted in and 0 otherwise.
export class AppOptedIn extends Op {
  readonly interpreter: Interpreter;

  /**
   * @param args words list extracted from line
   * @param line line number in TEAL file
   * @param interpreter interpreter object
   */
  constructor (args: string[], line: number, interpreter: Interpreter) {
    super();
    this.interpreter = interpreter;
  }

  execute (stack: TEALStack): void {
    this.assertMinStackLen(stack, 2);
    const appId = this.assertBigInt(stack.pop());
    const accountIndex = this.assertBigInt(stack.pop());

    const account = this.getAccount(accountIndex, this.interpreter);
    const localState = account["apps-local-state"];

    const isOptedIn = localState.find(state => state.id === Number(appId));
    if (isOptedIn) {
      stack.push(BIGINT1);
    } else {
      stack.push(BIGINT0);
    }
  }
}

// read from account specified by Txn.Accounts[A] from local state of the current application key B => value
export class AppLocalGet extends Op {
=======
// represents branch name of a new branch
export class Label extends Op {
  readonly label: string;

    /**
   * @param args words list extracted from line
   * @param line line number in TEAL file
   */
  constructor (args: string[], line: number) {
    super();
    assertLen(args.length, 1, line);
    this.label = args[0].split(':')[0];
  };

  execute (stack: TEALStack): void {}
}

// branch unconditionally to label
export class Branch extends Op {
  readonly label: string;
>>>>>>> b886d0d6
  readonly interpreter: Interpreter;

  /**
   * @param args words list extracted from line
   * @param line line number in TEAL file
   * @param interpreter interpreter object
   */
  constructor (args: string[], line: number, interpreter: Interpreter) {
    super();
<<<<<<< HEAD
=======
    assertLen(args.length, 1, line);
    this.label = args[0];
>>>>>>> b886d0d6
    this.interpreter = interpreter;
  }

  execute (stack: TEALStack): void {
<<<<<<< HEAD
    this.assertMinStackLen(stack, 2);
    const key = this.assertBytes(stack.pop());
    const accountIndex = this.assertBigInt(stack.pop());

    const account = this.getAccount(accountIndex, this.interpreter);
    const appId = this.interpreter.tx.apid;

    const val = getLocalState(appId, account, key);
    if (val) {
      stack.push(val);
    } else {
      stack.push(BIGINT0); // The value is zero if the key does not exist.
    }
  }
}

// read from account specified by Txn.Accounts[A] from local state of the
// application B key C => {0 or 1 (top), value}
export class AppLocalGetEx extends Op {
  readonly interpreter: Interpreter;

  /**
   * @param args words list extracted from line
   * @param line line number in TEAL file
   * @param interpreter interpreter object
   */
  constructor (args: string[], line: number, interpreter: Interpreter) {
    super();
    this.interpreter = interpreter;
  }

  execute (stack: TEALStack): void {
    this.assertMinStackLen(stack, 3);
    const key = this.assertBytes(stack.pop());
    const appId = this.assertBigInt(stack.pop());
    const accountIndex = this.assertBigInt(stack.pop());

    const account = this.getAccount(accountIndex, this.interpreter);
    const val = getLocalState(Number(appId), account, key);
    if (val) {
      stack.push(val);
    } else {
      stack.push(BIGINT0); // The value is zero if the key does not exist.
    }
  }
}

// read key A from global state of a current application => value
export class AppGlobalGet extends Op {
=======
    this.interpreter.jumpForward(this.label);
  }
}

// branch conditionally if top of stack is zero
export class BranchIfZero extends Op {
  readonly label: string;
>>>>>>> b886d0d6
  readonly interpreter: Interpreter;

  /**
   * @param args words list extracted from line
   * @param line line number in TEAL file
   * @param interpreter interpreter object
   */
  constructor (args: string[], line: number, interpreter: Interpreter) {
    super();
<<<<<<< HEAD
=======
    assertLen(args.length, 1, line);
    this.label = args[0];
>>>>>>> b886d0d6
    this.interpreter = interpreter;
  }

  execute (stack: TEALStack): void {
    this.assertMinStackLen(stack, 1);
<<<<<<< HEAD
    const key = this.assertBytes(stack.pop());

    const appId = this.interpreter.tx.apid;
    const val = getGlobalState(appId, key, this.interpreter);
    if (val) {
      stack.push(val);
    } else {
      stack.push(BIGINT0); // The value is zero if the key does not exist.
    }
  }
}

// read from application Txn.ForeignApps[A] global state key B => {0 or 1 (top), value}.
// A is specified as an account index in the ForeignApps field of the ApplicationCall transaction,
// zero index means this app
export class AppGlobalGetEx extends Op {
  readonly interpreter: Interpreter;

  /**
   * @param args words list extracted from line
   * @param line line number in TEAL file
   * @param interpreter interpreter object
   */
  constructor (args: string[], line: number, interpreter: Interpreter) {
    super();
    this.interpreter = interpreter;
  }

  execute (stack: TEALStack): void {
    this.assertMinStackLen(stack, 2);
    const key = this.assertBytes(stack.pop());
    let appIndex = this.assertBigInt(stack.pop());

    const foreignApps = this.interpreter.tx.apfa;
    let appId;
    if (appIndex === BIGINT0) {
      appId = this.interpreter.tx.apid; // zero index means current app
    } else {
      this.checkIndexBound(Number(--appIndex), foreignApps);
      appId = foreignApps[Number(appIndex)];
    }

    const val = getGlobalState(appId, key, this.interpreter);
    if (val) {
      stack.push(val);
    } else {
      stack.push(BIGINT0); // The value is zero if the key does not exist.
    }
  }
}

// write to account specified by Txn.Accounts[A] to local state of a current application key B with value C
export class AppLocalPut extends Op {
  readonly interpreter: Interpreter;

  /**
   * @param args words list extracted from line
   * @param line line number in TEAL file
   * @param interpreter interpreter object
   */
  constructor (args: string[], line: number, interpreter: Interpreter) {
    super();
    this.interpreter = interpreter;
  }

  execute (stack: TEALStack): void {
    this.assertMinStackLen(stack, 3);
    const value = stack.pop();
    const key = this.assertBytes(stack.pop());
    const accountIndex = this.assertBigInt(stack.pop());

    const account = this.getAccount(accountIndex, this.interpreter);
    const appId = this.interpreter.tx.apid;

    // get updated local state for account
    const localState = updateLocalState(appId, account, key, value);
    this.interpreter.accounts[account.address]["apps-local-state"] = localState;
  }
}

// write key A and value B to global state of the current application
export class AppGlobalPut extends Op {
  readonly interpreter: Interpreter;

  /**
   * @param args words list extracted from line
   * @param line line number in TEAL file
   * @param interpreter interpreter object
   */
  constructor (args: string[], line: number, interpreter: Interpreter) {
    super();
    this.interpreter = interpreter;
  }

  execute (stack: TEALStack): void {
    this.assertMinStackLen(stack, 2);
    const value = stack.pop();
    const key = this.assertBytes(stack.pop());

    const appId = this.interpreter.tx.apid;
    const globalState = updateGlobalState(appId, key, value, this.interpreter);
    this.interpreter.globalApps[appId]["global-state"] = globalState;
  }
}

// delete from account specified by Txn.Accounts[A] local state key B of the current application
export class AppLocalDel extends Op {
=======
    const last = this.assertBigInt(stack.pop());

    if (last === BIGINT0) {
      this.interpreter.jumpForward(this.label);
    }
  }
}

// branch conditionally if top of stack is non zero
export class BranchIfNotZero extends Op {
  readonly label: string;
>>>>>>> b886d0d6
  readonly interpreter: Interpreter;

  /**
   * @param args words list extracted from line
   * @param line line number in TEAL file
   * @param interpreter interpreter object
   */
  constructor (args: string[], line: number, interpreter: Interpreter) {
    super();
<<<<<<< HEAD
=======
    assertLen(args.length, 1, line);
    this.label = args[0];
>>>>>>> b886d0d6
    this.interpreter = interpreter;
  }

  execute (stack: TEALStack): void {
    this.assertMinStackLen(stack, 1);
<<<<<<< HEAD
    const key = this.assertBytes(stack.pop());
    const accountIndex = this.assertBigInt(stack.pop());

    const appId = this.interpreter.tx.apid;
    const account = this.getAccount(accountIndex, this.interpreter);

    const localState = account["apps-local-state"];
    const idx = localState.findIndex(state => state.id === appId);
    if (idx !== -1) {
      const arr = localState[idx]["key-value"].filter((obj) => {
        return !compareArray(obj.key as Uint8Array, key);
      });
      localState[idx]["key-value"] = arr;
      this.interpreter.accounts[account.address]["apps-local-state"] = localState;
    }
  }
}

// delete key A from a global state of the current application
export class AppGlobalDel extends Op {
=======
    const last = this.assertBigInt(stack.pop());

    if (last !== BIGINT0) {
      this.interpreter.jumpForward(this.label);
    }
  }
}

// use last value on stack as success value; end
export class Return extends Op {
>>>>>>> b886d0d6
  readonly interpreter: Interpreter;

  /**
   * @param args words list extracted from line
   * @param line line number in TEAL file
   * @param interpreter interpreter object
   */
  constructor (args: string[], line: number, interpreter: Interpreter) {
    super();
<<<<<<< HEAD
=======
    assertLen(args.length, 0, line);
>>>>>>> b886d0d6
    this.interpreter = interpreter;
  }

  execute (stack: TEALStack): void {
    this.assertMinStackLen(stack, 1);
<<<<<<< HEAD
    const key = this.assertBytes(stack.pop());

    const appId = this.interpreter.tx.apid;

    const appDelta = this.interpreter.globalApps[appId];
    if (appDelta) {
      const globalState = appDelta["global-state"];
      const arr = globalState.filter((obj) => {
        return !compareArray(obj.key as Uint8Array, key);
      });
      this.interpreter.globalApps[appId]["global-state"] = arr;
    }
=======

    const last = stack.pop();
    while (stack.length()) {
      stack.pop();
    }
    stack.push(last); // use last value as success
    this.interpreter.instructionIndex = this.interpreter.instructions.length; // end execution
>>>>>>> b886d0d6
  }
}

/** Pseudo-Ops **/
// push integer to stack
export class Int extends Op {
  readonly uint64: bigint;

  /**
   * @param args words list extracted from line
   * @param line line number in TEAL file
   */
  constructor (args: string[], line: number) {
    super();
    assertLen(args.length, 1, line);
    assertOnlyDigits(args[0]);
    this.uint64 = BigInt(args[0]);
  }

  execute (stack: TEALStack): void {
    stack.push(this.uint64);
  }
}

// push bytes to stack
export class Byte extends Op {
  readonly str: string;
  readonly encoding?: EncodingType;

  constructor (args: string[], line: number) {
    super();
    [this.str, this.encoding] = getEncoding(args, line);
  }

  execute (stack: TEALStack): void {
    const buffer = convertToBuffer(this.str, this.encoding);
    stack.push(new Uint8Array(buffer));
  }
}

// decodes algorand address to bytes and pushes to stack
export class Addr extends Op {
  readonly addr: string;

  /**
   * @param args words list extracted from line
   * @param line line number in TEAL file
   */
  constructor (args: string[], line: number) {
    super();
    assertLen(args.length, 1, line);
    if (!isValidAddress(args[0])) {
      throw new TealError(ERRORS.TEAL.INVALID_ADDR, { addr: args[0], line: line });
    }
    this.addr = args[0];
  };

  execute (stack: TEALStack): void {
    const addr = decodeAddress(this.addr);
    stack.push(addr.publicKey);
  }
}<|MERGE_RESOLUTION|>--- conflicted
+++ resolved
@@ -1099,7 +1099,126 @@
   }
 }
 
-<<<<<<< HEAD
+// represents branch name of a new branch
+export class Label extends Op {
+  readonly label: string;
+
+    /**
+   * @param args words list extracted from line
+   * @param line line number in TEAL file
+   */
+  constructor (args: string[], line: number) {
+    super();
+    assertLen(args.length, 1, line);
+    this.label = args[0].split(':')[0];
+  };
+
+  execute (stack: TEALStack): void {}
+}
+
+// branch unconditionally to label
+export class Branch extends Op {
+  readonly label: string;
+  readonly interpreter: Interpreter;
+
+  /**
+   * @param args words list extracted from line
+   * @param line line number in TEAL file
+   * @param interpreter interpreter object
+   */
+  constructor (args: string[], line: number, interpreter: Interpreter) {
+    super();
+    assertLen(args.length, 1, line);
+    this.label = args[0];
+    this.interpreter = interpreter;
+  }
+
+  execute (stack: TEALStack): void {
+    this.interpreter.jumpForward(this.label);
+  }
+}
+
+// branch conditionally if top of stack is zero
+export class BranchIfZero extends Op {
+  readonly label: string;
+  readonly interpreter: Interpreter;
+
+  /**
+   * @param args words list extracted from line
+   * @param line line number in TEAL file
+   * @param interpreter interpreter object
+   */
+  constructor (args: string[], line: number, interpreter: Interpreter) {
+    super();
+    assertLen(args.length, 1, line);
+    this.label = args[0];
+    this.interpreter = interpreter;
+  }
+
+  execute (stack: TEALStack): void {
+    this.assertMinStackLen(stack, 1);
+    const last = this.assertBigInt(stack.pop());
+
+    if (last === BIGINT0) {
+      this.interpreter.jumpForward(this.label);
+    }
+  }
+}
+
+// branch conditionally if top of stack is non zero
+export class BranchIfNotZero extends Op {
+  readonly label: string;
+  readonly interpreter: Interpreter;
+
+  /**
+   * @param args words list extracted from line
+   * @param line line number in TEAL file
+   * @param interpreter interpreter object
+   */
+  constructor (args: string[], line: number, interpreter: Interpreter) {
+    super();
+    assertLen(args.length, 1, line);
+    this.label = args[0];
+    this.interpreter = interpreter;
+  }
+
+  execute (stack: TEALStack): void {
+    this.assertMinStackLen(stack, 1);
+    const last = this.assertBigInt(stack.pop());
+
+    if (last !== BIGINT0) {
+      this.interpreter.jumpForward(this.label);
+    }
+  }
+}
+
+// use last value on stack as success value; end
+export class Return extends Op {
+  readonly interpreter: Interpreter;
+
+  /**
+   * @param args words list extracted from line
+   * @param line line number in TEAL file
+   * @param interpreter interpreter object
+   */
+  constructor (args: string[], line: number, interpreter: Interpreter) {
+    super();
+    assertLen(args.length, 0, line);
+    this.interpreter = interpreter;
+  }
+
+  execute (stack: TEALStack): void {
+    this.assertMinStackLen(stack, 1);
+
+    const last = stack.pop();
+    while (stack.length()) {
+      stack.pop();
+    }
+    stack.push(last); // use last value as success
+    this.interpreter.instructionIndex = this.interpreter.instructions.length; // end execution
+  }
+}
+
 // check if account specified by Txn.Accounts[A] opted in for the application B => {0 or 1}
 // params: account index, application id (top of the stack on opcode entry).
 // Return: 1 if opted in and 0 otherwise.
@@ -1135,47 +1254,19 @@
 
 // read from account specified by Txn.Accounts[A] from local state of the current application key B => value
 export class AppLocalGet extends Op {
-=======
-// represents branch name of a new branch
-export class Label extends Op {
-  readonly label: string;
-
-    /**
-   * @param args words list extracted from line
-   * @param line line number in TEAL file
-   */
-  constructor (args: string[], line: number) {
-    super();
-    assertLen(args.length, 1, line);
-    this.label = args[0].split(':')[0];
-  };
-
-  execute (stack: TEALStack): void {}
-}
-
-// branch unconditionally to label
-export class Branch extends Op {
-  readonly label: string;
->>>>>>> b886d0d6
-  readonly interpreter: Interpreter;
-
-  /**
-   * @param args words list extracted from line
-   * @param line line number in TEAL file
-   * @param interpreter interpreter object
-   */
-  constructor (args: string[], line: number, interpreter: Interpreter) {
-    super();
-<<<<<<< HEAD
-=======
-    assertLen(args.length, 1, line);
-    this.label = args[0];
->>>>>>> b886d0d6
-    this.interpreter = interpreter;
-  }
-
-  execute (stack: TEALStack): void {
-<<<<<<< HEAD
+  readonly interpreter: Interpreter;
+
+  /**
+   * @param args words list extracted from line
+   * @param line line number in TEAL file
+   * @param interpreter interpreter object
+   */
+  constructor (args: string[], line: number, interpreter: Interpreter) {
+    super();
+    this.interpreter = interpreter;
+  }
+
+  execute (stack: TEALStack): void {
     this.assertMinStackLen(stack, 2);
     const key = this.assertBytes(stack.pop());
     const accountIndex = this.assertBigInt(stack.pop());
@@ -1225,35 +1316,20 @@
 
 // read key A from global state of a current application => value
 export class AppGlobalGet extends Op {
-=======
-    this.interpreter.jumpForward(this.label);
-  }
-}
-
-// branch conditionally if top of stack is zero
-export class BranchIfZero extends Op {
-  readonly label: string;
->>>>>>> b886d0d6
-  readonly interpreter: Interpreter;
-
-  /**
-   * @param args words list extracted from line
-   * @param line line number in TEAL file
-   * @param interpreter interpreter object
-   */
-  constructor (args: string[], line: number, interpreter: Interpreter) {
-    super();
-<<<<<<< HEAD
-=======
-    assertLen(args.length, 1, line);
-    this.label = args[0];
->>>>>>> b886d0d6
-    this.interpreter = interpreter;
-  }
-
-  execute (stack: TEALStack): void {
-    this.assertMinStackLen(stack, 1);
-<<<<<<< HEAD
+  readonly interpreter: Interpreter;
+
+  /**
+   * @param args words list extracted from line
+   * @param line line number in TEAL file
+   * @param interpreter interpreter object
+   */
+  constructor (args: string[], line: number, interpreter: Interpreter) {
+    super();
+    this.interpreter = interpreter;
+  }
+
+  execute (stack: TEALStack): void {
+    this.assertMinStackLen(stack, 1);
     const key = this.assertBytes(stack.pop());
 
     const appId = this.interpreter.tx.apid;
@@ -1361,39 +1437,20 @@
 
 // delete from account specified by Txn.Accounts[A] local state key B of the current application
 export class AppLocalDel extends Op {
-=======
-    const last = this.assertBigInt(stack.pop());
-
-    if (last === BIGINT0) {
-      this.interpreter.jumpForward(this.label);
-    }
-  }
-}
-
-// branch conditionally if top of stack is non zero
-export class BranchIfNotZero extends Op {
-  readonly label: string;
->>>>>>> b886d0d6
-  readonly interpreter: Interpreter;
-
-  /**
-   * @param args words list extracted from line
-   * @param line line number in TEAL file
-   * @param interpreter interpreter object
-   */
-  constructor (args: string[], line: number, interpreter: Interpreter) {
-    super();
-<<<<<<< HEAD
-=======
-    assertLen(args.length, 1, line);
-    this.label = args[0];
->>>>>>> b886d0d6
-    this.interpreter = interpreter;
-  }
-
-  execute (stack: TEALStack): void {
-    this.assertMinStackLen(stack, 1);
-<<<<<<< HEAD
+  readonly interpreter: Interpreter;
+
+  /**
+   * @param args words list extracted from line
+   * @param line line number in TEAL file
+   * @param interpreter interpreter object
+   */
+  constructor (args: string[], line: number, interpreter: Interpreter) {
+    super();
+    this.interpreter = interpreter;
+  }
+
+  execute (stack: TEALStack): void {
+    this.assertMinStackLen(stack, 1);
     const key = this.assertBytes(stack.pop());
     const accountIndex = this.assertBigInt(stack.pop());
 
@@ -1414,37 +1471,20 @@
 
 // delete key A from a global state of the current application
 export class AppGlobalDel extends Op {
-=======
-    const last = this.assertBigInt(stack.pop());
-
-    if (last !== BIGINT0) {
-      this.interpreter.jumpForward(this.label);
-    }
-  }
-}
-
-// use last value on stack as success value; end
-export class Return extends Op {
->>>>>>> b886d0d6
-  readonly interpreter: Interpreter;
-
-  /**
-   * @param args words list extracted from line
-   * @param line line number in TEAL file
-   * @param interpreter interpreter object
-   */
-  constructor (args: string[], line: number, interpreter: Interpreter) {
-    super();
-<<<<<<< HEAD
-=======
-    assertLen(args.length, 0, line);
->>>>>>> b886d0d6
-    this.interpreter = interpreter;
-  }
-
-  execute (stack: TEALStack): void {
-    this.assertMinStackLen(stack, 1);
-<<<<<<< HEAD
+  readonly interpreter: Interpreter;
+
+  /**
+   * @param args words list extracted from line
+   * @param line line number in TEAL file
+   * @param interpreter interpreter object
+   */
+  constructor (args: string[], line: number, interpreter: Interpreter) {
+    super();
+    this.interpreter = interpreter;
+  }
+
+  execute (stack: TEALStack): void {
+    this.assertMinStackLen(stack, 1);
     const key = this.assertBytes(stack.pop());
 
     const appId = this.interpreter.tx.apid;
@@ -1457,15 +1497,6 @@
       });
       this.interpreter.globalApps[appId]["global-state"] = arr;
     }
-=======
-
-    const last = stack.pop();
-    while (stack.length()) {
-      stack.pop();
-    }
-    stack.push(last); // use last value as success
-    this.interpreter.instructionIndex = this.interpreter.instructions.length; // end execution
->>>>>>> b886d0d6
   }
 }
 
