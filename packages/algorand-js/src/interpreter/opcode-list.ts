/* eslint sonarjs/no-identical-functions: 0 */
/* eslint sonarjs/no-duplicate-string: 0 */
import { toBytes } from "algob";
import { decodeAddress, encodeAddress, isValidAddress, verifyBytes } from "algosdk";
import { Message, sha256 } from "js-sha256";
import { sha512_256 } from "js-sha512";
import { Keccak } from 'sha3';
import { decode, encode } from "uint64be";

import { TealError } from "../errors/errors";
import { ERRORS } from "../errors/errors-list";
<<<<<<< HEAD
import { compareArray } from "../lib/compare";
import { GlobalFields, MAX_CONCAT_SIZE, MAX_UINT64 } from "../lib/constants";
=======
import { checkIndexBound, compareArray } from "../lib/compare";
import { MAX_CONCAT_SIZE, MAX_UINT64 } from "../lib/constants";
>>>>>>> 741b6edf
import { assertLen, assertOnlyDigits, convertToBuffer, convertToString, getEncoding } from "../lib/parsing";
import { txAppArg, txnSpecbyField } from "../lib/txn";
import type { EncodingType, TEALStack } from "../types";
import { Interpreter } from "./interpreter";
import { Op } from "./opcode";

export const BIGINT0 = BigInt("0");
export const BIGINT1 = BigInt("1");

// Opcodes reference link: https://developer.algorand.org/docs/reference/teal/opcodes/

// Store TEAL version
// [...stack]
export class Pragma extends Op {
  readonly version: bigint;

  /**
   * Description: Store Pragma version
   * @param args Expected arguments: ["version", version number]
   * @param line line number in TEAL file
   */
  constructor (args: string[], line: number) {
    super();
    assertLen(args.length, 2, line);
    if (args[0] === "version") {
      this.version = BigInt(args[1]);
    } else {
      throw new TealError(ERRORS.TEAL.PRAGMA_VERSION_ERROR, { got: args[0], line: line });
    }
  }

  // Returns Pragma version
  getVersion (): bigint {
    return this.version;
  }

  execute (stack: TEALStack): void {}
}

// pops string([]byte) from stack and pushes it's length to stack
// [...stack, bigint]
export class Len extends Op {
  /**
   * Description: Asserts 0 arguments are passed.
   * @param args Expected arguments: [] // none
   * @param line line number in TEAL file
   */
  constructor (args: string[], line: number) {
    super();
    assertLen(args.length, 0, line);
  };

  execute (stack: TEALStack): void {
    this.assertMinStackLen(stack, 1);
    const last = this.assertBytes(stack.pop());
    stack.push(BigInt(last.length));
  }
}

// pops two unit64 from stack(last, prev) and pushes their sum(last + prev) to stack
// panics on overflow (result > max_unit64)
// [...stack, bigint]
export class Add extends Op {
  /**
   * Description: Asserts 0 arguments are passed.
   * @param args Expected arguments: [] // none
   * @param line line number in TEAL file
   */
  constructor (args: string[], line: number) {
    super();
    assertLen(args.length, 0, line);
  };

  execute (stack: TEALStack): void {
    this.assertMinStackLen(stack, 2);
    const last = this.assertBigInt(stack.pop());
    const prev = this.assertBigInt(stack.pop());
    const result = prev + last;
    this.checkOverflow(result);
    stack.push(result);
  }
}

// pops two unit64 from stack(last, prev) and pushes their diff(last - prev) to stack
// panics on underflow (result < 0)
// [...stack, bigint]
export class Sub extends Op {
  /**
   * Description: Asserts 0 arguments are passed.
   * @param args Expected arguments: [] // none
   * @param line line number in TEAL file
   */
  constructor (args: string[], line: number) {
    super();
    assertLen(args.length, 0, line);
  };

  execute (stack: TEALStack): void {
    this.assertMinStackLen(stack, 2);
    const last = this.assertBigInt(stack.pop());
    const prev = this.assertBigInt(stack.pop());
    const result = prev - last;
    this.checkUnderflow(result);
    stack.push(result);
  }
}

// pops two unit64 from stack(last, prev) and pushes their division(last / prev) to stack
// panics if prev == 0
// [...stack, bigint]
export class Div extends Op {
  /**
   * Description: Asserts 0 arguments are passed.
   * @param args Expected arguments: [] // none
   * @param line line number in TEAL file
   */
  constructor (args: string[], line: number) {
    super();
    assertLen(args.length, 0, line);
  };

  execute (stack: TEALStack): void {
    this.assertMinStackLen(stack, 2);
    const last = this.assertBigInt(stack.pop());
    const prev = this.assertBigInt(stack.pop());
    if (last === BIGINT0) {
      throw new TealError(ERRORS.TEAL.ZERO_DIV);
    }
    stack.push(prev / last);
  }
}

// pops two unit64 from stack(last, prev) and pushes their mult(last * prev) to stack
// panics on overflow (result > max_unit64)
// [...stack, bigint]
export class Mul extends Op {
  /**
   * Description: Asserts 0 arguments are passed.
   * @param args Expected arguments: [] // none
   * @param line line number in TEAL file
   */
  constructor (args: string[], line: number) {
    super();
    assertLen(args.length, 0, line);
  };

  execute (stack: TEALStack): void {
    this.assertMinStackLen(stack, 2);
    const last = this.assertBigInt(stack.pop());
    const prev = this.assertBigInt(stack.pop());
    const result = prev * last;
    this.checkOverflow(result);
    stack.push(result);
  }
}

// pushes argument[N] from argument array to stack
// [...stack, bytes]
export class Arg extends Op {
  readonly _arg: Uint8Array;

  /**
   * Description: Gets the argument value from interpreter.args array.
   * store the value in _arg variable
   * @param args Expected arguments: [argument number]
   * @param line line number in TEAL file
   * @param interpreter interpreter object
   */
  constructor (args: string[], line: number, interpreter: Interpreter) {
    super();
    assertLen(args.length, 1, line);
    assertOnlyDigits(args[0]);

    const index = Number(args[0]);
    this.checkIndexBound(index, interpreter.runtime.ctx.args);

    this._arg = interpreter.runtime.ctx.args[index];
  }

  execute (stack: TEALStack): void {
    const last = this.assertBytes(this._arg);
    stack.push(last);
  }
}

// load block of byte-array constants
// [...stack]
export class Bytecblock extends Op {
  readonly bytecblock: Uint8Array[];
  readonly interpreter: Interpreter;

  /**
   * Description: Store blocks of bytes in bytecblock
   * @param args Expected arguments: [bytecblock] // Ex: ["value1" "value2"]
   * @param line line number in TEAL file
   * @param interpreter interpreter object
   */
  constructor (args: string[], line: number, interpreter: Interpreter) {
    super();
    const bytecblock: Uint8Array[] = [];
    for (const val of args) {
      bytecblock.push(toBytes(val));
    }

    this.interpreter = interpreter;
    this.bytecblock = bytecblock;
  }

  execute (stack: TEALStack): void {
    this.assertArrLength(this.bytecblock);
    this.interpreter.bytecblock = this.bytecblock;
  }
}

// push bytes constant from bytecblock to stack by index
// [...stack, bytes]
export class Bytec extends Op {
  readonly index: number;
  readonly interpreter: Interpreter;

  /**
   * Description: Sets index according to arguments passed
   * @param args Expected arguments: [byteblock index number]
   * @param line line number in TEAL file
   * @param interpreter interpreter object
   */
  constructor (args: string[], line: number, interpreter: Interpreter) {
    super();
    assertLen(args.length, 1, line);

    this.index = Number(args[0]);
    this.interpreter = interpreter;
  }

  execute (stack: TEALStack): void {
    checkIndexBound(this.index, this.interpreter.bytecblock);
    const bytec = this.assertBytes(this.interpreter.bytecblock[this.index]);
    stack.push(bytec);
  }
}

// load block of uint64 constants
// [...stack]
export class Intcblock extends Op {
  readonly intcblock: Array<bigint>;
  readonly interpreter: Interpreter;

  /**
   * Description: Stores block of integer in intcblock
   * @param args Expected arguments: [integer block] // Ex: [100 200]
   * @param line line number in TEAL file
   * @param interpreter interpreter object
   */
  constructor (args: string[], line: number, interpreter: Interpreter) {
    super();
    const intcblock: Array<bigint> = [];
    for (const val of args) {
      assertOnlyDigits(val);
      intcblock.push(BigInt(val));
    }

    this.interpreter = interpreter;
    this.intcblock = intcblock;
  }

  execute (stack: TEALStack): void {
    this.assertArrLength(this.intcblock);
    this.interpreter.intcblock = this.intcblock;
  }
}

// push value from uint64 intcblock to stack by index
// [...stack, bigint]
export class Intc extends Op {
  readonly index: number;
  readonly interpreter: Interpreter;

  /**
   * Description: Sets index according to arguments passed
   * @param args Expected arguments: [intcblock index number]
   * @param line line number in TEAL file
   * @param interpreter interpreter object
   */
  constructor (args: string[], line: number, interpreter: Interpreter) {
    super();
    assertLen(args.length, 1, line);

    this.index = Number(args[0]);
    this.interpreter = interpreter;
  }

  execute (stack: TEALStack): void {
    checkIndexBound(this.index, this.interpreter.intcblock);
    const intc = this.assertBigInt(this.interpreter.intcblock[this.index]);
    stack.push(intc);
  }
}

// pops two unit64 from stack(last, prev) and pushes their modulo(last % prev) to stack
// Panic if B == 0.
// [...stack, bigint]
export class Mod extends Op {
  /**
   * Description: Asserts 0 arguments are passed.
   * @param args Expected arguments: [] // none
   * @param line line number in TEAL file
   */
  constructor (args: string[], line: number) {
    super();
    assertLen(args.length, 0, line);
  };

  execute (stack: TEALStack): void {
    this.assertMinStackLen(stack, 2);
    const last = this.assertBigInt(stack.pop());
    const prev = this.assertBigInt(stack.pop());
    if (last === BIGINT0) {
      throw new TealError(ERRORS.TEAL.ZERO_DIV);
    }
    stack.push(prev % last);
  }
}

// pops two unit64 from stack(last, prev) and pushes their bitwise-or(last | prev) to stack
// [...stack, bigint]
export class BitwiseOr extends Op {
  /**
   * Description: Asserts 0 arguments are passed.
   * @param args Expected arguments: [] // none
   * @param line line number in TEAL file
   */
  constructor (args: string[], line: number) {
    super();
    assertLen(args.length, 0, line);
  };

  execute (stack: TEALStack): void {
    this.assertMinStackLen(stack, 2);
    const last = this.assertBigInt(stack.pop());
    const prev = this.assertBigInt(stack.pop());
    stack.push(prev | last);
  }
}

// pops two unit64 from stack(last, prev) and pushes their bitwise-and(last & prev) to stack
// [...stack, bigint]
export class BitwiseAnd extends Op {
  /**
   * Description: Asserts 0 arguments are passed.
   * @param args Expected arguments: [] // none
   * @param line line number in TEAL file
   */
  constructor (args: string[], line: number) {
    super();
    assertLen(args.length, 0, line);
  };

  execute (stack: TEALStack): void {
    this.assertMinStackLen(stack, 2);
    const last = this.assertBigInt(stack.pop());
    const prev = this.assertBigInt(stack.pop());
    stack.push(prev & last);
  }
}

// pops two unit64 from stack(last, prev) and pushes their bitwise-xor(last ^ prev) to stack
// [...stack, bigint]
export class BitwiseXor extends Op {
  /**
   * Description: Asserts 0 arguments are passed.
   * @param args Expected arguments: [] // none
   * @param line line number in TEAL file
   */
  constructor (args: string[], line: number) {
    super();
    assertLen(args.length, 0, line);
  };

  execute (stack: TEALStack): void {
    this.assertMinStackLen(stack, 2);
    const last = this.assertBigInt(stack.pop());
    const prev = this.assertBigInt(stack.pop());
    stack.push(prev ^ last);
  }
}

// pop unit64 from stack and push it's bitwise-invert(~last) to stack
// [...stack, bigint]
export class BitwiseNot extends Op {
  /**
   * Description: Asserts 0 arguments are passed.
   * @param args Expected arguments: [] // none
   * @param line line number in TEAL file
   */
  constructor (args: string[], line: number) {
    super();
    assertLen(args.length, 0, line);
  };

  execute (stack: TEALStack): void {
    this.assertMinStackLen(stack, 1);
    const last = this.assertBigInt(stack.pop());
    stack.push(~last);
  }
}

// pop last value from the stack and store to scratch space
// [...stack]
export class Store extends Op {
  readonly index: number;
  readonly interpreter: Interpreter;

  /**
   * Description: Stores index number according to arguments passed
   * @param args Expected arguments: [index number]
   * @param line line number in TEAL file
   * @param interpreter interpreter object
   */
  constructor (args: string[], line: number, interpreter: Interpreter) {
    super();
    assertLen(args.length, 1, line);
    assertOnlyDigits(args[0]);

    this.index = Number(args[0]);
    this.interpreter = interpreter;
  }

  execute (stack: TEALStack): void {
    checkIndexBound(this.index, this.interpreter.scratch);
    this.assertMinStackLen(stack, 1);
    const top = stack.pop();
    this.interpreter.scratch[this.index] = top;
  }
}

// copy last value from scratch space to the stack
// [...stack, bigint/bytes]
export class Load extends Op {
  readonly index: number;
  readonly interpreter: Interpreter;

  /**
   * Description: Stores index number according to arguments passed.
   * @param args Expected arguments: [index number]
   * @param line line number in TEAL file
   * @param interpreter interpreter object
   */
  constructor (args: string[], line: number, interpreter: Interpreter) {
    super();
    assertLen(args.length, 1, line);
    assertOnlyDigits(args[0]);

    this.index = Number(args[0]);
    this.interpreter = interpreter;
  }

  execute (stack: TEALStack): void {
    checkIndexBound(this.index, this.interpreter.scratch);
    stack.push(this.interpreter.scratch[this.index]);
  }
}

// err opcode : Error. Panic immediately.
// [...stack]
export class Err extends Op {
  /**
   * Description: Asserts 0 arguments are passed.
   * @param args Expected arguments: [] // none
   * @param line line number in TEAL file
   */
  constructor (args: string[], line: number) {
    super();
    assertLen(args.length, 0, line);
  };

  execute (stack: TEALStack): void {
    throw new TealError(ERRORS.TEAL.TEAL_ENCOUNTERED_ERR);
  }
}

// SHA256 hash of value X, yields [32]byte
// [...stack, bytes]
export class Sha256 extends Op {
  /**
   * Description: Asserts 0 arguments are passed.
   * @param args Expected arguments: [] // none
   * @param line line number in TEAL file
   */
  constructor (args: string[], line: number) {
    super();
    assertLen(args.length, 0, line);
  };

  execute (stack: TEALStack): void {
    this.assertMinStackLen(stack, 1);
    const hash = sha256.create();
    const val = this.assertBytes(stack.pop()) as Message;
    hash.update(val);
    const hashedOutput = Buffer.from(hash.hex(), 'hex');
    var arrByte = Uint8Array.from(hashedOutput);
    stack.push(arrByte);
  }
}

// SHA512_256 hash of value X, yields [32]byte
// [...stack, bytes]
export class Sha512_256 extends Op {
  /**
   * Description: Asserts 0 arguments are passed.
   * @param args Expected arguments: [] // none
   * @param line line number in TEAL file
   */
  constructor (args: string[], line: number) {
    super();
    assertLen(args.length, 0, line);
  };

  execute (stack: TEALStack): void {
    this.assertMinStackLen(stack, 1);
    const hash = sha512_256.create();
    const val = this.assertBytes(stack.pop()) as Message;
    hash.update(val);
    const hashedOutput = Buffer.from(hash.hex(), 'hex');
    var arrByte = Uint8Array.from(hashedOutput);
    stack.push(arrByte);
  }
}

// Keccak256 hash of value X, yields [32]byte
// https://github.com/phusion/node-sha3#example-2
// [...stack, bytes]
export class Keccak256 extends Op {
  /**
   * Description: Asserts 0 arguments are passed.
   * @param args Expected arguments: [] // none
   * @param line line number in TEAL file
   */
  constructor (args: string[], line: number) {
    super();
    assertLen(args.length, 0, line);
  };

  execute (stack: TEALStack): void {
    this.assertMinStackLen(stack, 1);
    const top = this.assertBytes(stack.pop());

    const hash = new Keccak(256);
    hash.update(convertToString(top));
    var arrByte = Uint8Array.from(hash.digest());
    stack.push(arrByte);
  }
}

// for (data A, signature B, pubkey C) verify the signature of
// ("ProgData" || program_hash || data) against the pubkey => {0 or 1}
// [...stack, bigint]
export class Ed25519verify extends Op {
  /**
   * Description: Asserts 0 arguments are passed.
   * @param args Expected arguments: [] // none
   * @param line line number in TEAL file
   */
  constructor (args: string[], line: number) {
    super();
    assertLen(args.length, 0, line);
  };

  execute (stack: TEALStack): void {
    this.assertMinStackLen(stack, 3);
    const pubkey = this.assertBytes(stack.pop());
    const signature = this.assertBytes(stack.pop());
    const data = this.assertBytes(stack.pop());

    const addr = encodeAddress(pubkey);
    const isValid = verifyBytes(data, signature, addr);
    if (isValid) {
      stack.push(BIGINT1);
    } else {
      stack.push(BIGINT0);
    }
  }
}

// If A < B pushes '1' else '0'
// [...stack, bigint]
export class LessThan extends Op {
  /**
   * Description: Asserts 0 arguments are passed.
   * @param args Expected arguments: [] // none
   * @param line line number in TEAL file
   */
  constructor (args: string[], line: number) {
    super();
    assertLen(args.length, 0, line);
  };

  execute (stack: TEALStack): void {
    this.assertMinStackLen(stack, 2);
    const last = this.assertBigInt(stack.pop());
    const prev = this.assertBigInt(stack.pop());
    if (prev < last) {
      stack.push(BIGINT1);
    } else {
      stack.push(BIGINT0);
    }
  }
}

// If A > B pushes '1' else '0'
// [...stack, bigint]
export class GreaterThan extends Op {
  /**
   * Description: Asserts 0 arguments are passed.
   * @param args Expected arguments: [] // none
   * @param line line number in TEAL file
   */
  constructor (args: string[], line: number) {
    super();
    assertLen(args.length, 0, line);
  };

  execute (stack: TEALStack): void {
    this.assertMinStackLen(stack, 2);
    const last = this.assertBigInt(stack.pop());
    const prev = this.assertBigInt(stack.pop());
    if (prev > last) {
      stack.push(BIGINT1);
    } else {
      stack.push(BIGINT0);
    }
  }
}

// If A <= B pushes '1' else '0'
// [...stack, bigint]
export class LessThanEqualTo extends Op {
  /**
   * Description: Asserts 0 arguments are passed.
   * @param args Expected arguments: [] // none
   * @param line line number in TEAL file
   */
  constructor (args: string[], line: number) {
    super();
    assertLen(args.length, 0, line);
  };

  execute (stack: TEALStack): void {
    this.assertMinStackLen(stack, 2);
    const last = this.assertBigInt(stack.pop());
    const prev = this.assertBigInt(stack.pop());
    if (prev <= last) {
      stack.push(BIGINT1);
    } else {
      stack.push(BIGINT0);
    }
  }
}

// If A >= B pushes '1' else '0'
// [...stack, bigint]
export class GreaterThanEqualTo extends Op {
  /**
   * Description: Asserts 0 arguments are passed.
   * @param args Expected arguments: [] // none
   * @param line line number in TEAL file
   */
  constructor (args: string[], line: number) {
    super();
    assertLen(args.length, 0, line);
  };

  execute (stack: TEALStack): void {
    this.assertMinStackLen(stack, 2);
    const last = this.assertBigInt(stack.pop());
    const prev = this.assertBigInt(stack.pop());
    if (prev >= last) {
      stack.push(BIGINT1);
    } else {
      stack.push(BIGINT0);
    }
  }
}

// If A && B is true pushes '1' else '0'
// [...stack, bigint]
export class And extends Op {
  /**
   * Description: Asserts 0 arguments are passed.
   * @param args Expected arguments: [] // none
   * @param line line number in TEAL file
   */
  constructor (args: string[], line: number) {
    super();
    assertLen(args.length, 0, line);
  };

  execute (stack: TEALStack): void {
    this.assertMinStackLen(stack, 2);
    const last = this.assertBigInt(stack.pop());
    const prev = this.assertBigInt(stack.pop());
    if (last && prev) {
      stack.push(BIGINT1);
    } else {
      stack.push(BIGINT0);
    }
  }
}

// If A || B is true pushes '1' else '0'
// [...stack, bigint]
export class Or extends Op {
  /**
   * Description: Asserts 0 arguments are passed.
   * @param args Expected arguments: [] // none
   * @param line line number in TEAL file
   */
  constructor (args: string[], line: number) {
    super();
    assertLen(args.length, 0, line);
  };

  execute (stack: TEALStack): void {
    this.assertMinStackLen(stack, 2);
    const last = this.assertBigInt(stack.pop());
    const prev = this.assertBigInt(stack.pop());
    if (prev || last) {
      stack.push(BIGINT1);
    } else {
      stack.push(BIGINT0);
    }
  }
}

// If A == B pushes '1' else '0'
// [...stack, bigint]
export class EqualTo extends Op {
  /**
   * Description: Asserts 0 arguments are passed.
   * @param args Expected arguments: [] // none
   * @param line line number in TEAL file
   */
  constructor (args: string[], line: number) {
    super();
    assertLen(args.length, 0, line);
  };

  execute (stack: TEALStack): void {
    this.assertMinStackLen(stack, 2);
    const last = stack.pop();
    const prev = stack.pop();
    if (typeof last !== typeof prev) {
      throw new TealError(ERRORS.TEAL.INVALID_TYPE);
    }
    if (typeof last === "bigint") {
      stack = this.pushBooleanCheck(stack, (last === prev));
    } else {
      stack = this.pushBooleanCheck(stack,
        compareArray(this.assertBytes(last), this.assertBytes(prev)));
    }
  }
}

// If A != B pushes '1' else '0'
// [...stack, bigint]
export class NotEqualTo extends Op {
  /**
   * Description: Asserts 0 arguments are passed.
   * @param args Expected arguments: [] // none
   * @param line line number in TEAL file
   */
  constructor (args: string[], line: number) {
    super();
    assertLen(args.length, 0, line);
  };

  execute (stack: TEALStack): void {
    this.assertMinStackLen(stack, 2);
    const last = stack.pop();
    const prev = stack.pop();
    if (typeof last !== typeof prev) {
      throw new TealError(ERRORS.TEAL.INVALID_TYPE);
    }
    if (typeof last === "bigint") {
      stack = this.pushBooleanCheck(stack, last !== prev);
    } else {
      stack = this.pushBooleanCheck(stack,
        !compareArray(this.assertBytes(last), this.assertBytes(prev)));
    }
  }
}

// X == 0 yields 1; else 0
// [...stack, bigint]
export class Not extends Op {
  /**
   * Description: Asserts 0 arguments are passed.
   * @param args Expected arguments: [] // none
   * @param line line number in TEAL file
   */
  constructor (args: string[], line: number) {
    super();
    assertLen(args.length, 0, line);
  };

  execute (stack: TEALStack): void {
    this.assertMinStackLen(stack, 1);
    const last = this.assertBigInt(stack.pop());
    if (last === BIGINT0) {
      stack.push(BIGINT1);
    } else {
      stack.push(BIGINT0);
    }
  }
}

// converts uint64 X to big endian bytes
// [...stack, big endian bytes]
export class Itob extends Op {
  /**
   * Description: Asserts 0 arguments are passed.
   * @param args Expected arguments: [] // none
   * @param line line number in TEAL file
   */
  constructor (args: string[], line: number) {
    super();
    assertLen(args.length, 0, line);
  };

  execute (stack: TEALStack): void {
    this.assertMinStackLen(stack, 1);
    const stackValue = this.assertBigInt(stack.pop());
    const buf = encode(Number(stackValue));
    const uint8arr = new Uint8Array(buf);
    stack.push(uint8arr);
  }
}

// converts bytes X as big endian to uint64
// btoi panics if the input is longer than 8 bytes.
// [...stack, bigint]
export class Btoi extends Op {
  /**
   * Description: Asserts 0 arguments are passed.
   * @param args Expected arguments: [] // none
   * @param line line number in TEAL file
   */
  constructor (args: string[], line: number) {
    super();
    assertLen(args.length, 0, line);
  };

  execute (stack: TEALStack): void {
    this.assertMinStackLen(stack, 1);
    const bytes = this.assertBytes(stack.pop());
    if (bytes.length > 8) {
      throw new TealError(ERRORS.TEAL.LONG_INPUT_ERROR);
    }
    const buf = Buffer.from(bytes);
    const uintValue = decode(buf);
    stack.push(BigInt(uintValue));
  }
}

// A plus B out to 128-bit long result as sum (top) and carry-bit uint64 values on the stack
// [...stack, bigint]
export class Addw extends Op {
  /**
   * Description: Asserts 0 arguments are passed.
   * @param args Expected arguments: [] // none
   * @param line line number in TEAL file
   */
  constructor (args: string[], line: number) {
    super();
    assertLen(args.length, 0, line);
  };

  execute (stack: TEALStack): void {
    this.assertMinStackLen(stack, 2);
    const valueA = this.assertBigInt(stack.pop());
    const valueB = this.assertBigInt(stack.pop());
    let valueC = valueA + valueB;

    if (valueC > MAX_UINT64) {
      valueC -= MAX_UINT64;
      stack.push(BIGINT1);
      stack.push(valueC - BIGINT1);
    } else {
      stack.push(BIGINT0);
      stack.push(valueC);
    }
  }
}

// A times B out to 128-bit long result as low (top) and high uint64 values on the stack
// [...stack, bigint]
export class Mulw extends Op {
  /**
   * Description: Asserts 0 arguments are passed.
   * @param args Expected arguments: [] // none
   * @param line line number in TEAL file
   */
  constructor (args: string[], line: number) {
    super();
    assertLen(args.length, 0, line);
  };

  execute (stack: TEALStack): void {
    this.assertMinStackLen(stack, 2);
    const valueA = this.assertBigInt(stack.pop());
    const valueB = this.assertBigInt(stack.pop());
    const result = valueA * valueB;

    const low = result & MAX_UINT64;
    this.checkOverflow(low);

    const high = result >> BigInt('64');
    this.checkOverflow(high);

    stack.push(high);
    stack.push(low);
  }
}

// Pop one element from stack
// [...stack] // pop value.
export class Pop extends Op {
  /**
   * Description: Asserts 0 arguments are passed.
   * @param args Expected arguments: [] // none
   * @param line line number in TEAL file
   */
  constructor (args: string[], line: number) {
    super();
    assertLen(args.length, 0, line);
  };

  execute (stack: TEALStack): void {
    this.assertMinStackLen(stack, 1);
    stack.pop();
  }
}

// duplicate last value on stack
// [...stack, duplicate value]
export class Dup extends Op {
  /**
   * Description: Asserts 0 arguments are passed.
   * @param args Expected arguments: [] // none
   * @param line line number in TEAL file
   */
  constructor (args: string[], line: number) {
    super();
    assertLen(args.length, 0, line);
  };

  execute (stack: TEALStack): void {
    this.assertMinStackLen(stack, 1);
    const lastValue = stack.pop();

    stack.push(lastValue);
    stack.push(lastValue);
  }
}

// duplicate two last values on stack: A, B -> A, B, A, B
// [...stack, B, A, B, A]
export class Dup2 extends Op {
  /**
   * Description: Asserts 0 arguments are passed.
   * @param args Expected arguments: [] // none
   * @param line line number in TEAL file
   */
  constructor (args: string[], line: number) {
    super();
    assertLen(args.length, 0, line);
  };

  execute (stack: TEALStack): void {
    this.assertMinStackLen(stack, 2);
    const lastValueA = stack.pop();
    const lastValueB = stack.pop();

    stack.push(lastValueB);
    stack.push(lastValueA);
    stack.push(lastValueB);
    stack.push(lastValueA);
  }
}

// pop two byte strings A and B and join them, push the result
// concat panics if the result would be greater than 4096 bytes.
// [...stack, string]
export class Concat extends Op {
  /**
   * Description: Asserts 0 arguments are passed.
   * @param args Expected arguments: [] // none
   * @param line line number in TEAL file
   */
  constructor (args: string[], line: number) {
    super();
    assertLen(args.length, 0, line);
  };

  execute (stack: TEALStack): void {
    this.assertMinStackLen(stack, 2);
    const valueB = this.assertBytes(stack.pop());
    const valueA = this.assertBytes(stack.pop());

    if (valueA.length + valueB.length > MAX_CONCAT_SIZE) {
      throw new TealError(ERRORS.TEAL.CONCAT_ERROR);
    }
    var c = new Uint8Array(valueB.length + valueA.length);
    c.set(valueB);
    c.set(valueA, valueB.length);
    stack.push(c);
  }
}

// pop last byte string X. For immediate values in 0..255 M and N:
// extract last range of bytes from it starting at M up to but not including N,
// push the substring result. If N < M, or either is larger than the string length,
// the program fails
// [...stack, substring]
export class Substring extends Op {
  readonly start: bigint;
  readonly end: bigint;

  /**
   * Description: Stores values of `start` and `end` according to arguments passed.
   * @param args Expected arguments: [start index number, end index number]
   * @param line line number in TEAL file
   */
  constructor (args: string[], line: number) {
    super();
    assertLen(args.length, 2, line);
    assertOnlyDigits(args[0]);
    assertOnlyDigits(args[1]);

    this.start = BigInt(args[0]);
    this.end = BigInt(args[1]);
  };

  execute (stack: TEALStack): void {
    const byteString = this.assertBytes(stack.pop());
    const start = this.assertUint8(this.start);
    const end = this.assertUint8(this.end);

    const subString = this.subString(start, end, byteString);
    stack.push(subString);
  }
}

// pop last byte string A and two integers B and C.
// Extract last range of bytes from A starting at B up to
// but not including C, push the substring result. If C < B,
// or either is larger than the string length, the program fails
// [...stack, substring]
export class Substring3 extends Op {
  /**
   * Description: Asserts 0 arguments are passed.
   * @param args Expected arguments: [] // none
   * @param line line number in TEAL file
   */
  constructor (args: string[], line: number) {
    super();
    assertLen(args.length, 0, line);
  };

  execute (stack: TEALStack): void {
    const byteString = this.assertBytes(stack.pop());
    const end = this.assertBigInt(stack.pop());
    const start = this.assertBigInt(stack.pop());

    const subString = this.subString(start, end, byteString);
    stack.push(subString);
  }
}

// push field from current transaction to stack
// [...stack, transaction field]
export class Txn extends Op {
  readonly field: string;
  readonly interpreter: Interpreter;

  /**
   * Description: Set transaction field according to arguments passed
   * @param args Expected arguments: [transaction field]
   * // Note: Transaction field is expected as string instead of number.
   * For ex: `Fee` is expected and `0` is not expected.
   * @param line line number in TEAL file
   * @param interpreter interpreter object
   */
  constructor (args: string[], line: number, interpreter: Interpreter) {
    super();
    assertLen(args.length, 1, line);
    this.assertTxFieldDefined(args[0]);

    this.field = args[0]; // field
    this.interpreter = interpreter;
  }

  execute (stack: TEALStack): void {
    const r = txnSpecbyField(this.field, this.interpreter);
    stack.push(r);
  }
}

// push field to the stack from a transaction in the current transaction group
// If this transaction is i in the group, gtxn i field is equivalent to txn field.
// [...stack, transaction field]
export class Gtxn extends Op {
  readonly field: string;
  readonly txIdx: number;
  readonly interpreter: Interpreter;

  /**
   * Description: Sets `field`, `txIdx` values according to arguments passed.
   * @param args Expected argumensts: [transaction group index, transaction field]
   * // Note: Transaction field is expected as string instead of number.
   * For ex: `Fee` is expected and `0` is not expected.
   * @param line line number in TEAL file
   * @param interpreter interpreter object
   */
  constructor (args: string[], line: number, interpreter: Interpreter) {
    super();
    assertLen(args.length, 2, line);
    assertOnlyDigits(args[0]);
    this.assertTxFieldDefined(args[1]);

    this.txIdx = Number(args[0]); // transaction group index
    this.field = args[1]; // field
    this.interpreter = interpreter;
  }

  execute (stack: TEALStack): void {
    this.assertUint8(BigInt(this.txIdx));
    checkIndexBound(this.txIdx, this.interpreter.runtime.ctx.gtxs);

    const result = txnSpecbyField(this.field, this.interpreter);
    stack.push(result);
  }
}

// push value of an array field from current transaction to stack
// [...stack, value of an array field ]
export class Txna extends Op {
  readonly field: string;
  readonly idx: number;
  readonly interpreter: Interpreter;

  /**
   * Description: Sets `field` and `idx` values according to arguments passed.
   * @param args Expected arguments: [transaction field, transaction field array index]
   * // Note: Transaction field is expected as string instead of number.
   * For ex: `Fee` is expected and `0` is not expected.
   * @param line line number in TEAL file
   * @param interpreter interpreter object
   */
  constructor (args: string[], line: number, interpreter: Interpreter) {
    super();
    assertLen(args.length, 2, line);
    assertOnlyDigits(args[1]);
    this.assertTxFieldDefined(args[0]);

    this.field = args[0]; // field
    this.idx = Number(args[1]);
    this.interpreter = interpreter;
  }

  execute (stack: TEALStack): void {
    const result = txAppArg(this.field, this.interpreter.runtime.ctx.tx, this.idx, this);
    stack.push(result);
  }
}

// push value of a field to the stack from a transaction in the current transaction group
// [...stack, value of field]
export class Gtxna extends Op {
  readonly field: string;
  readonly txIdx: number; // transaction group index
  readonly idx: number; // array index
  readonly interpreter: Interpreter;

  /**
   * Description: Sets `field`(Transaction Field), `idx`(Array Index) and
   * `txIdx`(Transaction Group Index) values according to arguments passed.
   * @param args Expected arguments:
   * [transaction group index, transaction field, transaction field array index]
   * // Note: Transaction field is expected as string instead of number.
   * For ex: `Fee` is expected and `0` is not expected.
   * @param line line number in TEAL file
   * @param interpreter interpreter object
   */
  constructor (args: string[], line: number, interpreter: Interpreter) {
    super();
    assertLen(args.length, 3, line);
    assertOnlyDigits(args[0]);
    assertOnlyDigits(args[2]);
    this.assertTxFieldDefined(args[1]);

    this.txIdx = Number(args[0]); // transaction group index
    this.field = args[1]; // field
    this.idx = Number(args[2]); // transaction field array index
    this.interpreter = interpreter;
  }

  execute (stack: TEALStack): void {
    this.assertUint8(BigInt(this.txIdx));

    const tx = this.interpreter.runtime.ctx.gtxs[this.txIdx];
    const result = txAppArg(this.field, tx, this.idx, this);
    stack.push(result);
  }
}

// represents branch name of a new branch
// [...stack]
export class Label extends Op {
  readonly label: string;

  /**
   * Description: Sets `label` according to arguments passed.
   * @param args Expected arguments: [label]
   * @param line line number in TEAL file
   */
  constructor (args: string[], line: number) {
    super();
    assertLen(args.length, 1, line);
    this.label = args[0].split(':')[0];
  };

  execute (stack: TEALStack): void {}
}

// branch unconditionally to label
// [...stack]
export class Branch extends Op {
  readonly label: string;
  readonly interpreter: Interpreter;

  /**
   * Description: Sets `label` according to arguments passed.
   * @param args Expected arguments: [label of branch]
   * @param line line number in TEAL file
   * @param interpreter interpreter object
   */
  constructor (args: string[], line: number, interpreter: Interpreter) {
    super();
    assertLen(args.length, 1, line);
    this.label = args[0];
    this.interpreter = interpreter;
  }

  execute (stack: TEALStack): void {
    this.interpreter.jumpForward(this.label);
  }
}

// branch conditionally if top of stack is zero
// [...stack]
export class BranchIfZero extends Op {
  readonly label: string;
  readonly interpreter: Interpreter;

  /**
   * Description: Sets `label` according to arguments passed.
   * @param args Expected arguments: [label of branch]
   * @param line line number in TEAL file
   * @param interpreter interpreter object
   */
  constructor (args: string[], line: number, interpreter: Interpreter) {
    super();
    assertLen(args.length, 1, line);
    this.label = args[0];
    this.interpreter = interpreter;
  }

  execute (stack: TEALStack): void {
    this.assertMinStackLen(stack, 1);
    const last = this.assertBigInt(stack.pop());

    if (last === BIGINT0) {
      this.interpreter.jumpForward(this.label);
    }
  }
}

// branch conditionally if top of stack is non zero
// [...stack]
export class BranchIfNotZero extends Op {
  readonly label: string;
  readonly interpreter: Interpreter;

  /**
   * Description: Sets `label` according to arguments passed.
   * @param args Expected arguments: [label of branch]
   * @param line line number in TEAL file
   * @param interpreter interpreter object
   */
  constructor (args: string[], line: number, interpreter: Interpreter) {
    super();
    assertLen(args.length, 1, line);
    this.label = args[0];
    this.interpreter = interpreter;
  }

  execute (stack: TEALStack): void {
    this.assertMinStackLen(stack, 1);
    const last = this.assertBigInt(stack.pop());

    if (last !== BIGINT0) {
      this.interpreter.jumpForward(this.label);
    }
  }
}

// use last value on stack as success value; end
// [...stack, last]
export class Return extends Op {
  readonly interpreter: Interpreter;

  /**
   * Description: Asserts 0 arguments are passed.
   * @param args Expected arguments: [] // none
   * @param line line number in TEAL file
   * @param interpreter interpreter object
   */
  constructor (args: string[], line: number, interpreter: Interpreter) {
    super();
    assertLen(args.length, 0, line);
    this.interpreter = interpreter;
  }

  execute (stack: TEALStack): void {
    this.assertMinStackLen(stack, 1);

    const last = stack.pop();
    while (stack.length()) {
      stack.pop();
    }
    stack.push(last); // use last value as success
    this.interpreter.instructionIndex = this.interpreter.instructions.length; // end execution
  }
}

// push field from current transaction to stack
export class Global extends Op {
  readonly field: string;
  readonly interpreter: Interpreter;

  /**
   * @param args words list extracted from line: {global field (string)}
   * @param line line number in TEAL file
   * @param interpreter interpreter object
   */
  constructor (args: string[], line: number, interpreter: Interpreter) {
    super();
    assertLen(args.length, 1, line);
    this.assertGlobalDefined(args[0]);

    this.field = args[0]; // field
    this.interpreter = interpreter;
  }

  execute (stack: TEALStack): void {
    let result;
    switch (this.field) {
      case 'GroupSize': {
        result = this.interpreter.gtxs.length;
        break;
      }
      case 'CurrentApplicationID': {
        result = this.interpreter.tx.apid;
        this.assertAppDefined(result, this.interpreter);
        break;
      }
      default: {
        result = GlobalFields[this.field];
      }
    }

    if (typeof result === 'number') {
      stack.push(BigInt(result));
    } else {
      stack.push(result);
    }
  }
}

// check if account specified by Txn.Accounts[A] opted in for the application B => {0 or 1}
// params: account index, application id (top of the stack on opcode entry).
// [...stack, 1] if opted in
// [...stack, 0] 0 otherwise
export class AppOptedIn extends Op {
  readonly interpreter: Interpreter;

  /**
   * Description: Asserts 0 arguments are passed.
   * @param args Expected arguments: [] // none
   * @param line line number in TEAL file
   * @param interpreter interpreter object
   */
  constructor (args: string[], line: number, interpreter: Interpreter) {
    super();
    assertLen(args.length, 0, line);
    this.interpreter = interpreter;
  }

  execute (stack: TEALStack): void {
    this.assertMinStackLen(stack, 2);
    const appId = this.assertBigInt(stack.pop());
    const accountIndex = this.assertBigInt(stack.pop());

    const account = this.interpreter.runtime.getAccount(accountIndex);
    const localState = account.appsLocalState;

    const isOptedIn = localState.find(state => state.id === Number(appId));
    if (isOptedIn) {
      stack.push(BIGINT1);
    } else {
      stack.push(BIGINT0);
    }
  }
}

// read from account specified by Txn.Accounts[A] from local state of the current application key B => value
// [...stack]
export class AppLocalGet extends Op {
  readonly interpreter: Interpreter;

  /**
   * Description: Asserts 0 arguments are passed.
   * @param args Expected arguments: [] // none
   * @param line line number in TEAL file
   * @param interpreter interpreter object
   */
  constructor (args: string[], line: number, interpreter: Interpreter) {
    super();
    assertLen(args.length, 0, line);
    this.interpreter = interpreter;
  }

  execute (stack: TEALStack): void {
    this.assertMinStackLen(stack, 2);
    const key = this.assertBytes(stack.pop());
    const accountIndex = this.assertBigInt(stack.pop());

    const account = this.interpreter.runtime.getAccount(accountIndex);
    const appId = this.interpreter.runtime.ctx.tx.apid;

    const val = account.getLocalState(appId, key);
    if (val) {
      stack.push(val);
    } else {
      stack.push(BIGINT0); // The value is zero if the key does not exist.
    }
  }
}

// read from application local state at Txn.Accounts[A] => app B => key C from local state.
// Pushes to the stack [...stack, val, 1] if the key exists,
// otherwise [...stack, 0]
export class AppLocalGetEx extends Op {
  readonly interpreter: Interpreter;

  /**
   * Description: Asserts 0 arguments are passed.
   * @param args Expected arguments: [] // none
   * @param line line number in TEAL file
   * @param interpreter interpreter object
   */
  constructor (args: string[], line: number, interpreter: Interpreter) {
    super();
    assertLen(args.length, 0, line);
    this.interpreter = interpreter;
  }

  execute (stack: TEALStack): void {
    this.assertMinStackLen(stack, 3);
    const key = this.assertBytes(stack.pop());
    const appId = this.assertBigInt(stack.pop());
    const accountIndex = this.assertBigInt(stack.pop());

    const account = this.interpreter.runtime.getAccount(accountIndex);
    const val = account.getLocalState(Number(appId), key);
    if (val) {
      stack.push(BIGINT1);
      stack.push(val);
    } else {
      stack.push(BIGINT0); // The value is zero if the key does not exist.
    }
  }
}

// read key A from global state of a current application => value
// [...stack, 0] if key doesn't exist
// otherwise [...stack, value]
export class AppGlobalGet extends Op {
  readonly interpreter: Interpreter;

  /**
   * Description: Asserts 0 arguments are passed.
   * @param args Expected arguments: [] // none
   * @param line line number in TEAL file
   * @param interpreter interpreter object
   */
  constructor (args: string[], line: number, interpreter: Interpreter) {
    super();
    assertLen(args.length, 0, line);
    this.interpreter = interpreter;
  }

  execute (stack: TEALStack): void {
    this.assertMinStackLen(stack, 1);
    const key = this.assertBytes(stack.pop());

    const appId = this.interpreter.runtime.ctx.tx.apid;
    const val = this.interpreter.runtime.getGlobalState(appId, key);
    if (val) {
      stack.push(val);
    } else {
      stack.push(BIGINT0); // The value is zero if the key does not exist.
    }
  }
}

// read from application Txn.ForeignApps[A] global state key B pushes to the stack
// [...stack, 0] if key doesn't exist
// otherwise [...stack, value, 1]
// A is specified as an account index in the ForeignApps field of the ApplicationCall transaction,
// zero index means this app
export class AppGlobalGetEx extends Op {
  readonly interpreter: Interpreter;

  /**
   * Description: Asserts 0 arguments are passed.
   * @param args Expected arguments: [] // none
   * @param line line number in TEAL file
   * @param interpreter interpreter object
   */
  constructor (args: string[], line: number, interpreter: Interpreter) {
    super();
    assertLen(args.length, 0, line);
    this.interpreter = interpreter;
  }

  execute (stack: TEALStack): void {
    this.assertMinStackLen(stack, 2);
    const key = this.assertBytes(stack.pop());
    let appIndex = this.assertBigInt(stack.pop());

    const foreignApps = this.interpreter.runtime.ctx.tx.apfa;
    let appId;
    if (appIndex === BIGINT0) {
      appId = this.interpreter.runtime.ctx.tx.apid; // zero index means current app
    } else {
      checkIndexBound(Number(--appIndex), foreignApps);
      appId = foreignApps[Number(appIndex)];
    }

    const val = this.interpreter.runtime.getGlobalState(appId, key);
    if (val) {
      stack.push(BIGINT1);
      stack.push(val);
    } else {
      stack.push(BIGINT0); // The value is zero if the key does not exist.
    }
  }
}

// write to account specified by Txn.Accounts[A] to local state of a current application key B with value C
// [...stack, address]
export class AppLocalPut extends Op {
  readonly interpreter: Interpreter;

  /**
   * Description: Asserts 0 arguments are passed.
   * @param args Expected arguments: [] // none
   * @param line line number in TEAL file
   * @param interpreter interpreter object
   */
  constructor (args: string[], line: number, interpreter: Interpreter) {
    super();
    assertLen(args.length, 0, line);
    this.interpreter = interpreter;
  }

  execute (stack: TEALStack): void {
    this.assertMinStackLen(stack, 3);
    const value = stack.pop();
    const key = this.assertBytes(stack.pop());
    const accountIndex = this.assertBigInt(stack.pop());

    const account = this.interpreter.runtime.getAccount(accountIndex);
    const appId = this.interpreter.runtime.ctx.tx.apid;

    // get updated local state for account
    const localState = account.updateLocalState(appId, key, value);
    const acc = this.interpreter.runtime.assertAccountDefined(
      this.interpreter.runtime.ctx.state.accounts.get(account.address));
    acc.appsLocalState = localState;
  }
}

// write key A and value B to global state of the current application
// [...stack]
export class AppGlobalPut extends Op {
  readonly interpreter: Interpreter;

  /**
   * Description: Asserts 0 arguments are passed.
   * @param args Expected arguments: [] // none
   * @param line line number in TEAL file
   * @param interpreter interpreter object
   */
  constructor (args: string[], line: number, interpreter: Interpreter) {
    super();
    assertLen(args.length, 0, line);
    this.interpreter = interpreter;
  }

  execute (stack: TEALStack): void {
    this.assertMinStackLen(stack, 2);
    const value = stack.pop();
    const key = this.assertBytes(stack.pop());

    const appId = this.interpreter.runtime.ctx.tx.apid;
    const globalState = this.interpreter.runtime.updateGlobalState(appId, key, value);

    const globalApp = this.interpreter.runtime.assertAppDefined(appId);
    globalApp["global-state"] = globalState;
  }
}

// delete from account specified by Txn.Accounts[A] local state key B of the current application
// [...stack]
export class AppLocalDel extends Op {
  readonly interpreter: Interpreter;

  /**
   * Description: Asserts 0 arguments are passed.
   * @param args Expected arguments: [] // none
   * @param line line number in TEAL file
   * @param interpreter interpreter object
   */
  constructor (args: string[], line: number, interpreter: Interpreter) {
    super();
    assertLen(args.length, 0, line);
    this.interpreter = interpreter;
  }

  execute (stack: TEALStack): void {
    this.assertMinStackLen(stack, 1);
    const key = this.assertBytes(stack.pop());
    const accountIndex = this.assertBigInt(stack.pop());

    const appId = this.interpreter.runtime.ctx.tx.apid;
    const account = this.interpreter.runtime.getAccount(accountIndex);

    const localState = account.appsLocalState;
    const idx = localState.findIndex(state => state.id === appId);
    if (idx !== -1) {
      const arr = localState[idx]["key-value"].filter((obj) => {
        return !compareArray(obj.key, key);
      });
      localState[idx]["key-value"] = arr;

      let acc = this.interpreter.runtime.ctx.state.accounts.get(account.address);
      acc = this.interpreter.runtime.assertAccountDefined(acc);
      acc.appsLocalState = localState;
    }
  }
}

// delete key A from a global state of the current application
// [...stack]
export class AppGlobalDel extends Op {
  readonly interpreter: Interpreter;

  /**
   * Description: Asserts 0 arguments are passed.
   * @param args Expected arguments: [] // none
   * @param line line number in TEAL file
   * @param interpreter interpreter object
   */
  constructor (args: string[], line: number, interpreter: Interpreter) {
    super();
    assertLen(args.length, 0, line);
    this.interpreter = interpreter;
  }

  execute (stack: TEALStack): void {
    this.assertMinStackLen(stack, 1);
    const key = this.assertBytes(stack.pop());

    const appId = this.interpreter.runtime.ctx.tx.apid;

    const appDelta = this.interpreter.runtime.assertAppDefined(appId);
    if (appDelta) {
      const globalState = appDelta["global-state"];
      const arr = globalState.filter((obj) => {
        return !compareArray(obj.key, key);
      });
      appDelta["global-state"] = arr;
    }
  }
}

/** Pseudo-Ops **/
// push integer to stack
// [...stack, integer value]
export class Int extends Op {
  readonly uint64: bigint;

  /**
   * Description: Sets uint64 variable according to arguments passed.
   * @param args Expected arguments: [number]
   * @param line line number in TEAL file
   */
  constructor (args: string[], line: number) {
    super();
    assertLen(args.length, 1, line);
    assertOnlyDigits(args[0]);
    this.uint64 = BigInt(args[0]);
  }

  execute (stack: TEALStack): void {
    stack.push(this.uint64);
  }
}

// push bytes to stack
// [...stack, converted data]
export class Byte extends Op {
  readonly str: string;
  readonly encoding: EncodingType;

  /**
   * Description: Sets `str` and  `encoding` values according to arguments passed.
   * @param args Expected arguments: [data string]
   * @param line line number in TEAL file
   */
  constructor (args: string[], line: number) {
    super();
    [this.str, this.encoding] = getEncoding(args, line);
  }

  execute (stack: TEALStack): void {
    const buffer = convertToBuffer(this.str, this.encoding);
    stack.push(new Uint8Array(buffer));
  }
}

// decodes algorand address to bytes and pushes to stack
// [...stack, address]
export class Addr extends Op {
  readonly addr: string;

  /**
   * Description: Sets `addr` value according to arguments passed.
   * @param args Expected arguments: [Address]
   * @param line line number in TEAL file
   */
  constructor (args: string[], line: number) {
    super();
    assertLen(args.length, 1, line);
    if (!isValidAddress(args[0])) {
      throw new TealError(ERRORS.TEAL.INVALID_ADDR, { addr: args[0], line: line });
    }
    this.addr = args[0];
  };

  execute (stack: TEALStack): void {
    const addr = decodeAddress(this.addr);
    stack.push(addr.publicKey);
  }
}<|MERGE_RESOLUTION|>--- conflicted
+++ resolved
@@ -9,13 +9,8 @@
 
 import { TealError } from "../errors/errors";
 import { ERRORS } from "../errors/errors-list";
-<<<<<<< HEAD
-import { compareArray } from "../lib/compare";
 import { GlobalFields, MAX_CONCAT_SIZE, MAX_UINT64 } from "../lib/constants";
-=======
 import { checkIndexBound, compareArray } from "../lib/compare";
-import { MAX_CONCAT_SIZE, MAX_UINT64 } from "../lib/constants";
->>>>>>> 741b6edf
 import { assertLen, assertOnlyDigits, convertToBuffer, convertToString, getEncoding } from "../lib/parsing";
 import { txAppArg, txnSpecbyField } from "../lib/txn";
 import type { EncodingType, TEALStack } from "../types";
@@ -1367,7 +1362,8 @@
   readonly interpreter: Interpreter;
 
   /**
-   * @param args words list extracted from line: {global field (string)}
+   * Description: Stores global field to query as string
+   * @param args Expected arguments: [field] // Ex: ["GroupSize"]
    * @param line line number in TEAL file
    * @param interpreter interpreter object
    */
@@ -1384,12 +1380,12 @@
     let result;
     switch (this.field) {
       case 'GroupSize': {
-        result = this.interpreter.gtxs.length;
+        result = this.interpreter.runtime.ctx.gtxs.length;
         break;
       }
       case 'CurrentApplicationID': {
-        result = this.interpreter.tx.apid;
-        this.assertAppDefined(result, this.interpreter);
+        result = this.interpreter.runtime.ctx.tx.apid;
+        this.interpreter.runtime.assertAppDefined(result);
         break;
       }
       default: {
