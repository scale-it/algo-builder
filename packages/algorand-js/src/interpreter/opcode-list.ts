/* eslint sonarjs/no-identical-functions: 0 */
<<<<<<< HEAD
import { decodeAddress, isValidAddress } from "algosdk";
=======
import { decodeAddress, encodeAddress, verifyBytes } from "algosdk";
>>>>>>> 6def1870
import { Message, sha256 } from "js-sha256";
import { sha512_256 } from "js-sha512";
import { Keccak } from 'sha3';
import { decode, encode } from "uint64be";

import { TealError } from "../errors/errors";
import { ERRORS } from "../errors/errors-list";
import { MAX_CONCAT_SIZE, MAX_UINT64 } from "../lib/constants";
<<<<<<< HEAD
import { assertFieldLen, assertOnlyDigits, compareArray } from "../lib/helpers";
import { convertToBuffer } from "../lib/parse-data";
=======
import { compareArray } from "../lib/helpers";
import { convertToBuffer, convertToString } from "../lib/parse-data";
>>>>>>> 6def1870
import type { TEALStack } from "../types";
import { EncodingType } from "../types";
import { Interpreter } from "./interpreter";
import { Op } from "./opcode";

const BIGINT0 = BigInt("0");
const BIGINT1 = BigInt("1");

// Store TEAL version
export class Pragma extends Op {
  readonly version;

  constructor (arg: string[]) {
    super();
    assertFieldLen(arg.length, 2);
    if (arg[0] === "version") {
      this.version = arg[1];
    } else {
      throw new TealError(ERRORS.TEAL.INVALID_OP_ARG);
    }
  };
}

// pops string([]byte) from stack and pushes it's length to stack
export class Len extends Op {
  constructor (arg: string[]) {
    super();
    assertFieldLen(arg.length, 0);
  };

  execute (stack: TEALStack): void {
    this.assertMinStackLen(stack, 1);
    const last = this.assertBytes(stack.pop());
    stack.push(BigInt(last.length));
  }
}

// pops two unit64 from stack(last, prev) and pushes their sum(last + prev) to stack
// panics on overflow (result > max_unit64)
export class Add extends Op {
  constructor (arg: string[]) {
    super();
    assertFieldLen(arg.length, 0);
  };

  execute (stack: TEALStack): void {
    this.assertMinStackLen(stack, 2);
    const last = this.assertBigInt(stack.pop());
    const prev = this.assertBigInt(stack.pop());
    const result = prev + last;
    this.checkOverflow(result);
    stack.push(result);
  }
}

// pops two unit64 from stack(last, prev) and pushes their diff(last - prev) to stack
// panics on underflow (result < 0)
export class Sub extends Op {
  constructor (arg: string[]) {
    super();
    assertFieldLen(arg.length, 0);
  };

  execute (stack: TEALStack): void {
    this.assertMinStackLen(stack, 2);
    const last = this.assertBigInt(stack.pop());
    const prev = this.assertBigInt(stack.pop());
    const result = prev - last;
    this.checkUnderflow(result);
    stack.push(result);
  }
}

// pops two unit64 from stack(last, prev) and pushes their division(last / prev) to stack
// panics if prev == 0
export class Div extends Op {
  constructor (arg: string[]) {
    super();
    assertFieldLen(arg.length, 0);
  };

  execute (stack: TEALStack): void {
    this.assertMinStackLen(stack, 2);
    const last = this.assertBigInt(stack.pop());
    const prev = this.assertBigInt(stack.pop());
    if (last === BIGINT0) {
      throw new TealError(ERRORS.TEAL.ZERO_DIV);
    }
    stack.push(prev / last);
  }
}

// pops two unit64 from stack(last, prev) and pushes their mult(last * prev) to stack
// panics on overflow (result > max_unit64)
export class Mul extends Op {
  constructor (arg: string[]) {
    super();
    assertFieldLen(arg.length, 0);
  };

  execute (stack: TEALStack): void {
    this.assertMinStackLen(stack, 2);
    const last = this.assertBigInt(stack.pop());
    const prev = this.assertBigInt(stack.pop());
    const result = prev * last;
    this.checkOverflow(result);
    stack.push(result);
  }
}

// pushes argument[N] from argument array to stack
export class Arg extends Op {
  readonly _arg;

  constructor (arg: Uint8Array) {
    super();
    this._arg = arg;
  };

  execute (stack: TEALStack): void {
    const last = this.assertBytes(this._arg);
    stack.push(last);
  }
}

// load block of byte-array constants
export class Bytecblock extends Op {
  readonly bytecblock: Uint8Array[];
  readonly interpreter: Interpreter;

  constructor (interpreter: Interpreter, bytecblock: Uint8Array[]) {
    super();
    this.interpreter = interpreter;
    this.bytecblock = bytecblock;
  }

  execute (stack: TEALStack): void {
    this.assertArrLength(this.bytecblock);
    this.interpreter.bytecblock = this.bytecblock;
  }
}

// push bytes constant from bytecblock to stack by index
export class Bytec extends Op {
  readonly index: number;
  readonly interpreter: Interpreter;

  constructor (idx: number, interpreter: Interpreter) {
    super();
    this.index = idx;
    this.interpreter = interpreter;
  }

  execute (stack: TEALStack): void {
    this.checkIndexBound(this.index, this.interpreter.bytecblock);
    const bytec = this.assertBytes(this.interpreter.bytecblock[this.index]);
    stack.push(bytec);
  }
}

// load block of uint64 constants
export class Intcblock extends Op {
  readonly intcblock: Array<bigint>;
  readonly interpreter: Interpreter;

  constructor (interpreter: Interpreter, intcblock: Array<bigint>) {
    super();
    this.interpreter = interpreter;
    this.intcblock = intcblock;
  }

  execute (stack: TEALStack): void {
    this.assertArrLength(this.intcblock);
    this.interpreter.intcblock = this.intcblock;
  }
}

// push value from uint64 intcblock to stack by index
export class Intc extends Op {
  readonly index: number;
  readonly interpreter: Interpreter;

  constructor (index: number, interpreter: Interpreter) {
    super();
    this.index = index;
    this.interpreter = interpreter;
  }

  execute (stack: TEALStack): void {
    this.checkIndexBound(this.index, this.interpreter.intcblock);
    const intc = this.assertBigInt(this.interpreter.intcblock[this.index]);
    stack.push(intc);
  }
}

// pops two unit64 from stack(last, prev) and pushes their modulo(last % prev) to stack
// Panic if B == 0.
export class Mod extends Op {
  execute (stack: TEALStack): void {
    this.assertMinStackLen(stack, 2);
    const last = this.assertBigInt(stack.pop());
    const prev = this.assertBigInt(stack.pop());
    if (last === BIGINT0) {
      throw new TealError(ERRORS.TEAL.ZERO_DIV);
    }
    stack.push(prev % last);
  }
}

// pops two unit64 from stack(last, prev) and pushes their bitwise-or(last | prev) to stack
export class BitwiseOr extends Op {
  execute (stack: TEALStack): void {
    this.assertMinStackLen(stack, 2);
    const last = this.assertBigInt(stack.pop());
    const prev = this.assertBigInt(stack.pop());
    stack.push(prev | last);
  }
}

// pops two unit64 from stack(last, prev) and pushes their bitwise-and(last & prev) to stack
export class BitwiseAnd extends Op {
  execute (stack: TEALStack): void {
    this.assertMinStackLen(stack, 2);
    const last = this.assertBigInt(stack.pop());
    const prev = this.assertBigInt(stack.pop());
    stack.push(prev & last);
  }
}

// pops two unit64 from stack(last, prev) and pushes their bitwise-xor(last ^ prev) to stack
export class BitwiseXor extends Op {
  execute (stack: TEALStack): void {
    this.assertMinStackLen(stack, 2);
    const last = this.assertBigInt(stack.pop());
    const prev = this.assertBigInt(stack.pop());
    stack.push(prev ^ last);
  }
}

// pop unit64 from stack and push it's bitwise-invert(~last) to stack
export class BitwiseNot extends Op {
  execute (stack: TEALStack): void {
    this.assertMinStackLen(stack, 1);
    const last = this.assertBigInt(stack.pop());
    stack.push(~last);
  }
}

// pop last value from the stack and store to scratch space
export class Store extends Op {
  readonly index: number;
  readonly interpreter: Interpreter;

  constructor (index: number, interpreter: Interpreter) {
    super();
    this.index = index;
    this.interpreter = interpreter;
  }

  execute (stack: TEALStack): void {
    this.checkIndexBound(this.index, this.interpreter.scratch);
    this.assertMinStackLen(stack, 1);
    const top = stack.pop();
    this.interpreter.scratch[this.index] = top;
  }
}

// copy last value from scratch space to the stack
export class Load extends Op {
  readonly index: number;
  readonly interpreter: Interpreter;

  constructor (index: number, interpreter: Interpreter) {
    super();
    this.index = index;
    this.interpreter = interpreter;
  }

  execute (stack: TEALStack): void {
    this.checkIndexBound(this.index, this.interpreter.scratch);
    stack.push(this.interpreter.scratch[this.index]);
  }
}

// err opcode : Error. Panic immediately.
export class Err extends Op {
  execute (stack: TEALStack): void {
    throw new TealError(ERRORS.TEAL.TEAL_ENCOUNTERED_ERR);
  }
}

// SHA256 hash of value X, yields [32]byte
export class Sha256 extends Op {
  execute (stack: TEALStack): void {
    this.assertMinStackLen(stack, 1);
    const hash = sha256.create();
    const val = this.assertBytes(stack.pop()) as Message;
    hash.update(val);
    const hashedOutput = Buffer.from(hash.hex(), 'hex');
    var arrByte = Uint8Array.from(hashedOutput);
    stack.push(arrByte);
  }
}

// SHA512_256 hash of value X, yields [32]byte
export class Sha512_256 extends Op {
  execute (stack: TEALStack): void {
    this.assertMinStackLen(stack, 1);
    const hash = sha512_256.create();
    const val = this.assertBytes(stack.pop()) as Message;
    hash.update(val);
    const hashedOutput = Buffer.from(hash.hex(), 'hex');
    var arrByte = Uint8Array.from(hashedOutput);
    stack.push(arrByte);
  }
}

// Keccak256 hash of value X, yields [32]byte
// https://github.com/phusion/node-sha3#example-2
export class Keccak256 extends Op {
  execute (stack: TEALStack): void {
    this.assertMinStackLen(stack, 1);
    const top = this.assertBytes(stack.pop());

    const hash = new Keccak(256);
    hash.update(convertToString(top));
    var arrByte = Uint8Array.from(hash.digest());
    stack.push(arrByte);
  }
}

// for (data A, signature B, pubkey C) verify the signature of
// ("ProgData" || program_hash || data) against the pubkey => {0 or 1}
export class Ed25519verify extends Op {
  execute (stack: TEALStack): void {
    this.assertMinStackLen(stack, 3);
    const pubkey = this.assertBytes(stack.pop());
    const signature = this.assertBytes(stack.pop());
    const data = this.assertBytes(stack.pop());

    const addr = encodeAddress(pubkey);
    const isValid = verifyBytes(data, signature, addr);
    if (isValid) {
      stack.push(BIGINT1);
    } else {
      stack.push(BIGINT0);
    }
  }
}

// If A < B pushes '1' else '0'
export class LessThan extends Op {
  execute (stack: TEALStack): void {
    this.assertMinStackLen(stack, 2);
    const last = this.assertBigInt(stack.pop());
    const prev = this.assertBigInt(stack.pop());
    if (prev < last) {
      stack.push(BIGINT1);
    } else {
      stack.push(BIGINT0);
    }
  }
}

// If A > B pushes '1' else '0'
export class GreaterThan extends Op {
  execute (stack: TEALStack): void {
    this.assertMinStackLen(stack, 2);
    const last = this.assertBigInt(stack.pop());
    const prev = this.assertBigInt(stack.pop());
    if (prev > last) {
      stack.push(BIGINT1);
    } else {
      stack.push(BIGINT0);
    }
  }
}

// If A <= B pushes '1' else '0'
export class LessThanEqualTo extends Op {
  execute (stack: TEALStack): void {
    this.assertMinStackLen(stack, 2);
    const last = this.assertBigInt(stack.pop());
    const prev = this.assertBigInt(stack.pop());
    if (prev <= last) {
      stack.push(BIGINT1);
    } else {
      stack.push(BIGINT0);
    }
  }
}

// If A >= B pushes '1' else '0'
export class GreaterThanEqualTo extends Op {
  execute (stack: TEALStack): void {
    this.assertMinStackLen(stack, 2);
    const last = this.assertBigInt(stack.pop());
    const prev = this.assertBigInt(stack.pop());
    if (prev >= last) {
      stack.push(BIGINT1);
    } else {
      stack.push(BIGINT0);
    }
  }
}

// If A && B is true pushes '1' else '0'
export class And extends Op {
  execute (stack: TEALStack): void {
    this.assertMinStackLen(stack, 2);
    const last = this.assertBigInt(stack.pop());
    const prev = this.assertBigInt(stack.pop());
    if (last && prev) {
      stack.push(BIGINT1);
    } else {
      stack.push(BIGINT0);
    }
  }
}

// If A || B is true pushes '1' else '0'
export class Or extends Op {
  execute (stack: TEALStack): void {
    this.assertMinStackLen(stack, 2);
    const last = this.assertBigInt(stack.pop());
    const prev = this.assertBigInt(stack.pop());
    if (prev || last) {
      stack.push(BIGINT1);
    } else {
      stack.push(BIGINT0);
    }
  }
}

// If A == B pushes '1' else '0'
export class EqualTo extends Op {
  execute (stack: TEALStack): void {
    this.assertMinStackLen(stack, 2);
    const last = stack.pop();
    const prev = stack.pop();
    if (typeof last === typeof prev) {
      if (typeof last === "bigint") {
        if (last === prev) {
          stack.push(BIGINT1);
        } else {
          stack.push(BIGINT0);
        }
      } else {
        if (compareArray(this.assertBytes(last), this.assertBytes(prev))) {
          stack.push(BIGINT1);
        } else {
          stack.push(BIGINT0);
        }
      }
    } else {
      throw new TealError(ERRORS.TEAL.INVALID_TYPE);
    }
  }
}

// If A != B pushes '1' else '0'
export class NotEqualTo extends Op {
  execute (stack: TEALStack): void {
    this.assertMinStackLen(stack, 2);
    const last = stack.pop();
    const prev = stack.pop();
    if (typeof last === typeof prev) {
      if (typeof last === "bigint") {
        if (last === prev) {
          stack.push(BIGINT0);
        } else {
          stack.push(BIGINT1);
        }
      } else {
        if (compareArray(this.assertBytes(last), this.assertBytes(prev))) {
          stack.push(BIGINT0);
        } else {
          stack.push(BIGINT1);
        }
      }
    } else {
      throw new TealError(ERRORS.TEAL.INVALID_TYPE);
    }
  }
}

// X == 0 yields 1; else 0
export class Not extends Op {
  execute (stack: TEALStack): void {
    this.assertMinStackLen(stack, 1);
    const last = this.assertBigInt(stack.pop());
    if (last === BIGINT0) {
      stack.push(BIGINT1);
    } else {
      stack.push(BIGINT0);
    }
  }
}

// converts uint64 X to big endian bytes
export class Itob extends Op {
  execute (stack: TEALStack): void {
    this.assertMinStackLen(stack, 1);
    const stackValue = this.assertBigInt(stack.pop());
    const buf = encode(Number(stackValue));
    const uint8arr = new Uint8Array(buf);
    stack.push(uint8arr);
  }
}

// converts bytes X as big endian to uint64
// btoi panics if the input is longer than 8 bytes.
export class Btoi extends Op {
  execute (stack: TEALStack): void {
    this.assertMinStackLen(stack, 1);
    const bytes = this.assertBytes(stack.pop());
    if (bytes.length > 8) {
      throw new TealError(ERRORS.TEAL.LONG_INPUT_ERROR);
    }
    const buf = Buffer.from(bytes);
    const uintValue = decode(buf);
    stack.push(BigInt(uintValue));
  }
}

// A plus B out to 128-bit long result as sum (top) and carry-bit uint64 values on the stack
export class Addw extends Op {
  execute (stack: TEALStack): void {
    this.assertMinStackLen(stack, 2);
    const valueA = this.assertBigInt(stack.pop());
    const valueB = this.assertBigInt(stack.pop());
    let valueC = valueA + valueB;

    if (valueC > MAX_UINT64) {
      valueC -= MAX_UINT64;
      stack.push(BIGINT1);
      stack.push(valueC - BIGINT1);
    } else {
      stack.push(BIGINT0);
      stack.push(valueC);
    }
  }
}

// A times B out to 128-bit long result as low (top) and high uint64 values on the stack
export class Mulw extends Op {
  execute (stack: TEALStack): void {
    this.assertMinStackLen(stack, 2);
    const valueA = this.assertBigInt(stack.pop());
    const valueB = this.assertBigInt(stack.pop());
    const result = valueA * valueB;

    const low = result & MAX_UINT64;
    this.checkOverflow(low);

    const high = result >> BigInt('64');
    this.checkOverflow(high);

    stack.push(high);
    stack.push(low);
  }
}

// Pop one element from stack
export class Pop extends Op {
  execute (stack: TEALStack): void {
    this.assertMinStackLen(stack, 1);
    stack.pop();
  }
}

// duplicate last value on stack
export class Dup extends Op {
  execute (stack: TEALStack): void {
    this.assertMinStackLen(stack, 1);
    const lastValue = stack.pop();

    stack.push(lastValue);
    stack.push(lastValue);
  }
}

// duplicate two last values on stack: A, B -> A, B, A, B
export class Dup2 extends Op {
  execute (stack: TEALStack): void {
    this.assertMinStackLen(stack, 2);
    const lastValueA = stack.pop();
    const lastValueB = stack.pop();

    stack.push(lastValueB);
    stack.push(lastValueA);
    stack.push(lastValueB);
    stack.push(lastValueA);
  }
}

// pop two byte strings A and B and join them, push the result
// concat panics if the result would be greater than 4096 bytes.
export class Concat extends Op {
  execute (stack: TEALStack): void {
    this.assertMinStackLen(stack, 2);
    const valueB = this.assertBytes(stack.pop());
    const valueA = this.assertBytes(stack.pop());

    if (valueA.length + valueB.length > MAX_CONCAT_SIZE) {
      throw new TealError(ERRORS.TEAL.CONCAT_ERROR);
    }
    var c = new Uint8Array(valueB.length + valueA.length);
    c.set(valueB);
    c.set(valueA, valueB.length);
    stack.push(c);
  }
}

// pop last byte string X. For immediate values in 0..255 M and N:
// extract last range of bytes from it starting at M up to but not including N,
// push the substring result. If N < M, or either is larger than the string length,
// the program fails
export class Substring extends Op {
  readonly start: bigint;
  readonly end: bigint;

  constructor (start: bigint, end: bigint) {
    super();
    this.start = start;
    this.end = end;
  }

  execute (stack: TEALStack): void {
    const byteString = this.assertBytes(stack.pop());
    const start = this.assertUint8(this.start);
    const end = this.assertUint8(this.end);

    const subString = this.subString(start, end, byteString);
    stack.push(subString);
  }
}

// pop last byte string A and two integers B and C.
// Extract last range of bytes from A starting at B up to
// but not including C, push the substring result. If C < B,
// or either is larger than the string length, the program fails
export class Substring3 extends Op {
  execute (stack: TEALStack): void {
    const byteString = this.assertBytes(stack.pop());
    const end = this.assertBigInt(stack.pop());
    const start = this.assertBigInt(stack.pop());

    const subString = this.subString(start, end, byteString);
    stack.push(subString);
  }
}

/** Pseudo-Ops **/
// push integer to stack
export class Int extends Op {
  readonly uint64: bigint;

  constructor (arg: string[]) {
    super();
    assertFieldLen(arg.length, 1);
    assertOnlyDigits(arg[0]);
    this.uint64 = BigInt(arg[0]);
  }

  execute (stack: TEALStack): void {
    stack.push(this.uint64);
  }
}

// push bytes to stack
export class Byte extends Op {
  readonly str: string;
  readonly encoding?: EncodingType;

  constructor (str: string, encoding?: EncodingType) {
    super();
    this.str = str;
    if (encoding !== undefined) {
      this.encoding = encoding;
    }
  }

  execute (stack: TEALStack): void {
    const buffer = convertToBuffer(this.str, this.encoding);
    stack.push(new Uint8Array(buffer));
  }
}

// decodes algorand address to bytes and pushes to stack
export class Addr extends Op {
  readonly addr: string;

  constructor (arg: string[]) {
    super();
    assertFieldLen(arg.length, 1);
    if (!isValidAddress(arg[0])) {
      throw new TealError(ERRORS.TEAL.INVALID_ADDR);
    }
    this.addr = arg[0];
  };

  execute (stack: TEALStack): void {
    const addr = decodeAddress(this.addr);
    stack.push(addr.publicKey);
  }
}<|MERGE_RESOLUTION|>--- conflicted
+++ resolved
@@ -1,9 +1,5 @@
 /* eslint sonarjs/no-identical-functions: 0 */
-<<<<<<< HEAD
-import { decodeAddress, isValidAddress } from "algosdk";
-=======
-import { decodeAddress, encodeAddress, verifyBytes } from "algosdk";
->>>>>>> 6def1870
+import { decodeAddress, encodeAddress, isValidAddress, verifyBytes } from "algosdk";
 import { Message, sha256 } from "js-sha256";
 import { sha512_256 } from "js-sha512";
 import { Keccak } from 'sha3';
@@ -12,13 +8,8 @@
 import { TealError } from "../errors/errors";
 import { ERRORS } from "../errors/errors-list";
 import { MAX_CONCAT_SIZE, MAX_UINT64 } from "../lib/constants";
-<<<<<<< HEAD
 import { assertFieldLen, assertOnlyDigits, compareArray } from "../lib/helpers";
-import { convertToBuffer } from "../lib/parse-data";
-=======
-import { compareArray } from "../lib/helpers";
 import { convertToBuffer, convertToString } from "../lib/parse-data";
->>>>>>> 6def1870
 import type { TEALStack } from "../types";
 import { EncodingType } from "../types";
 import { Interpreter } from "./interpreter";
