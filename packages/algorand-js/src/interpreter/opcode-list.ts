--- conflicted
+++ resolved
@@ -1787,11 +1787,7 @@
 
 // For Account A, Asset B (txn.accounts[A]) pushes to the
 // push to stack [...stack, 0] if account has no B holding,
-<<<<<<< HEAD
-// otherwise push to stack [...stack, bigint/bytes, 1]
-=======
 // otherwise [...stack, bigint/bytes, 1]
->>>>>>> 09b2cfab
 export class GetAssetHolding extends Op {
   readonly interpreter: Interpreter;
   readonly field: string;
