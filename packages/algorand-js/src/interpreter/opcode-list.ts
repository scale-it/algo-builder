--- conflicted
+++ resolved
@@ -11,14 +11,8 @@
 import { ERRORS } from "../errors/errors-list";
 import { compareArray } from "../lib/compare";
 import { MAX_CONCAT_SIZE, MAX_UINT64 } from "../lib/constants";
-<<<<<<< HEAD
-import { assertLen, assertOnlyDigits, compareArray } from "../lib/helpers";
-import { convertToBuffer, convertToString, toBytes } from "../lib/parse-data";
+import { assertLen, assertOnlyDigits, convertToBuffer, convertToString, getEncoding } from "../lib/parsing";
 import type { EncodingType, StackElem, TEALStack } from "../types";
-=======
-import { assertLen, assertOnlyDigits, convertToBuffer, convertToString, getEncoding } from "../lib/parsing";
-import type { EncodingType, TEALStack } from "../types";
->>>>>>> 5a8d4186
 import { Interpreter } from "./interpreter";
 import { Op } from "./opcode";
 import { getGlobalState, getLocalState, updateGlobalState, updateLocalState } from "./stateful";
@@ -1587,16 +1581,21 @@
   };
 
   execute (stack: TEALStack): void {
+    this.assertMinStackLen(stack, 1);
     let last = this.assertBigInt(stack.pop());
     let bal = 0;
 
     if (last === BigInt("0")) {
-      bal = this.interpreter.accounts[convertToString(this.interpreter.tx.snd)].amount;
+      const val = this.interpreter.accounts.get(convertToString(this.interpreter.tx.snd));
+      if (val === undefined) {
+        throw new TealError(ERRORS.TEAL.ACCOUNT_DOES_NOT_EXIST);
+      }
+      bal = val.amount;
     } else {
       this.checkIndexBound(Number(--last), this.interpreter.tx.apat);
 
       const buf = this.interpreter.tx.apat[Number(last)];
-      const res = this.interpreter.accounts[convertToString(buf)];
+      const res = this.interpreter.accounts.get(convertToString(buf));
 
       if (res === undefined) {
         throw new TealError(ERRORS.TEAL.ACCOUNT_DOES_NOT_EXIST);
@@ -1625,38 +1624,39 @@
   constructor (args: string[], line: number, interpreter: Interpreter) {
     super();
     this.interpreter = interpreter;
-
     assertLen(args.length, 1, line);
-    assertOnlyDigits(args[0]);
 
     this.field = args[0];
   };
 
   execute (stack: TEALStack): void {
-    let last = this.assertBigInt(stack.pop());
-    const prev = this.assertBigInt(stack.pop());
-
-    this.checkIndexBound(Number(--last), this.interpreter.tx.apat);
-
-    const accBuffer = this.interpreter.tx.apat[Number(last)];
-    const res = this.interpreter.accountAssets[convertToString(accBuffer)][prev.toString()];
+    this.assertMinStackLen(stack, 2);
+    const last = this.assertBigInt(stack.pop());
+    let prev = this.assertBigInt(stack.pop());
+
+    this.checkIndexBound(Number(--prev), this.interpreter.tx.apat);
+
+    const accBuffer = this.interpreter.tx.apat[Number(prev)];
+    const val = this.interpreter.accountsAssets.get(convertToString(accBuffer));
+    const res = val?.get(Number(last));
 
     if (res === undefined) {
       stack.push(BigInt("0"));
     } else {
-      let value = 0;
+      let value: StackElem;
 
       switch (this.field) {
-        case "0":
-          value = res.amount;
+        case "AssetBalance":
+          value = BigInt(res.amount);
           break;
-        case "1":
-          value = res["is-frozen"] ? 1 : 0;
+        case "AssetFrozen":
+          value = toBytes(res["is-frozen"]);
           break;
         default:
           throw new TealError(ERRORS.TEAL.INVALID_FIELD_TYPE);
       }
-      stack.push(BigInt(value));
+
+      stack.push(value);
       stack.push(BigInt("1"));
     }
   }
@@ -1677,20 +1677,19 @@
   constructor (args: string[], line: number, interpreter: Interpreter) {
     super();
     this.interpreter = interpreter;
-
     assertLen(args.length, 1, line);
-    assertOnlyDigits(args[0]);
 
     this.field = args[0];
   };
 
   execute (stack: TEALStack): void {
+    this.assertMinStackLen(stack, 1);
     let last = this.assertBigInt(stack.pop());
     this.checkIndexBound(Number(--last), this.interpreter.tx.apas);
 
     const assetId = this.interpreter.tx.apas[Number(last)];
 
-    const res = this.interpreter.globalAssets[assetId.toString()];
+    const res = this.interpreter.globalAssets.get(assetId);
 
     if (res === undefined) {
       stack.push(BigInt("0"));
@@ -1698,38 +1697,38 @@
       let value: StackElem;
 
       switch (this.field) {
-        case "0":
-          value = BigInt(res.t);
+        case "AssetTotal":
+          value = BigInt(res.total);
           break;
-        case "1":
-          value = BigInt(res.dc);
+        case "AssetDecimals":
+          value = BigInt(res.decimals);
           break;
-        case "2":
-          value = BigInt(res.df);
+        case "AssetDefaultFrozen":
+          value = toBytes(res.defaultFrozen);
           break;
-        case "3":
-          value = toBytes(res.un);
+        case "AssetUnitName":
+          value = toBytes(res.unitName);
           break;
-        case "4":
-          value = toBytes(res.an);
+        case "AssetName":
+          value = toBytes(res.name);
           break;
-        case "5":
-          value = toBytes(res.au);
+        case "AssetURL":
+          value = toBytes(res.url);
           break;
-        case "6":
-          value = res.am;
+        case "AssetMetadataHash":
+          value = toBytes(res.metadataHash);
           break;
-        case "7":
-          value = res.m;
+        case "AssetManager":
+          value = toBytes(res.manager);
           break;
-        case "8":
-          value = res.r;
+        case "AssetReserve":
+          value = toBytes(res.reserve);
           break;
-        case "9":
-          value = res.f;
+        case "AssetFreeze":
+          value = toBytes(res.freeze);
           break;
-        case "10":
-          value = res.c;
+        case "AssetClawback":
+          value = toBytes(res.clawback);
           break;
         default:
           throw new TealError(ERRORS.TEAL.INVALID_FIELD_TYPE);
