--- conflicted
+++ resolved
@@ -9,15 +9,9 @@
 
 import { TealError } from "../errors/errors";
 import { ERRORS } from "../errors/errors-list";
-<<<<<<< HEAD
+import { compareArray } from "../lib/compare";
 import { MAX_CONCAT_SIZE, MAX_UINT64, TX_FIELD_MAP } from "../lib/constants";
-import { assertLen, assertOnlyDigits, compareArray } from "../lib/helpers";
-import { convertToBuffer, convertToString, getEncoding } from "../lib/parse-data";
-=======
-import { compareArray } from "../lib/compare";
-import { MAX_CONCAT_SIZE, MAX_UINT64 } from "../lib/constants";
 import { assertLen, assertOnlyDigits, convertToBuffer, convertToString, getEncoding } from "../lib/parsing";
->>>>>>> 5a8d4186
 import type { EncodingType, TEALStack } from "../types";
 import { Interpreter } from "./interpreter";
 import { Op } from "./opcode";
