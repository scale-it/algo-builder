--- conflicted
+++ resolved
@@ -1,6 +1,6 @@
 import { mkTransaction } from "algob";
 import type { ExecParams } from "algob/src/types";
-import { AccountState, assignGroupID, SSCParams } from "algosdk";
+import { AccountAssetInfo, AccountState, AssetParams, assignGroupID, SSCParams } from "algosdk";
 import { assert } from "chai";
 
 import { mockSuggestedParams } from "../../test/mocks/txn";
@@ -8,12 +8,8 @@
 import { ERRORS } from "../errors/errors-list";
 import { DEFAULT_STACK_ELEM } from "../lib/constants";
 import { Stack } from "../lib/stack";
-<<<<<<< HEAD
-import type { AccountsMap, AssetInfo, AssetsMapAccount, AssetsMapGlobal, Operator, StackElem, TEALStack, Txn } from "../types";
-=======
 import type { Operator, StackElem, TEALStack, Txn } from "../types";
 import { BIGINT0, Label } from "./opcode-list";
->>>>>>> 5a8d4186
 
 export class Interpreter {
   readonly stack: TEALStack;
@@ -22,31 +18,24 @@
   scratch: StackElem[];
   tx: Txn;
   gtxs: Txn[];
-<<<<<<< HEAD
-  accounts: AccountsMap;
-  accountAssets: AssetsMapAccount;
-  globalAssets: AssetsMapGlobal;
-=======
   accounts: Map<string, AccountState>;
+  accountsAssets: Map<string, Map<number, AccountAssetInfo>>;
   globalApps: Map<number, SSCParams>;
+  globalAssets: Map<number, AssetParams>;
   instructions: Operator[];
   instructionIndex: number;
   args: Uint8Array[];
->>>>>>> 5a8d4186
 
   constructor () {
     this.stack = new Stack<StackElem>();
     this.bytecblock = [];
     this.intcblock = [];
     this.scratch = new Array(256).fill(DEFAULT_STACK_ELEM);
-<<<<<<< HEAD
-    this.accounts = <AccountsMap>{};
-    this.accountAssets = <AssetsMapAccount>{};
-    this.globalAssets = <AssetsMapGlobal>{};
-=======
     this.accounts = new Map<string, AccountState>();
+    const assetInfo = new Map<number, AccountAssetInfo>();
+    this.accountsAssets = new Map<string, typeof assetInfo>();
     this.globalApps = new Map<number, SSCParams>();
->>>>>>> 5a8d4186
+    this.globalAssets = new Map<number, AssetParams>();
     this.tx = <Txn>{}; // current transaction
     this.gtxs = []; // all transactions
     this.instructions = [];
@@ -94,22 +83,6 @@
    * Description: set accounts for context as {address: accountInfo}
    * @param accounts: array of account info's
    */
-<<<<<<< HEAD
-  createStatefulContext (accounts: AccountInfo[], globalAssets: AssetsMapGlobal): void {
-    for (const acc of accounts) {
-      this.accounts[acc.address] = acc;
-
-      const assets = acc.assets;
-      const assetInfo: AssetInfo = <AssetInfo>{};
-      for (const asset of assets) {
-        assetInfo[asset["asset-id"]] = asset;
-      }
-
-      this.accountAssets[acc.address] = assetInfo;
-    }
-
-    this.globalAssets = globalAssets;
-=======
   createStatefulContext (accounts: AccountState[]): void {
     for (const acc of accounts) {
       this.accounts.set(acc.address, acc);
@@ -117,6 +90,18 @@
       for (const app of acc["created-apps"]) {
         this.globalApps.set(app.id, app.params);
       }
+
+      for (const asset of acc["created-assets"]) {
+        this.globalAssets.set(asset.index, asset.params);
+      }
+
+      const assets = acc.assets;
+      const assetInfo = new Map<number, AccountAssetInfo>();
+      for (const asset of assets) {
+        assetInfo.set(asset["asset-id"], asset);
+      }
+
+      this.accountsAssets.set(acc.address, assetInfo);
     }
   }
 
@@ -134,7 +119,6 @@
     throw new TealError(ERRORS.TEAL.LABEL_NOT_FOUND, {
       label: label
     });
->>>>>>> 5a8d4186
   }
 
   /**
@@ -147,18 +131,11 @@
    */
   execute (txnParams: ExecParams | ExecParams[],
     logic: Operator[], args: Uint8Array[],
-<<<<<<< HEAD
-    accounts: AccountInfo[], globalAssets: AssetsMapGlobal): boolean {
-    assert(Array.isArray(args));
-    this.createTxnContext(txnParams);
-    this.createStatefulContext(accounts, globalAssets);
-=======
     accounts: AccountState[]): boolean {
     assert(Array.isArray(args));
     this.createTxnContext(txnParams);
     this.createStatefulContext(accounts);
     this.instructions = logic;
->>>>>>> 5a8d4186
 
     while (this.instructionIndex < this.instructions.length) {
       const instruction = this.instructions[this.instructionIndex];
