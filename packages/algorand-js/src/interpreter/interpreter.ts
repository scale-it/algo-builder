--- conflicted
+++ resolved
@@ -8,12 +8,8 @@
 import { ERRORS } from "../errors/errors-list";
 import { DEFAULT_STACK_ELEM } from "../lib/constants";
 import { Stack } from "../lib/stack";
-<<<<<<< HEAD
 import type { AccountsMap, ApplicationMap, Operator, StackElem, TEALStack, Txn } from "../types";
-=======
-import type { AccountsMap, Operator, StackElem, TEALStack, Txn } from "../types";
 import { BIGINT0, Label } from "./opcode-list";
->>>>>>> b886d0d6
 
 export class Interpreter {
   readonly stack: TEALStack;
@@ -23,12 +19,9 @@
   tx: Txn;
   gtxs: Txn[];
   accounts: AccountsMap;
-<<<<<<< HEAD
   globalApps: ApplicationMap;
-=======
   instructions: Operator[];
   instructionIndex: number;
->>>>>>> b886d0d6
   args: Uint8Array[];
 
   constructor () {
