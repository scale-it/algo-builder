--- conflicted
+++ resolved
@@ -19,12 +19,9 @@
   tx: Txn;
   gtxs: Txn[];
   accounts: AccountsMap;
-<<<<<<< HEAD
   instructions: Operator[];
   instructionIndex: number;
-=======
   args: Uint8Array[];
->>>>>>> 44af3f2f
 
   constructor () {
     this.stack = new Stack<StackElem>();
@@ -34,12 +31,9 @@
     this.accounts = <AccountsMap>{};
     this.tx = <Txn>{}; // current transaction
     this.gtxs = []; // all transactions
-<<<<<<< HEAD
     this.instructions = [];
     this.instructionIndex = 0; // set instruction index to zero
-=======
     this.args = [];
->>>>>>> 44af3f2f
   }
 
   /**
