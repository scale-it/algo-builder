import { mkTransaction } from "algob";
import type { execParams } from "algob/src/types";
import { AccountInfo, assignGroupID } from "algosdk";
import { assert } from "chai";

import { mockSuggestedParams } from "../../test/mocks/txn";
import { TealError } from "../errors/errors";
import { ERRORS } from "../errors/errors-list";
import { DEFAULT_STACK_ELEM } from "../lib/constants";
import { Stack } from "../lib/stack";
import type { AccountsMap, ApplicationMap, Operator, StackElem, TEALStack, Txn } from "../types";

export class Interpreter {
  readonly stack: TEALStack;
  bytecblock: Uint8Array[];
  intcblock: BigInt[];
  scratch: StackElem[];
  tx: Txn;
  gtxs: Txn[];
  accounts: AccountsMap;
<<<<<<< HEAD
  globalApps: ApplicationMap;
=======
  args: Uint8Array[];
>>>>>>> 44af3f2f

  constructor () {
    this.stack = new Stack<StackElem>();
    this.bytecblock = [];
    this.intcblock = [];
    this.scratch = new Array(256).fill(DEFAULT_STACK_ELEM);
    this.accounts = <AccountsMap>{};
    this.globalApps = <ApplicationMap>{};
    this.tx = <Txn>{}; // current transaction
    this.gtxs = []; // all transactions
    this.args = [];
  }

  /**
   * Description: creates a new transaction object from given execParams
   * @param txnParams : Transaction parameters for current txn or txn Group
   */
  createTxnContext (txnParams: execParams | execParams[]): void {
    // if txnParams is array, then user is requesting for a group txn
    if (Array.isArray(txnParams)) {
      if (txnParams.length > 16) {
        throw new Error("Maximum size of an atomic transfer group is 16");
      }

      const txns = [];
      for (const txnParam of txnParams) { // create encoded_obj for each txn in group
        const mockParams = mockSuggestedParams(txnParam.payFlags);
        const tx = mkTransaction(txnParam, mockParams);

        // convert to encoded obj for compatibility
        const encodedTxnObj = tx.get_obj_for_encoding() as Txn;
        encodedTxnObj.txID = tx.txID();
        txns.push(encodedTxnObj);
      }
      assignGroupID(txns); // assign unique groupID to all transactions in the array/group
      this.gtxs = txns;
      this.tx = txns[0]; // by default current txn is the first txn
    } else {
      // if not array, then create a single transaction
      const mockParams = mockSuggestedParams(txnParams.payFlags);
      const tx = mkTransaction(txnParams, mockParams);

      const encodedTxnObj = tx.get_obj_for_encoding() as Txn;
      encodedTxnObj.txID = tx.txID();
      this.tx = encodedTxnObj; // assign current txn
      this.gtxs = [this.tx]; // assing single txn to grp
    }
  }

  /**
   * Description: set accounts for context as {address: accountInfo}
   * @param accounts: array of account info's
   */
  createStatefulContext (accounts: AccountInfo[]): void {
    for (const acc of accounts) {
      this.accounts[acc.address] = acc;

      for (const app of acc["created-apps"]) {
        this.globalApps[app.id] = app.params;
      }
    }
  }

  /**
   * Description: this function executes set of Operator[] passed after
   * parsing teal code
   * @param {execParams} txn : Transaction parameters
   * @param {Logic[]} logic : smart contract instructions
   * @param {AppArgs} args : external arguments
   * @returns {boolean} : transaction accepted/rejected based on ASC logic
   */
  execute (txnParams: execParams | execParams[],
    logic: Operator[], args: Uint8Array[],
    accounts: AccountInfo[]): boolean {
    assert(Array.isArray(args));
    this.createTxnContext(txnParams);
    this.createStatefulContext(accounts);

    for (const l of logic) {
      l.execute(this.stack); // execute each teal opcode
    }
    if (this.stack.length() > 0) {
      const top = this.stack.pop();
      if (top instanceof Uint8Array || typeof top === 'undefined') {
        throw new TealError(ERRORS.TEAL.LOGIC_REJECTION);
      }
      if (top >= BigInt("1")) { return true; } // Logic accept
    }
    return false; // Logic Reject
  }
}<|MERGE_RESOLUTION|>--- conflicted
+++ resolved
@@ -18,11 +18,8 @@
   tx: Txn;
   gtxs: Txn[];
   accounts: AccountsMap;
-<<<<<<< HEAD
   globalApps: ApplicationMap;
-=======
   args: Uint8Array[];
->>>>>>> 44af3f2f
 
   constructor () {
     this.stack = new Stack<StackElem>();
