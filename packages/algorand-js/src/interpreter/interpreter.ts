<<<<<<< HEAD
=======
import { mkTransaction } from "algob";
import type { ExecParams } from "algob/src/types";
import { AccountState, assignGroupID, SSCParams } from "algosdk";
>>>>>>> 5a8d4186
import { assert } from "chai";

import { TealError } from "../errors/errors";
import { ERRORS } from "../errors/errors-list";
import { DEFAULT_STACK_ELEM } from "../lib/constants";
import { Stack } from "../lib/stack";
<<<<<<< HEAD
import type { Operator, StackElem, Storage, TEALStack } from "../types";
import { BIGINT0, Label, Pragma } from "./opcode-list";
import { parser } from "./parser";
=======
import type { Operator, StackElem, TEALStack, Txn } from "../types";
import { BIGINT0, Label } from "./opcode-list";
>>>>>>> 5a8d4186

export class Interpreter {
  readonly stack: TEALStack;
  bytecblock: Uint8Array[];
  intcblock: BigInt[];
  scratch: StackElem[];
<<<<<<< HEAD
=======
  tx: Txn;
  gtxs: Txn[];
  accounts: Map<string, AccountState>;
  globalApps: Map<number, SSCParams>;
>>>>>>> 5a8d4186
  instructions: Operator[];
  instructionIndex: number;
  args: Uint8Array[];
  storageBranch: Storage;

  constructor () {
    this.stack = new Stack<StackElem>();
    this.bytecblock = [];
    this.intcblock = [];
    this.scratch = new Array(256).fill(DEFAULT_STACK_ELEM);
<<<<<<< HEAD
    this.instructions = [];
    this.instructionIndex = 0; // set instruction index to zero
    this.args = [];
    this.storageBranch = <Storage>{};
=======
    this.accounts = new Map<string, AccountState>();
    this.globalApps = new Map<number, SSCParams>();
    this.tx = <Txn>{}; // current transaction
    this.gtxs = []; // all transactions
    this.instructions = [];
    this.instructionIndex = 0; // set instruction index to zero
    this.args = [];
  }

  /**
   * Description: creates a new transaction object from given execParams
   * @param txnParams : Transaction parameters for current txn or txn Group
   */
  createTxnContext (txnParams: ExecParams | ExecParams[]): void {
    // if txnParams is array, then user is requesting for a group txn
    if (Array.isArray(txnParams)) {
      if (txnParams.length > 16) {
        throw new Error("Maximum size of an atomic transfer group is 16");
      }

      const txns = [];
      for (const txnParam of txnParams) { // create encoded_obj for each txn in group
        const mockParams = mockSuggestedParams(txnParam.payFlags);
        const tx = mkTransaction(txnParam, mockParams);

        // convert to encoded obj for compatibility
        const encodedTxnObj = tx.get_obj_for_encoding() as Txn;
        encodedTxnObj.txID = tx.txID();
        txns.push(encodedTxnObj);
      }
      assignGroupID(txns); // assign unique groupID to all transactions in the array/group
      this.gtxs = txns;
      this.tx = txns[0]; // by default current txn is the first txn
    } else {
      // if not array, then create a single transaction
      const mockParams = mockSuggestedParams(txnParams.payFlags);
      const tx = mkTransaction(txnParams, mockParams);

      const encodedTxnObj = tx.get_obj_for_encoding() as Txn;
      encodedTxnObj.txID = tx.txID();
      this.tx = encodedTxnObj; // assign current txn
      this.gtxs = [this.tx]; // assing single txn to grp
    }
  }

  /**
   * Description: set accounts for context as {address: accountInfo}
   * @param accounts: array of account info's
   */
  createStatefulContext (accounts: AccountState[]): void {
    for (const acc of accounts) {
      this.accounts.set(acc.address, acc);

      for (const app of acc["created-apps"]) {
        this.globalApps.set(app.id, app.params);
      }
    }
>>>>>>> 5a8d4186
  }

  /**
   * Description: moves instruction index to "label", throws error if label not found
   * @param label: branch label
   */
  jumpForward (label: string): void {
    while (++this.instructionIndex < this.instructions.length) {
      const instruction = this.instructions[this.instructionIndex];
      if (instruction instanceof Label && instruction.label === label) {
        return;
      }
    }
    throw new TealError(ERRORS.TEAL.LABEL_NOT_FOUND, {
      label: label
    });
  }

  /**
<<<<<<< HEAD
   * Description: this function executes teal code after parsing
   * @param {string} path: path to teal code
   * @param {Uint8Array[]} args : external arguments
   * @param {Storage} state : current state as input
   */
  async execute (path: string, args: Uint8Array[],
    state: Storage): Promise<Storage> {
=======
   * Description: this function executes set of Operator[] passed after
   * parsing teal code
   * @param {ExecParams} txn : Transaction parameters
   * @param {Logic[]} logic : smart contract instructions
   * @param {AppArgs} args : external arguments
   * @returns {boolean} : transaction accepted/rejected based on ASC logic
   */
  execute (txnParams: ExecParams | ExecParams[],
    logic: Operator[], args: Uint8Array[],
    accounts: AccountState[]): boolean {
>>>>>>> 5a8d4186
    assert(Array.isArray(args));
    this.storageBranch = state;
    this.instructions = await parser(path, this);

    while (this.instructionIndex < this.instructions.length) {
      const instruction = this.instructions[this.instructionIndex];
      if (!(instruction instanceof Pragma)) {
        instruction.execute(this.stack);
      }
      this.instructionIndex++;
    }

    if (this.stack.length() === 1) {
      const s = this.stack.pop();

      if (!(s instanceof Uint8Array) && s > BIGINT0) {
        return this.storageBranch;
      }
    }
    throw new TealError(ERRORS.TEAL.INVALID_STACK_ELEM);
  }
}<|MERGE_RESOLUTION|>--- conflicted
+++ resolved
@@ -1,110 +1,39 @@
-<<<<<<< HEAD
-=======
 import { mkTransaction } from "algob";
 import type { ExecParams } from "algob/src/types";
 import { AccountState, assignGroupID, SSCParams } from "algosdk";
->>>>>>> 5a8d4186
 import { assert } from "chai";
 
 import { TealError } from "../errors/errors";
 import { ERRORS } from "../errors/errors-list";
 import { DEFAULT_STACK_ELEM } from "../lib/constants";
 import { Stack } from "../lib/stack";
-<<<<<<< HEAD
 import type { Operator, StackElem, Storage, TEALStack } from "../types";
 import { BIGINT0, Label, Pragma } from "./opcode-list";
 import { parser } from "./parser";
-=======
-import type { Operator, StackElem, TEALStack, Txn } from "../types";
-import { BIGINT0, Label } from "./opcode-list";
->>>>>>> 5a8d4186
 
 export class Interpreter {
   readonly stack: TEALStack;
   bytecblock: Uint8Array[];
   intcblock: BigInt[];
   scratch: StackElem[];
-<<<<<<< HEAD
-=======
-  tx: Txn;
-  gtxs: Txn[];
-  accounts: Map<string, AccountState>;
-  globalApps: Map<number, SSCParams>;
->>>>>>> 5a8d4186
   instructions: Operator[];
   instructionIndex: number;
   args: Uint8Array[];
   storageBranch: Storage;
 
+  // tx: Txn;
+  // gtxs: Txn[];
+  // accounts: Map<string, AccountState>;
+  // globalApps: Map<number, SSCParams>;
   constructor () {
     this.stack = new Stack<StackElem>();
     this.bytecblock = [];
     this.intcblock = [];
     this.scratch = new Array(256).fill(DEFAULT_STACK_ELEM);
-<<<<<<< HEAD
     this.instructions = [];
     this.instructionIndex = 0; // set instruction index to zero
     this.args = [];
     this.storageBranch = <Storage>{};
-=======
-    this.accounts = new Map<string, AccountState>();
-    this.globalApps = new Map<number, SSCParams>();
-    this.tx = <Txn>{}; // current transaction
-    this.gtxs = []; // all transactions
-    this.instructions = [];
-    this.instructionIndex = 0; // set instruction index to zero
-    this.args = [];
-  }
-
-  /**
-   * Description: creates a new transaction object from given execParams
-   * @param txnParams : Transaction parameters for current txn or txn Group
-   */
-  createTxnContext (txnParams: ExecParams | ExecParams[]): void {
-    // if txnParams is array, then user is requesting for a group txn
-    if (Array.isArray(txnParams)) {
-      if (txnParams.length > 16) {
-        throw new Error("Maximum size of an atomic transfer group is 16");
-      }
-
-      const txns = [];
-      for (const txnParam of txnParams) { // create encoded_obj for each txn in group
-        const mockParams = mockSuggestedParams(txnParam.payFlags);
-        const tx = mkTransaction(txnParam, mockParams);
-
-        // convert to encoded obj for compatibility
-        const encodedTxnObj = tx.get_obj_for_encoding() as Txn;
-        encodedTxnObj.txID = tx.txID();
-        txns.push(encodedTxnObj);
-      }
-      assignGroupID(txns); // assign unique groupID to all transactions in the array/group
-      this.gtxs = txns;
-      this.tx = txns[0]; // by default current txn is the first txn
-    } else {
-      // if not array, then create a single transaction
-      const mockParams = mockSuggestedParams(txnParams.payFlags);
-      const tx = mkTransaction(txnParams, mockParams);
-
-      const encodedTxnObj = tx.get_obj_for_encoding() as Txn;
-      encodedTxnObj.txID = tx.txID();
-      this.tx = encodedTxnObj; // assign current txn
-      this.gtxs = [this.tx]; // assing single txn to grp
-    }
-  }
-
-  /**
-   * Description: set accounts for context as {address: accountInfo}
-   * @param accounts: array of account info's
-   */
-  createStatefulContext (accounts: AccountState[]): void {
-    for (const acc of accounts) {
-      this.accounts.set(acc.address, acc);
-
-      for (const app of acc["created-apps"]) {
-        this.globalApps.set(app.id, app.params);
-      }
-    }
->>>>>>> 5a8d4186
   }
 
   /**
@@ -124,26 +53,13 @@
   }
 
   /**
-<<<<<<< HEAD
-   * Description: this function executes teal code after parsing
+   * Description: this function executes TEAL code after parsing
    * @param {string} path: path to teal code
    * @param {Uint8Array[]} args : external arguments
    * @param {Storage} state : current state as input
    */
   async execute (path: string, args: Uint8Array[],
     state: Storage): Promise<Storage> {
-=======
-   * Description: this function executes set of Operator[] passed after
-   * parsing teal code
-   * @param {ExecParams} txn : Transaction parameters
-   * @param {Logic[]} logic : smart contract instructions
-   * @param {AppArgs} args : external arguments
-   * @returns {boolean} : transaction accepted/rejected based on ASC logic
-   */
-  execute (txnParams: ExecParams | ExecParams[],
-    logic: Operator[], args: Uint8Array[],
-    accounts: AccountState[]): boolean {
->>>>>>> 5a8d4186
     assert(Array.isArray(args));
     this.storageBranch = state;
     this.instructions = await parser(path, this);
