<<<<<<< HEAD
import { mkTransaction } from "algob";
import type { ExecParams } from "algob/src/types";
import { AccountAssetInfo, AccountState, AssetParams, assignGroupID, SSCParams } from "algosdk";
import { assert } from "chai";

import { mockSuggestedParams } from "../../test/mocks/txn";
=======
>>>>>>> 741b6edf
import { TealError } from "../errors/errors";
import { ERRORS } from "../errors/errors-list";
import { Runtime } from "../index";
import { DEFAULT_STACK_ELEM } from "../lib/constants";
import { Stack } from "../lib/stack";
import { parser } from "../parser/parser";
import type { Operator, StackElem, TEALStack } from "../types";
import { BIGINT0, Label } from "./opcode-list";

export class Interpreter {
  readonly stack: TEALStack;
  bytecblock: Uint8Array[];
  intcblock: BigInt[];
  scratch: StackElem[];
<<<<<<< HEAD
  tx: Txn;
  gtxs: Txn[];
  accounts: Map<string, AccountState>;
  accountsAssets: Map<string, Map<number, AccountAssetInfo>>;
  globalApps: Map<number, SSCParams>;
  globalAssets: Map<number, AssetParams>;
=======
>>>>>>> 741b6edf
  instructions: Operator[];
  instructionIndex: number;
  runtime: Runtime;

  constructor () {
    this.stack = new Stack<StackElem>();
    this.bytecblock = [];
    this.intcblock = [];
    this.scratch = new Array(256).fill(DEFAULT_STACK_ELEM);
<<<<<<< HEAD
    this.accounts = new Map<string, AccountState>();
    const assetInfo = new Map<number, AccountAssetInfo>();
    this.accountsAssets = new Map<string, typeof assetInfo>();
    this.globalApps = new Map<number, SSCParams>();
    this.globalAssets = new Map<number, AssetParams>();
    this.tx = <Txn>{}; // current transaction
    this.gtxs = []; // all transactions
    this.instructions = [];
    this.instructionIndex = 0; // set instruction index to zero
    this.args = [];
  }

  /**
   * Description: creates a new transaction object from given execParams
   * @param txnParams : Transaction parameters for current txn or txn Group
   */
  createTxnContext (txnParams: ExecParams | ExecParams[]): void {
    // if txnParams is array, then user is requesting for a group txn
    if (Array.isArray(txnParams)) {
      if (txnParams.length > 16) {
        throw new Error("Maximum size of an atomic transfer group is 16");
      }

      const txns = [];
      for (const txnParam of txnParams) { // create encoded_obj for each txn in group
        const mockParams = mockSuggestedParams(txnParam.payFlags);
        const tx = mkTransaction(txnParam, mockParams);

        // convert to encoded obj for compatibility
        const encodedTxnObj = tx.get_obj_for_encoding() as Txn;
        encodedTxnObj.txID = tx.txID();
        txns.push(encodedTxnObj);
      }
      assignGroupID(txns); // assign unique groupID to all transactions in the array/group
      this.gtxs = txns;
      this.tx = txns[0]; // by default current txn is the first txn
    } else {
      // if not array, then create a single transaction
      const mockParams = mockSuggestedParams(txnParams.payFlags);
      const tx = mkTransaction(txnParams, mockParams);

      const encodedTxnObj = tx.get_obj_for_encoding() as Txn;
      encodedTxnObj.txID = tx.txID();
      this.tx = encodedTxnObj; // assign current txn
      this.gtxs = [this.tx]; // assing single txn to grp
    }
  }

  /**
   * Description: set accounts for context as {address: accountInfo}
   * @param accounts: array of account info's
   */
  createStatefulContext (accounts: AccountState[]): void {
    for (const acc of accounts) {
      this.accounts.set(acc.address, acc);

      for (const app of acc["created-apps"]) {
        this.globalApps.set(app.id, app.params);
      }

      for (const asset of acc["created-assets"]) {
        this.globalAssets.set(asset.index, asset.params);
      }

      const assets = acc.assets;
      const assetInfo = new Map<number, AccountAssetInfo>();
      for (const asset of assets) {
        assetInfo.set(asset["asset-id"], asset);
      }

      this.accountsAssets.set(acc.address, assetInfo);
    }
=======
    this.instructions = [];
    this.instructionIndex = 0; // set instruction index to zero
    this.runtime = <Runtime>{};
>>>>>>> 741b6edf
  }

  /**
   * Description: moves instruction index to "label", throws error if label not found
   * @param label: branch label
   */
  jumpForward (label: string): void {
    while (++this.instructionIndex < this.instructions.length) {
      const instruction = this.instructions[this.instructionIndex];
      if (instruction instanceof Label && instruction.label === label) {
        return;
      }
    }
    throw new TealError(ERRORS.TEAL.LABEL_NOT_FOUND, {
      label: label
    });
  }

  /**
   * Description: this function executes TEAL code after parsing
   * @param {string} program: teal code
   * @param {Runtime} runtime : runtime object
   */
  async execute (program: string, runtime: Runtime): Promise<void> {
    this.runtime = runtime;
    this.instructions = await parser(program, this);

    while (this.instructionIndex < this.instructions.length) {
      const instruction = this.instructions[this.instructionIndex];
      instruction.execute(this.stack);
      this.instructionIndex++;
    }

    if (this.stack.length() === 1) {
      const s = this.stack.pop();

      if (!(s instanceof Uint8Array) && s > BIGINT0) { return; }
    }
    throw new TealError(ERRORS.TEAL.INVALID_STACK_ELEM);
  }
}<|MERGE_RESOLUTION|>--- conflicted
+++ resolved
@@ -1,12 +1,3 @@
-<<<<<<< HEAD
-import { mkTransaction } from "algob";
-import type { ExecParams } from "algob/src/types";
-import { AccountAssetInfo, AccountState, AssetParams, assignGroupID, SSCParams } from "algosdk";
-import { assert } from "chai";
-
-import { mockSuggestedParams } from "../../test/mocks/txn";
-=======
->>>>>>> 741b6edf
 import { TealError } from "../errors/errors";
 import { ERRORS } from "../errors/errors-list";
 import { Runtime } from "../index";
@@ -21,15 +12,6 @@
   bytecblock: Uint8Array[];
   intcblock: BigInt[];
   scratch: StackElem[];
-<<<<<<< HEAD
-  tx: Txn;
-  gtxs: Txn[];
-  accounts: Map<string, AccountState>;
-  accountsAssets: Map<string, Map<number, AccountAssetInfo>>;
-  globalApps: Map<number, SSCParams>;
-  globalAssets: Map<number, AssetParams>;
-=======
->>>>>>> 741b6edf
   instructions: Operator[];
   instructionIndex: number;
   runtime: Runtime;
@@ -39,84 +21,9 @@
     this.bytecblock = [];
     this.intcblock = [];
     this.scratch = new Array(256).fill(DEFAULT_STACK_ELEM);
-<<<<<<< HEAD
-    this.accounts = new Map<string, AccountState>();
-    const assetInfo = new Map<number, AccountAssetInfo>();
-    this.accountsAssets = new Map<string, typeof assetInfo>();
-    this.globalApps = new Map<number, SSCParams>();
-    this.globalAssets = new Map<number, AssetParams>();
-    this.tx = <Txn>{}; // current transaction
-    this.gtxs = []; // all transactions
-    this.instructions = [];
-    this.instructionIndex = 0; // set instruction index to zero
-    this.args = [];
-  }
-
-  /**
-   * Description: creates a new transaction object from given execParams
-   * @param txnParams : Transaction parameters for current txn or txn Group
-   */
-  createTxnContext (txnParams: ExecParams | ExecParams[]): void {
-    // if txnParams is array, then user is requesting for a group txn
-    if (Array.isArray(txnParams)) {
-      if (txnParams.length > 16) {
-        throw new Error("Maximum size of an atomic transfer group is 16");
-      }
-
-      const txns = [];
-      for (const txnParam of txnParams) { // create encoded_obj for each txn in group
-        const mockParams = mockSuggestedParams(txnParam.payFlags);
-        const tx = mkTransaction(txnParam, mockParams);
-
-        // convert to encoded obj for compatibility
-        const encodedTxnObj = tx.get_obj_for_encoding() as Txn;
-        encodedTxnObj.txID = tx.txID();
-        txns.push(encodedTxnObj);
-      }
-      assignGroupID(txns); // assign unique groupID to all transactions in the array/group
-      this.gtxs = txns;
-      this.tx = txns[0]; // by default current txn is the first txn
-    } else {
-      // if not array, then create a single transaction
-      const mockParams = mockSuggestedParams(txnParams.payFlags);
-      const tx = mkTransaction(txnParams, mockParams);
-
-      const encodedTxnObj = tx.get_obj_for_encoding() as Txn;
-      encodedTxnObj.txID = tx.txID();
-      this.tx = encodedTxnObj; // assign current txn
-      this.gtxs = [this.tx]; // assing single txn to grp
-    }
-  }
-
-  /**
-   * Description: set accounts for context as {address: accountInfo}
-   * @param accounts: array of account info's
-   */
-  createStatefulContext (accounts: AccountState[]): void {
-    for (const acc of accounts) {
-      this.accounts.set(acc.address, acc);
-
-      for (const app of acc["created-apps"]) {
-        this.globalApps.set(app.id, app.params);
-      }
-
-      for (const asset of acc["created-assets"]) {
-        this.globalAssets.set(asset.index, asset.params);
-      }
-
-      const assets = acc.assets;
-      const assetInfo = new Map<number, AccountAssetInfo>();
-      for (const asset of assets) {
-        assetInfo.set(asset["asset-id"], asset);
-      }
-
-      this.accountsAssets.set(acc.address, assetInfo);
-    }
-=======
     this.instructions = [];
     this.instructionIndex = 0; // set instruction index to zero
     this.runtime = <Runtime>{};
->>>>>>> 741b6edf
   }
 
   /**
