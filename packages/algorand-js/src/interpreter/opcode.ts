import { AccountState, SSCParams } from "algosdk";

import { TealError } from "../errors/errors";
import { ERRORS } from "../errors/errors-list";
import { MAX_UINT8, MAX_UINT64, MIN_UINT8, MIN_UINT64 } from "../lib/constants";
import { convertToString } from "../lib/parse-data";
import type { TEALStack } from "../types";
<<<<<<< HEAD
import { Interpreter } from "./interpreter";
import { BIGINT0 } from "./opcode-list";
=======
import { BIGINT0, BIGINT1 } from "./opcode-list";
>>>>>>> 0625ca98

export class Op {
  assertMinStackLen (stack: TEALStack, minLen: number): void {
    if (stack.length() < minLen) {
      throw new TealError(ERRORS.TEAL.ASSERT_STACK_LENGTH);
    }
  }

  checkOverflow (num: bigint): void {
    if (num > MAX_UINT64) {
      throw new TealError(ERRORS.TEAL.UINT64_OVERFLOW);
    }
  }

  checkUnderflow (num: bigint): void {
    if (num < MIN_UINT64) {
      throw new TealError(ERRORS.TEAL.UINT64_UNDERFLOW);
    }
  }

  checkIndexBound (idx: number, arr: any[]): void {
    if (!(idx >= 0 && idx < arr.length)) {
      throw new TealError(ERRORS.TEAL.INDEX_OUT_OF_BOUND);
    }
  }

  assertArrLength (arr: Uint8Array[] | BigInt[]): void {
    if (!arr.length || arr.length > MAX_UINT8 + 1) {
      throw new TealError(ERRORS.TEAL.ASSERT_ARR_LENGTH);
    }
  }

  assertBigInt (a: unknown): bigint {
    if (typeof a === "undefined" || typeof a !== "bigint") {
      throw new TealError(ERRORS.TEAL.INVALID_TYPE, {
        expected: "uint64",
        actual: typeof a
      });
    }
    return a;
  }

  assertBytes (b: unknown): Uint8Array {
    if (typeof b === 'undefined' || !(b instanceof Uint8Array)) {
      throw new TealError(ERRORS.TEAL.INVALID_TYPE, {
        expected: "byte[]",
        actual: typeof b
      });
    }
    return b;
  }

  assertUint8 (a: bigint): bigint {
    if (a < MIN_UINT8 || a > MAX_UINT8) {
      throw new TealError(ERRORS.TEAL.INVALID_UINT8);
    }
    return a;
  }

  subString (start: bigint, end: bigint, byteString: Uint8Array): Uint8Array {
    if (end < start) {
      throw new TealError(ERRORS.TEAL.SUBSTRING_END_BEFORE_START);
    }
    if (start > byteString.length || end > byteString.length) {
      throw new TealError(ERRORS.TEAL.SUBSTRING_RANGE_BEYOND);
    }

    return byteString.slice(Number(start), Number(end));
  }

<<<<<<< HEAD
  // TODO: to be moved to Runtime class
  assertAccountDefined (a?: AccountState): AccountState {
    if (a === undefined) {
      throw new TealError(ERRORS.TEAL.ACCOUNT_DOES_NOT_EXIST);
    }
    return a;
  }

  // TODO: to be moved to Runtime class
  assertAppDefined (appId: number, interpreter: Interpreter): SSCParams {
    const globalDelta = interpreter.globalApps.get(appId);
    if (globalDelta === undefined) {
      throw new TealError(ERRORS.TEAL.APP_NOT_FOUND);
    }
    return globalDelta;
  }

  // TODO: to be moved to Runtime class
  getAccount (accountIndex: bigint, interpreter: Interpreter): AccountState {
    let account: AccountState | undefined;
    if (accountIndex === BIGINT0) {
      const senderAccount = convertToString(interpreter.tx.snd);
      account = interpreter.accounts.get(senderAccount);
    } else {
      accountIndex--;
      this.checkIndexBound(Number(accountIndex), interpreter.tx.apat);
      const pkBuffer = interpreter.tx.apat[Number(accountIndex)];
      account = interpreter.accounts.get(convertToString(pkBuffer));
    }
    return this.assertAccountDefined(account);
=======
  pushBooleanCheck (stack: TEALStack, ok: boolean): TEALStack {
    if (ok) {
      stack.push(BIGINT1);
    } else {
      stack.push(BIGINT0);
    }
    return stack;
>>>>>>> 0625ca98
  }
}<|MERGE_RESOLUTION|>--- conflicted
+++ resolved
@@ -3,14 +3,10 @@
 import { TealError } from "../errors/errors";
 import { ERRORS } from "../errors/errors-list";
 import { MAX_UINT8, MAX_UINT64, MIN_UINT8, MIN_UINT64 } from "../lib/constants";
-import { convertToString } from "../lib/parse-data";
+import { convertToString } from "../lib/parsing";
 import type { TEALStack } from "../types";
-<<<<<<< HEAD
 import { Interpreter } from "./interpreter";
-import { BIGINT0 } from "./opcode-list";
-=======
 import { BIGINT0, BIGINT1 } from "./opcode-list";
->>>>>>> 0625ca98
 
 export class Op {
   assertMinStackLen (stack: TEALStack, minLen: number): void {
@@ -81,7 +77,6 @@
     return byteString.slice(Number(start), Number(end));
   }
 
-<<<<<<< HEAD
   // TODO: to be moved to Runtime class
   assertAccountDefined (a?: AccountState): AccountState {
     if (a === undefined) {
@@ -112,7 +107,8 @@
       account = interpreter.accounts.get(convertToString(pkBuffer));
     }
     return this.assertAccountDefined(account);
-=======
+  }
+
   pushBooleanCheck (stack: TEALStack, ok: boolean): TEALStack {
     if (ok) {
       stack.push(BIGINT1);
@@ -120,6 +116,5 @@
       stack.push(BIGINT0);
     }
     return stack;
->>>>>>> 0625ca98
   }
 }