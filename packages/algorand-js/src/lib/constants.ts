// https://docs.microsoft.com/en-us/dotnet/api/system.uint64.maxvalue?view=net-5.0
export const MAX_UINT64 = BigInt("18446744073709551615");
export const MIN_UINT64 = BigInt("0");
export const MAX_UINT8 = 255;
export const MIN_UINT8 = 0;
export const DEFAULT_STACK_ELEM = BigInt("0");
export const MAX_CONCAT_SIZE = 4096;
<<<<<<< HEAD
const zeroAddress = new Uint8Array(32);
const zeroUint64 = BigInt('0');
const zeroByte = new Uint8Array(0);

export const TxFieldDefaults: {[key: string]: any} = {
  Sender: zeroAddress,
  Fee: zeroUint64,
  FirstValid: zeroUint64,
  LastValid: zeroUint64,
  Note: zeroByte,
  Lease: zeroByte,
  Receiver: zeroAddress,
  Amount: zeroUint64,
  CloseRemainderTo: zeroAddress,
  VotePK: zeroAddress,
  SelectionPK: zeroAddress,
  VoteFirst: zeroUint64,
  VoteLast: zeroUint64,
  VoteKeyDilution: zeroUint64,
  Type: zeroByte,
  TypeEnum: zeroUint64,
  XferAsset: zeroUint64,
  AssetAmount: zeroUint64,
  AssetSender: zeroAddress,
  AssetReceiver: zeroAddress,
  AssetCloseTo: zeroAddress,
  GroupIndex: zeroUint64,
  ApplicationID: zeroUint64,
  OnCompletion: zeroUint64,
  ApplicationArgs: zeroByte,
  NumAppArgs: zeroUint64,
  Accounts: zeroByte,
  NumAccounts: zeroUint64,
  ApprovalProgram: zeroByte,
  ClearStateProgram: zeroByte,
  RekeyTo: zeroAddress,
  ConfigAsset: zeroUint64,
  ConfigAssetTotal: zeroUint64,
  ConfigAssetDecimals: zeroUint64,
  ConfigAssetDefaultFrozen: zeroUint64,
  ConfigAssetUnitName: zeroByte,
  ConfigAssetName: zeroByte,
  ConfigAssetURL: zeroByte,
  ConfigAssetMetadataHash: zeroByte,
  ConfigAssetManager: zeroAddress,
  ConfigAssetReserve: zeroAddress,
  ConfigAssetFreeze: zeroAddress,
  ConfigAssetClawback: zeroAddress,
  FreezeAsset: zeroUint64,
  FreezeAssetAccount: zeroAddress,
  FreezeAssetFrozen: zeroUint64
};
=======

export const reDigit = /^\d+$/;
>>>>>>> e4a5e0e9
<|MERGE_RESOLUTION|>--- conflicted
+++ resolved
@@ -5,7 +5,6 @@
 export const MIN_UINT8 = 0;
 export const DEFAULT_STACK_ELEM = BigInt("0");
 export const MAX_CONCAT_SIZE = 4096;
-<<<<<<< HEAD
 const zeroAddress = new Uint8Array(32);
 const zeroUint64 = BigInt('0');
 const zeroByte = new Uint8Array(0);
@@ -58,7 +57,5 @@
   FreezeAssetAccount: zeroAddress,
   FreezeAssetFrozen: zeroUint64
 };
-=======
 
-export const reDigit = /^\d+$/;
->>>>>>> e4a5e0e9
+export const reDigit = /^\d+$/;