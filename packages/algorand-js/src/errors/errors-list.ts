--- conflicted
+++ resolved
@@ -200,19 +200,17 @@
     title: "Transaction Field Error",
     description: `Transaction Field unkown`
   },
-<<<<<<< HEAD
   UNKOWN_GLOBAL_FIELD: {
     number: 29,
     message: "Global Field Error - Unknown Global field %field%",
     title: "Global Field Error",
     description: `Global Field unkown`
-=======
+  },
   UNKNOWN_ASSET_FIELD: {
-    number: 29,
+    number: 30,
     message: "Asset Field Error - Field unknown %field%",
     title: "Asset Field Error",
     description: `Asset field unkown`
->>>>>>> 3fe6bc7f
   }
 };
 
