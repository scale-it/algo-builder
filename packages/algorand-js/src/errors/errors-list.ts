
export const ERROR_PREFIX = "TEAL_ERR";

export interface ErrorDescriptor {
  number: number
  message: string
  title: string
  description: string
}

export function getErrorCode (error: ErrorDescriptor): string {
  return `${ERROR_PREFIX}${error.number}`;
}

export const ERROR_RANGES = {
  TEAL: { min: 0, max: 99, title: "TEAL opcode errors" }
};

const PARSE_ERROR = "Parse Error";

const tealErrors = {
  ASSERT_STACK_LENGTH: {
    number: 1,
    message: "Length of stack is less than min length required for current op",
    title: "Length of stack is less than min length required for current op",
    description: `You are trying to perform an operation on stack where the stack does not
have sufficient length.`
  },
  ASSERT_ARR_LENGTH: {
    number: 2,
    message: "Length of block exceeded 256 or is equal to 0",
    title: "Invalid Block length",
    description: `The size of provided block of []bytes/uint64 is not within the
permissible range of 1 to 256`
  },
  INVALID_OP_ARG: {
    number: 3,
    message: "Error encountered while executing teal with opcode %opcode% , Line : %line% ",
    title: "Invalid Operation",
    description: `Error encountered in stack while executing teal opcode %opcode%`
  },
  INVALID_TYPE: {
    number: 4,
    message: "Error encountered while executing teal code",
    title: "Invalid type",
    description: `Error encountered while executing teal code. Type of data is
incorrect. Expected %expected% but got %actual%`
  },
  UINT64_OVERFLOW: {
    number: 5,
    message: "Result of current operation caused integer overflow",
    title: "Uint64 Overflow",
    description: `You are tying to perform operation where the result has exceeded
maximun uint64 value of 18446744073709551615`
  },
  UINT64_UNDERFLOW: {
    number: 6,
    message: "Result of current operation caused integer underflow",
    title: "Uint64 Underflow",
    description: `You are tying to perform operation where the result is less than
minimum uint64 value of 0`
  },
  ZERO_DIV: {
    number: 7,
    message: "Runtime Error - Division by zero",
    title: "Division by zero",
    description: `Runtime error occured. Cannot divide by zero`
  },
  LOGIC_REJECTION: {
    number: 8,
    message: "Invalid top of stack",
    title: "Teal Rejection Error",
    description: `Teal code was rejected because top of stack contains
non zero value or []byte`
  },
  INDEX_OUT_OF_BOUND: {
    number: 9,
    message: "Index out of bound",
    title: "Index out of bound",
    description: `Segmentation fault - The teal code tried to access a value
by an index that does not exist.`
  },
  TEAL_ENCOUNTERED_ERR: {
    number: 10,
    message: "TEAL runtime encountered err opcode",
    title: "TEAL runtime encountered err opcode",
    description: `TEAL encountered err opcode while executing TEAL code`
  },
  CONCAT_ERROR: {
    number: 11,
    message: "concat resulted in string too long",
    title: "concat resulted in string too long",
    description: `concat panics if the result would be greater than 4096 bytes.`
  },
  LONG_INPUT_ERROR: {
    number: 12,
    message: "Input is longer than 8 bytes",
    title: "Input is longer than 8 bytes",
    description: `Input is longer than 8 bytes.`
  },
  SUBSTRING_END_BEFORE_START: {
    number: 13,
    message: "substring end before start",
    title: "substring end before start",
    description: `substring end before start.`
  },
  SUBSTRING_RANGE_BEYOND: {
    number: 14,
    message: "substring range beyond length of string",
    title: "substring range beyond length of string",
    description: `substring range beyond length of string.`
  },
  INVALID_UINT8: {
    number: 15,
    message: "Input is not uint8",
    title: "Input is outside the valid uint8 range of 0 to 255",
    description: `Input is outside the valid uint8 range of 0 to 255`
  },
  ASSERT_LENGTH: {
    number: 16,
    message: "Invalid Field Length Expected: '%exp%' Got: '%got%', Line : %line% ",
    title: PARSE_ERROR,
    description: `Expected: '%exp%' Got: '%got%`
  },
  INVALID_ADDR: {
    number: 17,
    message: "Invalid Address '%addr%', Line: %line%",
    title: PARSE_ERROR,
    description: `Invalid Address '%addr%`
  },
  PRAGMA_VERSION_ERROR: {
    number: 18,
    message: "Pragma version Error - Expected: version, got: %got%, Line: %line%",
    title: PARSE_ERROR,
    description: ``
  },
  INVALID_BASE64: {
    number: 19,
    message: "Invalid Base64 Error - value %val% is not base64, Line: %line%",
    title: PARSE_ERROR,
    description: `value %exp% is not base64`
  },
  INVALID_BASE32: {
    number: 20,
    message: "Invalid Base32 Error - value %val% is not base32, Line: %line%",
    title: PARSE_ERROR,
    description: `value %exp% is not base32`
  },
  DECODE_ERROR: {
    number: 21,
    message: "Invalid Decode Data - value %val% is invalid, Line: %line%",
    title: "Decode Error",
    description: `value %exp%`
  },
  UNKOWN_DECODE_TYPE: {
    number: 22,
    message: "Invalid Decode Type - value %val% is unknown, Line: %line%",
    title: "Unkown Decode Type",
    description: `value %exp% is unknown`
  },
  INVALID_SCHEMA: {
    number: 23,
    message: "State Schema is invalid",
    title: "TEAL operations resulted in invalid schema",
    description: `TEAL operations resulted in invalid schema`
  },
  APP_NOT_FOUND: {
    number: 24,
    message: "Application Id is not found or is invalid",
    title: "Application id %appId% is not found",
    description: `Application id %appId% is not found`
  },
  LABEL_NOT_FOUND: {
    number: 25,
    message: "Label not found",
    title: "Label %label% not found",
    description: `Label %label% not found`
  },
  INVALID_STACK_ELEM: {
    number: 26,
    message: "Invalid top of stack or length of stack > 1",
    title: "Invalid top of stack or length of stack > 1",
    description: `Either Length of stack is > 1 or top of stack is not uint64`
  },
  INVALID_LABEL: {
    number: 25,
    message: "Invalid Label Name",
    title: "OpCode name cannot be used as label name",
    description: `OpCode name cannot be used as label name`
  },
  ACCOUNT_DOES_NOT_EXIST: {
    number: 27,
    message: "Account Error - Account doesn't exist",
    title: "Account Error",
    description: `Account does not exist in the current state`
  },
<<<<<<< HEAD
  INVALID_FIELD_TYPE: {
    number: 28,
    message: "Asset Field Error - Field unknown",
    title: "Asset Field Error",
    description: `Asset field unkown`
=======
  UNKOWN_TRANSACTION_FIELD: {
    number: 28,
    message: "Transaction Field Error - Unknown transaction field %field%",
    title: "Transaction Field Error",
    description: `Transaction Field unkown`
>>>>>>> efb2bdfb
  }
};

export const ERRORS: {
  [category in keyof typeof ERROR_RANGES]: {
    [errorName: string]: ErrorDescriptor
  };
} = {
  TEAL: tealErrors
};<|MERGE_RESOLUTION|>--- conflicted
+++ resolved
@@ -194,19 +194,17 @@
     title: "Account Error",
     description: `Account does not exist in the current state`
   },
-<<<<<<< HEAD
-  INVALID_FIELD_TYPE: {
-    number: 28,
-    message: "Asset Field Error - Field unknown",
-    title: "Asset Field Error",
-    description: `Asset field unkown`
-=======
   UNKOWN_TRANSACTION_FIELD: {
     number: 28,
     message: "Transaction Field Error - Unknown transaction field %field%",
     title: "Transaction Field Error",
     description: `Transaction Field unkown`
->>>>>>> efb2bdfb
+  },
+  INVALID_FIELD_TYPE: {
+    number: 29,
+    message: "Asset Field Error - Field unknown",
+    title: "Asset Field Error",
+    description: `Asset field unkown`
   }
 };
 
