
export const ERROR_PREFIX = "TEAL_ERR";

export interface ErrorDescriptor {
  number: number
  message: string
  title: string
  description: string
}

export function getErrorCode (error: ErrorDescriptor): string {
  return `${ERROR_PREFIX}${error.number}`;
}

export const ERROR_RANGES = {
  TEAL: { min: 0, max: 99, title: "TEAL opcode errors" }
};

const PARSE_ERROR = "Parse Error";

const tealErrors = {
  ASSERT_STACK_LENGTH: {
    number: 1,
    message: "Length of stack is less than min length required for current op",
    title: "Length of stack is less than min length required for current op",
    description: `You are trying to perform an operation on stack where the stack does not
have sufficient length.`
  },
  ASSERT_ARR_LENGTH: {
    number: 2,
    message: "Length of block exceeded 256 or is equal to 0",
    title: "Invalid Block length",
    description: `The size of provided block of []bytes/uint64 is not within the
permissible range of 1 to 256`
  },
  INVALID_OP_ARG: {
    number: 3,
    message: "Error encountered while executing teal with opcode %opcode% , Line : %line% ",
    title: "Invalid Operation",
    description: `Error encountered in stack while executing teal opcode %opcode%`
  },
  INVALID_TYPE: {
    number: 4,
    message: "Error encountered while executing teal code",
    title: "Invalid type",
    description: `Error encountered while executing teal code. Type of data is
incorrect. Expected %expected% but got %actual%`
  },
  UINT64_OVERFLOW: {
    number: 5,
    message: "Result of current operation caused integer overflow",
    title: "Uint64 Overflow",
    description: `You are tying to perform operation where the result has exceeded
maximun uint64 value of 18446744073709551615`
  },
  UINT64_UNDERFLOW: {
    number: 6,
    message: "Result of current operation caused integer underflow",
    title: "Uint64 Underflow",
    description: `You are tying to perform operation where the result is less than
minimum uint64 value of 0`
  },
  ZERO_DIV: {
    number: 7,
    message: "Runtime Error - Division by zero",
    title: "Division by zero",
    description: `Runtime error occured. Cannot divide by zero`
  },
  LOGIC_REJECTION: {
    number: 8,
    message: "Invalid top of stack",
    title: "Teal Rejection Error",
    description: `Teal code was rejected because top of stack contains
non zero value or []byte`
  },
  INDEX_OUT_OF_BOUND: {
    number: 9,
    message: "Index out of bound",
    title: "Index out of bound",
    description: `Segmentation fault - The teal code tried to access a value
by an index that does not exist.`
  },
  TEAL_ENCOUNTERED_ERR: {
    number: 10,
    message: "TEAL runtime encountered err opcode",
    title: "TEAL runtime encountered err opcode",
    description: `TEAL encountered err opcode while executing TEAL code`
  },
  CONCAT_ERROR: {
    number: 11,
    message: "concat resulted in string too long",
    title: "concat resulted in string too long",
    description: `concat panics if the result would be greater than 4096 bytes.`
  },
  LONG_INPUT_ERROR: {
    number: 12,
    message: "Input is longer than 8 bytes",
    title: "Input is longer than 8 bytes",
    description: `Input is longer than 8 bytes.`
  },
  SUBSTRING_END_BEFORE_START: {
    number: 13,
    message: "substring end before start",
    title: "substring end before start",
    description: `substring end before start.`
  },
  SUBSTRING_RANGE_BEYOND: {
    number: 14,
    message: "substring range beyond length of string",
    title: "substring range beyond length of string",
    description: `substring range beyond length of string.`
  },
  INVALID_UINT8: {
    number: 15,
    message: "Input is not uint8",
    title: "Input is outside the valid uint8 range of 0 to 255",
    description: `Input is outside the valid uint8 range of 0 to 255`
  },
  ASSERT_LENGTH: {
    number: 16,
    message: "Invalid Field Length Expected: '%exp%' Got: '%got%', Line : %line% ",
    title: PARSE_ERROR,
    description: `Expected: '%exp%' Got: '%got%`
  },
  INVALID_ADDR: {
    number: 17,
    message: "Invalid Address '%addr%', Line: %line%",
    title: PARSE_ERROR,
    description: `Invalid Address '%addr%`
  },
  PRAGMA_VERSION_ERROR: {
    number: 18,
    message: "Pragma version Error - Expected: version, got: %got%, Line: %line%",
    title: PARSE_ERROR,
    description: ``
  },
  INVALID_BASE64: {
    number: 19,
    message: "Invalid Base64 Error - value %val% is not base64, Line: %line%",
    title: PARSE_ERROR,
    description: `value %exp% is not base64`
  },
  INVALID_BASE32: {
    number: 20,
    message: "Invalid Base32 Error - value %val% is not base32, Line: %line%",
    title: PARSE_ERROR,
    description: `value %exp% is not base32`
  },
  DECODE_ERROR: {
    number: 21,
    message: "Invalid Decode Data - value %val% is invalid, Line: %line%",
    title: "Decode Error",
    description: `value %exp%`
  },
  UNKOWN_DECODE_TYPE: {
    number: 22,
    message: "Invalid Decode Type - value %val% is unknown, Line: %line%",
    title: "Unkown Decode Type",
    description: `value %exp% is unknown`
  },
  INVALID_SCHEMA: {
    number: 23,
    message: "State Schema is invalid",
    title: "TEAL operations resulted in invalid schema",
    description: `TEAL operations resulted in invalid schema`
  },
  APP_NOT_FOUND: {
    number: 24,
    message: "Application Id is not found or is invalid",
    title: "Application id %appId% is not found",
    description: `Application id %appId% is not found`
  },
  LABEL_NOT_FOUND: {
    number: 25,
    message: "Label not found",
    title: "Label %label% not found",
    description: `Label %label% not found`
  },
  INVALID_STACK_ELEM: {
    number: 26,
    message: "Invalid top of stack or length of stack > 1",
    title: "Invalid top of stack or length of stack > 1",
    description: `Either Length of stack is > 1 or top of stack is not uint64`
  },
<<<<<<< HEAD
  INVALID_LABEL: {
    number: 25,
    message: "Invalid Label Name",
    title: "OpCode name cannot be used as label name",
    description: `OpCode name cannot be used as label name`
=======
  ACCOUNT_DOES_NOT_EXIST: {
    number: 27,
    message: "Account Error - Account doesn't exist",
    title: "Account Error",
    description: `Account does not exist in the current state`
>>>>>>> 5a8d4186
  }
};

export const ERRORS: {
  [category in keyof typeof ERROR_RANGES]: {
    [errorName: string]: ErrorDescriptor
  };
} = {
  TEAL: tealErrors
};<|MERGE_RESOLUTION|>--- conflicted
+++ resolved
@@ -182,19 +182,17 @@
     title: "Invalid top of stack or length of stack > 1",
     description: `Either Length of stack is > 1 or top of stack is not uint64`
   },
-<<<<<<< HEAD
   INVALID_LABEL: {
     number: 25,
     message: "Invalid Label Name",
     title: "OpCode name cannot be used as label name",
     description: `OpCode name cannot be used as label name`
-=======
+  },
   ACCOUNT_DOES_NOT_EXIST: {
     number: 27,
     message: "Account Error - Account doesn't exist",
     title: "Account Error",
     description: `Account does not exist in the current state`
->>>>>>> 5a8d4186
   }
 };
 
