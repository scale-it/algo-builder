--- conflicted
+++ resolved
@@ -134,19 +134,6 @@
     title: PARSE_ERROR,
     description: ``
   },
-<<<<<<< HEAD
-  LABEL_NOT_FOUND: {
-    number: 19,
-    message: "Label not found",
-    title: "Label %label% not found",
-    description: `Label %label% not found`
-  },
-  INVALID_STACK_ELEM: {
-    number: 20,
-    message: "Invalid top of stack or length of stack > 1",
-    title: "Invalid top of stack or length of stack > 1",
-    description: `Either Length of stack is > 1 or top of stack is not uint64`
-=======
   INVALID_BASE64: {
     number: 19,
     message: "Invalid Base64 Error - value %val% is not base64, Line: %line%",
@@ -170,7 +157,18 @@
     message: "Invalid Decode Type - value %val% is unknown, Line: %line%",
     title: "Unkown Decode Type",
     description: `value %exp% is unknown`
->>>>>>> 44af3f2f
+  },
+  LABEL_NOT_FOUND: {
+    number: 23,
+    message: "Label not found",
+    title: "Label %label% not found",
+    description: `Label %label% not found`
+  },
+  INVALID_STACK_ELEM: {
+    number: 24,
+    message: "Invalid top of stack or length of stack > 1",
+    title: "Invalid top of stack or length of stack > 1",
+    description: `Either Length of stack is > 1 or top of stack is not uint64`
   }
 };
 
