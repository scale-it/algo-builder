
export const ERROR_PREFIX = "TEAL_ERR";

export interface ErrorDescriptor {
  number: number
  message: string
  title: string
  description: string
}

export function getErrorCode (error: ErrorDescriptor): string {
  return `${ERROR_PREFIX}${error.number}`;
}

export const ERROR_RANGES = {
  TEAL: { min: 0, max: 99, title: "TEAL opcode errors" }
};

const tealErrors = {
  ASSERT_STACK_LENGTH: {
    number: 1,
    message: "Length of stack is less than min length required for current op",
    title: "Length of stack is less than min length required for current op",
    description: `You are trying to perform an operation on stack where the stack does not
have sufficient length.`
  },
  ASSERT_ARR_LENGTH: {
    number: 2,
    message: "Length of block exceeded 256 or is equal to 0",
    title: "Invalid Block length",
    description: `The size of provided block of []bytes/uint64 is not within the
permissible range of 1 to 256`
  },
  INVALID_OP_ARG: {
    number: 3,
    message: "Error encountered while executing teal with opcode %opcode% , Line : %line% ",
    title: "Invalid Operation",
    description: `Error encountered in stack while executing teal opcode %opcode%`
  },
  INVALID_TYPE: {
    number: 4,
    message: "Error encountered while executing teal code",
    title: "Invalid type",
    description: `Error encountered while executing teal code. Type of data is
incorrect. Expected %expected% but got %actual%`
  },
  UINT64_OVERFLOW: {
    number: 5,
    message: "Result of current operation caused integer overflow",
    title: "Uint64 Overflow",
    description: `You are tying to perform operation where the result has exceeded
maximun uint64 value of 18446744073709551615`
  },
  UINT64_UNDERFLOW: {
    number: 6,
    message: "Result of current operation caused integer underflow",
    title: "Uint64 Underflow",
    description: `You are tying to perform operation where the result is less than
minimum uint64 value of 0`
  },
  ZERO_DIV: {
    number: 7,
    message: "Runtime Error - Division by zero",
    title: "Division by zero",
    description: `Runtime error occured. Cannot divide by zero`
  },
  LOGIC_REJECTION: {
    number: 8,
    message: "Invalid top of stack",
    title: "Teal Rejection Error",
    description: `Teal code was rejected because top of stack contains
non zero value or []byte`
  },
  INDEX_OUT_OF_BOUND: {
    number: 9,
    message: "Index out of bound",
    title: "Index out of bound",
    description: `Segmentation fault - The teal code tried to access a value
by an index that does not exist.`
  },
  TEAL_ENCOUNTERED_ERR: {
    number: 10,
    message: "TEAL runtime encountered err opcode",
    title: "TEAL runtime encountered err opcode",
    description: `TEAL encountered err opcode while executing TEAL code`
  },
  CONCAT_ERROR: {
    number: 11,
    message: "concat resulted in string too long",
    title: "concat resulted in string too long",
    description: `concat panics if the result would be greater than 4096 bytes.`
  },
  LONG_INPUT_ERROR: {
    number: 12,
    message: "Input is longer than 8 bytes",
    title: "Input is longer than 8 bytes",
    description: `Input is longer than 8 bytes.`
  },
  SUBSTRING_END_BEFORE_START: {
    number: 13,
    message: "substring end before start",
    title: "substring end before start",
    description: `substring end before start.`
  },
  SUBSTRING_RANGE_BEYOND: {
    number: 14,
    message: "substring range beyond length of string",
    title: "substring range beyond length of string",
    description: `substring range beyond length of string.`
  },
  INVALID_UINT8: {
    number: 15,
    message: "Input is not uint8",
    title: "Input is outside the valid uint8 range of 0 to 255",
    description: `Input is outside the valid uint8 range of 0 to 255`
  },
<<<<<<< HEAD
  INVALID_TXN_FIELD: {
    number: 16,
    message: "txn field %field% is not valid for current txn",
    title: "txn field %field% is not valid for current txn",
    description: `txn field %field% is not valid for current txn`
  },
  UNKNOWN_TRANSACTION: {
    number: 17,
    message: "transaction is not valid or is unknown",
    title: "transaction is not valid or is unknown",
    description: `transaction is not valid or is unknown`
=======
  ASSERT_FIELD_LENGTH: {
    number: 16,
    message: "Invalid Field Length Expected: '%exp%' Got: '%got%', Line : %line% ",
    title: "Parse Error",
    description: ``
  },
  INVALID_ADDR: {
    number: 17,
    message: "Invalid Address '%addr%', Line: %line%",
    title: "Parse Error",
    description: ``
  },
  PRAGMA_VERSION_ERROR: {
    number: 18,
    message: "Pragma version Error - Expected: version, got: %got%, Line: %line%",
    title: "Parse Error",
    description: ``
>>>>>>> e4a5e0e9
  }
};

export const ERRORS: {
  [category in keyof typeof ERROR_RANGES]: {
    [errorName: string]: ErrorDescriptor
  };
} = {
  TEAL: tealErrors
};<|MERGE_RESOLUTION|>--- conflicted
+++ resolved
@@ -114,19 +114,6 @@
     title: "Input is outside the valid uint8 range of 0 to 255",
     description: `Input is outside the valid uint8 range of 0 to 255`
   },
-<<<<<<< HEAD
-  INVALID_TXN_FIELD: {
-    number: 16,
-    message: "txn field %field% is not valid for current txn",
-    title: "txn field %field% is not valid for current txn",
-    description: `txn field %field% is not valid for current txn`
-  },
-  UNKNOWN_TRANSACTION: {
-    number: 17,
-    message: "transaction is not valid or is unknown",
-    title: "transaction is not valid or is unknown",
-    description: `transaction is not valid or is unknown`
-=======
   ASSERT_FIELD_LENGTH: {
     number: 16,
     message: "Invalid Field Length Expected: '%exp%' Got: '%got%', Line : %line% ",
@@ -144,7 +131,6 @@
     message: "Pragma version Error - Expected: version, got: %got%, Line: %line%",
     title: "Parse Error",
     description: ``
->>>>>>> e4a5e0e9
   }
 };
 
