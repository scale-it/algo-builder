/* eslint sonarjs/no-duplicate-string: 0 */
/* eslint sonarjs/no-small-switch: 0 */
import { mkTransaction } from "@algorand-builder/algob";
import { AlgoTransferParam, ExecParams, SSCDeploymentFlags, SSCOptionalFlags, TransactionType, TxParams } from "@algorand-builder/algob/src/types";
import algosdk, { AssetDef, encodeAddress } from "algosdk";
import cloneDeep from "lodash/cloneDeep";

import { TealError } from "../errors/errors";
import { ERRORS } from "../errors/errors-list";
import { Interpreter } from "../index";
import { BIGINT0, BIGINT1 } from "../interpreter/opcode-list";
import { checkIndexBound } from "../lib/compare";
import { assertValidSchema } from "../lib/stateful";
import { mockSuggestedParams } from "../mock/tx";
import type { Context, SSCAttributesM, StackElem, State, StoreAccountI, Txn } from "../types";

export class Runtime {
  /**
   * We are using Maps instead of algosdk arrays
   * because of faster and easy querying.
   * This way when querying, instead of traversing the whole object,
   * we can get the value directly from Map
   */
  private store: State;
  ctx: Context;
  private appCounter: number;

  constructor (accounts: StoreAccountI[]) {
    // runtime store
    this.store = {
      accounts: new Map<string, StoreAccountI>(), // string represents account address
      globalApps: new Map<number, SSCAttributesM>(), // number represents appId
      assetDefs: new Map<number, AssetDef>() // number represents assetId
    };

    // intialize accounts (should be done during runtime initialization)
    this.initializeAccounts(accounts);

    // context for interpreter
    this.ctx = {
      state: cloneDeep(this.store), // state is a deep copy of store
      tx: <Txn>{},
      gtxs: [],
      args: []
    };
    this.appCounter = 0;
  }

  assertAccountDefined (a?: StoreAccountI): StoreAccountI {
    if (a === undefined) {
      throw new TealError(ERRORS.TEAL.ACCOUNT_DOES_NOT_EXIST);
    }
    return a;
  }

  assertAppDefined (appId: number): SSCAttributesM {
    const app = this.ctx.state.globalApps.get(appId);
    if (app === undefined) {
      throw new TealError(ERRORS.TEAL.APP_NOT_FOUND, { appId: appId });
    }
    return app;
  }

  getAccount (accountIndex: bigint): StoreAccountI {
    let account: StoreAccountI | undefined;
    if (accountIndex === BIGINT0) {
      const senderAccount = encodeAddress(this.ctx.tx.snd);
      account = this.ctx.state.accounts.get(senderAccount);
    } else {
      const accIndex = accountIndex - BIGINT1;
      checkIndexBound(Number(accIndex), this.ctx.tx.apat);
      const pkBuffer = this.ctx.tx.apat[Number(accIndex)];
      account = this.ctx.state.accounts.get(encodeAddress(pkBuffer));
    }
    return this.assertAccountDefined(account);
  }

  /**
   * Fetches global state value for key present app's global data
   * returns undefined otherwise
   * @param appId: current application id
   * @param key: key to fetch value of from local state
   */
  getGlobalState (appId: number, key: Uint8Array): StackElem | undefined {
    const app = this.assertAppDefined(appId);
    const appGlobalState = app["global-state"];
    return appGlobalState.get(key.toString());
  }

  /**
   * Fetches local state for account address and application index
   * @param appId application index
   * @param accountAddr address for which local state needs to be retrieved
   * @param key: key to fetch value of from local state
   */
  getLocalState (appId: number, accountAddr: string, key: Uint8Array): StackElem | undefined {
    const account = this.assertAccountDefined(this.store.accounts.get(accountAddr));
    return account.getLocalState(appId, key);
  }

  /**
   * Add new key-value pair or updating pair with existing key in
   * app's global data for application id: appId, throw error otherwise
   * @param appId: current application id
   * @param key: key to fetch value of from local state
   * @param value: key to fetch value of from local state
   */
<<<<<<< HEAD
  updateGlobalState (appId: number, key: Uint8Array, value: StackElem): Map<string, StackElem> {
=======
  setGlobalState (appId: number, key: Uint8Array, value: StackElem): SSCStateSchema[] {
>>>>>>> 6847cd3c
    const app = this.assertAppDefined(appId);
    const appGlobalState = app["global-state"];
    appGlobalState.set(key.toString(), value); // set new value in global state
    app["global-state"] = appGlobalState; // save updated state

    assertValidSchema(app["global-state"], app["global-state-schema"]); // verify if updated schema is valid by config
    return appGlobalState;
  }

  /**
   * Setup initial accounts as {address: SDKAccount}. This should be called only when initializing Runtime.
   * @param accounts: array of account info's
   */
  initializeAccounts (accounts: StoreAccountI[]): void {
    for (const acc of accounts) {
      this.store.accounts.set(acc.address, acc);

<<<<<<< HEAD
      acc.createdApps.forEach((params, id) => {
        this.store.globalApps.set(id, params);
      });

      acc.createdAssets.forEach((params, assetIndex) => {
        this.store.assetDefs.set(assetIndex, params);
      });
=======
      for (const app of acc.createdApps) {
        this.store.globalApps.set(app.id, app.attributes);
      }

      for (const asset of acc.createdAssets) {
        this.store.assetDefs.set(asset.index, asset.attributes);
      }

      // Here we are duplicating `accounts` data
      // to `accountAssets` for easy querying
      const assets = acc.assets;
      const assetInfo = new Map<number, AssetHolding>();
      for (const asset of assets) {
        assetInfo.set(asset["asset-id"], asset);
      }

      this.store.accountAssets.set(acc.address, assetInfo);
>>>>>>> 6847cd3c
    }
  }

  /**
   * Creates new transaction object (tx, gtxs) from given txnParams
   * @param txnParams : Transaction parameters for current txn or txn Group
   * @returns: [current transaction, transaction group]
   */
  createTxnContext (txnParams: ExecParams | ExecParams[]): [Txn, Txn[]] {
    // if txnParams is array, then user is requesting for a group txn
    if (Array.isArray(txnParams)) {
      if (txnParams.length > 16) {
        throw new Error("Maximum size of an atomic transfer group is 16");
      }

      const txns = [];
      for (const txnParam of txnParams) { // create encoded_obj for each txn in group
        const mockParams = mockSuggestedParams(txnParam.payFlags);
        const tx = mkTransaction(txnParam, mockParams);

        // convert to encoded obj for compatibility
        const encodedTxnObj = tx.get_obj_for_encoding() as Txn;
        encodedTxnObj.txID = tx.txID();
        txns.push(encodedTxnObj);
      }
      return [txns[0], txns]; // by default current txn is the first txn (hence txns[0])
    } else {
      // if not array, then create a single transaction
      const mockParams = mockSuggestedParams(txnParams.payFlags);
      const tx = mkTransaction(txnParams, mockParams);

      const encodedTxnObj = tx.get_obj_for_encoding() as Txn;
      encodedTxnObj.txID = tx.txID();
      return [encodedTxnObj, [encodedTxnObj]];
    }
  }

  // creates new application transaction object and update context
  makeAndSetCtxAppCreateTxn (flags: SSCDeploymentFlags, payFlags: TxParams): void {
    const txn = algosdk.makeApplicationCreateTxn(
      flags.sender.addr,
      mockSuggestedParams(payFlags),
      algosdk.OnApplicationComplete.NoOpOC,
      new Uint8Array(32), // mock approval program
      new Uint8Array(32), // mock clear progam
      flags.localInts,
      flags.localBytes,
      flags.globalInts,
      flags.globalBytes,
      flags.appArgs,
      flags.accounts,
      flags.foreignApps,
      flags.foreignAssets,
      flags.note,
      flags.lease,
      flags.rekeyTo);

    const encTx = txn.get_obj_for_encoding();
    encTx.txID = txn.txID();
    this.ctx.tx = encTx;
    this.ctx.gtxs = [encTx];
  }

  // creates new application and returns application id
  async addApp (flags: SSCDeploymentFlags, payFlags: TxParams, program: string): Promise<number> {
    const sender = flags.sender;
    const senderAcc = this.assertAccountDefined(this.store.accounts.get(sender.addr));

    // create app with id = 0 in globalApps for teal execution
    const app = senderAcc.addApp(0, flags);
    this.ctx.state.globalApps.set(app.id, app.attributes);

    this.makeAndSetCtxAppCreateTxn(flags, payFlags);
    await this.run(program); // execute TEAL code with appId = 0

<<<<<<< HEAD
    // create new application in globalApps map
    this.store.globalApps.set(++this.appCounter, app.params);

    this.ctx.state.globalApps.delete(0); // remove zero app from context after execution
    senderAcc.createdApps.delete(0); // remove zero app from sender's account
=======
    this.store.globalApps.set(++this.appCounter, app.attributes); // update globalApps Map
    this.ctx.state.globalApps.delete(0); // remove zero app
>>>>>>> 6847cd3c

    // set new application in sender's account
    // after setting in globalApps
    senderAcc.addApp(this.appCounter, flags);
    this.store.accounts.set(sender.addr, senderAcc);
    return this.appCounter;
  }

  // creates new OptIn transaction object and update context
  createOptInTx (
    senderAddr: string,
    appId: number,
    payFlags: TxParams,
    flags: SSCOptionalFlags): void {
    const txn = algosdk.makeApplicationOptInTxn(
      senderAddr,
      mockSuggestedParams(payFlags),
      appId,
      flags.appArgs,
      flags.accounts,
      flags.foreignApps,
      flags.foreignAssets,
      flags.note,
      flags.lease,
      flags.rekeyTo);

    const encTx = txn.get_obj_for_encoding();
    encTx.txID = txn.txID();
    this.ctx.tx = encTx;
    this.ctx.gtxs = [encTx];
  }

  /**
   * Account address opt-in for application Id
   * @param accountAddr Account address
   * @param appId Application Id
   */
  async optInToApp (accountAddr: string, appId: number,
    flags: SSCOptionalFlags, payFlags: TxParams, program: string): Promise<void> {
    const appParams = this.store.globalApps.get(appId);
    const account = this.assertAccountDefined(this.store.accounts.get(accountAddr));
    if (appParams) {
      this.createOptInTx(accountAddr, appId, payFlags, flags);
      await this.run(program); // execute TEAL code

      account.optInToApp(appId, appParams);
    } else {
      throw new TealError(ERRORS.TEAL.APP_NOT_FOUND, { appId: appId });
    }
  }

  // creates new Update transaction object and update context
  createUpdateTx (
    senderAddr: string,
    appId: number,
    payFlags: TxParams,
    flags: SSCOptionalFlags): void {
    const txn = algosdk.makeApplicationUpdateTxn(
      senderAddr,
      mockSuggestedParams(payFlags),
      appId,
      new Uint8Array(32), // mock approval program
      new Uint8Array(32), // mock clear progam
      flags.appArgs,
      flags.accounts,
      flags.foreignApps,
      flags.foreignAssets,
      flags.note,
      flags.lease,
      flags.rekeyTo);

    const encTx = txn.get_obj_for_encoding();
    encTx.txID = txn.txID();
    this.ctx.tx = encTx;
    this.ctx.gtxs = [encTx];
  }

  /**
   * Update application
   * @param senderAddr sender address
   * @param appId application Id
   * @param newProgram updated program
   */
  async updateApp (
    senderAddr: string,
    appId: number,
    newProgram: string,
    payFlags: TxParams,
    flags: SSCOptionalFlags
  ): Promise<void> {
    const appParams = this.store.globalApps.get(appId);
    if (appParams) {
      this.createUpdateTx(senderAddr, appId, payFlags, flags);
      await this.run(newProgram); // execute TEAL code
    } else {
      throw new TealError(ERRORS.TEAL.APP_NOT_FOUND, { appId: appId });
    }
  }

  // Delete application from account's state and global state
  deleteApp (appId: number): void {
    if (!this.store.globalApps.has(appId)) {
      throw new TealError(ERRORS.TEAL.APP_NOT_FOUND, { appId: appId });
    }
    const accountAddr = this.store.globalApps.get(appId)?.creator;
    if (accountAddr === undefined) {
      throw new TealError(ERRORS.TEAL.ACCOUNT_DOES_NOT_EXIST);
    }
    const account = this.assertAccountDefined(this.store.accounts.get(accountAddr));
    account.deleteApp(appId);
    this.store.globalApps.delete(appId);
  }

  // transfer ALGO as per transaction parameters
  transferAlgo (txnParam: AlgoTransferParam): void {
    const fromAccount = this.assertAccountDefined(this.store.accounts.get(txnParam.fromAccount.addr));
    const toAccount = this.assertAccountDefined(this.store.accounts.get(txnParam.toAccountAddr));

    fromAccount.amount -= txnParam.amountMicroAlgos; // remove 'x' algo from sender
    toAccount.amount += txnParam.amountMicroAlgos; // add 'x' algo to receiver
  }

  /**
   * Update current state and account balances
   * @param txnParams : Transaction parameters
   * @param accounts : accounts passed by user
   */
  prepareFinalState (txnParams: ExecParams | ExecParams[]): void {
    let txnParameters;
    if (!Array.isArray(txnParams)) {
      txnParameters = [txnParams];
    } else {
      txnParameters = txnParams;
    }
    for (const txnParam of txnParameters) {
      switch (txnParam.type) {
        case TransactionType.TransferAlgo:
          this.transferAlgo(txnParam);
          break;
        case TransactionType.DeleteSSC:
          this.deleteApp(txnParam.appId);
          break;
      }
    }
  }

  /**
   * This function executes a transaction based on a smart
   * contract logic and updates state afterwards
   * @param txnParams : Transaction parameters
   * @param fileName : smart contract file (.teal) name in assets/
   * @param args : external arguments to smart contract
   */
  async executeTx (txnParams: ExecParams | ExecParams[], program: string,
    args: Uint8Array[]): Promise<void> {
    const [tx, gtxs] = this.createTxnContext(txnParams); // get current txn and txn group (as encoded obj)
    // initialize context before each execution
    this.ctx = {
      state: cloneDeep(this.store), // state is a deep copy of store
      tx: tx,
      gtxs: gtxs,
      args: args
    };

    await this.run(program);
    this.prepareFinalState(txnParams); // update account balances
  }

  // execute teal code line by line
  async run (program: string): Promise<void> {
    const interpreter = new Interpreter();
    await interpreter.execute(program, this);
    this.store = this.ctx.state; // update state after successful execution('local-state', 'global-state'..)
  }
}<|MERGE_RESOLUTION|>--- conflicted
+++ resolved
@@ -105,11 +105,7 @@
    * @param key: key to fetch value of from local state
    * @param value: key to fetch value of from local state
    */
-<<<<<<< HEAD
-  updateGlobalState (appId: number, key: Uint8Array, value: StackElem): Map<string, StackElem> {
-=======
-  setGlobalState (appId: number, key: Uint8Array, value: StackElem): SSCStateSchema[] {
->>>>>>> 6847cd3c
+  setGlobalState (appId: number, key: Uint8Array, value: StackElem): Map<string, StackElem> {
     const app = this.assertAppDefined(appId);
     const appGlobalState = app["global-state"];
     appGlobalState.set(key.toString(), value); // set new value in global state
@@ -127,7 +123,6 @@
     for (const acc of accounts) {
       this.store.accounts.set(acc.address, acc);
 
-<<<<<<< HEAD
       acc.createdApps.forEach((params, id) => {
         this.store.globalApps.set(id, params);
       });
@@ -135,25 +130,6 @@
       acc.createdAssets.forEach((params, assetIndex) => {
         this.store.assetDefs.set(assetIndex, params);
       });
-=======
-      for (const app of acc.createdApps) {
-        this.store.globalApps.set(app.id, app.attributes);
-      }
-
-      for (const asset of acc.createdAssets) {
-        this.store.assetDefs.set(asset.index, asset.attributes);
-      }
-
-      // Here we are duplicating `accounts` data
-      // to `accountAssets` for easy querying
-      const assets = acc.assets;
-      const assetInfo = new Map<number, AssetHolding>();
-      for (const asset of assets) {
-        assetInfo.set(asset["asset-id"], asset);
-      }
-
-      this.store.accountAssets.set(acc.address, assetInfo);
->>>>>>> 6847cd3c
     }
   }
 
@@ -229,16 +205,11 @@
     this.makeAndSetCtxAppCreateTxn(flags, payFlags);
     await this.run(program); // execute TEAL code with appId = 0
 
-<<<<<<< HEAD
     // create new application in globalApps map
-    this.store.globalApps.set(++this.appCounter, app.params);
+    this.store.globalApps.set(++this.appCounter, app.attributes);
 
     this.ctx.state.globalApps.delete(0); // remove zero app from context after execution
     senderAcc.createdApps.delete(0); // remove zero app from sender's account
-=======
-    this.store.globalApps.set(++this.appCounter, app.attributes); // update globalApps Map
-    this.ctx.state.globalApps.delete(0); // remove zero app
->>>>>>> 6847cd3c
 
     // set new application in sender's account
     // after setting in globalApps
