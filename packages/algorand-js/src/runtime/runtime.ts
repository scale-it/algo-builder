--- conflicted
+++ resolved
@@ -68,13 +68,8 @@
 
   getAccount (accountIndex: bigint): StoreAccount {
     let account: StoreAccount | undefined;
-<<<<<<< HEAD
     if (accountIndex === 0n) {
-      const senderAccount = convertToString(this.ctx.tx.snd);
-=======
-    if (accountIndex === BIGINT0) {
       const senderAccount = encodeAddress(this.ctx.tx.snd);
->>>>>>> 1ab62767
       account = this.ctx.state.accounts.get(senderAccount);
     } else {
       const accIndex = accountIndex - 1n;
