--- conflicted
+++ resolved
@@ -1,13 +1,8 @@
 /* eslint sonarjs/no-duplicate-string: 0 */
 /* eslint sonarjs/no-small-switch: 0 */
 import { mkTransaction } from "@algorand-builder/algob";
-<<<<<<< HEAD
-import { ExecParams, SSCDeploymentFlags, SSCOptionalFlags, TransactionType, TxParams } from "@algorand-builder/algob/src/types";
+import { AlgoTransferParam, ExecParams, SSCDeploymentFlags, SSCOptionalFlags, TransactionType, TxParams } from "@algorand-builder/algob/src/types";
 import algosdk, { AssetDef, encodeAddress } from "algosdk";
-=======
-import { AlgoTransferParam, ExecParams, SSCDeploymentFlags, SSCOptionalFlags, TransactionType, TxParams } from "@algorand-builder/algob/src/types";
-import algosdk, { AssetDef, AssetHolding, encodeAddress, SSCAttributes, SSCStateSchema } from "algosdk";
->>>>>>> 731f17f4
 import cloneDeep from "lodash/cloneDeep";
 
 import { TealError } from "../errors/errors";
@@ -17,11 +12,7 @@
 import { checkIndexBound } from "../lib/compare";
 import { assertValidSchema } from "../lib/stateful";
 import { mockSuggestedParams } from "../mock/tx";
-<<<<<<< HEAD
 import type { Context, SSCAttributesM, StackElem, State, StoreAccountI, Txn } from "../types";
-=======
-import type { Context, StackElem, State, StoreAccountI, Txn } from "../types";
->>>>>>> 731f17f4
 
 export class Runtime {
   /**
@@ -37,16 +28,9 @@
   constructor (accounts: StoreAccountI[]) {
     // runtime store
     this.store = {
-<<<<<<< HEAD
       accounts: new Map<string, StoreAccountI>(), // string represents account address
       globalApps: new Map<number, SSCAttributesM>(), // number represents appId
       assetDefs: new Map<number, AssetDef>() // number represents assetId
-=======
-      accounts: new Map<string, StoreAccountI>(),
-      accountAssets: new Map<string, typeof assetInfo>(),
-      globalApps: new Map<number, SSCAttributes>(),
-      assetDefs: new Map<number, AssetDef>()
->>>>>>> 731f17f4
     };
 
     // intialize accounts (should be done during runtime initialization)
@@ -214,7 +198,7 @@
     this.ctx.state.globalApps.delete(0); // remove zero app
 
     // update local state
-    senderAcc.createdApps.pop();
+    senderAcc.createdApps.delete(0);
     senderAcc.addApp(this.appCounter, flags);
     this.store.accounts.set(sender.addr, senderAcc);
     return this.appCounter;
@@ -311,23 +295,6 @@
     }
   }
 
-<<<<<<< HEAD
-  // updates account balance as per transaction parameters
-  updateBalance (txnParam: ExecParams, account: StoreAccountI): void {
-    switch (txnParam.type) {
-      case TransactionType.TransferAlgo: {
-        switch (account.address) {
-          case txnParam.fromAccount.addr: {
-            account.amount -= txnParam.amountMicroAlgos; // remove 'x' algo from sender
-            break;
-          }
-          case txnParam.toAccountAddr: {
-            account.amount += txnParam.amountMicroAlgos; // add 'x' algo to receiver
-            break;
-          }
-        }
-      }
-=======
   // Delete application from account's state and global state
   deleteApp (appId: number): void {
     if (!this.store.globalApps.has(appId)) {
@@ -336,7 +303,6 @@
     const accountAddr = this.store.globalApps.get(appId)?.creator;
     if (accountAddr === undefined) {
       throw new TealError(ERRORS.TEAL.ACCOUNT_DOES_NOT_EXIST);
->>>>>>> 731f17f4
     }
     const account = this.assertAccountDefined(this.store.accounts.get(accountAddr));
     account.deleteApp(appId);
