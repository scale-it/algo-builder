--- conflicted
+++ resolved
@@ -123,13 +123,8 @@
   }
 
   // opt in to application
-<<<<<<< HEAD
   optInToApp (appId: number, appParams: SSCAttributes): void {
-    const localState = this.appsLocalState.find(cfg => cfg.id === appId);
-=======
-  optInToApp (appId: number, appParams: SSCParams): void {
     const localState = this.appsLocalState.find(app => app.id === appId);
->>>>>>> 4eb49dd8
     if (localState) {
       console.warn(`app ${appId} already opted in to ${this.address}`);
     } else {
