--- conflicted
+++ resolved
@@ -1,8 +1,4 @@
-<<<<<<< HEAD
 import { SSCDeploymentFlags } from "@algorand-builder/algob/src/types";
-import { StackElem, StoreAccount } from "algorand-js/src/types";
-=======
->>>>>>> 01fe4d85
 import type {
   Account,
   AppLocalState,
