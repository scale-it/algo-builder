import { SSCDeploymentFlags } from "@algorand-builder/algob/src/types";
import type {
  Account,
  AssetDef,
  AssetHolding,
  SSCSchemaConfig
} from "algosdk";
import { generateAccount } from "algosdk";

import { TealError } from "../errors/errors";
import { ERRORS } from "../errors/errors-list";
<<<<<<< HEAD
import { assertValidSchema } from "../lib/stateful";
import { AppLocalStateM, CreatedAppM, SSCAttributesM, StackElem, StoreAccountI } from "../types";

const keyValue = "key-value";
=======
import { compareArray } from "../lib/compare";
import { SSC_BYTES } from "../lib/constants";
import { assertValidSchema, getKeyValPair } from "../lib/stateful";
import { StackElem, StoreAccountI } from "../types";

>>>>>>> 731f17f4
export class StoreAccount implements StoreAccountI {
  readonly account: Account;
  readonly address: string;
  assets: Map<number, AssetHolding>;
  amount: number;
<<<<<<< HEAD
  appsLocalState: Map<number, AppLocalStateM>;
=======
  appsLocalState: Map<number, AppLocalState>; // TODO: update to map
>>>>>>> 731f17f4
  appsTotalSchema: SSCSchemaConfig;
  createdApps: Map<number, SSCAttributesM>;
  createdAssets: Map<number, AssetDef>;

  constructor (balance: number, account?: Account) {
    if (account) {
      // set config if account is passed by user
      this.account = account;
      this.address = account.addr;
    } else {
      // generate new account if not passed by user
      this.account = generateAccount();
      this.address = this.account.addr;
    }

    this.assets = new Map<number, AssetHolding>();
    this.amount = balance;
<<<<<<< HEAD
    this.appsLocalState = new Map<number, AppLocalStateM>();
=======
    this.appsLocalState = new Map<number, AppLocalState>();
>>>>>>> 731f17f4
    this.appsTotalSchema = <SSCSchemaConfig>{};
    this.createdApps = new Map<number, SSCAttributesM>();
    this.createdAssets = new Map<number, AssetDef>();
  }

  // returns account balance in microAlgos
  balance (): number {
    return this.amount;
  }

  /**
   * Description: fetches local state value for key present in account
   * returns undefined otherwise
   * @param appId: current application id
   * @param key: key to fetch value of from local state
   */
  getLocalState (appId: number, key: Uint8Array): StackElem | undefined {
    const localState = this.appsLocalState;
<<<<<<< HEAD
    const data = localState.get(appId)?.[keyValue]; // can be undefined (eg. app opted in)
    return data?.get(key.toString());
=======
    const data = localState.get(appId)?.["key-value"]; // can be undefined (eg. app opted in)
    if (data) {
      const keyValue = data.find(schema => compareArray(schema.key, key));
      const value = keyValue?.value;
      if (value) {
        return value.type === SSC_BYTES ? value.bytes : BigInt(value.uint);
      }
    }
    return undefined;
>>>>>>> 731f17f4
  }

  /**
   * Description: add new key-value pair or updating pair with existing key in account
   * for application id: appId, throw error otherwise
   * @param appId: current application id
   * @param key: key to fetch value of from local state
   * @param value: key to fetch value of from local state
   */
<<<<<<< HEAD
  updateLocalState (appId: number, key: Uint8Array, value: StackElem): AppLocalStateM {
    const localState = this.appsLocalState.get(appId);
    const localApp = localState?.[keyValue];
    if (localState && localApp) {
      localApp.set(key.toString(), value);
      localState[keyValue] = localApp; // save updated state

      assertValidSchema(localState[keyValue], localState.schema); // verify if updated schema is valid by config
=======
  updateLocalState (appId: number, key: Uint8Array, value: StackElem): AppLocalState {
    const localState = this.appsLocalState.get(appId);
    const data = getKeyValPair(key, value); // key value pair to put

    const localApp = localState?.["key-value"];
    if (localState && localApp) {
      const idx = localApp.findIndex(schema => compareArray(schema.key, key));

      if (idx === -1) {
        localApp.push(data); // push new pair if key not found
      } else {
        localApp[idx].value = data.value; // update value if key found
      }
      localState["key-value"] = localApp; // save updated state

      assertValidSchema(localState["key-value"], localState.schema); // verify if updated schema is valid by config
>>>>>>> 731f17f4
      return localState;
    }

    throw new TealError(ERRORS.TEAL.APP_NOT_FOUND, {
      appId: appId
    });
  }

<<<<<<< HEAD
  addApp (appId: number, params: SSCDeploymentFlags): CreatedAppM {
    if (this.createdApps.size === 10) {
=======
  // add application in account's state
  addApp (appId: number, params: SSCDeploymentFlags): CreatedApp {
    if (this.createdApps.length === 10) {
>>>>>>> 731f17f4
      throw new Error('Maximum created applications for an account is 10');
    }

    const app = new App(appId, params);
    this.createdApps.set(app.id, app.params);
    return app;
  }

  // opt in to application
<<<<<<< HEAD
  optInToApp (appId: number, appParams: SSCAttributesM): void {
=======
  optInToApp (appId: number, appParams: SSCAttributes): void {
>>>>>>> 731f17f4
    const localState = this.appsLocalState.get(appId);
    if (localState) {
      console.warn(`${this.address} is already opted in to app ${appId}`);
    } else {
      if (this.appsLocalState.size === 10) {
        throw new Error('Maximum Opt In applications per account is 10');
      }

      const localParams: AppLocalStateM = {
        id: appId,
        "key-value": new Map<string, StackElem>(),
        schema: appParams["local-state-schema"]
      };
      this.appsLocalState.set(appId, localParams); // push
<<<<<<< HEAD
=======
    }
  }

  // delete application from account's state
  deleteApp (appId: number): void {
    let found = false;
    for (const app of this.createdApps) {
      if (app.id === appId) {
        const index = this.createdApps.indexOf(app);
        this.createdApps.splice(index, 1);
        found = true;
      }
    }
    if (!found) {
      throw new TealError(ERRORS.TEAL.APP_NOT_FOUND, { appId: appId });
>>>>>>> 731f17f4
    }
  }
}

// represents stateful application
class App {
  readonly id: number;
  readonly params: SSCAttributesM;

  constructor (appId: number, params: SSCDeploymentFlags) {
    this.id = appId;
    this.params = {
      'approval-program': '',
      'clear-state-program': '',
      creator: params.sender.addr,
      'global-state': new Map<string, StackElem>(),
      'global-state-schema': { 'num-byte-slice': params.globalBytes, 'num-uint': params.globalInts },
      'local-state-schema': { 'num-byte-slice': params.localBytes, 'num-uint': params.localInts }
    };
  }
}<|MERGE_RESOLUTION|>--- conflicted
+++ resolved
@@ -9,28 +9,16 @@
 
 import { TealError } from "../errors/errors";
 import { ERRORS } from "../errors/errors-list";
-<<<<<<< HEAD
 import { assertValidSchema } from "../lib/stateful";
 import { AppLocalStateM, CreatedAppM, SSCAttributesM, StackElem, StoreAccountI } from "../types";
 
 const keyValue = "key-value";
-=======
-import { compareArray } from "../lib/compare";
-import { SSC_BYTES } from "../lib/constants";
-import { assertValidSchema, getKeyValPair } from "../lib/stateful";
-import { StackElem, StoreAccountI } from "../types";
-
->>>>>>> 731f17f4
 export class StoreAccount implements StoreAccountI {
   readonly account: Account;
   readonly address: string;
   assets: Map<number, AssetHolding>;
   amount: number;
-<<<<<<< HEAD
   appsLocalState: Map<number, AppLocalStateM>;
-=======
-  appsLocalState: Map<number, AppLocalState>; // TODO: update to map
->>>>>>> 731f17f4
   appsTotalSchema: SSCSchemaConfig;
   createdApps: Map<number, SSCAttributesM>;
   createdAssets: Map<number, AssetDef>;
@@ -48,11 +36,7 @@
 
     this.assets = new Map<number, AssetHolding>();
     this.amount = balance;
-<<<<<<< HEAD
     this.appsLocalState = new Map<number, AppLocalStateM>();
-=======
-    this.appsLocalState = new Map<number, AppLocalState>();
->>>>>>> 731f17f4
     this.appsTotalSchema = <SSCSchemaConfig>{};
     this.createdApps = new Map<number, SSCAttributesM>();
     this.createdAssets = new Map<number, AssetDef>();
@@ -71,20 +55,8 @@
    */
   getLocalState (appId: number, key: Uint8Array): StackElem | undefined {
     const localState = this.appsLocalState;
-<<<<<<< HEAD
     const data = localState.get(appId)?.[keyValue]; // can be undefined (eg. app opted in)
     return data?.get(key.toString());
-=======
-    const data = localState.get(appId)?.["key-value"]; // can be undefined (eg. app opted in)
-    if (data) {
-      const keyValue = data.find(schema => compareArray(schema.key, key));
-      const value = keyValue?.value;
-      if (value) {
-        return value.type === SSC_BYTES ? value.bytes : BigInt(value.uint);
-      }
-    }
-    return undefined;
->>>>>>> 731f17f4
   }
 
   /**
@@ -94,7 +66,6 @@
    * @param key: key to fetch value of from local state
    * @param value: key to fetch value of from local state
    */
-<<<<<<< HEAD
   updateLocalState (appId: number, key: Uint8Array, value: StackElem): AppLocalStateM {
     const localState = this.appsLocalState.get(appId);
     const localApp = localState?.[keyValue];
@@ -103,24 +74,6 @@
       localState[keyValue] = localApp; // save updated state
 
       assertValidSchema(localState[keyValue], localState.schema); // verify if updated schema is valid by config
-=======
-  updateLocalState (appId: number, key: Uint8Array, value: StackElem): AppLocalState {
-    const localState = this.appsLocalState.get(appId);
-    const data = getKeyValPair(key, value); // key value pair to put
-
-    const localApp = localState?.["key-value"];
-    if (localState && localApp) {
-      const idx = localApp.findIndex(schema => compareArray(schema.key, key));
-
-      if (idx === -1) {
-        localApp.push(data); // push new pair if key not found
-      } else {
-        localApp[idx].value = data.value; // update value if key found
-      }
-      localState["key-value"] = localApp; // save updated state
-
-      assertValidSchema(localState["key-value"], localState.schema); // verify if updated schema is valid by config
->>>>>>> 731f17f4
       return localState;
     }
 
@@ -129,14 +82,9 @@
     });
   }
 
-<<<<<<< HEAD
+  // add application in account's state
   addApp (appId: number, params: SSCDeploymentFlags): CreatedAppM {
     if (this.createdApps.size === 10) {
-=======
-  // add application in account's state
-  addApp (appId: number, params: SSCDeploymentFlags): CreatedApp {
-    if (this.createdApps.length === 10) {
->>>>>>> 731f17f4
       throw new Error('Maximum created applications for an account is 10');
     }
 
@@ -146,11 +94,7 @@
   }
 
   // opt in to application
-<<<<<<< HEAD
   optInToApp (appId: number, appParams: SSCAttributesM): void {
-=======
-  optInToApp (appId: number, appParams: SSCAttributes): void {
->>>>>>> 731f17f4
     const localState = this.appsLocalState.get(appId);
     if (localState) {
       console.warn(`${this.address} is already opted in to app ${appId}`);
@@ -165,25 +109,15 @@
         schema: appParams["local-state-schema"]
       };
       this.appsLocalState.set(appId, localParams); // push
-<<<<<<< HEAD
-=======
     }
   }
 
   // delete application from account's state
   deleteApp (appId: number): void {
-    let found = false;
-    for (const app of this.createdApps) {
-      if (app.id === appId) {
-        const index = this.createdApps.indexOf(app);
-        this.createdApps.splice(index, 1);
-        found = true;
-      }
+    if (!this.createdApps.has(appId)) {
+      throw new TealError(ERRORS.TEAL.APP_NOT_FOUND, { appId: appId });
     }
-    if (!found) {
-      throw new TealError(ERRORS.TEAL.APP_NOT_FOUND, { appId: appId });
->>>>>>> 731f17f4
-    }
+    this.createdApps.delete(appId);
   }
 }
 
