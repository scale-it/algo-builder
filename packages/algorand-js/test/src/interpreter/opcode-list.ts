/* eslint sonarjs/no-identical-functions: 0 */
/* eslint sonarjs/no-duplicate-string: 0 */
import { decodeAddress, generateAccount, signBytes } from "algosdk";
import { assert } from "chai";

import { ERRORS } from "../../../src/errors/errors-list";
import { Interpreter } from "../../../src/interpreter/interpreter";
import {
<<<<<<< HEAD
  Add, Addr, Addw, And, AppGlobalDel, AppGlobalGet, AppGlobalGetEx, AppGlobalPut,
  AppLocalDel, AppLocalGet, AppLocalGetEx, AppLocalPut, AppOptedIn, Arg,
  BitwiseAnd, BitwiseNot, BitwiseOr, BitwiseXor,
  Btoi, Byte, Bytec, Bytecblock, Concat, Div, Dup, Dup2,
  Ed25519verify,
  EqualTo, Err, GreaterThan, GreaterThanEqualTo, Gtxn, Gtxna,
  Int, Intc, Intcblock, Itob, Keccak256, Len, LessThan, LessThanEqualTo,
=======
  Add, Addr, Addw, And, Arg, BitwiseAnd, BitwiseNot, BitwiseOr, BitwiseXor,
  Branch,
  BranchIfNotZero,
  BranchIfZero,
  Btoi, Byte, Bytec, Bytecblock, Concat, Div, Dup, Dup2,
  Ed25519verify,
  EqualTo, Err, GreaterThan, GreaterThanEqualTo, Gtxn, Gtxna,
  Int, Intc,
  Intcblock, Itob,
  Keccak256,
  Label,
  Len, LessThan, LessThanEqualTo,
>>>>>>> b886d0d6
  Load, Mod, Mul, Mulw, Not, NotEqualTo, Or, Pragma,
  Return,
  Sha256, Sha512_256, Store, Sub, Substring,
  Substring3, Txn, Txna
} from "../../../src/interpreter/opcode-list";
import { parseToStackElem } from "../../../src/interpreter/txn";
import { DEFAULT_STACK_ELEM, MAX_UINT8, MAX_UINT64, MIN_UINT8 } from "../../../src/lib/constants";
import { compareArray } from "../../../src/lib/helpers";
import { convertToBuffer, toBytes } from "../../../src/lib/parse-data";
import { Stack } from "../../../src/lib/stack";
import { EncodingType, StackElem } from "../../../src/types";
import { execExpectError, expectTealError } from "../../helpers/errors";
import { accInfo } from "../../mocks/ssc";
import { TXN_OBJ } from "../../mocks/txn";

describe("Teal Opcodes", function () {
  const strArr = ["str1", "str2"].map(toBytes);

  describe("Len", function () {
    const stack = new Stack<StackElem>();

    it("should return correct length of string", function () {
      const str = "HelloWorld";
      stack.push(toBytes(str));
      const op = new Len([], 0);
      op.execute(stack);

      const len = stack.pop();
      assert.equal(len, BigInt(str.length.toString()));
    });

    it("should throw error with uint64", function () {
      stack.push(BigInt("1000"));
      const op = new Len([], 0);
      expectTealError(
        () => op.execute(stack),
        ERRORS.TEAL.INVALID_TYPE
      );
    });
  });

  describe("Pragma", () => {
    it("should store pragma version", () => {
      const op = new Pragma(["version", "2"], 1);
      assert.equal(op.version, "2");
    });

    it("should store throw length error", () => {
      expectTealError(
        () => new Pragma(["version", "2", "some-value"], 1),
        ERRORS.TEAL.ASSERT_LENGTH
      );
    });
  });

  describe("Add", function () {
    const stack = new Stack<StackElem>();

    it("should return correct addition of two unit64", function () {
      stack.push(BigInt("10"));
      stack.push(BigInt("20"));
      const op = new Add([], 0);
      op.execute(stack);

      const top = stack.pop();
      assert.equal(top, BigInt("30"));
    });

    it("should throw error with Add if stack is below min length",
      execExpectError(stack, [BigInt("1000")], new Add([], 0), ERRORS.TEAL.ASSERT_STACK_LENGTH)
    );

    it("should throw error if Add is used with strings",
      execExpectError(stack, strArr, new Add([], 0), ERRORS.TEAL.INVALID_TYPE)
    );

    it("should throw overflow error with Add", function () {
      stack.push(MAX_UINT64 - BigInt("5"));
      stack.push(MAX_UINT64 - BigInt("6"));
      const op = new Add([], 0);
      expectTealError(
        () => op.execute(stack),
        ERRORS.TEAL.UINT64_OVERFLOW
      );
    });
  });

  describe("Sub", function () {
    const stack = new Stack<StackElem>();

    it("should return correct subtraction of two unit64", function () {
      stack.push(BigInt("30"));
      stack.push(BigInt("20"));
      const op = new Sub([], 0);
      op.execute(stack);

      const top = stack.pop();
      assert.equal(top, BigInt("10"));
    });

    it("should throw error with Sub if stack is below min length",
      execExpectError(stack, [BigInt("1000")], new Sub([], 0), ERRORS.TEAL.ASSERT_STACK_LENGTH)
    );

    it("should throw error if Sub is used with strings",
      execExpectError(stack, strArr, new Sub([], 0), ERRORS.TEAL.INVALID_TYPE)
    );

    it("should throw underflow error with Sub if (A - B) < 0", function () {
      stack.push(BigInt("10"));
      stack.push(BigInt("20"));
      const op = new Sub([], 0);
      expectTealError(
        () => op.execute(stack),
        ERRORS.TEAL.UINT64_UNDERFLOW
      );
    });
  });

  describe("Mul", function () {
    const stack = new Stack<StackElem>();

    it("should return correct multiplication of two unit64", function () {
      stack.push(BigInt("20"));
      stack.push(BigInt("30"));
      const op = new Mul([], 0);
      op.execute(stack);

      const top = stack.pop();
      assert.equal(top, BigInt("600"));
    });

    it("should throw error with Mul if stack is below min length",
      execExpectError(stack, [BigInt("1000")], new Mul([], 0), ERRORS.TEAL.ASSERT_STACK_LENGTH)
    );

    it("should throw error if Mul is used with strings",
      execExpectError(stack, strArr, new Mul([], 0), ERRORS.TEAL.INVALID_TYPE)
    );

    it("should throw overflow error with Mul if (A * B) > max_unit64", function () {
      stack.push(MAX_UINT64 - BigInt("5"));
      stack.push(BigInt(2));
      const op = new Mul([], 0);
      expectTealError(
        () => op.execute(stack),
        ERRORS.TEAL.UINT64_OVERFLOW
      );
    });
  });

  describe("Div", function () {
    const stack = new Stack<StackElem>();

    it("should return correct division of two unit64", function () {
      stack.push(BigInt("40"));
      stack.push(BigInt("20"));
      const op = new Div([], 0);
      op.execute(stack);

      const top = stack.pop();
      assert.equal(top, BigInt("2"));
    });

    it("should return 0 on division of two unit64 with A == 0", function () {
      stack.push(BigInt("0"));
      stack.push(BigInt("40"));
      const op = new Div([], 0);
      op.execute(stack);

      const top = stack.pop();
      assert.equal(top, BigInt("0"));
    });

    it("should throw error with Div if stack is below min length",
      execExpectError(stack, [BigInt("1000")], new Div([], 0), ERRORS.TEAL.ASSERT_STACK_LENGTH)
    );

    it("should throw error if Div is used with strings",
      execExpectError(stack, strArr, new Div([], 0), ERRORS.TEAL.INVALID_TYPE)
    );

    it("should panic on A/B if B == 0", function () {
      stack.push(BigInt("10"));
      stack.push(BigInt("0"));
      const op = new Div([], 0);
      expectTealError(
        () => op.execute(stack),
        ERRORS.TEAL.ZERO_DIV
      );
    });
  });

  describe("Arg[N]", function () {
    const stack = new Stack<StackElem>();
    const interpreter = new Interpreter();
    const args = ["Arg0", "Arg1", "Arg2", "Arg3"].map(toBytes);
    interpreter.args = args;

    it("should push arg_0 from argument array to stack", function () {
      const op = new Arg(["0"], 1, interpreter);
      op.execute(stack);

      const top = stack.pop();
      assert.deepEqual(top, args[0]);
    });

    it("should push arg_1 from argument array to stack", function () {
      const op = new Arg(["1"], 1, interpreter);
      op.execute(stack);

      const top = stack.pop();
      assert.deepEqual(top, args[1]);
    });

    it("should push arg_2 from argument array to stack", function () {
      const op = new Arg(["2"], 1, interpreter);
      op.execute(stack);

      const top = stack.pop();
      assert.deepEqual(top, args[2]);
    });

    it("should push arg_3 from argument array to stack", function () {
      const op = new Arg(["3"], 1, interpreter);
      op.execute(stack);

      const top = stack.pop();
      assert.deepEqual(top, args[3]);
    });

    it("should throw error if accessing arg is not defined", function () {
      expectTealError(
        () => new Arg(["5"], 1, interpreter),
        ERRORS.TEAL.INDEX_OUT_OF_BOUND
      );
    });
  });

  describe("Bytecblock", function () {
    const stack = new Stack<StackElem>();

    it("should throw error if bytecblock length exceeds uint8", function () {
      const interpreter = new Interpreter();
      const bytecblock: string[] = [];
      for (let i = 0; i < MAX_UINT8 + 5; i++) {
        bytecblock.push("my_byte");
      }

      const op = new Bytecblock(bytecblock, 1, interpreter);
      expectTealError(
        () => op.execute(stack),
        ERRORS.TEAL.ASSERT_ARR_LENGTH
      );
    });

    it("should load byte block to interpreter bytecblock", function () {
      const interpreter = new Interpreter();
      const bytecblock = ["bytec_0", "bytec_1", "bytec_2", "bytec_3"];
      const op = new Bytecblock(bytecblock, 1, interpreter);
      op.execute(stack);

      const expected: Uint8Array[] = [];
      for (const val of bytecblock) {
        expected.push(toBytes(val));
      }
      assert.deepEqual(expected, interpreter.bytecblock);
    });
  });

  describe("Bytec[N]", function () {
    const stack = new Stack<StackElem>();
    const interpreter = new Interpreter();
    const bytecblock = ["bytec_0", "bytec_1", "bytec_2", "bytec_3"].map(toBytes);
    interpreter.bytecblock = bytecblock;

    it("should push bytec_0 from bytecblock to stack", function () {
      const op = new Bytec(["0"], 1, interpreter);
      op.execute(stack);

      const top = stack.pop();
      assert.deepEqual(top, bytecblock[0]);
    });

    it("should push bytec_1 from bytecblock to stack", function () {
      const op = new Bytec(["1"], 1, interpreter);
      op.execute(stack);

      const top = stack.pop();
      assert.deepEqual(top, bytecblock[1]);
    });

    it("should push bytec_2 from bytecblock to stack", function () {
      const op = new Bytec(["2"], 1, interpreter);
      op.execute(stack);

      const top = stack.pop();
      assert.deepEqual(top, bytecblock[2]);
    });

    it("should push bytec_3 from bytecblock to stack", function () {
      const op = new Bytec(["3"], 1, interpreter);
      op.execute(stack);

      const top = stack.pop();
      assert.deepEqual(top, bytecblock[3]);
    });

    it("should throw error on loading bytec[N] if index is out of bound", function () {
      const op = new Bytec(["5"], 1, interpreter);
      expectTealError(
        () => op.execute(stack),
        ERRORS.TEAL.INDEX_OUT_OF_BOUND
      );
    });
  });

  describe("Intcblock", function () {
    const stack = new Stack<StackElem>();

    it("should throw error if intcblock length exceeds uint8", function () {
      const interpreter = new Interpreter();
      const intcblock: string[] = [];
      for (let i = 0; i < MAX_UINT8 + 5; i++) {
        intcblock.push(i.toString());
      }

      const op = new Intcblock(intcblock, 1, interpreter);
      expectTealError(
        () => op.execute(stack),
        ERRORS.TEAL.ASSERT_ARR_LENGTH
      );
    });

    it("should load intcblock to interpreter intcblock", function () {
      const interpreter = new Interpreter();
      const intcblock = ["0", "1", "2", "3"];
      const op = new Intcblock(intcblock, 1, interpreter);
      op.execute(stack);

      assert.deepEqual(intcblock.map(BigInt), interpreter.intcblock);
    });
  });

  describe("Intc[N]", function () {
    const stack = new Stack<StackElem>();
    const interpreter = new Interpreter();
    const intcblock = ["0", "1", "2", "3"].map(BigInt);
    interpreter.intcblock = intcblock;

    it("should push intc_0 from intcblock to stack", function () {
      const op = new Intc(["0"], 1, interpreter);
      op.execute(stack);

      const top = stack.pop();
      assert.deepEqual(top, intcblock[0]);
    });

    it("should push intc_1 from intcblock to stack", function () {
      const op = new Intc(["1"], 1, interpreter);
      op.execute(stack);

      const top = stack.pop();
      assert.deepEqual(top, intcblock[1]);
    });

    it("should push intc_2 from intcblock to stack", function () {
      const op = new Intc(["2"], 1, interpreter);
      op.execute(stack);

      const top = stack.pop();
      assert.deepEqual(top, intcblock[2]);
    });

    it("should push intc_3 from intcblock to stack", function () {
      const op = new Intc(["3"], 1, interpreter);
      op.execute(stack);

      const top = stack.pop();
      assert.deepEqual(top, intcblock[3]);
    });

    it("should throw error on loading intc[N] if index is out of bound", function () {
      const op = new Intc(["5"], 1, interpreter);
      expectTealError(
        () => op.execute(stack),
        ERRORS.TEAL.INDEX_OUT_OF_BOUND
      );
    });
  });

  describe("Mod", function () {
    const stack = new Stack<StackElem>();

    it("should return correct modulo of two unit64", function () {
      stack.push(BigInt("5"));
      stack.push(BigInt("2"));
      let op = new Mod([], 1);
      op.execute(stack);

      let top = stack.pop();
      assert.equal(top, BigInt("1"));

      stack.push(BigInt("7"));
      stack.push(BigInt("7"));
      op = new Mod([], 1);
      op.execute(stack);
      top = stack.pop();
      assert.equal(top, BigInt("0"));
    });

    it("should return 0 on modulo of two unit64 with A == 0", function () {
      stack.push(BigInt("0"));
      stack.push(BigInt("4"));
      const op = new Mod([], 1);
      op.execute(stack);

      const top = stack.pop();
      assert.equal(top, BigInt("0"));
    });

    it("should throw error with Mod if stack is below min length",
      execExpectError(stack, [BigInt("1000")], new Mod([], 1), ERRORS.TEAL.ASSERT_STACK_LENGTH)
    );

    it("should throw error if Mod is used with strings",
      execExpectError(stack, strArr, new Mod([], 1), ERRORS.TEAL.INVALID_TYPE)
    );

    it("should panic on A % B if B == 0", function () {
      stack.push(BigInt("10"));
      stack.push(BigInt("0"));
      const op = new Mod([], 1);
      expectTealError(
        () => op.execute(stack),
        ERRORS.TEAL.ZERO_DIV
      );
    });
  });

  describe("Store", function () {
    const stack = new Stack<StackElem>();

    it("should store uint64 to scratch", function () {
      const interpreter = new Interpreter();
      const val = BigInt("0");
      stack.push(val);

      const op = new Store(["0"], 1, interpreter);
      op.execute(stack);
      assert.equal(stack.length(), 0); // verify stack is popped
      assert.equal(val, interpreter.scratch[0]);
    });

    it("should store byte[] to scratch", function () {
      const interpreter = new Interpreter();
      const val = toBytes("HelloWorld");
      stack.push(val);

      const op = new Store(["0"], 1, interpreter);
      op.execute(stack);
      assert.equal(stack.length(), 0); // verify stack is popped
      assert.equal(val, interpreter.scratch[0]);
    });

    it("should throw error on store if index is out of bound", function () {
      const interpreter = new Interpreter();
      stack.push(BigInt("0"));

      const op = new Store([(MAX_UINT8 + 5).toString()], 1, interpreter);
      expectTealError(
        () => op.execute(stack),
        ERRORS.TEAL.INDEX_OUT_OF_BOUND
      );
    });

    it("should throw error on store if stack is empty", function () {
      const interpreter = new Interpreter();
      const stack = new Stack<StackElem>(); // empty stack
      const op = new Store(["0"], 1, interpreter);
      expectTealError(
        () => op.execute(stack),
        ERRORS.TEAL.ASSERT_STACK_LENGTH
      );
    });
  });

  describe("Bitwise OR", function () {
    const stack = new Stack<StackElem>();

    it("should return correct bitwise-or of two unit64", function () {
      stack.push(BigInt("10"));
      stack.push(BigInt("20"));
      const op = new BitwiseOr([], 1);
      op.execute(stack);

      const top = stack.pop();
      assert.equal(top, BigInt("30"));
    });

    it("should throw error with bitwise-or if stack is below min length",
      execExpectError(stack, [BigInt("1000")], new BitwiseOr([], 1), ERRORS.TEAL.ASSERT_STACK_LENGTH)
    );

    it("should throw error if bitwise-or is used with strings",
      execExpectError(stack, strArr, new BitwiseOr([], 1), ERRORS.TEAL.INVALID_TYPE)
    );
  });

  describe("Bitwise AND", function () {
    const stack = new Stack<StackElem>();

    it("should return correct bitwise-and of two unit64", function () {
      stack.push(BigInt("10"));
      stack.push(BigInt("20"));
      const op = new BitwiseAnd([], 1);
      op.execute(stack);

      const top = stack.pop();
      assert.equal(top, BigInt("0"));
    });

    it("should throw error with bitwise-and if stack is below min length",
      execExpectError(stack, [BigInt("1000")], new BitwiseAnd([], 1), ERRORS.TEAL.ASSERT_STACK_LENGTH)
    );

    it("should throw error if bitwise-and is used with strings",
      execExpectError(stack, strArr, new BitwiseAnd([], 1), ERRORS.TEAL.INVALID_TYPE)
    );
  });

  describe("Bitwise XOR", function () {
    const stack = new Stack<StackElem>();

    it("should return correct bitwise-xor of two unit64", function () {
      stack.push(BigInt("10"));
      stack.push(BigInt("20"));
      const op = new BitwiseXor([], 1);
      op.execute(stack);

      const top = stack.pop();
      assert.equal(top, BigInt("30"));
    });

    it("should throw error with bitwise-xor if stack is below min length",
      execExpectError(stack, [BigInt("1000")], new BitwiseXor([], 1), ERRORS.TEAL.ASSERT_STACK_LENGTH)
    );

    it("should throw error if bitwise-xor is used with strings",
      execExpectError(stack, strArr, new BitwiseXor([], 1), ERRORS.TEAL.INVALID_TYPE)
    );
  });

  describe("Bitwise NOT", function () {
    const stack = new Stack<StackElem>();

    it("should return correct bitwise-not of unit64", function () {
      stack.push(BigInt("10"));
      const op = new BitwiseNot([], 1);
      op.execute(stack);

      const top = stack.pop();
      assert.equal(top, ~BigInt("10"));
    });

    it("should throw error with bitwise-not if stack is below min length",
      execExpectError(stack, [], new Add([], 0), ERRORS.TEAL.ASSERT_STACK_LENGTH)
    );

    it("should throw error if bitwise-not is used with string",
      execExpectError(stack, strArr, new BitwiseNot([], 1), ERRORS.TEAL.INVALID_TYPE)
    );
  });

  describe("Load", function () {
    const stack = new Stack<StackElem>();
    const interpreter = new Interpreter();
    const scratch = [BigInt("0"), toBytes("HelloWorld")];
    interpreter.scratch = scratch;

    it("should load uint64 from scratch space to stack", function () {
      const op = new Load(["0"], 1, interpreter);
      const len = stack.length();

      op.execute(stack);
      assert.equal(len + 1, stack.length()); // verify stack is pushed
      assert.equal(interpreter.scratch[0], stack.pop());
    });

    it("should load byte[] from scratch space to stack", function () {
      const op = new Load(["1"], 1, interpreter);
      const len = stack.length();

      op.execute(stack);
      assert.equal(len + 1, stack.length()); // verify stack is pushed
      assert.equal(interpreter.scratch[1], stack.pop());
    });

    it("should throw error on load if index is out of bound", function () {
      const op = new Load([(MAX_UINT8 + 5).toString()], 1, interpreter);
      expectTealError(
        () => op.execute(stack),
        ERRORS.TEAL.INDEX_OUT_OF_BOUND
      );
    });

    it("should load default value to stack if value at a slot is not intialized", function () {
      const interpreter = new Interpreter();
      const op = new Load(["0"], 1, interpreter);
      op.execute(stack);
      assert.equal(DEFAULT_STACK_ELEM, stack.pop());
    });
  });

  describe("Err", function () {
    const stack = new Stack<StackElem>();

    it("should throw TEAL error", function () {
      const op = new Err([], 1);
      expectTealError(
        () => op.execute(stack),
        ERRORS.TEAL.TEAL_ENCOUNTERED_ERR
      );
    });
  });

  describe("Sha256", function () {
    const stack = new Stack<StackElem>();

    it("should return correct hash for Sha256", () => {
      stack.push(toBytes("MESSAGE"));
      const op = new Sha256([], 1);
      op.execute(stack);

      const expected = Buffer.from(
        "b194d92018d6074234280c5f5b88649c8db14ef4f2c3746d8a23896a0f6f3b66", 'hex');

      const top = stack.pop();
      assert.deepEqual(expected, top);
    });

    it("should throw invalid type error sha256",
      execExpectError(stack, [BigInt("1")], new Sha256([], 1), ERRORS.TEAL.INVALID_TYPE)
    );

    it("should throw error with Sha256 if stack is below min length",
      execExpectError(stack, [], new Sha256([], 1), ERRORS.TEAL.ASSERT_STACK_LENGTH)
    );
  });

  describe("Sha512_256", function () {
    const stack = new Stack<StackElem>();

    it("should return correct hash for Sha512_256", function () {
      stack.push(toBytes("MESSAGE"));
      const op = new Sha512_256([], 1);
      op.execute(stack);

      const expected = Buffer.from(
        "f876dfdffd93791dc919586232116786362d434fe59d06097000fcf42bac228b", 'hex');

      const top = stack.pop();
      assert.deepEqual(expected, top);
    });

    it("should throw invalid type error sha512_256",
      execExpectError(stack, [BigInt("1")], new Sha512_256([], 1), ERRORS.TEAL.INVALID_TYPE)
    );

    it("should throw error with Sha512_256 if stack is below min length",
      execExpectError(stack, [], new Sha512_256([], 1), ERRORS.TEAL.ASSERT_STACK_LENGTH)
    );
  });

  describe("keccak256", function () {
    const stack = new Stack<StackElem>();

    it("should return correct hash for keccak256", function () {
      stack.push(toBytes("ALGORAND"));
      const op = new Keccak256([], 1);
      op.execute(stack);

      // http://emn178.github.io/online-tools/keccak_256.html
      const expected = Buffer.from(
        "ab0d74c2852292002f95c4a64ebd411ecb5e8a599d4bc2cfc1170547c5f44807", 'hex');

      const top = stack.pop();
      assert.deepEqual(expected, top);
    });

    it("should throw invalid type error Keccak256",
      execExpectError(stack, [BigInt("1")], new Keccak256([], 1), ERRORS.TEAL.INVALID_TYPE)
    );

    it("should throw error with keccak256 if stack is below min length",
      execExpectError(stack, [], new Keccak256([], 1), ERRORS.TEAL.ASSERT_STACK_LENGTH)
    );
  });

  describe("Ed25519verify", function () {
    const stack = new Stack<StackElem>();

    it("should push 1 to stack if signature is valid", function () {
      const account = generateAccount();
      const toSign = new Uint8Array(Buffer.from([1, 9, 25, 49]));
      const signed = signBytes(toSign, account.sk);

      stack.push(toSign); // data
      stack.push(signed); // signature
      stack.push(decodeAddress(account.addr).publicKey); // pk

      const op = new Ed25519verify([], 1);
      op.execute(stack);
      const top = stack.pop();
      assert.equal(top, BigInt('1'));
    });

    it("should push 0 to stack if signature is invalid", function () {
      const account = generateAccount();
      const toSign = new Uint8Array(Buffer.from([1, 9, 25, 49]));
      const signed = signBytes(toSign, account.sk);
      signed[0] = (Number(signed[0]) + 1) % 256;

      stack.push(toSign); // data
      stack.push(signed); // signature
      stack.push(decodeAddress(account.addr).publicKey); // pk

      const op = new Ed25519verify([], 1);
      op.execute(stack);
      const top = stack.pop();
      assert.equal(top, BigInt('0'));
    });

    it("should throw invalid type error Ed25519verify",
      execExpectError(stack, ['1', '1', '1'].map(BigInt), new Ed25519verify([], 1), ERRORS.TEAL.INVALID_TYPE)
    );

    it("should throw error with Ed25519verify if stack is below min length",
      execExpectError(stack, [], new Ed25519verify([], 1), ERRORS.TEAL.ASSERT_STACK_LENGTH)
    );
  });

  describe("LessThan", function () {
    const stack = new Stack<StackElem>();

    it("should push 1 to stack because 5 < 10", () => {
      stack.push(BigInt('5'));
      stack.push(BigInt('10'));

      const op = new LessThan([], 1);
      op.execute(stack);

      const top = stack.pop();
      assert.equal(top, BigInt('1'));
    });

    it("should push 0 to stack as 10 > 5", () => {
      stack.push(BigInt('10'));
      stack.push(BigInt('5'));

      const op = new LessThan([], 1);
      op.execute(stack);

      const top = stack.pop();
      assert.equal(top, BigInt('0'));
    });

    it("should throw invalid type error LessThan",
      execExpectError(stack,
        [new Uint8Array([1, 2, 3]), new Uint8Array([1, 2, 3])],
        new LessThan([], 1), ERRORS.TEAL.INVALID_TYPE)
    );

    it("should throw stack length error LessThan", execExpectError(new Stack<StackElem>(),
      [BigInt('1')], new LessThan([], 1), ERRORS.TEAL.ASSERT_STACK_LENGTH)
    );
  });

  describe("GreaterThan", function () {
    const stack = new Stack<StackElem>();

    it("should push 1 to stack as 5 > 2", () => {
      stack.push(BigInt('5'));
      stack.push(BigInt('2'));

      const op = new GreaterThan([], 1);
      op.execute(stack);

      const top = stack.pop();
      assert.equal(top, BigInt('1'));
    });

    it("should push 0 to stack as 50 > 10", () => {
      stack.push(BigInt('10'));
      stack.push(BigInt('50'));

      const op = new GreaterThan([], 1);
      op.execute(stack);

      const top = stack.pop();
      assert.equal(top, BigInt('0'));
    });

    it("should throw invalid type error GreaterThan",
      execExpectError(stack,
        [new Uint8Array([1, 2, 3]), new Uint8Array([1, 2, 3])],
        new GreaterThan([], 1), ERRORS.TEAL.INVALID_TYPE)
    );

    it("should throw stack length error GreaterThan", execExpectError(new Stack<StackElem>(),
      [BigInt('1')], new LessThan([], 1), ERRORS.TEAL.ASSERT_STACK_LENGTH)
    );
  });

  describe("LessThanEqualTo", function () {
    const stack = new Stack<StackElem>();

    it("should push 1 to stack", () => {
      const op = new LessThanEqualTo([], 1);
      stack.push(BigInt('20'));
      stack.push(BigInt('20'));

      op.execute(stack);

      const top = stack.pop();
      assert.equal(top, BigInt('1'));
    });

    it("should push 0 to stack", () => {
      const op = new LessThanEqualTo([], 1);
      stack.push(BigInt('100'));
      stack.push(BigInt('50'));

      op.execute(stack);

      const top = stack.pop();
      assert.equal(top, BigInt('0'));
    });

    it("should throw invalid type error LessThanEqualTo",
      execExpectError(stack,
        [new Uint8Array([1, 2, 3]), new Uint8Array([1, 2, 3])],
        new LessThanEqualTo([], 1), ERRORS.TEAL.INVALID_TYPE)
    );

    it("should throw stack length error LessThanEqualTo", execExpectError(new Stack<StackElem>(),
      [BigInt('1')], new LessThan([], 1), ERRORS.TEAL.ASSERT_STACK_LENGTH)
    );
  });

  describe("GreaterThanEqualTo", function () {
    const stack = new Stack<StackElem>();

    it("should push 1 to stack", () => {
      const op = new GreaterThanEqualTo([], 1);
      stack.push(BigInt('20'));
      stack.push(BigInt('20'));

      op.execute(stack);

      const top = stack.pop();
      assert.equal(top, BigInt('1'));
    });

    it("should push 0 to stack", () => {
      const op = new GreaterThanEqualTo([], 1);
      stack.push(BigInt('100'));
      stack.push(BigInt('500'));

      op.execute(stack);

      const top = stack.pop();
      assert.equal(top, BigInt('0'));
    });

    it("should throw invalid type error GreaterThanEqualTo",
      execExpectError(stack,
        [new Uint8Array([1, 2, 3]), new Uint8Array([1, 2, 3])],
        new GreaterThanEqualTo([], 1), ERRORS.TEAL.INVALID_TYPE)
    );

    it("should throw stack length error GreaterThanEqualTo", execExpectError(new Stack<StackElem>(),
      [BigInt('1')], new LessThan([], 1), ERRORS.TEAL.ASSERT_STACK_LENGTH)
    );
  });

  describe("And", () => {
    const stack = new Stack<StackElem>();

    it("should push true to stack as both values are 1", () => {
      stack.push(BigInt('1'));
      stack.push(BigInt('1'));

      const op = new And([], 1);
      op.execute(stack);

      const top = stack.pop();
      assert.equal(BigInt('1'), top);
    });

    it("should push false to stack as one value is 0", () => {
      stack.push(BigInt('0'));
      stack.push(BigInt('1'));

      const op = new And([], 1);
      op.execute(stack);

      const top = stack.pop();
      assert.equal(BigInt('0'), top);
    });

    it("should throw invalid type error (And)",
      execExpectError(stack,
        [new Uint8Array([1, 2, 3]), new Uint8Array([1, 2, 3])],
        new And([], 1), ERRORS.TEAL.INVALID_TYPE)
    );

    it("should throw stack length error (And)", execExpectError(new Stack<StackElem>(),
      [BigInt('1')], new LessThan([], 1), ERRORS.TEAL.ASSERT_STACK_LENGTH)
    );
  });

  describe("Or", () => {
    const stack = new Stack<StackElem>();

    it("should push true to stack as one value is 1", () => {
      stack.push(BigInt('0'));
      stack.push(BigInt('1'));

      const op = new Or([], 1);
      op.execute(stack);

      const top = stack.pop();
      assert.equal(BigInt('1'), top);
    });

    it("should push false to stack as both values are 0", () => {
      stack.push(BigInt('0'));
      stack.push(BigInt('0'));

      const op = new Or([], 1);
      op.execute(stack);

      const top = stack.pop();
      assert.equal(BigInt('0'), top);
    });

    it("should throw invalid type error (Or)",
      execExpectError(stack,
        [new Uint8Array([1, 2, 3]), new Uint8Array([1, 2, 3])],
        new Or([], 1), ERRORS.TEAL.INVALID_TYPE)
    );

    it("should throw stack length error (Or)", execExpectError(new Stack<StackElem>(),
      [BigInt('1')], new LessThan([], 1), ERRORS.TEAL.ASSERT_STACK_LENGTH)
    );
  });

  describe("EqualTo", () => {
    const stack = new Stack<StackElem>();

    it("should push true to stack", () => {
      stack.push(BigInt('22'));
      stack.push(BigInt('22'));

      const op = new EqualTo([], 1);
      op.execute(stack);

      let top = stack.pop();
      assert.equal(BigInt('1'), top);

      stack.push(new Uint8Array([1, 2, 3]));
      stack.push(new Uint8Array([1, 2, 3]));

      op.execute(stack);
      top = stack.pop();
      assert.equal(BigInt('1'), top);
    });

    it("should push false to stack", () => {
      stack.push(BigInt('22'));
      stack.push(BigInt('1'));

      const op = new EqualTo([], 1);
      op.execute(stack);

      let top = stack.pop();
      assert.equal(BigInt('0'), top);

      stack.push(new Uint8Array([1, 2, 3]));
      stack.push(new Uint8Array([1, 1, 3]));

      op.execute(stack);
      top = stack.pop();
      assert.equal(BigInt('0'), top);
    });

    it("should throw error", () => {
      stack.push(BigInt('12'));
      stack.push(new Uint8Array([1, 2, 3]));
      const op = new EqualTo([], 1);

      expectTealError(
        () => op.execute(stack),
        ERRORS.TEAL.INVALID_TYPE
      );
    });
  });

  describe("NotEqualTo", () => {
    const stack = new Stack<StackElem>();

    it("should push true to stack", () => {
      stack.push(BigInt('21'));
      stack.push(BigInt('22'));

      const op = new NotEqualTo([], 1);
      op.execute(stack);

      let top = stack.pop();
      assert.equal(BigInt('1'), top);

      stack.push(new Uint8Array([1, 2, 3]));
      stack.push(new Uint8Array([1, 1, 3]));

      op.execute(stack);
      top = stack.pop();
      assert.equal(BigInt('1'), top);
    });

    it("should push false to stack", () => {
      stack.push(BigInt('22'));
      stack.push(BigInt('22'));

      const op = new NotEqualTo([], 1);
      op.execute(stack);

      let top = stack.pop();
      assert.equal(BigInt('0'), top);

      stack.push(new Uint8Array([1, 2, 3]));
      stack.push(new Uint8Array([1, 2, 3]));

      op.execute(stack);
      top = stack.pop();
      assert.equal(BigInt('0'), top);
    });

    it("should throw error", () => {
      stack.push(BigInt('12'));
      stack.push(new Uint8Array([1, 2, 3]));
      const op = new EqualTo([], 1);

      expectTealError(
        () => op.execute(stack),
        ERRORS.TEAL.INVALID_TYPE
      );
    });
  });

  describe("Not", () => {
    const stack = new Stack<StackElem>();

    it("should push 1", () => {
      stack.push(BigInt('0'));
      const op = new Not([], 1);
      op.execute(stack);

      const top = stack.pop();
      assert.equal(BigInt('1'), top);
    });

    it("should push 0", () => {
      stack.push(BigInt('122'));
      const op = new Not([], 1);
      op.execute(stack);

      const top = stack.pop();
      assert.equal(BigInt('0'), top);
    });
  });

  describe("itob", () => {
    const stack = new Stack<StackElem>();

    it("should convert int to bytes", () => {
      stack.push(BigInt('4'));
      const op = new Itob([], 1);
      op.execute(stack);

      const top = stack.pop();
      const expected = new Uint8Array([0, 0, 0, 0, 0, 0, 0, 4]);
      assert.deepEqual(top, expected);
    });

    it("should throw invalid type error",
      execExpectError(stack, [new Uint8Array([1, 2])], new Itob([], 1), ERRORS.TEAL.INVALID_TYPE)
    );
  });

  describe("btoi", () => {
    const stack = new Stack<StackElem>();

    it("should convert bytes to int", () => {
      stack.push(new Uint8Array([0, 0, 0, 0, 0, 0, 0, 1]));
      const op = new Btoi([], 1);
      op.execute(stack);

      const top = stack.pop();
      assert.equal(top, BigInt('1'));
    });

    it("should throw invalid type error",
      execExpectError(stack, [new Uint8Array([0, 1, 1, 1, 1, 1, 1, 1, 0])],
        new Btoi([], 1), ERRORS.TEAL.LONG_INPUT_ERROR)
    );
  });

  describe("Addw", () => {
    const stack = new Stack<StackElem>();

    it("should add carry", () => {
      stack.push(MAX_UINT64);
      stack.push(BigInt('3'));
      const op = new Addw([], 1);
      op.execute(stack);

      const valueSUM = stack.pop();
      const valueCARRY = stack.pop();
      assert.equal(valueSUM, BigInt('2'));
      assert.equal(valueCARRY, BigInt('1'));
    });

    it("should not add carry", () => {
      stack.push(BigInt('10'));
      stack.push(BigInt('3'));
      const op = new Addw([], 1);
      op.execute(stack);

      const valueSUM = stack.pop();
      const valueCARRY = stack.pop();
      assert.equal(valueSUM, BigInt('13'));
      assert.equal(valueCARRY, BigInt('0'));
    });
  });

  describe("Mulw", () => {
    const stack = new Stack<StackElem>();

    it("should return correct low and high value", () => {
      stack.push(BigInt('4581298449'));
      stack.push(BigInt('9162596898'));
      const op = new Mulw([], 1);
      op.execute(stack);

      const low = stack.pop();
      const high = stack.pop();
      assert.equal(low, BigInt('5083102810200507970'));
      assert.equal(high, BigInt('2'));
    });

    it("should return correct low and high value on big numbers", () => {
      stack.push(MAX_UINT64 - BigInt('2'));
      stack.push(BigInt('9162596898'));
      const op = new Mulw([], 1);
      op.execute(stack);

      const low = stack.pop();
      const high = stack.pop();
      assert.equal(low, BigInt('18446744046221760922'));
      assert.equal(high, BigInt('9162596897'));
    });

    it("high bits should be 0", () => {
      stack.push(BigInt('10'));
      stack.push(BigInt('3'));
      const op = new Mulw([], 1);
      op.execute(stack);

      const low = stack.pop();
      const high = stack.pop();
      assert.equal(low, BigInt('30'));
      assert.equal(high, BigInt('0'));
    });

    it("low and high should be 0 on a*b if a or b is 0", () => {
      stack.push(BigInt('0'));
      stack.push(BigInt('3'));
      const op = new Mulw([], 1);
      op.execute(stack);

      const low = stack.pop();
      const high = stack.pop();
      assert.equal(low, BigInt('0'));
      assert.equal(high, BigInt('0'));
    });

    it("should throw stack length error",
      execExpectError(
        stack,
        [BigInt('3')],
        new Mulw([], 1),
        ERRORS.TEAL.ASSERT_STACK_LENGTH
      )
    );

    it("should throw error if type is invalid",
      execExpectError(
        stack,
        ["str1", "str2"].map(toBytes),
        new Mulw([], 1),
        ERRORS.TEAL.INVALID_TYPE
      )
    );
  });

  describe("Dup", () => {
    const stack = new Stack<StackElem>();

    it("should duplicate value", () => {
      stack.push(BigInt('2'));
      const op = new Dup([], 1);
      op.execute(stack);

      const value = stack.pop();
      const dupValue = stack.pop();
      assert.equal(value, BigInt('2'));
      assert.equal(dupValue, BigInt('2'));
    });
  });

  describe("Dup2", () => {
    const stack = new Stack<StackElem>();

    it("should duplicate value(A, B -> A, B, A, B)", () => {
      stack.push(BigInt('2'));
      stack.push(BigInt('3'));
      const op = new Dup2([], 1);
      op.execute(stack);

      const arr = [];
      arr.push(stack.pop());
      arr.push(stack.pop());
      arr.push(stack.pop());
      arr.push(stack.pop());

      assert.deepEqual(arr, ['3', '2', '3', '2'].map(BigInt));
    });

    it("should throw stack length error",
      execExpectError(stack, [new Uint8Array([1, 2])], new Dup2([], 1), ERRORS.TEAL.ASSERT_STACK_LENGTH)
    );
  });

  describe("Concat", () => {
    const stack = new Stack<StackElem>();

    it("should concat two byte strings", () => {
      stack.push(new Uint8Array([3, 2, 1]));
      stack.push(new Uint8Array([1, 2, 3]));
      const op = new Concat([], 1);
      op.execute(stack);

      const top = stack.pop();
      assert.deepEqual(top, new Uint8Array([1, 2, 3, 3, 2, 1]));
    });

    it("should throw error as byte strings too long", () => {
      stack.push(new Uint8Array(4000));
      stack.push(new Uint8Array(1000));
      const op = new Concat([], 1);

      expectTealError(
        () => op.execute(stack),
        ERRORS.TEAL.CONCAT_ERROR
      );
    });
  });

  describe("Substring", function () {
    const stack = new Stack<StackElem>();
    const start = "0";
    const end = "4";

    it("should return correct substring", function () {
      stack.push(toBytes("Algorand"));
      const op = new Substring([start, end], 1);
      op.execute(stack);

      const top = stack.pop();
      assert.deepEqual(Buffer.from("Algo"), top);
    });

    it("should throw Invalid type error",
      execExpectError(
        stack,
        [BigInt('1')],
        new Substring([start, end], 1),
        ERRORS.TEAL.INVALID_TYPE
      )
    );

    it("should throw error if start is not uint8", function () {
      stack.push(toBytes("Algorand"));

      expectTealError(
        () => new Substring([(MIN_UINT8 - 5).toString(), end], 1),
        ERRORS.TEAL.INVALID_TYPE
      );

      const op = new Substring([(MAX_UINT8 + 5).toString(), end], 1);
      expectTealError(
        () => op.execute(stack),
        ERRORS.TEAL.INVALID_UINT8
      );
    });

    it("should throw error if end is not uint8", function () {
      stack.push(toBytes("Algorand"));

      expectTealError(
        () => new Substring([start, (MIN_UINT8 - 5).toString()], 1),
        ERRORS.TEAL.INVALID_TYPE
      );

      const op = new Substring([start, (MAX_UINT8 + 5).toString()], 1);
      expectTealError(
        () => op.execute(stack),
        ERRORS.TEAL.INVALID_UINT8
      );
    });

    it("should throw error because start > end",
      execExpectError(
        stack,
        [toBytes("Algorand")],
        new Substring(["9", end], 1),
        ERRORS.TEAL.SUBSTRING_END_BEFORE_START
      )
    );

    it("should throw error because range beyong string",
      execExpectError(
        stack,
        [toBytes("Algorand")],
        new Substring([start, "40"], 1),
        ERRORS.TEAL.SUBSTRING_RANGE_BEYOND
      )
    );
  });

  describe("Substring3", function () {
    const stack = new Stack<StackElem>();

    it("should return correct substring", function () {
      stack.push(BigInt('0'));
      stack.push(BigInt('4'));
      stack.push(toBytes("Algorand"));

      const op = new Substring3([], 1);
      op.execute(stack);

      const top = stack.pop();
      assert.deepEqual(Buffer.from("Algo"), top);
    });

    it("should throw Invalid type error",
      execExpectError(
        stack,
        ['4', '0', '1234'].map(BigInt),
        new Substring3([], 1),
        ERRORS.TEAL.INVALID_TYPE
      )
    );

    it("should throw error because start > end", function () {
      const end = BigInt('4');
      const start = end + BigInt('1');
      execExpectError(
        stack,
        [start, end, toBytes("Algorand")],
        new Substring3([], 1),
        ERRORS.TEAL.SUBSTRING_END_BEFORE_START
      );
    });

    it("should throw error because range beyong string",
      execExpectError(
        stack,
        [BigInt('0'), BigInt('40'), toBytes("Algorand")],
        new Substring3([], 1),
        ERRORS.TEAL.SUBSTRING_RANGE_BEYOND
      )
    );
  });

  describe("Branch Ops", function () {
    const stack = new Stack<StackElem>();
    const interpreter = new Interpreter();
    const logic = [
      new Int(['1'], 0),
      new Int(['2'], 1),
      new Branch(["dumb"], 2, interpreter),
      new Int(['3'], 3),
      new Label(["dumb:"], 4),
      new Int(['3'], 5)
    ];
    interpreter.instructions = logic;

    describe("Branch: unconditional", function () {
      it("should jump unconditionally to branch dump", function () {
        const op = new Branch(["dumb"], 2, interpreter);
        op.execute(stack);
        assert.equal(4, interpreter.instructionIndex);
      });

      it("should throw error if label is not defined",
        execExpectError(
          stack,
          [],
          new Branch(["some-branch-1"], 0, interpreter),
          ERRORS.TEAL.LABEL_NOT_FOUND
        )
      );
    });

    describe("BranchIfZero", function () {
      it("should jump to branch if top of stack is zero", function () {
        interpreter.instructionIndex = 0;

        stack.push(BigInt('0'));
        const op = new BranchIfZero(["dumb"], 2, interpreter);
        op.execute(stack);
        assert.equal(4, interpreter.instructionIndex);
      });

      it("should not jump to branch if top of stack is not zero", function () {
        interpreter.instructionIndex = 0;

        stack.push(BigInt('5'));
        const op = new BranchIfZero(["dumb"], 2, interpreter);
        op.execute(stack);
        assert.equal(0, interpreter.instructionIndex);
      });

      it("should throw error if label is not defined for bz",
        execExpectError(
          stack,
          [BigInt('0')],
          new BranchIfZero(["some-branch-2"], 0, interpreter),
          ERRORS.TEAL.LABEL_NOT_FOUND
        )
      );
    });

    describe("BranchIfNotZero", function () {
      it("should not jump to branch if top of stack is zero", function () {
        interpreter.instructionIndex = 0;

        stack.push(BigInt('0'));
        const op = new BranchIfNotZero(["dumb"], 2, interpreter);
        op.execute(stack);
        assert.equal(0, interpreter.instructionIndex);
      });

      it("should jump to branch if top of stack is not zero", function () {
        interpreter.instructionIndex = 0;

        stack.push(BigInt('5'));
        const op = new BranchIfNotZero(["dumb"], 2, interpreter);
        op.execute(stack);
        assert.equal(4, interpreter.instructionIndex);
      });

      it("should throw error if label is not defined for bnz",
        execExpectError(
          stack,
          [BigInt('5')],
          new BranchIfNotZero(["some-branch-3"], 0, interpreter),
          ERRORS.TEAL.LABEL_NOT_FOUND
        )
      );
    });
  });

  describe("Return", function () {
    const stack = new Stack<StackElem>();
    const interpreter = new Interpreter();

    it("should return by taking last value from stack as success", function () {
      stack.push(BigInt('1'));
      stack.push(BigInt('2'));

      const op = new Return([], 0, interpreter);
      op.execute(stack);
      assert.equal(1, stack.length());
      assert.equal(BigInt('2'), stack.pop());
    });
  });

  describe("Transaction opcodes", function () {
    const stack = new Stack<StackElem>();
    const interpreter = new Interpreter();
    interpreter.tx = TXN_OBJ;

    describe("Txn: Common Fields", function () {
      it("should push txn fee to stack", function () {
        const op = new Txn('Fee', interpreter);
        op.execute(stack);

        assert.equal(1, stack.length());
        assert.deepEqual(parseToStackElem(TXN_OBJ.fee, 'Fee'), stack.pop());
      });

      it("should push txn firstRound to stack", function () {
        const op = new Txn('FirstValid', interpreter);
        op.execute(stack);

        assert.equal(1, stack.length());
        assert.deepEqual(parseToStackElem(TXN_OBJ.fv, 'FirstValid'), stack.pop());
      });

      it("should push txn lastRound to stack", function () {
        const op = new Txn('LastValid', interpreter);
        op.execute(stack);

        assert.equal(1, stack.length());
        assert.deepEqual(parseToStackElem(TXN_OBJ.lv, 'LastValid'), stack.pop());
      });

      it("should push txn sender to stack", function () {
        const op = new Txn('Sender', interpreter);
        op.execute(stack);

        assert.equal(1, stack.length());
        assert.deepEqual(TXN_OBJ.snd, stack.pop());
      });

      it("should push txn type to stack", function () {
        const op = new Txn('Type', interpreter);
        op.execute(stack);

        assert.equal(1, stack.length());
        assert.deepEqual(toBytes(TXN_OBJ.type), stack.pop());
      });

      it("should push txn typeEnum to stack", function () {
        const op = new Txn('TypeEnum', interpreter);
        op.execute(stack);

        assert.equal(1, stack.length());
        assert.deepEqual(BigInt('1'), stack.pop());
      });

      it("should push txn lease to stack", function () {
        const op = new Txn('Lease', interpreter);
        op.execute(stack);

        assert.equal(1, stack.length());
        assert.deepEqual(TXN_OBJ.lx, stack.pop());
      });

      it("should push txn note to stack", function () {
        const op = new Txn('Note', interpreter);
        op.execute(stack);

        assert.equal(1, stack.length());
        assert.deepEqual(TXN_OBJ.note, stack.pop());
      });

      it("should push txn rekeyTo addr to stack", function () {
        const op = new Txn('RekeyTo', interpreter);
        op.execute(stack);

        assert.equal(1, stack.length());
        assert.deepEqual(TXN_OBJ.rekey, stack.pop());
      });

      it("should throw error on FirstValidTime",
        execExpectError(
          stack,
          [],
          new Txn('FirstValidTime', interpreter),
          ERRORS.TEAL.LOGIC_REJECTION
        )
      );

      it("should push txn NumAppArgs to stack", function () {
        const op = new Txn('NumAppArgs', interpreter);
        op.execute(stack);

        assert.equal(1, stack.length());
        assert.deepEqual(BigInt(TXN_OBJ.apaa.length), stack.pop());
      });

      it("should push txn NumAccounts to stack", function () {
        const op = new Txn('NumAccounts', interpreter);
        op.execute(stack);

        assert.equal(1, stack.length());
        assert.deepEqual(BigInt(TXN_OBJ.apat.length), stack.pop());
      });
    });

    describe("Txn: Payment", function () {
      before(function () {
        interpreter.tx.type = 'pay';
      });

      it("should push txn Receiver to stack", function () {
        const op = new Txn('Receiver', interpreter);
        op.execute(stack);

        assert.equal(1, stack.length());
        assert.deepEqual(TXN_OBJ.rcv, stack.pop());
      });

      it("should push txn Amount to stack", function () {
        const op = new Txn('Amount', interpreter);
        op.execute(stack);

        assert.equal(1, stack.length());
        assert.deepEqual(BigInt(TXN_OBJ.amt), stack.pop());
      });

      it("should push txn CloseRemainderTo to stack", function () {
        const op = new Txn('CloseRemainderTo', interpreter);
        op.execute(stack);

        assert.equal(1, stack.length());
        assert.deepEqual(TXN_OBJ.close, stack.pop());
      });
    });

    describe("Txn: Key Registration", function () {
      before(function () {
        interpreter.tx.type = 'keyreg';
      });

      it("should push txn VotePK to stack", function () {
        const op = new Txn('VotePK', interpreter);
        op.execute(stack);

        assert.equal(1, stack.length());
        assert.deepEqual(TXN_OBJ.votekey, stack.pop());
      });

      it("should push txn SelectionPK to stack", function () {
        const op = new Txn('SelectionPK', interpreter);
        op.execute(stack);

        assert.equal(1, stack.length());
        assert.deepEqual(TXN_OBJ.selkey, stack.pop());
      });

      it("should push txn VoteFirst to stack", function () {
        const op = new Txn('VoteFirst', interpreter);
        op.execute(stack);

        assert.equal(1, stack.length());
        assert.deepEqual(BigInt(TXN_OBJ.votefst), stack.pop());
      });

      it("should push txn VoteLast to stack", function () {
        const op = new Txn('VoteLast', interpreter);
        op.execute(stack);

        assert.equal(1, stack.length());
        assert.deepEqual(BigInt(TXN_OBJ.votelst), stack.pop());
      });

      it("should push txn VoteKeyDilution to stack", function () {
        const op = new Txn('VoteKeyDilution', interpreter);
        op.execute(stack);

        assert.equal(1, stack.length());
        assert.deepEqual(BigInt(TXN_OBJ.votekd), stack.pop());
      });
    });

    describe("Txn: Asset Configuration Transaction", function () {
      before(function () {
        interpreter.tx.type = 'acfg';
      });

      it("should push txn ConfigAsset to stack", function () {
        const op = new Txn('ConfigAsset', interpreter);
        op.execute(stack);

        assert.equal(1, stack.length());
        assert.deepEqual(BigInt(TXN_OBJ.caid), stack.pop());
      });

      it("should push txn ConfigAssetTotal to stack", function () {
        const op = new Txn('ConfigAssetTotal', interpreter);
        op.execute(stack);

        assert.equal(1, stack.length());
        assert.deepEqual(BigInt(TXN_OBJ.apar.t), stack.pop());
      });

      it("should push txn ConfigAssetDecimals to stack", function () {
        const op = new Txn('ConfigAssetDecimals', interpreter);
        op.execute(stack);

        assert.equal(1, stack.length());
        assert.deepEqual(BigInt(TXN_OBJ.apar.dc), stack.pop());
      });

      it("should push txn ConfigAssetDefaultFrozen to stack", function () {
        const op = new Txn('ConfigAssetDefaultFrozen', interpreter);
        op.execute(stack);

        assert.equal(1, stack.length());
        assert.deepEqual(BigInt(TXN_OBJ.apar.df), stack.pop());
      });

      it("should push txn ConfigAssetUnitName to stack", function () {
        const op = new Txn('ConfigAssetUnitName', interpreter);
        op.execute(stack);

        assert.equal(1, stack.length());
        assert.deepEqual(toBytes(TXN_OBJ.apar.un), stack.pop());
      });

      it("should push txn ConfigAssetName to stack", function () {
        const op = new Txn('ConfigAssetName', interpreter);
        op.execute(stack);

        assert.equal(1, stack.length());
        assert.deepEqual(toBytes(TXN_OBJ.apar.an), stack.pop());
      });

      it("should push txn ConfigAssetDefaultFrozen to stack", function () {
        const op = new Txn('ConfigAssetURL', interpreter);
        op.execute(stack);

        assert.equal(1, stack.length());
        assert.deepEqual(toBytes(TXN_OBJ.apar.au), stack.pop());
      });

      it("should push txn ConfigAssetMetadataHash to stack", function () {
        const op = new Txn('ConfigAssetMetadataHash', interpreter);
        op.execute(stack);

        assert.equal(1, stack.length());
        assert.deepEqual(TXN_OBJ.apar.am, stack.pop());
      });

      it("should push txn ConfigAssetManager to stack", function () {
        const op = new Txn('ConfigAssetManager', interpreter);
        op.execute(stack);

        assert.equal(1, stack.length());
        assert.deepEqual(TXN_OBJ.apar.m, stack.pop());
      });

      it("should push txn ConfigAssetReserve to stack", function () {
        const op = new Txn('ConfigAssetReserve', interpreter);
        op.execute(stack);

        assert.equal(1, stack.length());
        assert.deepEqual(TXN_OBJ.apar.r, stack.pop());
      });

      it("should push txn ConfigAssetFreeze to stack", function () {
        const op = new Txn('ConfigAssetFreeze', interpreter);
        op.execute(stack);

        assert.equal(1, stack.length());
        assert.deepEqual(TXN_OBJ.apar.f, stack.pop());
      });

      it("should push txn ConfigAssetClawback to stack", function () {
        const op = new Txn('ConfigAssetClawback', interpreter);
        op.execute(stack);

        assert.equal(1, stack.length());
        assert.deepEqual(TXN_OBJ.apar.c, stack.pop());
      });
    });

    describe("Txn: Asset Transfer Transaction", function () {
      before(function () {
        interpreter.tx.type = 'axfer';
      });

      it("should push txn XferAsset to stack", function () {
        const op = new Txn('XferAsset', interpreter);
        op.execute(stack);

        assert.equal(1, stack.length());
        assert.deepEqual(BigInt(TXN_OBJ.xaid), stack.pop());
      });

      it("should push txn AssetAmount to stack", function () {
        const op = new Txn('AssetAmount', interpreter);
        op.execute(stack);

        assert.equal(1, stack.length());
        assert.deepEqual(BigInt(TXN_OBJ.aamt), stack.pop());
      });

      it("should push txn AssetSender to stack", function () {
        const op = new Txn('AssetSender', interpreter);
        op.execute(stack);

        assert.equal(1, stack.length());
        assert.deepEqual(TXN_OBJ.asnd, stack.pop());
      });

      it("should push txn AssetReceiver to stack", function () {
        const op = new Txn('AssetReceiver', interpreter);
        op.execute(stack);

        assert.equal(1, stack.length());
        assert.deepEqual(TXN_OBJ.arcv, stack.pop());
      });

      it("should push txn AssetCloseTo to stack", function () {
        const op = new Txn('AssetCloseTo', interpreter);
        op.execute(stack);

        assert.equal(1, stack.length());
        assert.deepEqual(TXN_OBJ.aclose, stack.pop());
      });
    });

    describe("Txn: Asset Freeze Transaction", function () {
      before(function () {
        interpreter.tx.type = 'afrz';
      });

      it("should push txn FreezeAsset to stack", function () {
        const op = new Txn('FreezeAsset', interpreter);
        op.execute(stack);

        assert.equal(1, stack.length());
        assert.deepEqual(BigInt(TXN_OBJ.faid), stack.pop());
      });

      it("should push txn FreezeAssetAccount to stack", function () {
        const op = new Txn('FreezeAssetAccount', interpreter);
        op.execute(stack);

        assert.equal(1, stack.length());
        assert.deepEqual(TXN_OBJ.fadd, stack.pop());
      });

      it("should push txn FreezeAssetFrozen to stack", function () {
        const op = new Txn('FreezeAssetFrozen', interpreter);
        op.execute(stack);

        assert.equal(1, stack.length());
        assert.deepEqual(BigInt(TXN_OBJ.afrz), stack.pop());
      });
    });

    describe("Txn: Application Call Transaction", function () {
      before(function () {
        interpreter.tx.type = 'appl';
      });

      it("should push txn ApplicationID to stack", function () {
        const op = new Txn('ApplicationID', interpreter);
        op.execute(stack);

        assert.equal(1, stack.length());
        assert.deepEqual(BigInt(TXN_OBJ.apid), stack.pop());
      });

      it("should push txn OnCompletion to stack", function () {
        const op = new Txn('OnCompletion', interpreter);
        op.execute(stack);

        assert.equal(1, stack.length());
        assert.deepEqual(BigInt(TXN_OBJ.apan), stack.pop());
      });

      it("should push txn ApprovalProgram to stack", function () {
        const op = new Txn('ApprovalProgram', interpreter);
        op.execute(stack);

        assert.equal(1, stack.length());
        assert.deepEqual(TXN_OBJ.apap, stack.pop());
      });

      it("should push txn ClearStateProgram to stack", function () {
        const op = new Txn('ClearStateProgram', interpreter);
        op.execute(stack);

        assert.equal(1, stack.length());
        assert.deepEqual(TXN_OBJ.apsu, stack.pop());
      });
    });

    describe("Gtxn", function () {
      before(function () {
        const tx = interpreter.tx;
        const tx2 = { ...tx, fee: 2222 };
        interpreter.gtxs = [tx, tx2];
      });

      it("push fee from 2nd transaction in group", function () {
        const op = new Gtxn('Fee', 1, interpreter);
        op.execute(stack);

        assert.equal(1, stack.length());
        assert.deepEqual(BigInt('1000'), stack.pop());
      });
    });

    describe("Txna", function () {
      before(function () {
        interpreter.tx.type = 'pay';
      });

      it("push addr from 2nd account to stack", function () {
        const op = new Txna('Accounts', 1, interpreter);
        op.execute(stack);

        assert.equal(1, stack.length());
        assert.deepEqual(TXN_OBJ.apat[1], stack.pop());
      });

      it("push addr from 1st AppArg to stack", function () {
        const op = new Txna('ApplicationArgs', 0, interpreter);
        op.execute(stack);

        assert.equal(1, stack.length());
        assert.deepEqual(TXN_OBJ.apaa[0], stack.pop());
      });
    });

    describe("Gtxna", function () {
      before(function () {
        interpreter.tx.type = 'pay';
      });

      it("push addr from 1st account of 2nd Txn in txGrp to stack", function () {
        const op = new Gtxna('Accounts', 1, 0, interpreter);
        op.execute(stack);

        assert.equal(1, stack.length());
        assert.deepEqual(TXN_OBJ.apat[0], stack.pop());
      });

      it("should throw error if field is not an array", function () {
        execExpectError(
          stack,
          [],
          new Gtxna('Fee', 1, 0, interpreter),
          ERRORS.TEAL.INVALID_OP_ARG
        );
      });
    });
  });

  describe("StateFul Opcodes", function () {
    const stack = new Stack<StackElem>();
    const interpreter = new Interpreter();
    interpreter.tx = TXN_OBJ;

    interpreter.tx.snd = Buffer.from("addr-1");

    const acc1 = accInfo[0]; // first account
    const acc2 = { // second account
      ...accInfo[0],
      address: "addr-2"
    };
    interpreter.createStatefulContext([acc1, acc2]);

    describe("AppOptedIn", function () {
      it("should push 1 to stack if app is opted in", function () {
        // for Sender
        stack.push(BigInt('0'));
        stack.push(BigInt('1847'));

        let op = new AppOptedIn([], 1, interpreter);
        op.execute(stack);

        let top = stack.pop();
        assert.deepEqual(BigInt('1'), top);

        // for Txn.Accounts[A]
        stack.push(BigInt('1'));
        stack.push(BigInt('1847'));

        op = new AppOptedIn([], 1, interpreter);
        op.execute(stack);

        top = stack.pop();
        assert.deepEqual(BigInt('1'), top);
      });

      it("should push 0 to stack if app is not opted in", function () {
        stack.push(BigInt('0'));
        stack.push(BigInt('1111'));

        let op = new AppOptedIn([], 1, interpreter);
        op.execute(stack);

        let top = stack.pop();
        assert.deepEqual(BigInt('0'), top);

        // for Txn.Accounts[A]
        stack.push(BigInt('1'));
        stack.push(BigInt('1111'));

        op = new AppOptedIn([], 1, interpreter);
        op.execute(stack);

        top = stack.pop();
        assert.deepEqual(BigInt('0'), top);
      });
    });

    describe("AppLocalGet", function () {
      before(function () {
        interpreter.tx.apid = 1847;
      });

      it("should push the value to stack if key is present in local state", function () {
        // for Sender
        stack.push(BigInt('0'));
        stack.push(toBytes("Local-key"));

        let op = new AppLocalGet([], 1, interpreter);
        op.execute(stack);

        let top = stack.pop();
        assert.deepEqual(toBytes('Local-val'), top);

        // for Txn.Accounts[A]
        stack.push(BigInt('1'));
        stack.push(toBytes('Local-key'));

        op = new AppLocalGet([], 1, interpreter);
        op.execute(stack);

        top = stack.pop();
        assert.deepEqual(toBytes('Local-val'), top);
      });

      it("should push uint 0 to stack if key is not present in local state", function () {
        // for Sender
        stack.push(BigInt('0'));
        stack.push(toBytes("random-key"));

        let op = new AppLocalGet([], 1, interpreter);
        op.execute(stack);

        let top = stack.pop();
        assert.deepEqual(BigInt('0'), top);

        // for Txn.Accounts[A]
        stack.push(BigInt('1'));
        stack.push(toBytes('random-key'));

        op = new AppLocalGet([], 1, interpreter);
        op.execute(stack);

        top = stack.pop();
        assert.deepEqual(BigInt('0'), top);
      });
    });

    describe("AppLocalGetEx", function () {
      before(function () {
        interpreter.tx.apid = 1847;
      });

      it("should push the value to stack if key is present in local state from given appId", function () {
        // for Sender
        stack.push(BigInt('0'));
        stack.push(BigInt('1847'));
        stack.push(toBytes('Local-key'));

        let op = new AppLocalGetEx([], 1, interpreter);
        op.execute(stack);

        let top = stack.pop();
        assert.deepEqual(toBytes('Local-val'), top);

        // for Txn.Accounts[A]
        stack.push(BigInt('1'));
        stack.push(BigInt('1847'));
        stack.push(toBytes('Local-key'));

        op = new AppLocalGetEx([], 1, interpreter);
        op.execute(stack);

        top = stack.pop();
        assert.deepEqual(toBytes('Local-val'), top);
      });

      it("should push uint 0 to stack if key is not present in local state from given appId", function () {
        // for Sender
        stack.push(BigInt('0'));
        stack.push(BigInt('1847'));
        stack.push(toBytes('random-key'));

        let op = new AppLocalGetEx([], 1, interpreter);
        op.execute(stack);

        let top = stack.pop();
        assert.deepEqual(BigInt('0'), top);

        // for Txn.Accounts[A]
        stack.push(BigInt('1'));
        stack.push(BigInt('1847'));
        stack.push(toBytes('random-key'));

        op = new AppLocalGetEx([], 1, interpreter);
        op.execute(stack);

        top = stack.pop();
        assert.deepEqual(BigInt('0'), top);
      });
    });

    describe("AppGlobalGet", function () {
      before(function () {
        interpreter.tx.apid = 1828;
        interpreter.globalApps[1828] = acc1["created-apps"][0].params;
      });

      it("should push the value to stack if key is present in global state", function () {
        stack.push(toBytes('global-key'));

        const op = new AppGlobalGet([], 1, interpreter);
        op.execute(stack);

        const top = stack.pop();
        assert.deepEqual(toBytes('global-val'), top);
      });

      it("should push uint 0 to stack if key is not present in global state", function () {
        stack.push(toBytes('random-key'));

        const op = new AppGlobalGet([], 1, interpreter);
        op.execute(stack);

        const top = stack.pop();
        assert.deepEqual(BigInt('0'), top);
      });
    });

    describe("AppGlobalGetEx", function () {
      before(function () {
        interpreter.tx.apid = 1828;
        interpreter.tx.apfa = [1828];
        interpreter.globalApps[1828] = acc1["created-apps"][0].params;
      });

      it("should push the value to stack if key is present externally in global state", function () {
        // zero index means current app
        stack.push(BigInt('0'));
        stack.push(toBytes('Hello'));

        let op = new AppGlobalGetEx([], 1, interpreter);
        op.execute(stack);

        let top = stack.pop();
        assert.deepEqual(toBytes('World'), top);

        // for Txn.ForeignApps[A]
        stack.push(BigInt('1'));
        stack.push(toBytes('global-key'));

        op = new AppGlobalGetEx([], 1, interpreter);
        op.execute(stack);

        top = stack.pop();
        assert.deepEqual(toBytes('global-val'), top);
      });

      it("should push uint 0 to stack if key is not present externally in global state", function () {
        // zero index means current app
        stack.push(BigInt('0'));
        stack.push(toBytes('random-key'));

        let op = new AppGlobalGetEx([], 1, interpreter);
        op.execute(stack);

        let top = stack.pop();
        assert.deepEqual(BigInt('0'), top);

        // for Txn.ForeignApps[A]
        stack.push(BigInt('1'));
        stack.push(toBytes('random-key'));

        op = new AppGlobalGetEx([], 1, interpreter);
        op.execute(stack);

        top = stack.pop();
        assert.deepEqual(BigInt('0'), top);
      });

      describe("AppLocalPut", function () {
        before(function () {
          interpreter.tx.apid = 1847;
        });

        it("should put the value in account's local storage", function () {
          // for Sender, check for byte
          stack.push(BigInt('0'));
          stack.push(toBytes('New-Key'));
          stack.push(toBytes('New-Val'));

          let op = new AppLocalPut([], 1, interpreter);
          op.execute(stack);

          let localStateCurr = interpreter.accounts["addr-1"]["apps-local-state"][0]["key-value"];
          let idx = localStateCurr.findIndex(a => compareArray(a.key as Uint8Array, toBytes('New-Key')));
          assert.notEqual(idx, -1); // idx should not be -1
          assert.deepEqual(localStateCurr[idx].value.bytes, toBytes('New-Val'));

          // for Txn.Accounts[A], uint
          stack.push(BigInt('1'));
          stack.push(toBytes('New-Key-1'));
          stack.push(BigInt('2222'));

          op = new AppLocalPut([], 1, interpreter);
          op.execute(stack);

          localStateCurr = interpreter.accounts["addr-1"]["apps-local-state"][0]["key-value"];
          idx = localStateCurr.findIndex(a => compareArray(a.key as Uint8Array, toBytes('New-Key-1')));
          assert.notEqual(idx, -1); // idx should not be -1
          assert.deepEqual(localStateCurr[idx].value.uint, 2222);
        });

        it("should throw error if resulting schema is invalid", function () {
          // max byte slices are 2 (which we filled in prev test)
          // so this should throw error
          execExpectError(
            stack,
            [BigInt('0'), toBytes("New-Key-1"), toBytes("New-Val-2")],
            new AppLocalPut([], 1, interpreter),
            ERRORS.TEAL.INVALID_SCHEMA
          );
        });

        it("should throw error if app is not found", function () {
          interpreter.tx.apid = 9999;
          execExpectError(
            stack,
            [BigInt('0'), toBytes("New-Key-1"), toBytes("New-Val-2")],
            new AppLocalPut([], 1, interpreter),
            ERRORS.TEAL.APP_NOT_FOUND
          );
        });
      });

      describe("AppGlobalPut", function () {
        before(function () {
          interpreter.tx.apid = 1828;
          interpreter.globalApps[1828] = acc1["created-apps"][0].params;
        });

        it("should put the value in global storage", function () {
          // value as byte
          stack.push(toBytes('New-Global-Key'));
          stack.push(toBytes('New-Global-Val'));

          let op = new AppGlobalPut([], 1, interpreter);
          op.execute(stack);

          let globalStateCurr = interpreter.globalApps[1828]["global-state"];
          let idx = globalStateCurr.findIndex(a => compareArray(a.key as Uint8Array, toBytes('New-Global-Key')));
          assert.notEqual(idx, -1); // idx should not be -1
          assert.deepEqual(globalStateCurr[idx].value.bytes, toBytes('New-Global-Val'));

          // for uint
          stack.push(toBytes('Key'));
          stack.push(BigInt('1000'));

          op = new AppGlobalPut([], 1, interpreter);
          op.execute(stack);

          globalStateCurr = interpreter.globalApps[1828]["global-state"];
          idx = globalStateCurr.findIndex(a => compareArray(a.key as Uint8Array, toBytes('Key')));
          assert.notEqual(idx, -1); // idx should not be -1
          assert.deepEqual(globalStateCurr[idx].value.uint, 1000);
        });

        it("should throw error if resulting schema is invalid for global", function () {
          execExpectError(
            stack,
            [toBytes("New-GlobalKey-1"), toBytes("New-GlobalVal-2")],
            new AppGlobalPut([], 1, interpreter),
            ERRORS.TEAL.INVALID_SCHEMA
          );
        });

        it("should throw error if app is not found in global state", function () {
          interpreter.tx.apid = 9999;
          execExpectError(
            stack,
            [toBytes("New-Key-1"), toBytes("New-Val-2")],
            new AppGlobalPut([], 1, interpreter),
            ERRORS.TEAL.APP_NOT_FOUND
          );
        });
      });

      describe("AppLocalDel", function () {
        before(function () {
          interpreter.tx.apid = 1847;
        });

        it("should put remove the key-value pair from account's local storage", function () {
          // for Sender
          stack.push(BigInt('0'));
          stack.push(toBytes('Local-key'));

          let op = new AppLocalDel([], 1, interpreter);
          op.execute(stack);

          let localStateCurr = interpreter.accounts["addr-1"]["apps-local-state"][0]["key-value"];
          let idx = localStateCurr.findIndex(a => compareArray(a.key as Uint8Array, toBytes('Local-key')));
          assert.equal(idx, -1); // idx should be -1

          // for Txn.Accounts[A]
          stack.push(BigInt('1'));
          stack.push(toBytes('Local-key'));

          op = new AppLocalDel([], 1, interpreter);
          op.execute(stack);

          localStateCurr = interpreter.accounts["addr-2"]["apps-local-state"][0]["key-value"];
          idx = localStateCurr.findIndex(a => compareArray(a.key as Uint8Array, toBytes('Local-key')));
          assert.equal(idx, -1); // idx should be -1
        });
      });

      describe("AppGlobalDel", function () {
        before(function () {
          interpreter.tx.apid = 1828;
          interpreter.globalApps[1828] = acc1["created-apps"][0].params;
        });

        it("should put remove the key-value pair from global storage", function () {
          stack.push(BigInt('0'));
          stack.push(toBytes('global-key'));

          const op = new AppGlobalDel([], 1, interpreter);
          op.execute(stack);

          const globalStateCurr = interpreter.globalApps[1828]["global-state"];
          const idx = globalStateCurr.findIndex(a => compareArray(a.key as Uint8Array, toBytes('global-key')));
          assert.equal(idx, -1); // idx should be -1
        });
      });
    });
  });

  describe("Pseudo-Ops", function () {
    const stack = new Stack<StackElem>();

    it("Int: should push uint64 to stack", function () {
      const op = new Int([MAX_UINT64.toString()], 0);
      op.execute(stack);

      assert.equal(1, stack.length());
      assert.equal(MAX_UINT64, stack.pop());
    });

    it("Addr: should push addr to stack", function () {
      const addr = "SOEI4UA72A7ZL5P25GNISSVWW724YABSGZ7GHW5ERV4QKK2XSXLXGXPG5Y";
      const op = new Addr([addr], 0);
      op.execute(stack);
      assert.equal(1, stack.length());
      assert.deepEqual(decodeAddress(addr).publicKey, stack.pop());
    });

    it("Byte: should push parsed base64 string as bytes to stack", function () {
      const base64Str = "QzYhq9JlYbn2QdOMrhyxVlNtNjeyvyJc/I8d8VAGfGc=";
      const bytes = new Uint8Array(Buffer.from(base64Str, 'base64'));

      const op = new Byte(["base64", base64Str], 1);
      op.execute(stack);

      assert.equal(1, stack.length());
      assert.deepEqual(bytes, stack.pop());
    });

    it("Byte: should push parsed base32 string as bytes to stack", function () {
      const base32Str = "MFRGGZDFMY======";
      const bytes = new Uint8Array(convertToBuffer(base32Str, EncodingType.BASE32));

      const op = new Byte(["base32", base32Str], 1);
      op.execute(stack);

      assert.equal(1, stack.length());
      assert.deepEqual(bytes, stack.pop());
    });

    it("Byte: should push parsed hex string as bytes to stack", function () {
      const hexStr = "0x250001000192CD0000002F6D6E742F72";
      const bytes = new Uint8Array(Buffer.from(hexStr.slice(2), 'hex'));

      const op = new Byte([hexStr], 1);
      op.execute(stack);

      assert.equal(1, stack.length());
      assert.deepEqual(bytes, stack.pop());
    });

    it("Byte: should push string literal as bytes to stack", function () {
      const str = "\"Algorand\"";
      const bytes = new Uint8Array(Buffer.from("Algorand"));

      const op = new Byte([str], 1);
      op.execute(stack);

      assert.equal(1, stack.length());
      assert.deepEqual(bytes, stack.pop());
    });
  });
});<|MERGE_RESOLUTION|>--- conflicted
+++ resolved
@@ -6,17 +6,9 @@
 import { ERRORS } from "../../../src/errors/errors-list";
 import { Interpreter } from "../../../src/interpreter/interpreter";
 import {
-<<<<<<< HEAD
-  Add, Addr, Addw, And, AppGlobalDel, AppGlobalGet, AppGlobalGetEx, AppGlobalPut,
-  AppLocalDel, AppLocalGet, AppLocalGetEx, AppLocalPut, AppOptedIn, Arg,
-  BitwiseAnd, BitwiseNot, BitwiseOr, BitwiseXor,
-  Btoi, Byte, Bytec, Bytecblock, Concat, Div, Dup, Dup2,
-  Ed25519verify,
-  EqualTo, Err, GreaterThan, GreaterThanEqualTo, Gtxn, Gtxna,
-  Int, Intc, Intcblock, Itob, Keccak256, Len, LessThan, LessThanEqualTo,
-=======
   Add, Addr, Addw, And, Arg, BitwiseAnd, BitwiseNot, BitwiseOr, BitwiseXor,
-  Branch,
+  Branch, AppGlobalDel, AppGlobalGet, AppGlobalGetEx, AppGlobalPut,
+  AppLocalDel, AppLocalGet, AppLocalGetEx, AppLocalPut, AppOptedIn,
   BranchIfNotZero,
   BranchIfZero,
   Btoi, Byte, Bytec, Bytecblock, Concat, Div, Dup, Dup2,
@@ -27,7 +19,6 @@
   Keccak256,
   Label,
   Len, LessThan, LessThanEqualTo,
->>>>>>> b886d0d6
   Load, Mod, Mul, Mulw, Not, NotEqualTo, Or, Pragma,
   Return,
   Sha256, Sha512_256, Store, Sub, Substring,
