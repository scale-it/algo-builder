--- conflicted
+++ resolved
@@ -1409,7 +1409,6 @@
     );
   });
 
-<<<<<<< HEAD
   describe("Branch Ops", function () {
     const stack = new Stack<StackElem>();
     const interpreter = new Interpreter();
@@ -1511,7 +1510,9 @@
       op.execute(stack);
       assert.equal(1, stack.length());
       assert.equal(BigInt('2'), stack.pop());
-=======
+    });
+  });
+
   describe("Transaction opcodes", function () {
     const stack = new Stack<StackElem>();
     const interpreter = new Interpreter();
@@ -1967,7 +1968,6 @@
           ERRORS.TEAL.INVALID_OP_ARG
         );
       });
->>>>>>> 9796c5d2
     });
   });
 
