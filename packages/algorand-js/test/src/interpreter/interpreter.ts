import { generateAccount } from "algosdk";

import { ERRORS } from "../../../src/errors/errors-list";
import { Interpreter } from "../../../src/interpreter/interpreter";
import { Arg } from "../../../src/interpreter/opcode-list";
import { toBytes } from "../../../src/lib/parsing";
import { expectTealError } from "../../helpers/errors";

const fkParam = {
  type: 0,
  sign: 0,
  fromAccount: generateAccount(),
  toAccountAddr: '2ILRL5YU3FZ4JDQZQVXEZUYKEWF7IEIGRRCPCMI36VKSGDMAS6FHSBXZDQ',
  amountMicroAlgos: 100,
  payFlags: {}
};

describe("Interpreter", function () {
  it("should reject logic if top of stack is invalid", function () {
    const interpreter = new Interpreter();
    const args = [toBytes("")];
    interpreter.args = args;
    const logic = [new Arg(["0"], 1, interpreter)];
    expectTealError(
<<<<<<< HEAD
      () => interpreter.execute(fkParam, logic, args, [], {}),
      ERRORS.TEAL.LOGIC_REJECTION
=======
      () => interpreter.execute(fkParam, logic, args, []),
      ERRORS.TEAL.INVALID_STACK_ELEM
>>>>>>> 5a8d4186
    );
  });
});<|MERGE_RESOLUTION|>--- conflicted
+++ resolved
@@ -22,13 +22,8 @@
     interpreter.args = args;
     const logic = [new Arg(["0"], 1, interpreter)];
     expectTealError(
-<<<<<<< HEAD
-      () => interpreter.execute(fkParam, logic, args, [], {}),
-      ERRORS.TEAL.LOGIC_REJECTION
-=======
       () => interpreter.execute(fkParam, logic, args, []),
       ERRORS.TEAL.INVALID_STACK_ELEM
->>>>>>> 5a8d4186
     );
   });
 });