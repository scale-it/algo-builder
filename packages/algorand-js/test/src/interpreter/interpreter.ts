import { assert } from "chai";
import path from "path";

import { Interpreter } from "../../../src/interpreter/interpreter";
<<<<<<< HEAD
import { toBytes } from "../../../src/lib/parse-data";
import { useFixtureProject } from "../../helpers/project";
=======
import { Arg } from "../../../src/interpreter/opcode-list";
import { toBytes } from "../../../src/lib/parsing";
import { expectTealError } from "../../helpers/errors";

const fkParam = {
  type: 0,
  sign: 0,
  fromAccount: generateAccount(),
  toAccountAddr: '2ILRL5YU3FZ4JDQZQVXEZUYKEWF7IEIGRRCPCMI36VKSGDMAS6FHSBXZDQ',
  amountMicroAlgos: 100,
  payFlags: {}
};
>>>>>>> 5a8d4186

describe("Interpreter", function () {
  useFixtureProject("teal-files");
  const interpreter = new Interpreter();

  it("should accept logic on valid teal code", async function () {
    const args = [toBytes("")];
    interpreter.args = args;
    const filePath = path.join(process.cwd(), 'test-file-4.teal');
    const result = await interpreter.execute(filePath, args, {} as any);
    assert.deepEqual(result, {} as any);
  });
});<|MERGE_RESOLUTION|>--- conflicted
+++ resolved
@@ -2,23 +2,8 @@
 import path from "path";
 
 import { Interpreter } from "../../../src/interpreter/interpreter";
-<<<<<<< HEAD
-import { toBytes } from "../../../src/lib/parse-data";
+import { toBytes } from "../../../src/lib/parsing";
 import { useFixtureProject } from "../../helpers/project";
-=======
-import { Arg } from "../../../src/interpreter/opcode-list";
-import { toBytes } from "../../../src/lib/parsing";
-import { expectTealError } from "../../helpers/errors";
-
-const fkParam = {
-  type: 0,
-  sign: 0,
-  fromAccount: generateAccount(),
-  toAccountAddr: '2ILRL5YU3FZ4JDQZQVXEZUYKEWF7IEIGRRCPCMI36VKSGDMAS6FHSBXZDQ',
-  amountMicroAlgos: 100,
-  payFlags: {}
-};
->>>>>>> 5a8d4186
 
 describe("Interpreter", function () {
   useFixtureProject("teal-files");
