/* eslint sonarjs/no-duplicate-string: 0 */
<<<<<<< HEAD
import { TransactionType } from "algob";
import { ExecParams } from "algob/src/types";
=======
import { ExecParams, SignType, TransactionType } from "algob/src/types";
>>>>>>> 9700127d
import { assert } from "chai";

import { ERRORS } from "../../src/errors/errors-list";
import { Runtime } from "../../src/index";
import { StoreAccountImpl } from "../../src/runtime/account";
import { getAcc } from "../helpers/account";
import { expectTealErrorAsync } from "../helpers/errors";
import { johnAccount } from "../mocks/account";

const initialEscrowHolding = 1000e6;
const initialJohnHolding = 500;

describe("Algorand Stateless Smart Contracts", function () {
  const escrow = new StoreAccountImpl(initialEscrowHolding); // 1000 ALGO
  const john = new StoreAccountImpl(initialJohnHolding, johnAccount); // 0.005 ALGO
  // set up transaction paramenters
  const txnParams: ExecParams = {
    type: TransactionType.TransferAlgo, // payment
<<<<<<< HEAD
    sign: 0,
=======
    sign: SignType.SecretKey,
>>>>>>> 9700127d
    fromAccount: escrow.account,
    toAccountAddr: john.address,
    amountMicroAlgos: 100,
    payFlags: { totalFee: 1000 }
  };

  let runtime: Runtime;
  this.beforeAll(function () {
    runtime = new Runtime([escrow, john]); // setup test
  });

  it("should withdraw funds from escrow if txn params are correct", async function () {
    // check initial balance
    assert.equal(escrow.balance(), initialEscrowHolding);
    assert.equal(john.balance(), initialJohnHolding);

    // execute transaction
    await runtime.executeTx(txnParams, 'escrow.teal', []);

    // check final state (updated accounts)
    assert.equal(getAcc(runtime, escrow).balance(), initialEscrowHolding - 100); // check if 100 microAlgo's are withdrawn
    assert.equal(getAcc(runtime, john).balance(), initialJohnHolding + 100);
  });

  it("should reject transaction if amount > 100", async function () {
    const invalidParams = Object.assign({}, txnParams);
    invalidParams.amountMicroAlgos = 500;

    // execute transaction (should fail as amount = 500)
    await expectTealErrorAsync(
      async () => await runtime.executeTx(invalidParams, 'escrow.teal', []),
      ERRORS.TEAL.REJECTED_BY_LOGIC
    );
  });

  it("should reject transaction if Fee > 10000", async function () {
    const invalidParams = Object.assign({}, txnParams);
    invalidParams.payFlags = { totalFee: 12000 };

    // execute transaction (should fail as fee is 12000)
    await expectTealErrorAsync(
      async () => await runtime.executeTx(invalidParams, 'escrow.teal', []),
      ERRORS.TEAL.REJECTED_BY_LOGIC
    );
  });

  it("should reject transaction type is not `pay`", async function () {
    const invalidParams: ExecParams = {
      ...txnParams,
      type: TransactionType.TransferAsset,
      assetID: 1111,
      amount: 10 // asset amount
    };

    // execute transaction (should fail as transfer type is asset)
    await expectTealErrorAsync(
      async () => await runtime.executeTx(invalidParams, 'escrow.teal', []),
      ERRORS.TEAL.REJECTED_BY_LOGIC
    );
  });

  it("should reject transaction if receiver is not john", async function () {
    const bob = new StoreAccountImpl(100);
    const invalidParams = Object.assign({}, txnParams);
    invalidParams.toAccountAddr = bob.address;

    // execute transaction (should fail as receiver is bob)
    await expectTealErrorAsync(
      async () => await runtime.executeTx(invalidParams, 'escrow.teal', []),
      ERRORS.TEAL.REJECTED_BY_LOGIC
    );
  });
});<|MERGE_RESOLUTION|>--- conflicted
+++ resolved
@@ -1,10 +1,5 @@
 /* eslint sonarjs/no-duplicate-string: 0 */
-<<<<<<< HEAD
-import { TransactionType } from "algob";
-import { ExecParams } from "algob/src/types";
-=======
 import { ExecParams, SignType, TransactionType } from "algob/src/types";
->>>>>>> 9700127d
 import { assert } from "chai";
 
 import { ERRORS } from "../../src/errors/errors-list";
@@ -23,11 +18,7 @@
   // set up transaction paramenters
   const txnParams: ExecParams = {
     type: TransactionType.TransferAlgo, // payment
-<<<<<<< HEAD
-    sign: 0,
-=======
     sign: SignType.SecretKey,
->>>>>>> 9700127d
     fromAccount: escrow.account,
     toAccountAddr: john.address,
     amountMicroAlgos: 100,
