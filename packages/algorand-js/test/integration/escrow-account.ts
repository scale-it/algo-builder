/* eslint sonarjs/no-duplicate-string: 0 */
import { ExecParams, SignType, TransactionType } from "algob/src/types";
import { assert } from "chai";

import { ERRORS } from "../../src/errors/errors-list";
import { Runtime } from "../../src/index";
import { StoreAccountImpl } from "../../src/runtime/account";
import { getAcc } from "../helpers/account";
import { expectTealErrorAsync } from "../helpers/errors";
import { johnAccount } from "../mocks/account";

const initialEscrowHolding = 1000e6;
const initialJohnHolding = 500;

describe("Algorand Stateless Smart Contracts", function () {
  const escrow = new StoreAccountImpl(initialEscrowHolding); // 1000 ALGO
  const john = new StoreAccountImpl(initialJohnHolding, johnAccount); // 0.005 ALGO
  // set up transaction paramenters
  const txnParams: ExecParams = {
    type: TransactionType.TransferAlgo, // payment
    sign: SignType.SecretKey,
    fromAccount: escrow.account,
    toAccountAddr: john.address,
    amountMicroAlgos: 100,
    payFlags: { totalFee: 1000 }
  };

  let runtime: Runtime;
  this.beforeAll(function () {
    runtime = new Runtime([escrow, john]); // setup test
  });

  it("should withdraw funds from escrow if txn params are correct", async function () {
    // check initial balance
    assert.equal(escrow.balance(), initialEscrowHolding);
    assert.equal(john.balance(), initialJohnHolding);

    // execute transaction
    await runtime.executeTx(txnParams, 'escrow.teal', []);

    // check final state (updated accounts)
    assert.equal(getAcc(runtime, escrow).balance(), initialEscrowHolding - 100); // check if 100 microAlgo's are withdrawn
    assert.equal(getAcc(runtime, john).balance(), initialJohnHolding + 100);
  });

  it("should reject transaction if amount > 100", async function () {
    const invalidParams = Object.assign({}, txnParams);
    invalidParams.amountMicroAlgos = 500;

    // execute transaction (should fail as amount = 500)
    await expectTealErrorAsync(
      async () => await runtime.executeTx(invalidParams, 'escrow.teal', []),
      ERRORS.TEAL.REJECTED_BY_LOGIC
    );
  });

  it("should reject transaction if Fee > 10000", async function () {
    const invalidParams = Object.assign({}, txnParams);
    invalidParams.payFlags = { totalFee: 12000 };

    // execute transaction (should fail as fee is 12000)
    await expectTealErrorAsync(
      async () => await runtime.executeTx(invalidParams, 'escrow.teal', []),
      ERRORS.TEAL.REJECTED_BY_LOGIC
    );
  });

<<<<<<< HEAD
  it("should reject transaction type is not `pay`", async function () {
    const invalidParams: ExecParams = {
=======
  it("should reject transaction if type is not `pay`", async function () {
    const invalidParams = {
>>>>>>> b2dcf284
      ...txnParams,
      type: TransactionType.TransferAsset,
      assetID: 1111,
      amount: 10 // asset amount
    };

    // execute transaction (should fail as transfer type is asset)
    await expectTealErrorAsync(
      async () => await runtime.executeTx(invalidParams, 'escrow.teal', []),
      ERRORS.TEAL.REJECTED_BY_LOGIC
    );
  });

  it("should reject transaction if receiver is not john", async function () {
    const bob = new StoreAccountImpl(100);
    const invalidParams = Object.assign({}, txnParams);
    invalidParams.toAccountAddr = bob.address;

    // execute transaction (should fail as receiver is bob)
    await expectTealErrorAsync(
      async () => await runtime.executeTx(invalidParams, 'escrow.teal', []),
      ERRORS.TEAL.REJECTED_BY_LOGIC
    );
  });
});<|MERGE_RESOLUTION|>--- conflicted
+++ resolved
@@ -65,13 +65,8 @@
     );
   });
 
-<<<<<<< HEAD
-  it("should reject transaction type is not `pay`", async function () {
+  it("should reject transaction if type is not `pay`", async function () {
     const invalidParams: ExecParams = {
-=======
-  it("should reject transaction if type is not `pay`", async function () {
-    const invalidParams = {
->>>>>>> b2dcf284
       ...txnParams,
       type: TransactionType.TransferAsset,
       assetID: 1111,
