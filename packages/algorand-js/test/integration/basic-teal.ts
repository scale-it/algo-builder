--- conflicted
+++ resolved
@@ -1,8 +1,4 @@
-<<<<<<< HEAD
-import { ExecParams, TransactionType } from "algob/src/types";
-=======
 import { ExecParams, SignType, TransactionType } from "algob/src/types";
->>>>>>> 9700127d
 import { assert } from "chai";
 
 import { ERRORS } from "../../src/errors/errors-list";
@@ -11,18 +7,17 @@
 import { getAcc } from "../helpers/account";
 import { expectTealErrorAsync } from "../helpers/errors";
 
+const initialJohnHolding = 1000;
+const initialBobHolding = 500;
+
 describe("Algorand Smart Contracts", function () {
-  let john = new StoreAccountImpl(1000);
-  let bob = new StoreAccountImpl(500);
+  let john = new StoreAccountImpl(initialJohnHolding);
+  let bob = new StoreAccountImpl(initialBobHolding);
 
   // set up transaction paramenters
   const txnParams: ExecParams = {
     type: TransactionType.TransferAlgo, // payment
-<<<<<<< HEAD
-    sign: 0,
-=======
     sign: SignType.SecretKey,
->>>>>>> 9700127d
     fromAccount: john.account,
     toAccountAddr: bob.address,
     amountMicroAlgos: 100,
@@ -42,8 +37,8 @@
 
   it("should send algo's from john to bob if stateless teal logic is correct", async function () {
     // check initial balance
-    assert.equal(john.balance(), 1000);
-    assert.equal(bob.balance(), 500);
+    assert.equal(john.balance(), initialJohnHolding);
+    assert.equal(bob.balance(), initialBobHolding);
 
     // execute transaction
     await runtime.executeTx(txnParams, 'basic.teal', []);
@@ -51,8 +46,8 @@
     // get final state (updated accounts)
     const johnAcc = getAcc(runtime, john);
     const bobAcc = getAcc(runtime, bob);
-    assert.equal(johnAcc.balance(), 900); // check if 100 microAlgo's are withdrawn
-    assert.equal(bobAcc.balance(), 600);
+    assert.equal(johnAcc.balance(), initialJohnHolding - 100); // check if 100 microAlgo's are withdrawn
+    assert.equal(bobAcc.balance(), initialBobHolding + 100);
   });
 
   it("should throw error if logic is incorrect", async function () {
