import { ExecParams, SignType, TransactionType } from "@algorand-builder/algob/src/types";
import { assert } from "chai";

import { ERRORS } from "../../src/errors/errors-list";
import { Runtime } from "../../src/index";
import { StoreAccountImpl } from "../../src/runtime/account";
import { getAcc } from "../helpers/account";
import { expectTealErrorAsync } from "../helpers/errors";

const initialJohnHolding = 1000;
const initialBobHolding = 500;

describe("Algorand Smart Contracts", function () {
<<<<<<< HEAD
  let john = new StoreAccountImpl(1000n);
  let bob = new StoreAccountImpl(500n);
=======
  let john = new StoreAccountImpl(initialJohnHolding);
  let bob = new StoreAccountImpl(initialBobHolding);
>>>>>>> 1ab62767

  // set up transaction paramenters
  const txnParams: ExecParams = {
    type: TransactionType.TransferAlgo, // payment
    sign: SignType.SecretKey,
    fromAccount: john.account,
    toAccountAddr: bob.address,
    amountMicroAlgos: 100n,
    payFlags: { totalFee: 1000 }
  };

  let runtime: Runtime;
  this.beforeAll(function () {
    runtime = new Runtime([john, bob]); // setup test
  });

  // update account state after each execution
  afterEach(function () {
    john = getAcc(runtime, john);
    bob = getAcc(runtime, bob);
  });

  it("should send algo's from john to bob if stateless teal logic is correct", async function () {
    // check initial balance
<<<<<<< HEAD
    assert.equal(john.balance(), 1000n);
    assert.equal(bob.balance(), 500n);
=======
    assert.equal(john.balance(), initialJohnHolding);
    assert.equal(bob.balance(), initialBobHolding);
>>>>>>> 1ab62767

    // execute transaction
    await runtime.executeTx(txnParams, 'basic.teal', []);

    // get final state (updated accounts)
    const johnAcc = getAcc(runtime, john);
    const bobAcc = getAcc(runtime, bob);
<<<<<<< HEAD
    assert.equal(johnAcc.balance(), 900n); // check if 100 microAlgo's are withdrawn
    assert.equal(bobAcc.balance(), 600n);
=======
    assert.equal(johnAcc.balance(), initialJohnHolding - 100); // check if 100 microAlgo's are withdrawn
    assert.equal(bobAcc.balance(), initialBobHolding + 100);
>>>>>>> 1ab62767
  });

  it("should throw error if logic is incorrect", async function () {
    // initial balance
    const johnBal = john.balance();
    const bobBal = bob.balance();

    const invalidParams = Object.assign({}, txnParams);
    invalidParams.amountMicroAlgos = 50n;

    // execute transaction (should fail is logic is incorrect)
    await expectTealErrorAsync(
      async () => await runtime.executeTx(invalidParams, 'incorrect-logic.teal', []),
      ERRORS.TEAL.REJECTED_BY_LOGIC
    );

    // get final state (updated accounts)
    const johnAcc = getAcc(runtime, john);
    const bobAcc = getAcc(runtime, bob);

    // verify account balance in updated state remains unchanged
    assert.equal(johnAcc.balance(), johnBal);
    assert.equal(bobAcc.balance(), bobBal);
  });
});<|MERGE_RESOLUTION|>--- conflicted
+++ resolved
@@ -7,17 +7,12 @@
 import { getAcc } from "../helpers/account";
 import { expectTealErrorAsync } from "../helpers/errors";
 
-const initialJohnHolding = 1000;
-const initialBobHolding = 500;
+const initialJohnHolding = 1000n;
+const initialBobHolding = 500n;
 
 describe("Algorand Smart Contracts", function () {
-<<<<<<< HEAD
-  let john = new StoreAccountImpl(1000n);
-  let bob = new StoreAccountImpl(500n);
-=======
   let john = new StoreAccountImpl(initialJohnHolding);
   let bob = new StoreAccountImpl(initialBobHolding);
->>>>>>> 1ab62767
 
   // set up transaction paramenters
   const txnParams: ExecParams = {
@@ -42,13 +37,8 @@
 
   it("should send algo's from john to bob if stateless teal logic is correct", async function () {
     // check initial balance
-<<<<<<< HEAD
-    assert.equal(john.balance(), 1000n);
-    assert.equal(bob.balance(), 500n);
-=======
     assert.equal(john.balance(), initialJohnHolding);
     assert.equal(bob.balance(), initialBobHolding);
->>>>>>> 1ab62767
 
     // execute transaction
     await runtime.executeTx(txnParams, 'basic.teal', []);
@@ -56,13 +46,8 @@
     // get final state (updated accounts)
     const johnAcc = getAcc(runtime, john);
     const bobAcc = getAcc(runtime, bob);
-<<<<<<< HEAD
-    assert.equal(johnAcc.balance(), 900n); // check if 100 microAlgo's are withdrawn
-    assert.equal(bobAcc.balance(), 600n);
-=======
-    assert.equal(johnAcc.balance(), initialJohnHolding - 100); // check if 100 microAlgo's are withdrawn
-    assert.equal(bobAcc.balance(), initialBobHolding + 100);
->>>>>>> 1ab62767
+    assert.equal(johnAcc.balance(), initialJohnHolding - 100n); // check if 100 microAlgo's are withdrawn
+    assert.equal(bobAcc.balance(), initialBobHolding + 100n);
   });
 
   it("should throw error if logic is incorrect", async function () {
