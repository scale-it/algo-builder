{
  "name": "algo-builder",
  "description": "Framework to automate development of Algorand Assets and Smart Contracts.",
  "homepage": "https://algobuilder.dev",
  "repository": "https://github.com/scale-it/algo-builder.git",
  "packageManager": "yarn@3.1.1",
  "license": "Apache-2.0",
  "private": true,
  "workspaces": [
    "packages/*",
    "examples/*"
  ],
  "engines": {
    "node": ">=14.11.0",
    "yarn": ">=3.1.0"
  },
  "scripts": {
    "cleanup": "./cleanup.sh",
    "build": "yarn workspaces foreach -t run build",
    "build:apidocs": "yarn workspaces foreach -t run build:docs",
    "build:apidocs-push": "yarn workspaces foreach -t run build:docs; git add docs; git ci -am 'generating api docs' -n; HUSKY=0 git push -f",
    "watch": "tsc --build --watch packages/web packages/runtime packages/algob",
    "test": "pipenv run yarn workspaces foreach -p run test",
    "test:watch": "pipenv run yarn workspaces foreach run test:watch:p",
    "lint": "yarn workspaces foreach -p run lint",
    "lint:fix": "yarn workspaces foreach -p run lint:fix",
    "coverage": "yarn workspaces foreach -p run coverage",
    "prepare": "husky install",
    "algob": "yarn workspace @algo-builder/algob algob"
  },
  "peerDependencies": {
    "lodash": "^4.17.19"
  },
  "devDependencies": {
    "@typescript-eslint/eslint-plugin": "^5.1.0",
    "@typescript-eslint/parser": "^5.1.0",
<<<<<<< HEAD
    "eslint": "^8.8.0",
=======
    "eslint": "^8.9.0",
>>>>>>> 37d41dd5
    "eslint-config-standard-with-typescript": "^21.0.1",
    "eslint-plugin-import": "^2.25.4",
    "eslint-plugin-node": "^11.1.0",
    "eslint-plugin-promise": "^6.0.0",
    "eslint-plugin-simple-import-sort": "^7.0.0",
    "eslint-plugin-sonarjs": "^0.11.0",
    "husky": "^7.0.4",
    "lint-staged": "^12.3.1",
    "mocha": "^9.2.0",
    "typescript": "^4.5.5"
  },
  "lint-staged": {
    "**/{src,test,scripts}/**/*.{ts,js}": [
      "eslint --format stylish --fix"
    ]
  }
}<|MERGE_RESOLUTION|>--- conflicted
+++ resolved
@@ -34,11 +34,7 @@
   "devDependencies": {
     "@typescript-eslint/eslint-plugin": "^5.1.0",
     "@typescript-eslint/parser": "^5.1.0",
-<<<<<<< HEAD
-    "eslint": "^8.8.0",
-=======
     "eslint": "^8.9.0",
->>>>>>> 37d41dd5
     "eslint-config-standard-with-typescript": "^21.0.1",
     "eslint-plugin-import": "^2.25.4",
     "eslint-plugin-node": "^11.1.0",
