{
  "name": "algo-builder",
  "description": "Framework to automate development of Algorand Assets and Smart Contracts.",
  "repository": "https://github.com/scale-it/algo-builder.git",
  "contributors": [
    {
      "name": "Robert Zaremba",
      "url": "https://github.com/robert-zaremba"
    },
    {
      "name": "Martynas Maciulevičius",
      "url": "https://github.com/Invertisment"
    },
    {
      "name": "Amit Yadav",
      "url": "https://github.com/amityadav0"
    },
    {
      "name": "Ratik Jindal",
      "url": "https://github.com/ratik21"
    }
  ],
  "license": "Apache-2.0",
  "private": true,
  "workspaces": [
    "packages/web",
    "packages/runtime",
    "packages/*",
    "examples/*"
  ],
  "engines": {
    "node": ">=14.11.0",
    "yarn": ">=1.22.4"
  },
  "scripts": {
    "cleanup": "./cleanup.sh",
    "build": "yarn workspaces run build",
    "build:apidocs": "yarn workspaces run build:docs",
    "build:apidocs-push": "yarn workspaces run build:docs; git add docs; git ci -am 'generating api docs' -n; HUSKY=0 git push -f",
    "watch": "tsc --build --watch packages/web packages/runtime packages/algob",
    "test": "yarn workspaces run test",
    "test:watch": "yarn workspaces run test:watch:p",
    "lint": "yarn workspaces -p run lint",
    "lint:fix": "yarn workspaces -p run lint:fix",
    "coverage": "yarn workspaces -p run coverage",
    "prepare": "husky install"
  },
  "peerDependencies": {
    "lodash": "^4.17.19"
  },
  "devDependencies": {
    "@types/mocha": "^9.0.0",
<<<<<<< HEAD
    "@types/node": "^14.6.0",
    "@typescript-eslint/eslint-plugin": "^4.29.3",
    "@typescript-eslint/parser": "^4.29.3",
=======
    "@types/node": "^16.11.1",
    "@typescript-eslint/eslint-plugin": "^5.1.0",
    "@typescript-eslint/parser": "^5.1.0",
>>>>>>> 372a52a0
    "cross-env": "7.0.3",
    "eslint": "^8.0.1",
    "eslint-config-standard-with-typescript": "^21.0.1",
    "eslint-plugin-import": "^2.25.2",
    "eslint-plugin-node": "^11.1.0",
    "eslint-plugin-simple-import-sort": "^7.0.0",
    "eslint-plugin-promise": "^5.1.0",
    "eslint-plugin-sonarjs": "^0.10.0",
    "eslint-plugin-standard": "^5.0.0",
    "husky": "^7.0.2",
    "lint-staged": "^11.2.3",
    "mocha": "^9.1.3",
    "nyc": "^15.1.0",
    "ts-node": "^10.3.0",
    "typedoc": "^0.22.6",
    "typescript": "^4.4.4"
  },
  "lint-staged": {
    "**/{src,test,scripts}/**/*.{ts,js}": [
      "eslint --format stylish --fix"
    ]
  }
}<|MERGE_RESOLUTION|>--- conflicted
+++ resolved
@@ -50,15 +50,9 @@
   },
   "devDependencies": {
     "@types/mocha": "^9.0.0",
-<<<<<<< HEAD
-    "@types/node": "^14.6.0",
-    "@typescript-eslint/eslint-plugin": "^4.29.3",
-    "@typescript-eslint/parser": "^4.29.3",
-=======
     "@types/node": "^16.11.1",
     "@typescript-eslint/eslint-plugin": "^5.1.0",
     "@typescript-eslint/parser": "^5.1.0",
->>>>>>> 372a52a0
     "cross-env": "7.0.3",
     "eslint": "^8.0.1",
     "eslint-config-standard-with-typescript": "^21.0.1",
