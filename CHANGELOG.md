--- conflicted
+++ resolved
@@ -15,20 +15,15 @@
 
 ## Unreleased
 
-<<<<<<< HEAD
-### Features
-
-- Enable transfer ALGO to implicit account. Added method `Runtime.updateAccountSecretKey` to update account `sk` of implicit account. 
-=======
 ### Features 
 
 - Used app account instead of `deposit_lsig` in `examples/dao`
-- Support RekeyTo field in the inner transaction for TEAL v6.
+- Support `RekeyTo` field in the inner transaction for TEAL v6.
+- Enable transfer ALGO to implicit account.
 
 ### Infrastructure
 
 -  Support for run command `setup-master-account` and `sandbox-setup-master-account` more than one time.
->>>>>>> 9afbeee8
 
 ## v3.2.0 2022-02-03
 
