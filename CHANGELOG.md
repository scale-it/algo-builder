<!--
Guidelines:
+ provide short description which is easy to understand both to project managers and developers,
+ be very precise about breaking changes,
+ mark deprecated API,
+ provide link to documentation wheneve needed,
+ if relevant, you can also provide a link to a pull request.

Organize change log in the following section (in that order):
Features, Bug Fixes, API Breaking, Deprecated, Infrastructure, /example Updates
-->

# CHANGELOG

## Unreleased

### Bug Fixes

- Fixed `pre-commit` scirpt that did not work properly and skiped the `lint-staged` part.

### Features

Algob:

- Add `parseABIContractFile(pathToFilePath)` method to `Runtime` and `Deployer`. If the currently used network is defined in the ABI file additonal field `appID` will be added to a contract.
- Added arguments feature in `yarn algob run` cli. The new format is `yarn alob run --script script1.js arg1 arg2`.

Runtime:

- Add `TxFieldEnum` for transaction fields in `runtime`.
- Add enums for opcode fields in `runtime`.
- Add one batch for each package in GitHub action which uses reusable workflow.
- Add guide about blocks in `Runtime`.
<<<<<<< HEAD
- `Runtime` now supports both string and index argument opcode
=======
- Remove limits from `Runtime` for amount of apps/assets one account can create/opt-in to.
- Add support for TEALv8 opcode execution in runtime. The `MaxTEALVersion` is now `8`.
- Allow user to query foreign applications accounts using the `appID` field.

Web:

- Add `mainnetGenesisHash`, `testnetGenesisHash`, `betanetGenesisHash`, `runtimeGenesisHash` constants.
- Added `allowMultipleAccounts` parameter to `connectToMyAlgo` method of `WebMode` to give user the flexibility to allow multi accounts login using MyAlgo Wallet.
- Add `tx.mkMultisigEncodedTx` helper function to create multisig encoded transaction.
- Add `getGenesisHashFromName(name: string)` utility function to `@algo-builder/web`.

CI:

- Add reusable workflow in GitHub action.
>>>>>>> 5ead17fe

### Breaking Changes

- The method `ProduceBlock` has been renamed to `ProduceBlocks(numberOfBlocks=1)` and now accepts optional parameter that allows user to specify the number of blocks that will be produced.
- `appendSignMultisigTransaction` is renamed to `signMsigTx` which expects `EncodedSignedTransaction` as first argument and returns an object containing a blob key encoded in base64.

#### TEALv8

- Support for `switch` opcode.

#### /example Updates

- /examples/DAO has been moved to https://github.com/scale-it/sigmadao

## v6.0.0 2022-11-04

- Updated yarn to v3.2.1
- Changed default sample project license to ISC
- Fix `txn AssetSender` should return zero address by default.
- Add unit tests for all transaction types in runtime executeTx.
- Add support loadLogic for \*.teal program and SCParam.
- Replace arrow functions with normal functions in all unit test which is recommended by `mocha`
- Added support of `getProgram` which can get program string from `assetPath`(relative or absolute path) path.
- Add `paths` to `algob.config.js` to specify list of paths.
- Added error handling when a python module is not found and suggest solution to install the python module.

### Features

- Add `--npm` flag to `algob init` and `algob unbox`. Note: by default we will use `yarn`.
- Improved `algob/project-dev-script.sh` which is script setting up a local project.
- Add `Uint8Array` as a supported type for `TxParams.note`
- Added `sendSignedTransaction(signedTransaction)` to `Runtime`. Method takes '`SignedTransaction` type
  from `algosdk` and sends it to the network.
- Added support for `SignedTransaction` object in `executeTx` method in `Runtime`.
- Added verification for secret key signatures in `Runtime`.
- Added replace2 and replace3 opcode to `runtime`.
- Added sha3_256 opcode to `Runtime`
- Added ed25519verify_bare opcode to `Runtime`
- Added json_ref opcode to `Runtime`
- Added support for foreign app account access in `Runtime`
- Added guide for multisignature and signedTransaction usage in `Runtime`.
- Added multisignatue verification in `Runtime`.
- Added support for rekey account to multisignature in `Runtime`.
- Added support to withdraw from account rekeyed to multisignature in `Runtime`.
- Added new section in `Deployer` guide about helper methods across all deployers.
- Added `SignTx`, `makeTx`, `makeAndSignTx`, `sendTxAndWait` helper methods in `Runtime` and `Deployer`.
- Added support for teal v7 in `Runtime` and a test case.
- Added support for new txn opcode fileds `ApprovalProgramPages`, `ClearProgramStatePages`, `NumApprovalProgramPages`, `NumClearProgramStatePages`.
- Added additional checks for the `maxStackByteElementSize` and `maxProgramLength` in `Runtime`.
- Added partial support for `bn254` opcodes. The full support delyed until the official release of `TEALv8/v9`.
- Added a new pre-commit hook to check if there are any `.only`in tests . If there are any it will display error in which files/lines the problem was found.
- Added support for `vrf_verify` opcode to `Runtime`. IMPORTANT: the opcode assumes the proof is always valid thus it will always return 1.
- Added program length check on app deploy on the basis of extra pages in `runtime`.
- Added logic signature and arguments size check in `runtime`.
- Added support for `block` opcode to `Runtime`.
- Added blocks to `Runtime`. It simulates the block generation by using radnom bytes generator as the first seed. The following seeds are MD5 hash of the seed from the previous block.
- Added support for `secp256r1` curve to `ecdsa_verify` and `ecdsa_pk_decompress` opcodes.
- Added support for `FirstValidTime` field for transactions opcode.
- Added program length check on app update on the basis of extra pages in `runtime`.
- Added support for `Runtime` to add account from `config` file.

#### @algo-builder/web

- Added support for logic signature to `executeTx` method of `Webmode` for AlgoSigner, MyAlgo Wallet and Wallet Connect.
- Added `appendSignMultisigTransaction` function to `WebMode` for appending signature to multisig transaction in the algosigner.
- Added `MultiSignature` support in `executeTx` method for `AlgoSigner`.
- Added `SignTx`, `makeTx`, `makeAndSignTx`, `sendTxAndWait` helper methods in all webmodes.
- Added `MultiSignature` support for all methods `MyAlgo Wallet`.
- Added support for unfunded accounts in `Runtime`.
- Added `waitRounds` as second param to `sendAndWait` method. It is optional and has a default value of 10.
- Added support for to generate the `algob.config.ts` file generation via algob (`yarn run algob . --typescript`) and read the algob.config.ts` file, if present in root directory.

### Bug Fixes

- Fix `txn AssetSender` should return zero address by default.
- Fix `KMDCredentialsFromEnv` loading using KMD_DATA. Algob was trying to use `env.$KMD_DATA` instead of `env.KMD_DATA`
- Fix `gitxna 1 Logs 0` opcode. Previously any attempt to use this opcode would result in a "Not supported" error.
- Fix `TxParams.noteb64` encoding - should use base64 decoder rather than TextEncoder.
- Fix `ed25519verify` opcode implementation. Previously the signature was only checked against the data not the concatenation of "ProgData"||program||data. Additionally test scenarios was added to check the correct implementation.
- Fix `global CallerApplicationID` opcode. Previously the opcode get the wrong caller application ID[798](https://github.com/scale-it/algo-builder/pull/798).

### Breaking Changes

#### @algo-builder/runtime

- `executeTx` now returns [TxnReceipt](https://github.com/scale-it/algo-builder/blob/master/packages/runtime/src/types.ts#L411) instead of `TxReceipt[]`.
- `fundLsig` now returns [TxnReceipt](https://github.com/scale-it/algo-builder/blob/master/packages/runtime/src/types.ts#L411) instead of `TxReceipt[]`.

#### @algo-builder/web

- `executeTx`, `sendAndWait`, `waitForConfirmation`, `sendTxAndWait` promise now returns [TxnReceipt](https://github.com/scale-it/algo-builder/blob/master/packages/web/src/types.ts#L458) instead of `algosdk.modelsv2.PendingTransactionResponse`.

#### @algo-builder/algob

- `sendAndWait`, `waitForConfirmation`, `executeSignedTxnFromFile`, `sendTxAndWait` promise now returns `TxnReceipt` instead of `ConfirmedTxInfo`.
- `logTx` second argument of `txConfirmation` now expects type of `TxnReceipt` instead of `ConfirmedTxInfo`.

### Examples

- Added secret key to all accounts that are signing transactions in examples.

#### DAO

- Add `add_proposal_with_asset.js` script use for create proposal with asset funds.
- Increase test coverage

## v5.0.1 2022-07-11

### Bug Fixes

- added missing dependency (`debug`) to packages.

## v5.0.0 2022-07-8

### Features

#### Algob

- `algob.balanceOf(deployer, accountAddr, assetID)`: if assetID is undefined then the function will return ALGO account balance.
- `deployer.executeTx` returns list of `TxnReceipt`, which extends `ConfirmedTxInfo`. This is to add a useful `txID` attribute, needed in various scripts.

  ```ts
  export interface TxnReceipt extends ConfirmedTxInfo {
  	txID: string;
  }
  ```

#### Runtime

- Add `Runtime.getAppByName(appName)`: gets app info based on the name declared in appDefinition.
- Better warning/error when deploying ASA. Throws an error when ASA definition is wrong or when ASA is not found in asa.yaml, eg when Runtime needs to query ASA.
- Add `Runtime.getAppByName(appName)`. We can get application in Runtime now.
- Teal v6 support:
  - Add `Txn LastLog` opcode.
  - Add `Txn StateProofPK` opcode.

#### Examples

- Add new example [Trampoline](https://github.com/algorand-devrel/demo-avm1.1/tree/master/demos/trampoline)

### Bug Fixes

- Fix: missing schebang to run `algob` as an app directly. BTW, we recommend running algob through `yarn algob` in your project.
- Fix: max number of transactions in one call should be 256 (include inner and atomic transaction).
- Fix: Web mode (algo-builder/web) cannot sign by `fromAccount` when `fromAccountAddr` appear in `execParams`.
- Receipt confirmed txn have `inner-txns` and `txn` field.

### Breaking Changes

#### @algo-builder/algob

- `ensureCompiled` is deprecated and removed and `compileASC` should be used.
- `loadLogicFromCache` is deprecated and removed and `getLsigFromCache` should be used.
- `executeTransaction` is deprecated and removed and `executeTx` should be used.

#### @algo-builder/runtime

- `addAsset` is deprecated and removed and `deployASA` should be used.
- `addApp` is deprecated and removed and `deployAdd` should be used.
- `addASADef` is deprecated and removed and `deployASADef` should be used.
- Renamed `optIntoAsa` to `optInToAsa` to remain naming convention consistency across the project.

#### @algo-builder/web

- `executeTransaction` is deprecated and removed and `executeTx` should be used.
- Renamed `sendTransaction` to `sendAndWait` in WebMode and parameter is updated to accept `string` to bring consistency with other wallets class.

### Deprecated

### Infrastructure

- Updated indexer version to `2.12.4` in `infrastructure/makefile`

### Template Updates

DAO template:

- [breaking] moved template parameter (`gov_token_id`) to the global state. This is to assure constant bytecode fir each deployment. We need it to build an efficient indexer and UI.
  - Subsequently, `gov_token_id` is required when deploying new DAO approval program.

## v4.0.0 2022-05-24

### Features

- use`logger` from `debug` package for logging utility in place of all console calls.

Core:

- Added support for saving smart contract template params in ASCCache.
- The `compile.ts` has been updated and now the tealCode is stored in cache when `scTmplParams` are used to compile TEAL with hardcoded params.
- Added following functions in `deployer` API
  - `getDeployedASC`: returns cached program (from artifacts/cache) `ASCCache` object by name. Supports both App and Lsig.
- You can initialize an new `algob` project with `infrastructure` scripts (a copy the `/infrastructure` directory in repository) by adding the `--infrastructure` flag. Example:
  ```bash
    algob init --infrastructure
  ```
- Return list of receipts for each txn in group txn. Example:

```js
const receipts = deployer.executeTx([txn0, txn1]);
console.log("txn0 information: ", receipts[0]);
console.log("txn1 information: ", receipts[2]);
```

JS Runtime and testing features:

- `runtime.defaultAccounts` - a list of pre-generated 16 accounts with pre-defined addresses and keys, each with 1e8 microAlgos (100 Algos)
- `runtime.resetDefaultAccounts()` - will recreate the default accounts (reset their state).
- unit tests that cover new scenarios when `runtime.defaultAccounts` and `runtime.resetDefaultAccounts()` are used.
  - `bond-token-flow` test to also use runtime.defaultAccounts. (see [example](https://github.com/scale-it/algo-builder/blob/develop/examples/bond/test/bond-token-flow.js))
- Support execution of algo-sdk-js `transactionAndSign` in Runtime [#601](https://github.com/scale-it/algo-builder/pull/601).
- Added support for checking against opcode their execution mode in runtime. For eg. `arg` can only be run in _signature_ mode, and parser will reject the execution if run in application mode.
- Support RekeyTo field in the inner transaction for TEAL v6.
- Support `keyreg` transaction in inner transaction in JS runtime.
- Enable transfer ALGO to a not regeistred account.
- Every opcode class has been updated and now their `execute` method returns its cost.
- Teal V6 support:

  - Add new opcode `bsqrt` and `divw`([##605](https://github.com/scale-it/algo-builder/pull/605)).
  - Add new opcode `gloadss`([#606](https://github.com/scale-it/algo-builder/pull/606)).
  - Add new opcode `acct_params_get`([#618](https://github.com/scale-it/algo-builder/pull/618)).
  - Add new opcode `itxn_next`([#626](https://github.com/scale-it/algo-builder/pull/626)).
  - Add new opcode `gitxn`, `gitxna` and `gitxnas`.([#628](https://github.com/scale-it/algo-builder/pull/628)).
  - Contract to contract calls. However we limit c2c call with only AppCall(NoOpt) transactions.([#611](https://github.com/scale-it/algo-builder/pull/611))
  - Full support for inner transactions: `itxn`, `itxna` and `itxnas`

- Teal v7 support:

  - opcode `base64decode` ([##653](https://github.com/scale-it/algo-builder/pull/653))

- `algob test` now runs tests recursively in `test` directory and subdirectories. Before only the files inside the test directory where run.

Dependencies:

- Upgraded PyTEAL version [`0.13.0`](https://github.com/algorand/pyteal/releases/tag/v0.13.0) in Pipfile.
- Upgraded JS SDK to v1.16.0

### API Breaking

- Improved the smart contract deployment process. We changed the `DeployASAParam` and `DeployASCParam` to make it more explicit. The `deployer.deploy*` also got improvemetns with a cost of API breaking. We created the following types to describe the smart-contract to be deplyed:

```ts
// from file
type SourceFile = {
	metaType: MetaType.FILE;
	approvalProgramFilename: string;
	clearProgramFilename: string;
};

// from teal source code (string).
type SourceCode = {
	metaType: MetaType.SOURCE_CODE;
	approvalProgramCode: string;
	clearProgramCode: string;
};

// from compiled source code.
type SourceCompiled = {
	metaType: MetaType.BYTES;
	approvalProgramBytes: Uint8Array;
	clearProgramBytes: Uint8Array;
};
```

And the following types are added for the Smart Contract definition

```ts
export type AppDefinitionFromFile = StorageConfig & AppOptionalFlags & SourceFile;

export type AppDefinitionFromSource = StorageConfig & AppOptionalFlags & SourceCode;

export type AppDefinitionFromSourceCompiled = StorageConfig & AppOptionalFlags & SourceCompiled;

export type AppDefinition =
	| AppDefinitionFromFile
	| AppDefinitionFromSource
	| AppDefinitionFromSourceCompiled;

export type DeployAppParam = BasicParams & {
	type: TransactionType.DeployApp;
	appDefinition: AppDefinition;
};
```

See [packages/web/src/types.ts](https://github.com/scale-it/algo-builder/blob/master/packages/web/src/types.ts) for more details.

- We have updated parameters of `deployApp` method:

```ts
/// old
  /**
	 * deploy a new application and returns application id
	 * @param approvalProgram application approval program (TEAL code or program filename)
	 * @param clearProgram application clear program (TEAL code or program filename)
	 * @param flags SSCDeployment flags
	 * @param payFlags Transaction parameters
	 * @param scTmplParams Smart Contract template parameters
	 * @param debugStack: if passed then TEAL Stack is logged to console after
	 * each opcode execution (upto depth = debugStack)
	 */
	deployApp(
		approvalProgram: string,
		clearProgram: string,
		flags: AppDeploymentFlags,
		payFlags: types.TxParams,
		scTmplParams?: SCParams,
		debugStack?: number
	): {...}

/// new
	/**
	 * deploy a new application and returns application id
	 * @param payFlags Transaction parameters
	 * @param appDefinition app definition
	 * @param scTmplParams Smart Contract template parameters
	 * @param debugStack: if passed then TEAL Stack is logged to console after
	 * each opcode execution (upto depth = debugStack)
	 */
	deployApp(
		sender: AccountSDK,
		appDefinition: types.AppDefinition,
		payFlags: types.TxParams,
		scTmplParams?: SCParams,
		debugStack?: number
	):
```

- We have changed the parameters of `updateApp` method. Details:

```ts
  // old
	/**
	 * Update application
	 * @param senderAddr sender address
	 * @param appID application Id
	 * @param approvalProgram new approval program (TEAL code or program filename)
	 * @param clearProgram new clear program (TEAL code or program filename)
	 * @param payFlags Transaction parameters
	 * @param flags Stateful smart contract transaction optional parameters (accounts, args..)
	 * @param debugStack: if passed then TEAL Stack is logged to console after
	 * each opcode execution (upto depth = debugStack)
	 */
	updateApp(
		senderAddr: string,
		appID: number,
		approvalProgram: string,
		clearProgram: string,
		payFlags: types.TxParams,
		flags: AppOptionalFlags,
		scTmplParams?: SCParams,
		debugStack?: number
	)

  // new
  /**
	 * Update application
	 * @param appName application Name. Note in runtime application name just placeholder params
	 * @param senderAddr sender address
	 * @param appID application Id
	 * @param newAppCode new application source code
	 * @param payFlags Transaction parameters
	 * @param flags Stateful smart contract transaction optional parameters (accounts, args..)
	 * @param debugStack: if passed then TEAL Stack is logged to console after
	 * each opcode execution (upto depth = debugStack)
	 */
	updateApp(
		appName: string,
		senderAddr: string,
		appID: number,
		newAppCode: types.SmartContract,
		payFlags: types.TxParams,
		flags: AppOptionalFlags,
		scTmplParams?: SCParams,
		debugStack?: number
	)
```

- The `appName` field is required now. We can use `deployer.getApp(appName)` to get checkpoint data of application. In web-mode, you can set it empty.

- We removed `runtime.addApp`, `deployer.getAppByFile` methods.

- We have changed the naming convention for the clearing proposal part of the DAO:

  - Renamed `clearProposal` to `closeProposal`,
  - Renamed `clear_proposal` to `close_proposal`,
  - Renamed `mkClearProposalTx` to `mkCloseProposalTx`.

- We have updated the default behavior of algob deployer for loading data from checkpoint to be queried by "app/lsig" name (note: passing name is required). The existing functionality has been moved to `<func>ByFile` functions (legacy functions based on file querying):

  - Application:

    - Previous `getApp(approval.py, clear.py)` has been changed to `getAppByFile(approval.py, clear.py)`.
    - New `getApp(appName)` function queries app info using the app name.

  - Smart signatures:
    - Existing `getDelegatedLsig(lsig.py)`, `getContractLsig(lsig.py)` **have been removed**. Use `getLsig` function to query logic signature from name or filename in a checkpoint.
    - New `getApp(appName)` function queries app info using the app name.
    - Existing `fundLsig(lsig.py, ..)` function has been changed to `fundLsigByFile(lsig.py, ..)`. Now `fundLsig(lsigName, ..)` will take lsig name.
    - Existing `mkDelegatedLsig(fileName, signer, ..)`, `mkContractLsig(fileName, ..)` have been updated to take the **lsigName as a required parameter (first parameter passed to function)**:
      - `mkDelegatedLsig(lsigName, fileName, signer)`
      - `mkContractLsig(lsigName, fileName)`.
        Here `fileName` represent the name of smart contract file (eg. `treasury-lsig.teal`), and `lsigName` represents the "name" you want to assign to this lsig (eg. `treasuryLsig`).

  For reference you can check out `examples/asa`.

- Updated `getLsig`, `getDelegatedLsigByFile`, `getContractLsigByFile`, `getApp` to throw an error if information against checkpoint (by name or file) is not found.
- Updated `TxReceipts` for runtimes' `deployApp`, `deployASA` to use same types as algob (`AppInfo`, `ASAInfo`).
- Updated `txId` key in returned App/ASA info to `txID`.

- `printLocalStateSCC` renamed to `printLocalStateApp`.
- `printGlobalStateSCC` renamed to `printGlobalStateApp`.

- The ` PyASCCache` has been merged to `ASCCache` and is not used anymore.
- Only use list transaction in executeTx.
- Rename the executeTransaction to executeTx

- The `Deployer` interface now contains a new method `executeTx` while the old function is still supporoted it is
  recommended to use the method from `Deployer` rather than the function dirrectly.

- `executeTx` method from `WebMode` class now returns `Promise<algosdk.modelsv2.PendingTransactionResponse>` .

### Bug fixes

- Return error when closeRemainderTo and fromAccountAddr is the same.
- When close account should remove auth/spend address. Fixed in [#575](https://github.com/scale-it/algo-builder/pull/575).
- Approval program and clear program should throw error if they are mismatch version. Fixed in [#620](https://github.com/scale-it/algo-builder/pull/620)
- Allow token to be empty.
- Throw error when issue inner transactions in clear program. Fixed in [#667](https://github.com/scale-it/algo-builder/pull/667).
- Parameters in `extract*` opcodes can greater than uint8. Fixed in [#666](https://github.com/scale-it/algo-builder/pull/666).
- Wallet constructor come from a parameter walletURL(token, server, port)
- Restrict duplicate transaction in group transaction.

### Infrastructure

- Updated `setup-master-account` and `sandbox-setup-master-account` commands to run multiple times.

### Template Updates

- We updated the examples/DAO design. We removed treasury Smart Signature to simplify deposit management. Now a DAO app is managing voting, deposits and treasury.
- Enabled PyTEAL Optimizer option in all our examples.

## v3.2.0 2022-02-03

### Features

- Added following functions in `deployer` API
  - `compileASC`: alias to `deloyer.ensureCompiled`. The latter is now marked deprecated and `compileASC` should be used instead.
  - `getDeployedASC`: returns cached program (from artifacts/cache) `ASCCache` object by name.
- Added `sandbox-up-dev` and `sandbox-reset` commands into Makefile in `infrastructure/`.
- Use strict parsing rules when decoding PyTEAL teamplate parameters using `algobpy`. Previously, on decode failure, the script was continuing with partially updated template params, now we fail with an exception.

Dependencies:

- Updated `algosdk` to `v1.13.1`

### Bug Fixes

- Int Pseudo-Ops can't start with 0x(hex) or 0(oct) prefix. (#562)
- Add missing opcode `bitlen` and `app_params_get`.
- In the inner transaction, `snd` always the application address. However, it can be set to an arbitrary address. Fixed in [#569](https://github.com/scale-it/algo-builder/pull/569).

### Notes

We continue to use yarn v3. Please share your feedback about it. Hope this improved your workflow.

**Full Changelog**: https://github.com/scale-it/algo-builder/compare/v3.1.0...v3.2.0

## v3.1.0 2022-01-25

In this release we migrated to yarn v3. It speed up package management a lot.
We use node-modules node linker, because this is required
`npm` or `yarn v1` still works, but to have the best experience with `algob`,
you should install and use yarn v3:

```
yarn set version stable
yarn install
```

### Features

- Beta support for rekeying transactions in `@algo-builder/runtime` / testing.
- Added integration to `tealer` tool into pipenv.
- updated sample-project (the one after `algob init`)
- migrate to use yarn v3
- updated dependencies to the latest version (notably: algosdk, typescirpt, eslint, mocha)

### Bug Fixes

- `Runtime` wrongly required that an address used in `acfg` ItxnField refers to an existing account. However, addresses used in `acfg` or create asset transactions may refer to a not existing account. [PR](https://github.com/scale-it/algo-builder/pull/550). Reported by @patrick
- Can't get LogicSigAccount from `deployer.getDelegatedLsig`.
- `uncover` opcode push/pop wrong order.
- example/nft: fixed script (related to api breaking change).
- problem with calculating gas when a program starts with label (#547)

## v3.0.0 2021-12-22

### Features

- TEALv5 support in `@algo-builder/runtime` [AVM 1.0](https://developer.algorand.org/articles/discover-avm-10/):
  - Cover, Uncover opcodes
  - Loads, Stores opcodes
  - Extract, Extract3 opcodes
  - ExtractUint16, ExtractUint32, ExtractUint64 opcodes
  - Txn, Global fields
  - Added application account (a smart contract now has an escrow account). Updated checkpoint structure to store `applicationAccount` while running `algob` scripts.
  - Support Inner Transactions: `Payment`, `AssetTransfer`, `AssetFreeze`, `AssetRevoke`, `AssetDeploy`, `AssetModify`, `AssetDelete`.
  - Support Pooled opcode budget
  - Txnas, Gtxnas, Gtxnsas, Args, Log (logs are stored in txReceipt)

* Update all transaction functions (eg. `executeTx`, `addAsset`, `addApp` ..etc) to return a transaction receipt. Add `runtime.getTxReceipt` in `@algo-builder/runtime` to query transaction info.

- Add Asset Name to `assetDefinition` in `@algo-builder/runtime`.
- Updated App, Asset counters in runtime from 0, to 8. This means that the newly created App/Asset Index will be 9 (instead of 1).
- Added `runtime.loadLogic(..)` function (similar to `deployer.loadLogic` API) which simplifies the testing and script flow (we can use the same code in tests and scripts). User _should do_ the following migration:

  ```js
  // from
  const daoFundLsigProg = getProgram("dao-fund-lsig.py", scInitParam);
  daoFundLsig = runtime.createLsigAccount(daoFundLsigProg, []);

  // to (mute logs)
  daoFundLsig = runtime.loadLogic("dao-fund-lsig.py", scInitParam, false);
  ```

  For information about loading checkpoint(s) data using `@algo-builder/web` in a webapp, read [here](https://github.com/scale-it/algo-builder/blob/master/docs/guide/algob-web.md#checkpoints).

- Added `WallectConnectSession` class to create & manage wallect connect session. User can use `session.executeTransaction()` to execute algob transactions using wallet connect.
- Updated `getProgram`, `loadLogic` to pass an optional argument: `logs (true/false)`. By default logs will be displayed on console during compilation.
  ```js
  // logs == false
  const daoFundLsigProg = getProgram("dao-fund-lsig.py", {}, false);
  ```
- Updated `deployer.deployApp(...)` & `deployer.updateApp(...)` to take one more optional parameter: `appName`. This will also save in a checkpoint the compiled app by name.
- `deployer.updateApp()` and `runtime.updateApp` take one more optional argument: `scTmplParams: SCParams` to be compatible with `deployApp` and be able to use template parameters.
- Added new function `getAppByName(name: string)` to query checkpoint information by app name.
- Added `deployer.loadLogicFromCache` to load a logic signature from already compiled TEAL codes (stored in `artifacts/cache`, for eg during `deployer.fundLsig`). This avoid re-compilation (and passing `scTmplParams`) each time(s) user wants to load an lsig.
- Updated `TealDbg` method to load already compiled TEAL code from `artifacts/cache`. Compilation is forced only when a) TEAL is not cached OR b) `scInitParam` (template parameters) are passed with `tealFile`.
- Adding `@algo-builder/web.status.getAssetHolding` function which queries account asset holding.

### Infrastructure

- Updated private-net setup, sandbox & indexer scripts to run in `dev` mode.

### Breaking changes

`@algo-builder/runtime`:

- Renamed `Runtime.getLogicSig` to `Runtime.createLsigAccount` #506.
- `runtime.addAsset(..)`, `runtime.addApp(..)` return a tx receipt object, which contains the newly created appID/assetID.

  - Migration: Example code:

  ```js
  // from
  const appID = runtime.addApp(flags, {}, approvalProgram, clearProgram);

  // to
  const receipt = runtime.addApp(flags, {}, approvalProgram, clearProgram);
  const appID = receipt.appID;
  ```

- `getProgram` is moved to `@algo-builder/runtime` from `@algo-builder/algob`.
- `runtime.addAsset`, `runtime.addAssetDef` and `runtime.addApp` are deprecated.
  Please use `runtime.deployASA`, `runtime.deployASADef` and `runtime.deployAdd` instead of the above functions.
- Update `runtime.deloyApp` to be compatible with `deployer.deployApp`.
- `balanceOf` in `@algo-builder/algob` package now return amount (number) of asset account holding and won't print them. If the account does not hold an asset it will return 0. To query asset holding, please use a new `@algo-builder/web.status.getAssetHolding` function.
- Updated `deployer.deployApp` to pass `scTmplParams` (smart contract template parameters).

### Bug Fixes

- Fix bug substring3 opcode pop wrong order [/#505](https://github.com/scale-it/algo-builder/pull/505), contribution: @vuvth.
- Fix bug: `runtime.optinToApp` updating state even after opt-in fails. Reported by @patrick

## v2.1.0 2021-10-22

### Features

- Upgrade indexer version
- TEALv5 support (part1) in `@algo-builder/runtime`:
  - Ecdsa opcodes: ecdsa_verify, ecdsa_pk_decompress, ecdsa_pk_recover
- Update Algorand indexer to v2.6.4
- `@algo-builder/runtime` support return smart-contract return values in Interpreter. Credits: Ashley Davis
- Upgrade Algorand JS-SDK to v1.12

### Bug Fixes

- `@algo-builder/runtime`: `runtime.optInToApp` should throw error if an account is already opted-in to the App.
- Fix `ALGORAND_DATA` environment variable use and documentation.
- `@algo-builder/runtime`: Accept ASA deployment with total supply == 0

## v2.0.1 2021-10-18

### Bug Fixes

- [web] Fixed `metadataHash` attribute verification for `ASADefSchema` and consequently `deployASA` and updated the [`ASADef`](https://algobuilder.dev/api/web/modules/types.html#ASADef).

### Examples

- [examples/asa] Added more in `0-gold-asa.js` script we added an example how to correctly provide `metadataHash` for an ASA.

## v2.0.0 2021-09-30

### Features

- Added shared space between contracts
- Added tealv4 opcodes (`gload` and `gloads`)
- Added Tealv4 opcodes (`callsub` and `retsub`)
- Added loop support in runtime
- TEALv4 support in `@algo-builder/runtime`:
  - Added shared space between contracts (opcodes `gload` and `gloads`)
  - Dynamic Opcode Cost Evaluation
  - Transaction Array changes
    a) array length assertions for `tx.ForeignAssets`, `tx.Accounts`, `tx.ForeignApps`,
    b) User can pass id/offset for app/asset in for array references. For `tx.Accounts` you can pass address directly in teal code.
  - Byteslice arithmetic ops (`b+`, `b-`, `b*`, `b/`, `b%`, `b<`, `b>`, `b<=`, `b>=`, `b==`, `b!=`, `b\`, `b&`, `b^`, `b~`, `bzero`).
  - Additional mathematical opcodes: `divmodw`, `exp`, `expw`, `shl`, `shr`, `sqrt`
  - More Versatile Global and Local Storage (combination of upto 128 bytes allowed between key-value).
  - Asset URL change (max size increased till 96 bytes).
  - gaid, gaids opcodes (knowable creatable id)
- Updated all examples & tests to use TEALv4 (`#pragma version 4`)
- Added support for querying indexer in an `algob` script (accessable via `deployer.indexerClient`). You can pass `indexerCfg` in your network's config in `algob.config.js`. Added docs.
- Add function to store checkpoint for contract logic signature (`mkContractLsig`).
- Add support for algosdk.Transaction object in executeTranasction
- Add `signTransactions` functions: It signs transaction object(s) and returns raw signed transaction.

### Bug Fixes

- Fixed `yarn add @algo-builder/web` (was failing because of missing dependency `zod` in packages/web).
- Fix metadatahash type
- Fix init project-name bug(`algob init <project-name>` command was not working properly)
- Fix zod package was missing from runtime(but zod was being used in runtime)
- Added support for passing http token as an `object` as well. User can now use `{ "X-Algo-API-Token": <token> }` notation for passing token in `algob.config.js`.

### Testing framework bug fixes

- Fix random address for logic sig, creating two times an lsig account from the same TEAL code should return the same address.

### API Breaking

- Migrate from `LogicSig` to `LogicSigAccount`(Note: Loading lsig from file uses `LogicSig`, because `goal` stores it in LogicSig type format)
- Rename `CallNoOpSSC` to `CallApp`.
- Rename `optInAcountToASA` to `optInAccountToASA` (typo)
- Rename `readLocalStateSSC` to `readAppLocalState`, `readGlobalStateSSC` to `readAppGlobalState`.

### Dependencies

- Upgraded pyTEAL version [`0.9.0`](https://github.com/algorand/pyteal/releases/tag/v0.9.0) in pipfile.
- Upgraded indexer binary version to `2.6.1` in `/infrastructure/Makefile`.

### Examples

- Added new template [DAO](/examples/dao), with flow tests. Read the specification [here](https://paper.dropbox.com/doc/Algo-DAO--BTR~tKj8P788NMZqnVfKwS7BAg-ncLdytuFa7EJrRerIASSl).

## v1.2.1 2021-09-15

### Bug Fixes

- Fix `algob init <project-name>`.

## v1.2.0 2021-08-09

### Features

- Moved [error](http://algobuilder.dev/api/runtime/modules/errors.html) lists, BuilderError, [mkTransaction](http://algobuilder.dev/api/runtime/modules.html#mktransaction) to `@algo-builder/web` package. Re export `mkTransaction`, `errors` in algob and runtime from `@algo-builder/web` for backward compatibility.
- Added `algob init --typescript` flag to initialize a typescript project. Usage: `algob init <location> --typescript`.
- Support pooled transaction fees in algob and runtime - now one transaction can pay for other transaction fees in a group.
- Added `flatFee` to `TxParams`.
- Added support for teal debugger (get dryrun response or start debugger using `tealdbg` in chrome) in `algob` scripts.
- User can initialize & use accounts by name in `@algo-builder/runtime`, similar to algob ('john', 'bob' etc)
- Updates to `algob sign-multisig`:
  - Creating a new multisigned transaction (requires multisig metadata: `v, thr, addrs`)
  - Support for signing in a group transaction (loaded from file).
  - Check usage in our [guide](http://algobuilder.dev/guide/sign-multisig.html)
- Added `deployASADef` function to deploy ASA without using `/assets/asa.yaml`.
- Added `yarn run test:watch` command. NOTE: it will spawn multiple process in the same terminal session. So if you want to stop the all processes the best solution is to kill the terminal session.

- Added new package `@algo-builder/web`. It can be used in Dapps to interact with ASAs and Stateful applications. Main features:
  - Compatible with [`algosigner`](https://github.com/PureStake/algosigner).
  - Support algob's high level function:`executeTransaction` in a webapp as well (note: currently `deployASA` & `deployApp` transactions are not supported, as we don't load data from checkpoints OR `/assets`).
  - Support group transactions.
  - The `executeTransaction` takes transactions parameters (single/group) as input, triggers an algosigner prompt for signature, sends transaction to network and return it's response. Documentation can be found [here](https://github.com/scale-it/algo-builder/tree/develop/packages/web#algo-builderweb).

### Dapp templates and solutions

- Added new template [`/shop`](https://github.com/scale-it/algo-builder-templates/tree/master/shop) to demonstrate a react component (payment widget) to make a purchase and trigger `AlgoSigner` for signing a transaction.

Examples

- [Permissioned Token](/examples/permissioned-token) Added `cease` function and a script to change permissions app_id.

Tutorials:

- We published a Securities and Permissioned Tokens solution (implemeted using `algob`): [https://developer.algorand.org/solutions/securities-and-permissioned-tokens/](https://developer.algorand.org/solutions/securities-and-permissioned-tokens/).
- Published fifth tutorial in the `@algo-builder` series, on how to use `algob console` to quickly and easily interact with ASA and smart contracts: [https://developer.algorand.org/tutorials/algo-builder-tutorial-part-5-algob-console/](https://developer.algorand.org/tutorials/algo-builder-tutorial-part-5-algob-console/).

### Quality Assurance

- Added github workflows/examples.yaml to execute [`/examples`](https://github.com/scale-it/algo-builder/tree/master/examples) on a private net, on pushing new commit to `develop`/`master` branch OR creating a pull request that target these branches.

### Infrastructure

- Added new make commands:
  - `setup-reach` - sets up reach executable file in `~/.algorand-reach` directory
  - `remove-reach` - halts any dockerized devnets, kills & removes docker instances and containers, remove reach bash file from `~/.algorand-reach`.
  - `restart-private-net`: restarts private-net.
  - `indexer-docker-up`, `indexer-docker-down`: Docker based setup for indexer. Runs in read-only mode, without connecting to local algod node.
  - `make setup-postgresql`: Install `postgresql` database on a local linux system and setup a new user & database.
  - `make start-indexer`: Add local indexer binary (downloaded in `~/.algorand-indexer-download`) and start the indexer by connecting to database and local algod node.
  - `make recreate-indexer`: resets the indexer database and runs `start-indexer`.
  - `make remove-indexer`: Removes `~/.algorand-indexer-download` directory from system.

### API breaking

- Rename `SSC` to `App` - This will affect deployment and all calls made to stateful smart contracts(SSC) or `App`
  - OptInSSC -> OptInToASA
  - DeleteSSC -> DeleteApp
  - DeploySSC -> DeployApp
  - SSCDeploymentFlags -> AppDeploymentFlags
  - SSCOptionalFlags -> AppOptionalFlags
- Import are changed to scoped imports
  - instead of stringToBytes, you can import a `convert` namespace (from `@algo-builder/algob`), and then use `convert.stringToBytes`
- Types imports for `ExecParams`, `TransactionTypes`, `SignType` moved to new package `@algo-builder/web`
- Migrate to algorand/js-sdk types from `@algo-builder/types-algosdk`.

### Bug fixes

- Fixed dependency [issues](https://github.com/scale-it/algo-builder/issues/433) while installing algob using `yarn add @algo-builder/algob` & `npm install @algo-builder/algob`.
- `web`:
  - Added missing `fromAccount?` attribute to the `Sign` type.
  - Remove TxParams type from runtime package(it is duplicated in runtime)

## v1.1.1 2021-07-12

### Bug fixes

`@algorand-builder/runtime` \* [\#409](https://github.com/scale-it/algo-builder/issues/409) Added missing `fromAccount` attribute to `SignWithLsig` type.

## v1.1.1 2021-07-12

### Features

- updated `algob test` command to run mocha in typescript project as well.

### Bug fixes

`@algorand-builder/runtime` \* fixed [bug](https://github.com/scale-it/algo-builder/issues/404) when trying to optIn to asset using asset transfer transaction with amount 0n.

## v1.1.1 2021-07-12

### Features

- Updated `algob test` command to run mocha in typescript project as well.

### Bug fixes

`@algorand-builder/runtime`

- fixed [bug](https://github.com/scale-it/algo-builder/issues/404) when trying to optIn to asset using asset transfer transaction with amount 0n.

## v1.1.0 2021-06-23

Highlights:

- TEALv3 support
- improved documentation and guide
- better handling in `executeTransaction`
- checkpoint can be market invalid if they are substituted (eg by redeploying same asset).

### API breaking

- Move `updateApp` function to `deployer`

* Rename `parseArgs` to `parse_params`

* For External support of parameters user should replace TMPL\_ prefix in their smart contracts, and only use it when using pyteal.tmpl(..)
* Rename `appId` to `appID` in all places. (previously some of SSC params were taking `appId` and other were taking `appID`, this was inconsistent)

### Features

- Replaced dependency `find-up` with `findup-sync` in `algob`.
- Added `algopy` in `@algo-builder/algob/sample-project`, which enables users to pass template parameters to PyTEAL contracts. Updated docs.
- Store checkpoints in nested form for SSC, added tests.
- Added support for sub directories in assets folder, with tests.
- Update runtime to process execParams.deployASA, deployApp, OptInToASA, OptIntoSSC
- Exported `@algorand-builder/algob`, `@algorand-builder/runtime` error types and make it accessible for API documentation.
- Added `debugStack` option in `runtime.executeTx()` to print stack (upto depth = debugStack) after each opcode execution.
- TEALv3 support in `@algo-builder/runtime`.
- Transpile TEAL code to substitute the TMPL placeholders
- Mark not valid checkpoints (in case of `deleteApp`/`DestroyAsset`) using `deleted` boolean

### Bug fixes

`@algorand-builder/runtime`
_ Remove asset holding from account if `closeRemainderTo` is specified.
_ Asset creator should not be able to close it's holding to another account.

- fixed temporal files handling.

## v1.0.2 2021-05-18

### Features

- Update how error is displayed to a user
- Add Update stateful smart contracts using execute transaction in runtime

Runtime:

- added `updateApp` method.

### Bug fixes

- Added missing dependency: `find-up`

## v1.0.1 2021-05-16

- Fixed dependency for `@algo-builder/algob`.

## v1.0 2021-05-14

New website: https://scale-it.github.io/algo-builder

### API breaking

- Removed Algob prefix in deployer (eg. renamed `AlgobDeployer` to `Deployer`)
- Updated `execParams` structure & typings (input parameters for `executeTransaction`)
  - Migration: If `SignType` is `LogicSignature` then change `fromAccount` to `fromAccountAddr` and just pass from address instead of complete account.
- Changed the way we pass arguments to stateless smart contract - moved assignment from when we load smart contract (using `loadLogic`, `mkDelegatedLsig`, `fundLsig`) to when we create transaction execution parameters.
  - Migration: assign stateless args in txParams to `executeTransaction`. Eg
    ```js
    await deployer.loadLogic('htlc.py', [arg1]); // remove scTmplParams from here
    const txnParams: rtypes.AlgoTransferParam = { .. }
    txnParams.args = [arg1]; // assign here now
    await executeTransaction(deployer, txnParams);
    ```

### Features

- Added more tests for the [crowdfunding example project](/examples/crowdfunding) using `@algo-builder/runtime`- Happy paths and Failing paths.
- Integrated user documentation with `jekyll`.
- Added new function `signLogicSigMultiSig` to sign logic signature by multisig.
- Updated ASA deployment (`deployASA` function) to pass custom params and save deployed asset definition in checkpoint.
- Support deployment and optIn methods in a transaction group (along with all other methods, using `executeTransaction`).
- Renamed `loadBinaryMultiSig` to `loadBinaryLsig` (load signed logic signature from file in scripts).
- New opt-in functions and updates. Check the [deployer API](https://scale-it.github.io/algo-builder/api/algob/interfaces/types.deployer.html) for information about all opt-in functions.
  - `deployer.optIn` are now available both in _DEPLOY_ mode to _RUN_ mode.
  - Extended `deployer.optIn*` functions to support ASA by ID. Previously we only accepted ASA by name (based on the name in `assets/asa.yaml` file).
  - Added [`deployer.optInLsigToApp`](https://scale-it.github.io/algo-builder/api/algob/interfaces/types.deployer.html#optinlsigtoapp) and [`deployer.optInLsigToASA`](https://scale-it.github.io/algo-builder/api/algob/interfaces/types.deployer.html#optinlsigtoasa) to easily opt-in stateless smart contract (lsig) account to stateful smart contract and ASA.
- Asset related `execParams` (transaction parameters for [`executeTransaction`](https://scale-it.github.io/algo-builder/api/algob/modules.html#executetransaction)) support ASA by name and by ID (previously only ASA ID was supported). [Example](https://github.com/scale-it/algo-builder/blob/master/examples/asa/scripts/transfer/gold-delegated-lsig.js#L22).
- cleaned test suite log (when developing Algo Builder itself). Our test suite has 884 tests.

### Commands

We added new commands:

- `algob test` (runs mocha in project root).
- `algob unbox-template <name> <destination>` to quickly unbox a dapp template from `scale-it/algo-builder-templates`.
- `algob sign-multisig --account <acc> --file <input> --out <out-file>` to append user's signature to signed multisig file using accounts managed by `algob`.
- `algob sign-lsig --account <acc> --file <input> --out <out-file>` to sign logic signature using accounts managed by `algob`.

### Examples

- Added new templates:
  - [Permissioned Token](/examples/permissioned-token)
  - [stateful counter](/examples/stateful-counter)
- Updated [`examples/asa`](/examples/asa): added new use-case to deploy and control ASA by a smart contract.

### Dapp templates.

- We created a new [repository](https://github.com/scale-it/algo-builder-templates) with dapp templates. It's a new project line of Algo Builder. Dapp Templates are webapps operating with Algorand blockchain with `algob` support. For the moment we only have React templates. Anyone can contribute with a new template or by improving the pre-existing ones by creating a pull request.
  - [/default](https://github.com/scale-it/algo-builder-templates/tree/master/default) template (with ASA transfer functionality)
  - [/htlc](https://github.com/scale-it/algo-builder-templates/tree/master/htlc) template - dapp implementing hash time locked contract.
- Added `algob unbox-template` command to download a template and setup the project.

### Infrastructure

- Added new make commands:
  - `setup-private-net` - creates and starts private network, setups master account and shows network status.
  - `recreate-private-net` - stops and removes the private network, and re-setup.

### @algorand-builder/runtime:

- fixed bugs
  - in group tx flow
  - in opcodes: _asset_params_get_, _txn GroupIndex_, _concat_
  - closing asset using clawback should be denied

## v0.5.4 2021-03-15

Renaming the organization and package names to `@algo-builder`.

## v0.5.0 2021-03-08

General:

- Added documentation (in `/docs/testing-teal.md`) to test TEAL using `@algorand-builder/runtime`
- [breaking] Added support for ASA OptIn for contract account (eg. escrow) represented by logic signature. Changed `optInToASA` to `optInAcountToASA` (for optIn using account) and `optInLsigToASA` (for optIn using logic signature account).
- Use `bigint` for all numeric values in `runtime` and `algob` to support integers upto 64 bit(`uint64`).

@algorand-builder/runtime:

- Full support for asset related transaction (create, opt-in, transfer, modify, freeze, revoke, destroy)
- Support for group transactions

Infrastructure:

- Support Sandbox in `/infrastructure` to quickly set up the private net
- [breaking] Changed default network config and the private-net for compatibility with Sandbox:
  - port = 4001
  - token = aaaaaaaaaaaaaaaaaaaaaaaaaaaaaaaaaaaaaaaaaaaaaaaaaaaaaaaaaaaaaaaa
- Updated the default token and endpoint port. For compatibility with Sandbox we use the sandbox token and port (4001) in all examples and sample project. If you run an algorand node using our private node setup then either recreate the network (stop, remove node_data and create it again), or update the `node_data/PrimaryNode/config.json` and set: `"EndpointAddress": "127.0.0.1:4001"`

## v0.4.0 2021-02-03

- Renamed `@algorand-builder/algorand-js` to `@algorand-builder/runtime`
- Added new example project - Crowdfunding Application
- `@algorand-builder/runtime`: added support for transactions: payment, app creation, opt-in, stateful (application call, clear, delete, close).
- Added support for arguments in stateful smart contracts similar to goal (eg. `str:abc`, 'int:12')
- Logic signature validation for stateless teal in runtime
- Introduced versioning of TEAL opcodes in runtime with max cost assertion
- Added a Typescript example project - `htlc-pyteal-ts`

## v0.3.0 2020-12-28

Moved package into `@algorand-builder` NPM organization. So all imports and install commands require to change `algob` to `@algorand-builder/algob`.

- Reproducible, declarative Algorand Network setup using scripts in `/infrastructure`.
- Re-organized examples. Now all examples share same config. Users are able to provide their own
- We ported all developer.algorand reference templates
- Reworked smart contract handling.
- API documentation improvements
- Added lot of new TypeScript [typings](https://github.com/scale-it/algorand-builder/tree/master/packages/types-algosdk) for `algosdk-js`

## v0.2.0 2020-11-25

- As a user I can compile and run PyTeal Files
- As a user I can access accounts from an ENV variable
- As a user I can load ALGOD and KMD credentials from ENV variable
- As a user I can load a multisig directly from /assets and execute transactions
- As a user I can use CLI to run an JS Node REPL with async/await suppport on the top level

### Breaking Changes

- `Deployer` smart-contracts API changes. Please refer to our [API documentation](https://scale-it.github.io/algorand-builder/interfaces/_types_.algobdeployer.html) to check available functions and attributes.

## v0.1 2020-09<|MERGE_RESOLUTION|>--- conflicted
+++ resolved
@@ -31,12 +31,10 @@
 - Add enums for opcode fields in `runtime`.
 - Add one batch for each package in GitHub action which uses reusable workflow.
 - Add guide about blocks in `Runtime`.
-<<<<<<< HEAD
-- `Runtime` now supports both string and index argument opcode
-=======
 - Remove limits from `Runtime` for amount of apps/assets one account can create/opt-in to.
 - Add support for TEALv8 opcode execution in runtime. The `MaxTEALVersion` is now `8`.
 - Allow user to query foreign applications accounts using the `appID` field.
+- `Runtime` now supports both string and index argument opcode
 
 Web:
 
@@ -48,7 +46,6 @@
 CI:
 
 - Add reusable workflow in GitHub action.
->>>>>>> 5ead17fe
 
 ### Breaking Changes
 
