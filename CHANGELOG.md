# CHANGELOG

## Unreleased

### Improvements
<<<<<<< HEAD
+ TEALv5 support in `@algo-builder/runtime`:
    * Ecdsa opcodes: ecdsa_verify, ecdsa_pk_decompress, ecdsa_pk_recover
=======
+ Upgrade indexer version

## v2.0.1 2021-10-18

### Bug Fixes
+ [web] Fixed `metadataHash` attribute verification for `ASADefSchema` and consequently `deployASA` and updated the [`ASADef`](https://algobuilder.dev/api/web/modules/types.html#ASADef).

### Examples
+ [examples/asa] Added more in `0-gold-asa.js` script we added an example how to correctly provide `metadataHash` for an ASA.
>>>>>>> 372a52a0

## v2.0.0 2021-09-30

### Improvements
+ Added shared space between contracts
+ Added tealv4 opcodes (`gload` and `gloads`)
+ Added Tealv4 opcodes (`callsub` and `retsub`)
+ Added loop support in runtime
+ TEALv4 support in `@algo-builder/runtime`:
    * Added shared space between contracts (opcodes `gload` and `gloads`)
    * Dynamic Opcode Cost Evaluation
    * Transaction Array changes
        a) array length assertions for `tx.ForeignAssets`, `tx.Accounts`, `tx.ForeignApps`,
        b) User can pass id/offset for app/asset in for array references. For `tx.Accounts` you can pass address directly in teal code.
    * Byteslice arithmetic ops (`b+`, `b-`, `b*`, `b/`, `b%`, `b<`, `b>`, `b<=`, `b>=`, `b==`, `b!=`, `b\`, `b&`, `b^`, `b~`, `bzero`).
    * Additional mathematical opcodes: `divmodw`, `exp`, `expw`, `shl`, `shr`, `sqrt`
    * More Versatile Global and Local Storage (combination of upto 128 bytes allowed between key-value).
    * Asset URL change (max size increased till 96 bytes).
    * gaid, gaids opcodes (knowable creatable id)
+ Updated all examples & tests to use TEALv4 (`#pragma version 4`)
+ Added support for querying indexer in an `algob` script (accessable via `deployer.indexerClient`). You can pass `indexerCfg` in your network's config in `algob.config.js`. Added docs.
+ Add function to store checkpoint for contract logic signature (`mkContractLsig`).
+ Add support for algosdk.Transaction object in executeTranasction
+ Add `signTransactions` functions: It  signs transaction object(s) and returns raw signed transaction.

### Bug Fixes
* Fixed `yarn add @algo-builder/web` (was failing because of missing dependency `zod` in packages/web).
* Fix metadatahash type
* Fix init project-name bug(`algob init <project-name>` command was not working properly)
* Fix zod package was missing from runtime(but zod was being used in runtime)
* Added support for passing http token as an `object` as well. User can now use `{ "X-Algo-API-Token": <token> }` notation for passing token in `algob.config.js`.

### Testing framework bug fixes
* Fix random address for logic sig, creating two times an lsig account from the same TEAL code should return the same address.

### API Breaking
* Migrate from `LogicSig` to `LogicSigAccount`(Note: Loading lsig from file uses `LogicSig`, because `goal` stores it in LogicSig type format)
* Rename `CallNoOpSSC` to `CallApp`.
* Rename `optInAcountToASA` to `optInAccountToASA` (typo)
* Rename `readLocalStateSSC` to `readAppLocalState`, `readGlobalStateSSC` to `readAppGlobalState`.

### Dependencies
* Upgraded pyTEAL version [`0.9.0`](https://github.com/algorand/pyteal/releases/tag/v0.9.0) in pipfile.
* Upgraded indexer binary version to `2.6.1` in `/infrastructure/Makefile`.

### Examples
* Added new template [DAO](/examples/dao), with flow tests. Read the specification [here](https://paper.dropbox.com/doc/Algo-DAO--BTR~tKj8P788NMZqnVfKwS7BAg-ncLdytuFa7EJrRerIASSl).

## v1.2.1 2021-09-15

### Bug Fixes
* Fix `algob init <project-name>`.

## v1.2.0 2021-08-09

### Improvements
+ Moved [error](http://algobuilder.dev/api/runtime/modules/errors.html) lists, BuilderError, [mkTransaction](http://algobuilder.dev/api/runtime/modules.html#mktransaction) to `@algo-builder/web` package. Re export `mkTransaction`, `errors` in algob and runtime from `@algo-builder/web` for backward compatibility.
+ Added `algob init --typescript` flag to initialize a typescript project. Usage: `algob init <location> --typescript`.
+ Support pooled transaction fees in algob and runtime - now one transaction can pay for other transaction fees in a group.
+ Added `flatFee` to `TxParams`.
+ Added support for teal debugger (get dryrun response or start debugger using `tealdbg` in chrome) in `algob` scripts.
+ User can initialize & use accounts by name in `@algo-builder/runtime`, similar to algob ('john', 'bob' etc)
+ Updates to `algob sign-multisig`:
    * Creating a new multisigned transaction (requires multisig metadata: `v, thr, addrs`)
    * Support for signing in a group transaction (loaded from file).
    * Check usage in our [guide](http://algobuilder.dev/guide/sign-multisig.html)
+ Added `deployASADef` function to deploy ASA without using `/assets/asa.yaml`.
+ Added `yarn run test:watch` command. NOTE: it will spawn multiple process in the same terminal session. So if you want to stop the all processes the best solution is to kill the terminal session.

+ Added new package `@algo-builder/web`. It can be used in Dapps to interact with ASAs and Stateful applications. Main features:
    + Compatible with [`algosigner`](https://github.com/PureStake/algosigner).
    + Support algob's high level function:`executeTransaction` in a webapp as well (note: currently `deployASA` & `deployApp` transactions are not supported, as we don't load data from checkpoints OR `/assets`).
    + Support group transactions.
    + The `executeTransaction` takes transactions parameters (single/group) as input, triggers an algosigner prompt for signature, sends transaction to network and return it's response. Documentation can be found [here](https://github.com/scale-it/algo-builder/tree/develop/packages/web#algo-builderweb).

### Dapp templates and solutions

+ Added new template [`/shop`](https://github.com/scale-it/algo-builder-templates/tree/master/shop) to demonstrate a react component (payment widget) to make a purchase and trigger `AlgoSigner` for signing a transaction.

Examples
+ [Permissioned Token](/examples/permissioned-token) Added `cease` function and a script to change permissions app_id.

Tutorials:
+ We published a Securities and Permissioned Tokens solution (implemeted using `algob`): [https://developer.algorand.org/solutions/securities-and-permissioned-tokens/](https://developer.algorand.org/solutions/securities-and-permissioned-tokens/).
+ Published fifth tutorial in the `@algo-builder` series, on how to use `algob console` to quickly and easily interact with ASA and smart contracts: [https://developer.algorand.org/tutorials/algo-builder-tutorial-part-5-algob-console/](https://developer.algorand.org/tutorials/algo-builder-tutorial-part-5-algob-console/).

### Quality Assurance

+ Added github workflows/examples.yaml to execute [`/examples`](https://github.com/scale-it/algo-builder/tree/master/examples) on a private net, on pushing new commit to `develop`/`master` branch OR creating a pull request that target these branches.

### Infrastructure
* Added new make commands:
    * `setup-reach` - sets up reach executable file in `~/.algorand-reach` directory
    * `remove-reach` - halts any dockerized devnets, kills & removes docker instances and containers, remove reach bash file from `~/.algorand-reach`.
    * `restart-private-net`: restarts private-net.
    * `indexer-docker-up`, `indexer-docker-down`: Docker based setup for indexer. Runs in read-only mode, without connecting to local algod node.
    * `make setup-postgresql`: Install `postgresql` database on a local linux system and setup a new user & database.
    * `make start-indexer`: Add local indexer binary (downloaded in `~/.algorand-indexer-download`) and start the indexer by connecting to database and local algod node.
    * `make recreate-indexer`: resets the indexer database and runs `start-indexer`.
    * `make remove-indexer`: Removes `~/.algorand-indexer-download` directory from system.

### API breaking
+ Rename `SSC` to `App` - This will affect deployment and all calls made to stateful smart contracts(SSC) or `App`
    + OptInSSC -> OptInToASA
    + DeleteSSC -> DeleteApp
    + DeploySSC -> DeployApp
    + SSCDeploymentFlags -> AppDeploymentFlags
    + SSCOptionalFlags -> AppOptionalFlags
+ Import are changed to scoped imports
    + instead of stringToBytes, you can import a `convert` namespace (from `@algo-builder/algob`), and then use `convert.stringToBytes`
+ Types imports for `ExecParams`, `TransactionTypes`, `SignType` moved to new package `@algo-builder/web`
+ Migrate to algorand/js-sdk types from `@algo-builder/types-algosdk`.

### Bug fixes
* Fixed dependency [issues](https://github.com/scale-it/algo-builder/issues/433) while installing algob using `yarn add @algo-builder/algob` & `npm install @algo-builder/algob`.
* `web`:
    + Added missing `fromAccount?` attribute to the `Sign` type.
    + Remove TxParams type from runtime package(it is duplicated in runtime)

## v1.1.1 2021-07-12

### Bug fixes

`@algorand-builder/runtime`
    * [\#409](https://github.com/scale-it/algo-builder/issues/409) Added missing `fromAccount` attribute to `SignWithLsig` type.


## v1.1.1 2021-07-12

### Improvements
+ updated `algob test` command to run mocha in typescript project as well.


### Bug fixes

`@algorand-builder/runtime`
    * fixed [bug](https://github.com/scale-it/algo-builder/issues/404) when trying to optIn to asset using asset transfer transaction with amount 0n.

## v1.1.1 2021-07-12

### Improvements
+ Updated `algob test` command to run mocha in typescript project as well.


### Bug fixes

`@algorand-builder/runtime`
* fixed [bug](https://github.com/scale-it/algo-builder/issues/404) when trying to optIn to asset using asset transfer transaction with amount 0n.


## v1.1.0 2021-06-23

Highlights:
+ TEALv3 support
+ improved documentation and guide
+ better handling in `executeTransaction`
+ checkpoint can be market invalid if they are substituted (eg by redeploying same asset).

### API breaking
* Move `updateApp` function to `deployer`
+ Rename `parseArgs` to `parse_params`

+ For External support of parameters user should replace TMPL_ prefix in their smart contracts, and only use it when using pyteal.tmpl(..)
+ Rename `appId` to `appID` in all places. (previously some of SSC params were taking `appId` and other were taking `appID`, this was inconsistent)

### Improvements
+ Replaced dependency `find-up` with `findup-sync` in `algob`.
+ Added `algopy` in `@algo-builder/algob/sample-project`, which enables users to pass template parameters to PyTEAL contracts. Updated docs.
+ Store checkpoints in nested form for SSC, added tests.
+ Added support for sub directories in assets folder, with tests.
+ Update runtime to process execParams.deployASA, deployApp, OptInToASA, OptIntoSSC
+ Exported `@algorand-builder/algob`, `@algorand-builder/runtime` error types and make it accessible for API documentation.
+ Added `debugStack` option in `runtime.executeTx()` to print stack (upto depth = debugStack) after each opcode execution.
+ TEALv3 support in `@algo-builder/runtime`.
+ Transpile TEAL code to substitute the TMPL placeholders
+ Mark not valid checkpoints (in case of `deleteApp`/`DestroyAsset`) using `deleted` boolean

### Bug fixes

`@algorand-builder/runtime`
    * Remove asset holding from account if `closeRemainderTo` is specified.
    * Asset creator should not be able to close it's holding to another account.
+ fixed temporal files handling.

## v1.0.2 2021-05-18

### Improvements
* Update how error is displayed to a user
* Add Update stateful smart contracts using execute transaction in runtime

Runtime:
+ added `updateApp` method.

### Bug fixes

+ Added missing dependency: `find-up`


## v1.0.1 2021-05-16

* Fixed dependency for `@algo-builder/algob`.


## v1.0 2021-05-14

New website: https://scale-it.github.io/algo-builder

### API breaking
* Removed Algob prefix in deployer (eg. renamed `AlgobDeployer` to `Deployer`)
* Updated `execParams` structure & typings (input parameters for `executeTransaction`)
    * Migration: If `SignType` is `LogicSignature` then change `fromAccount` to `fromAccountAddr` and just pass from address instead of complete account.
* Changed the way we pass arguments to stateless smart contract - moved assignment from when we load smart contract (using `loadLogic`, `mkDelegatedLsig`, `fundLsig`) to when we create transaction execution parameters.
    * Migration: assign stateless args in txParams to `executeTransaction`. Eg
        ```js
        await deployer.loadLogic('htlc.py', [arg1]); // remove scTmplParams from here
        const txnParams: rtypes.AlgoTransferParam = { .. }
        txnParams.args = [arg1]; // assign here now
        await executeTransaction(deployer, txnParams);
        ```

### Improvements
* Added more tests for the [crowdfunding example project](/examples/crowdfunding) using `@algo-builder/runtime`- Happy paths and Failing paths.
* Integrated user documentation with `jekyll`.
* Added new function `signLogicSigMultiSig` to sign logic signature by multisig.
* Updated ASA deployment (`deployASA` function) to pass custom params and save deployed asset definition in checkpoint.
* Support deployment and optIn methods in a transaction group (along with all other methods, using `executeTransaction`).
* Renamed `loadBinaryMultiSig` to `loadBinaryLsig` (load signed logic signature from file in scripts).
* New opt-in functions and updates. Check the [deployer API](https://scale-it.github.io/algo-builder/api/algob/interfaces/types.deployer.html) for information about all opt-in functions.
  * `deployer.optIn` are now available both in *DEPLOY* mode to *RUN* mode.
  * Extended `deployer.optIn*` functions to support ASA by ID. Previously we only accepted ASA by name (based on the name in `assets/asa.yaml` file).
  * Added [`deployer.optInLsigToApp`](https://scale-it.github.io/algo-builder/api/algob/interfaces/types.deployer.html#optinlsigtoapp) and [`deployer.optInLsigToASA`](https://scale-it.github.io/algo-builder/api/algob/interfaces/types.deployer.html#optinlsigtoasa) to easily opt-in stateless smart contract (lsig) account to stateful smart contract and ASA.
* Asset related `execParams` (transaction parameters for [`executeTransaction`](https://scale-it.github.io/algo-builder/api/algob/modules.html#executetransaction)) support ASA by name and by ID (previously only ASA ID was supported). [Example](https://github.com/scale-it/algo-builder/blob/master/examples/asa/scripts/transfer/gold-delegated-lsig.js#L22).
* cleaned test suite log (when developing Algo Builder itself). Our test suite has 884 tests.

### Commands
We added new commands:
* `algob test` (runs mocha in project root).
* `algob unbox-template <name> <destination>` to quickly unbox a dapp template from `scale-it/algo-builder-templates`.
* `algob sign-multisig --account <acc> --file <input> --out <out-file>` to append user's signature to signed multisig file using accounts managed by `algob`.
* `algob sign-lsig --account <acc> --file <input> --out <out-file>` to sign logic signature using accounts managed by `algob`.


### Examples
* Added new templates:
    * [Permissioned Token](/examples/permissioned-token)
    * [stateful counter](/examples/stateful-counter)
* Updated [`examples/asa`](/examples/asa): added new use-case to deploy and control ASA by a smart contract.


### Dapp templates.
* We created a new [repository](https://github.com/scale-it/algo-builder-templates) with dapp templates. It's a new project line of Algo Builder. Dapp Templates are webapps operating with Algorand blockchain with `algob` support. For the moment we only have React templates. Anyone can contribute with a new template or by improving the pre-existing ones by creating a pull request.
    * [/default](https://github.com/scale-it/algo-builder-templates/tree/master/default) template (with ASA transfer functionality)
    * [/htlc](https://github.com/scale-it/algo-builder-templates/tree/master/htlc) template - dapp implementing hash time locked contract.
* Added `algob unbox-template` command to download a template and setup the project.


### Infrastructure
* Added new make commands:
    * `setup-private-net` - creates and starts private network, setups master account and shows network status.
    * `recreate-private-net` - stops and removes the private network, and re-setup.


### @algorand-builder/runtime:
* fixed bugs
    * in group tx flow
    * in opcodes: *asset_params_get*, *txn GroupIndex*, *concat*
    * closing asset using clawback should be denied


## v0.5.4 2021-03-15

Renaming the organization and package names to `@algo-builder`.


## v0.5.0 2021-03-08

General:
* Added documentation (in `/docs/testing-teal.md`) to test TEAL using `@algorand-builder/runtime`
* [breaking] Added support for ASA OptIn for contract account (eg. escrow) represented by logic signature. Changed `optInToASA` to `optInAcountToASA` (for optIn using account) and `optInLsigToASA` (for optIn using logic signature account).
* Use `bigint` for all numeric values in `runtime` and `algob` to support integers upto 64 bit(`uint64`).

@algorand-builder/runtime:
* Full support for asset related transaction (create, opt-in, transfer, modify, freeze, revoke, destroy)
* Support for group transactions

Infrastructure:
* Support Sandbox in `/infrastructure` to quickly set up the private net
* [breaking] Changed default network config and the private-net for compatibility with Sandbox:
    * port = 4001
    * token = aaaaaaaaaaaaaaaaaaaaaaaaaaaaaaaaaaaaaaaaaaaaaaaaaaaaaaaaaaaaaaaa
* Updated the default token and endpoint port. For compatibility with Sandbox we use the sandbox token and port (4001) in all examples and sample project. If you run an algorand node using our private node setup then either recreate the network (stop, remove node_data and create it again), or update the `node_data/PrimaryNode/config.json` and set: `"EndpointAddress": "127.0.0.1:4001"`


## v0.4.0 2021-02-03

* Renamed `@algorand-builder/algorand-js` to `@algorand-builder/runtime`
* Added new example project - Crowdfunding Application
* `@algorand-builder/runtime`: added support for transactions: payment, app creation, opt-in, stateful (application call, clear, delete, close).
* Added support for arguments in stateful smart contracts similar to goal (eg. `str:abc`, 'int:12')
* Logic signature validation for stateless teal in runtime
* Introduced versioning of TEAL opcodes in runtime with max cost assertion
* Added a Typescript example project - `htlc-pyteal-ts`


## v0.3.0 2020-12-28

Moved package into `@algorand-builder` NPM organization. So all imports and install commands require to change `algob` to `@algorand-builder/algob`.

* Reproducible, declarative Algorand Network setup using scripts in `/infrastructure`.
* Re-organized examples. Now all examples share same config. Users are able to provide their own
* We ported all developer.algorand reference templates
* Reworked smart contract handling.
* API documentation improvements
* Added lot of new TypeScript [typings](https://github.com/scale-it/algorand-builder/tree/master/packages/types-algosdk) for `algosdk-js`

## v0.2.0 2020-11-25

* As a user I can compile and run PyTeal Files
* As a user I can access accounts from an ENV variable
* As a user I can load ALGOD and KMD credentials from ENV variable
* As a user I can load a multisig directly from /assets and execute transactions
* As a user I can use CLI to run an JS Node REPL with async/await suppport on the top level

### Breaking Changes

* `Deployer` smart-contracts API changes. Please refer to our [API documentation](https://scale-it.github.io/algorand-builder/interfaces/_types_.algobdeployer.html) to check available functions and attributes.


## v0.1 2020-09<|MERGE_RESOLUTION|>--- conflicted
+++ resolved
@@ -3,11 +3,9 @@
 ## Unreleased
 
 ### Improvements
-<<<<<<< HEAD
++ Upgrade indexer version
 + TEALv5 support in `@algo-builder/runtime`:
     * Ecdsa opcodes: ecdsa_verify, ecdsa_pk_decompress, ecdsa_pk_recover
-=======
-+ Upgrade indexer version
 
 ## v2.0.1 2021-10-18
 
@@ -16,7 +14,6 @@
 
 ### Examples
 + [examples/asa] Added more in `0-gold-asa.js` script we added an example how to correctly provide `metadataHash` for an ASA.
->>>>>>> 372a52a0
 
 ## v2.0.0 2021-09-30
 
