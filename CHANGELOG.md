--- conflicted
+++ resolved
@@ -14,21 +14,15 @@
         a) array length assertions for `tx.ForeignAssets`, `tx.Accounts`, `tx.ForeignApps`,
         b) User can pass id/offset for app/asset in for array references. For `tx.Accounts` you can pass address directly in teal code.
     * Byteslice arithmetic ops (`b+`, `b-`, `b*`, `b/`, `b%`, `b<`, `b>`, `b<=`, `b>=`, `b==`, `b!=`, `b\`, `b&`, `b^`, `b~`, `bzero`).
-<<<<<<< HEAD
+    * Additional mathematical opcodes: `divmodw`, `exp`, `expw`, `shl`, `shr`, `sqrt`
 + Updated all examples & tests to use TEALv4 (`#pragma version 4`)
-=======
-    * Additional mathematical opcodes: `divmodw`, `exp`, `expw`, `shl`, `shr`, `sqrt`
->>>>>>> 8066cd2e
 
 
 ### Bug Fixes
 * Fixed `yarn add @algo-builder/web` (was failing because of missing dependency `zod` in packages/web).
 * Fix metadatahash type
 * Fix init project-name bug(`algob init <project-name>` command was not working properly)
-<<<<<<< HEAD
-=======
 * Fix zod package was missing from runtime(but zod was being used in runtime)
->>>>>>> 8066cd2e
 
 ### API Breaking
 * Migrate from `LogicSig` to `LogicSigAccount`(Note: Loading lsig from file uses `LogicSig`, because `goal` stores it in LogicSig type format)
