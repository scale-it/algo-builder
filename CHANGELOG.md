<!--
Guidelines:
+ provide short description which is easy to understand both to project managers and developers,
+ be very precise about breaking changes,
+ mark deprecated API,
+ provide link to documentation wheneve needed,
+ if relevant, you can also provide a link to a pull request.

Organize change log in the following section (in that order):
Features, Bug Fixes, API Breaking, Deprecated, Infrastructure, Template Updates
-->

# CHANGELOG

## Unreleased

<<<<<<< HEAD
### Bug Fixes

- Fix `txn AssetSender` should return zero address by default.
- Fix `KMDCredentialsFromEnv` loading using KMD_DATA. Algob was trying to use `env.$KMD_DATA` instead of `env.KMD_DATA`
=======
- Updated yarn to v3.2.1
- Changed default sample project license to ISC

### Features

- Add `--npm` flag to `algob init` and `algob unbox`. Note: by default we will use `yarn`.
- Improved `algob/project-dev-script.sh` which is script setting up a local project.

### Bug Fixes

- Fix `txn AssetSender` should return zero address by default.
>>>>>>> 76e685ed

## v5.0.1 2022-07-11

### Bug Fixes

- added missing dependency (`debug`) to packages.

## v5.0.0 2022-07-8

### Features

#### Algob

- `algob.balanceOf(deployer, accountAddr, assetID)`: if assetID is undefined then the function will return ALGO account balance.
- `deployer.executeTx` returns list of `TxnReceipt`, which extends `ConfirmedTxInfo`. This is to add a useful `txID` attribute, needed in various scripts.

  ```ts
  export interface TxnReceipt extends ConfirmedTxInfo {
  	txID: string;
  }
  ```

#### Runtime

- Add `Runtime.getAppByName(appName)`: gets app info based on the name declared in appDefinition.
- Better warning/error when deploying ASA. Throws an error when ASA definition is wrong or when ASA is not found in asa.yaml, eg when Runtime needs to query ASA.
- Add `Runtime.getAppByName(appName)`. We can get application in Runtime now.
- Teal v6 support:
  - Add `Txn LastLog` opcode.
  - Add `Txn StateProofPK` opcode.

#### Examples

- Add new example [Trampoline](https://github.com/algorand-devrel/demo-avm1.1/tree/master/demos/trampoline)

### Bug Fixes

- Fix: missing schebang to run `algob` as an app directly. BTW, we recommend running algob through `yarn algob` in your project.
- Fix: max number of transactions in one call should be 256 (include inner and atomic transaction).
- Fix: Web mode (algo-builder/web) cannot sign by `fromAccount` when `fromAccountAddr` appear in `execParams`.
- Receipt confirmed txn have `inner-txns` and `txn` field.

### Breaking Changes

#### @algo-builder/algob

- `ensureCompiled` is deprecated and removed and `compileASC` should be used.
- `loadLogicFromCache` is deprecated and removed and `getLsigFromCache` should be used.
- `executeTransaction` is deprecated and removed and `executeTx` should be used.

#### @algo-builder/runtime

- `addAsset` is deprecated and removed and `deployASA` should be used.
- `addApp` is deprecated and removed and `deployAdd` should be used.
- `addASADef` is deprecated and removed and `deployASADef` should be used.
- Renamed `optIntoAsa` to `optInToAsa` to remain naming convention consistency across the project.

#### @algo-builder/web

- `executeTransaction` is deprecated and removed and `executeTx` should be used.
- Renamed `sendTransaction` to `sendAndWait` in WebMode and parameter is updated to accept `string` to bring consistency with other wallets class.

### Deprecated

### Infrastructure

- Updated indexer version to `2.12.4` in `infrastructure/makefile`

### Template Updates

DAO template:

- [breaking] moved template parameter (`gov_token_id`) to the global state. This is to assure constant bytecode fir each deployment. We need it to build an efficient indexer and UI.
  - Subsequently, `gov_token_id` is required when deploying new DAO approval program.

## v4.0.0 2022-05-24

### Features

- use`logger` from `debug` package for logging utility in place of all console calls.

Core:

- Added support for saving smart contract template params in ASCCache.
- The `compile.ts` has been updated and now the tealCode is stored in cache when `scTmplParams` are used to compile TEAL with hardcoded params.
- Added following functions in `deployer` API
  - `getDeployedASC`: returns cached program (from artifacts/cache) `ASCCache` object by name. Supports both App and Lsig.
- You can initialize an new `algob` project with `infrastructure` scripts (a copy the `/infrastructure` directory in repository) by adding the `--infrastructure` flag. Example:
  ```bash
    algob init --infrastructure
  ```
- Return list of receipts for each txn in group txn. Example:

```js
const receipts = deployer.executeTx([txn0, txn1]);
console.log("txn0 information: ", receipts[0]);
console.log("txn1 information: ", receipts[2]);
```

JS Runtime and testing features:

- `runtime.defaultAccounts` - a list of pre-generated 16 accounts with pre-defined addresses and keys, each with 1e8 microAlgos (100 Algos)
- `runtime.resetDefaultAccounts()` - will recreate the default accounts (reset their state).
- unit tests that cover new scenarios when `runtime.defaultAccounts` and `runtime.resetDefaultAccounts()` are used.
  - `bond-token-flow` test to also use runtime.defaultAccounts. (see [example](https://github.com/scale-it/algo-builder/blob/develop/examples/bond/test/bond-token-flow.js))
- Support execution of algo-sdk-js `transactionAndSign` in Runtime [#601](https://github.com/scale-it/algo-builder/pull/601).
- Added support for checking against opcode their execution mode in runtime. For eg. `arg` can only be run in _signature_ mode, and parser will reject the execution if run in application mode.
- Support RekeyTo field in the inner transaction for TEAL v6.
- Support `keyreg` transaction in inner transaction in JS runtime.
- Enable transfer ALGO to a not regeistred account.
- Every opcode class has been updated and now their `execute` method returns its cost.
- Teal V6 support:

  - Add new opcode `bsqrt` and `divw`([##605](https://github.com/scale-it/algo-builder/pull/605)).
  - Add new opcode `gloadss`([#606](https://github.com/scale-it/algo-builder/pull/606)).
  - Add new opcode `acct_params_get`([#618](https://github.com/scale-it/algo-builder/pull/618)).
  - Add new opcode `itxn_next`([#626](https://github.com/scale-it/algo-builder/pull/626)).
  - Add new opcode `gitxn`, `gitxna` and `gitxnas`.([#628](https://github.com/scale-it/algo-builder/pull/628)).
  - Contract to contract calls. However we limit c2c call with only AppCall(NoOpt) transactions.([#611](https://github.com/scale-it/algo-builder/pull/611))
  - Full support for inner transactions: `itxn`, `itxna` and `itxnas`

- Teal v7 support:

  - opcode `base64decode` ([##653](https://github.com/scale-it/algo-builder/pull/653))

- `algob test` now runs tests recursively in `test` directory and subdirectories. Before only the files inside the test directory where run.

Dependencies:

- Upgraded PyTEAL version [`0.13.0`](https://github.com/algorand/pyteal/releases/tag/v0.13.0) in Pipfile.
- Upgraded JS SDK to v1.16.0

### API Breaking

- Improved the smart contract deployment process. We changed the `DeployASAParam` and `DeployASCParam` to make it more explicit. The `deployer.deploy*` also got improvemetns with a cost of API breaking. We created the following types to describe the smart-contract to be deplyed:

```ts
// from file
type SourceFile = {
	metaType: MetaType.FILE;
	approvalProgramFilename: string;
	clearProgramFilename: string;
};

// from teal source code (string).
type SourceCode = {
	metaType: MetaType.SOURCE_CODE;
	approvalProgramCode: string;
	clearProgramCode: string;
};

// from compiled source code.
type SourceCompiled = {
	metaType: MetaType.BYTES;
	approvalProgramBytes: Uint8Array;
	clearProgramBytes: Uint8Array;
};
```

And the following types are added for the Smart Contract definition

```ts
export type AppDefinitionFromFile = StorageConfig & AppOptionalFlags & SourceFile;

export type AppDefinitionFromSource = StorageConfig & AppOptionalFlags & SourceCode;

export type AppDefinitionFromSourceCompiled = StorageConfig & AppOptionalFlags & SourceCompiled;

export type AppDefinition =
	| AppDefinitionFromFile
	| AppDefinitionFromSource
	| AppDefinitionFromSourceCompiled;

export type DeployAppParam = BasicParams & {
	type: TransactionType.DeployApp;
	appDefinition: AppDefinition;
};
```

See [packages/web/src/types.ts](https://github.com/scale-it/algo-builder/blob/master/packages/web/src/types.ts) for more details.

- We have updated parameters of `deployApp` method:

```ts
/// old
  /**
	 * deploy a new application and returns application id
	 * @param approvalProgram application approval program (TEAL code or program filename)
	 * @param clearProgram application clear program (TEAL code or program filename)
	 * @param flags SSCDeployment flags
	 * @param payFlags Transaction parameters
	 * @param scTmplParams Smart Contract template parameters
	 * @param debugStack: if passed then TEAL Stack is logged to console after
	 * each opcode execution (upto depth = debugStack)
	 */
	deployApp(
		approvalProgram: string,
		clearProgram: string,
		flags: AppDeploymentFlags,
		payFlags: types.TxParams,
		scTmplParams?: SCParams,
		debugStack?: number
	): {...}

/// new
	/**
	 * deploy a new application and returns application id
	 * @param payFlags Transaction parameters
	 * @param appDefinition app definition
	 * @param scTmplParams Smart Contract template parameters
	 * @param debugStack: if passed then TEAL Stack is logged to console after
	 * each opcode execution (upto depth = debugStack)
	 */
	deployApp(
		sender: AccountSDK,
		appDefinition: types.AppDefinition,
		payFlags: types.TxParams,
		scTmplParams?: SCParams,
		debugStack?: number
	):
```

- We have changed the parameters of `updateApp` method. Details:

```ts
  // old
	/**
	 * Update application
	 * @param senderAddr sender address
	 * @param appID application Id
	 * @param approvalProgram new approval program (TEAL code or program filename)
	 * @param clearProgram new clear program (TEAL code or program filename)
	 * @param payFlags Transaction parameters
	 * @param flags Stateful smart contract transaction optional parameters (accounts, args..)
	 * @param debugStack: if passed then TEAL Stack is logged to console after
	 * each opcode execution (upto depth = debugStack)
	 */
	updateApp(
		senderAddr: string,
		appID: number,
		approvalProgram: string,
		clearProgram: string,
		payFlags: types.TxParams,
		flags: AppOptionalFlags,
		scTmplParams?: SCParams,
		debugStack?: number
	)

  // new
  /**
	 * Update application
	 * @param appName application Name. Note in runtime application name just placeholder params
	 * @param senderAddr sender address
	 * @param appID application Id
	 * @param newAppCode new application source code
	 * @param payFlags Transaction parameters
	 * @param flags Stateful smart contract transaction optional parameters (accounts, args..)
	 * @param debugStack: if passed then TEAL Stack is logged to console after
	 * each opcode execution (upto depth = debugStack)
	 */
	updateApp(
		appName: string,
		senderAddr: string,
		appID: number,
		newAppCode: types.SmartContract,
		payFlags: types.TxParams,
		flags: AppOptionalFlags,
		scTmplParams?: SCParams,
		debugStack?: number
	)
```

- The `appName` field is required now. We can use `deployer.getApp(appName)` to get checkpoint data of application. In web-mode, you can set it empty.

- We removed `runtime.addApp`, `deployer.getAppByFile` methods.

- We have changed the naming convention for the clearing proposal part of the DAO:

  - Renamed `clearProposal` to `closeProposal`,
  - Renamed `clear_proposal` to `close_proposal`,
  - Renamed `mkClearProposalTx` to `mkCloseProposalTx`.

- We have updated the default behavior of algob deployer for loading data from checkpoint to be queried by "app/lsig" name (note: passing name is required). The existing functionality has been moved to `<func>ByFile` functions (legacy functions based on file querying):

  - Application:

    - Previous `getApp(approval.py, clear.py)` has been changed to `getAppByFile(approval.py, clear.py)`.
    - New `getApp(appName)` function queries app info using the app name.

  - Smart signatures:
    - Existing `getDelegatedLsig(lsig.py)`, `getContractLsig(lsig.py)` **have been removed**. Use `getLsig` function to query logic signature from name or filename in a checkpoint.
    - New `getApp(appName)` function queries app info using the app name.
    - Existing `fundLsig(lsig.py, ..)` function has been changed to `fundLsigByFile(lsig.py, ..)`. Now `fundLsig(lsigName, ..)` will take lsig name.
    - Existing `mkDelegatedLsig(fileName, signer, ..)`, `mkContractLsig(fileName, ..)` have been updated to take the **lsigName as a required parameter (first parameter passed to function)**:
      - `mkDelegatedLsig(lsigName, fileName, signer)`
      - `mkContractLsig(lsigName, fileName)`.
        Here `fileName` represent the name of smart contract file (eg. `treasury-lsig.teal`), and `lsigName` represents the "name" you want to assign to this lsig (eg. `treasuryLsig`).

  For reference you can check out `examples/asa`.

- Updated `getLsig`, `getDelegatedLsigByFile`, `getContractLsigByFile`, `getApp` to throw an error if information against checkpoint (by name or file) is not found.
- Updated `TxReceipts` for runtimes' `deployApp`, `deployASA` to use same types as algob (`AppInfo`, `ASAInfo`).
- Updated `txId` key in returned App/ASA info to `txID`.

- `printLocalStateSCC` renamed to `printLocalStateApp`.
- `printGlobalStateSCC` renamed to `printGlobalStateApp`.

- The ` PyASCCache` has been merged to `ASCCache` and is not used anymore.
- Only use list transaction in executeTx.
- Rename the executeTransaction to executeTx

- The `Deployer` interface now contains a new method `executeTx` while the old function is still supporoted it is
  recommended to use the method from `Deployer` rather than the function dirrectly.

- `executeTx` method from `WebMode` class now returns `Promise<algosdk.modelsv2.PendingTransactionResponse>` .

### Bug fixes

- Return error when closeRemainderTo and fromAccountAddr is the same.
- When close account should remove auth/spend address. Fixed in [#575](https://github.com/scale-it/algo-builder/pull/575).
- Approval program and clear program should throw error if they are mismatch version. Fixed in [#620](https://github.com/scale-it/algo-builder/pull/620)
- Allow token to be empty.
- Throw error when issue inner transactions in clear program. Fixed in [#667](https://github.com/scale-it/algo-builder/pull/667).
- Parameters in `extract*` opcodes can greater than uint8. Fixed in [#666](https://github.com/scale-it/algo-builder/pull/666).
- Wallet constructor come from a parameter walletURL(token, server, port)
- Restrict duplicate transaction in group transaction.

### Infrastructure

- Updated `setup-master-account` and `sandbox-setup-master-account` commands to run multiple times.

### Template Updates

- We updated the examples/DAO design. We removed treasury Smart Signature to simplify deposit management. Now a DAO app is managing voting, deposits and treasury.
- Enabled PyTEAL Optimizer option in all our examples.

## v3.2.0 2022-02-03

### Features

- Added following functions in `deployer` API
  - `compileASC`: alias to `deloyer.ensureCompiled`. The latter is now marked deprecated and `compileASC` should be used instead.
  - `getDeployedASC`: returns cached program (from artifacts/cache) `ASCCache` object by name.
- Added `sandbox-up-dev` and `sandbox-reset` commands into Makefile in `infrastructure/`.
- Use strict parsing rules when decoding PyTEAL teamplate parameters using `algobpy`. Previously, on decode failure, the script was continuing with partially updated template params, now we fail with an exception.

Dependencies:

- Updated `algosdk` to `v1.13.1`

### Bug Fixes

- Int Pseudo-Ops can't start with 0x(hex) or 0(oct) prefix. (#562)
- Add missing opcode `bitlen` and `app_params_get`.
- In the inner transaction, `snd` always the application address. However, it can be set to an arbitrary address. Fixed in [#569](https://github.com/scale-it/algo-builder/pull/569).

### Notes

We continue to use yarn v3. Please share your feedback about it. Hope this improved your workflow.

**Full Changelog**: https://github.com/scale-it/algo-builder/compare/v3.1.0...v3.2.0

## v3.1.0 2022-01-25

In this release we migrated to yarn v3. It speed up package management a lot.
We use node-modules node linker, because this is required
`npm` or `yarn v1` still works, but to have the best experience with `algob`,
you should install and use yarn v3:

```
yarn set version stable
yarn install
```

### Features

- Beta support for rekeying transactions in `@algo-builder/runtime` / testing.
- Added integration to `tealer` tool into pipenv.
- updated sample-project (the one after `algob init`)
- migrate to use yarn v3
- updated dependencies to the latest version (notably: algosdk, typescirpt, eslint, mocha)

### Bug Fixes

- `Runtime` wrongly required that an address used in `acfg` ItxnField refers to an existing account. However, addresses used in `acfg` or create asset transactions may refer to a not existing account. [PR](https://github.com/scale-it/algo-builder/pull/550). Reported by @patrick
- Can't get LogicSigAccount from `deployer.getDelegatedLsig`.
- `uncover` opcode push/pop wrong order.
- example/nft: fixed script (related to api breaking change).
- problem with calculating gas when a program starts with label (#547)

## v3.0.0 2021-12-22

### Features

- TEALv5 support in `@algo-builder/runtime` [AVM 1.0](https://developer.algorand.org/articles/discover-avm-10/):
  - Cover, Uncover opcodes
  - Loads, Stores opcodes
  - Extract, Extract3 opcodes
  - ExtractUint16, ExtractUint32, ExtractUint64 opcodes
  - Txn, Global fields
  - Added application account (a smart contract now has an escrow account). Updated checkpoint structure to store `applicationAccount` while running `algob` scripts.
  - Support Inner Transactions: `Payment`, `AssetTransfer`, `AssetFreeze`, `AssetRevoke`, `AssetDeploy`, `AssetModify`, `AssetDelete`.
  - Support Pooled opcode budget
  - Txnas, Gtxnas, Gtxnsas, Args, Log (logs are stored in txReceipt)

* Update all transaction functions (eg. `executeTx`, `addAsset`, `addApp` ..etc) to return a transaction receipt. Add `runtime.getTxReceipt` in `@algo-builder/runtime` to query transaction info.

- Add Asset Name to `assetDefinition` in `@algo-builder/runtime`.
- Updated App, Asset counters in runtime from 0, to 8. This means that the newly created App/Asset Index will be 9 (instead of 1).
- Added `runtime.loadLogic(..)` function (similar to `deployer.loadLogic` API) which simplifies the testing and script flow (we can use the same code in tests and scripts). User _should do_ the following migration:

  ```js
  // from
  const daoFundLsigProg = getProgram("dao-fund-lsig.py", scInitParam);
  daoFundLsig = runtime.createLsigAccount(daoFundLsigProg, []);

  // to (mute logs)
  daoFundLsig = runtime.loadLogic("dao-fund-lsig.py", scInitParam, false);
  ```

  For information about loading checkpoint(s) data using `@algo-builder/web` in a webapp, read [here](https://github.com/scale-it/algo-builder/blob/master/docs/guide/algob-web.md#checkpoints).

- Added `WallectConnectSession` class to create & manage wallect connect session. User can use `session.executeTransaction()` to execute algob transactions using wallet connect.
- Updated `getProgram`, `loadLogic` to pass an optional argument: `logs (true/false)`. By default logs will be displayed on console during compilation.
  ```js
  // logs == false
  const daoFundLsigProg = getProgram("dao-fund-lsig.py", {}, false);
  ```
- Updated `deployer.deployApp(...)` & `deployer.updateApp(...)` to take one more optional parameter: `appName`. This will also save in a checkpoint the compiled app by name.
- `deployer.updateApp()` and `runtime.updateApp` take one more optional argument: `scTmplParams: SCParams` to be compatible with `deployApp` and be able to use template parameters.
- Added new function `getAppByName(name: string)` to query checkpoint information by app name.
- Added `deployer.loadLogicFromCache` to load a logic signature from already compiled TEAL codes (stored in `artifacts/cache`, for eg during `deployer.fundLsig`). This avoid re-compilation (and passing `scTmplParams`) each time(s) user wants to load an lsig.
- Updated `TealDbg` method to load already compiled TEAL code from `artifacts/cache`. Compilation is forced only when a) TEAL is not cached OR b) `scInitParam` (template parameters) are passed with `tealFile`.
- Adding `@algo-builder/web.status.getAssetHolding` function which queries account asset holding.

### Infrastructure

- Updated private-net setup, sandbox & indexer scripts to run in `dev` mode.

### Breaking changes

`@algo-builder/runtime`:

- Renamed `Runtime.getLogicSig` to `Runtime.createLsigAccount` #506.
- `runtime.addAsset(..)`, `runtime.addApp(..)` return a tx receipt object, which contains the newly created appID/assetID.

  - Migration: Example code:

  ```js
  // from
  const appID = runtime.addApp(flags, {}, approvalProgram, clearProgram);

  // to
  const receipt = runtime.addApp(flags, {}, approvalProgram, clearProgram);
  const appID = receipt.appID;
  ```

- `getProgram` is moved to `@algo-builder/runtime` from `@algo-builder/algob`.
- `runtime.addAsset`, `runtime.addAssetDef` and `runtime.addApp` are deprecated.
  Please use `runtime.deployASA`, `runtime.deployASADef` and `runtime.deployAdd` instead of the above functions.
- Update `runtime.deloyApp` to be compatible with `deployer.deployApp`.
- `balanceOf` in `@algo-builder/algob` package now return amount (number) of asset account holding and won't print them. If the account does not hold an asset it will return 0. To query asset holding, please use a new `@algo-builder/web.status.getAssetHolding` function.
- Updated `deployer.deployApp` to pass `scTmplParams` (smart contract template parameters).

### Bug Fixes

- Fix bug substring3 opcode pop wrong order [/#505](https://github.com/scale-it/algo-builder/pull/505), contribution: @vuvth.
- Fix bug: `runtime.optinToApp` updating state even after opt-in fails. Reported by @patrick

## v2.1.0 2021-10-22

### Features

- Upgrade indexer version
- TEALv5 support (part1) in `@algo-builder/runtime`:
  - Ecdsa opcodes: ecdsa_verify, ecdsa_pk_decompress, ecdsa_pk_recover
- Update Algorand indexer to v2.6.4
- `@algo-builder/runtime` support return smart-contract return values in Interpreter. Credits: Ashley Davis
- Upgrade Algorand JS-SDK to v1.12

### Bug Fixes

- `@algo-builder/runtime`: `runtime.optInToApp` should throw error if an account is already opted-in to the App.
- Fix `ALGORAND_DATA` environment variable use and documentation.
- `@algo-builder/runtime`: Accept ASA deployment with total supply == 0

## v2.0.1 2021-10-18

### Bug Fixes

- [web] Fixed `metadataHash` attribute verification for `ASADefSchema` and consequently `deployASA` and updated the [`ASADef`](https://algobuilder.dev/api/web/modules/types.html#ASADef).

### Examples

- [examples/asa] Added more in `0-gold-asa.js` script we added an example how to correctly provide `metadataHash` for an ASA.

## v2.0.0 2021-09-30

### Features

- Added shared space between contracts
- Added tealv4 opcodes (`gload` and `gloads`)
- Added Tealv4 opcodes (`callsub` and `retsub`)
- Added loop support in runtime
- TEALv4 support in `@algo-builder/runtime`:
  - Added shared space between contracts (opcodes `gload` and `gloads`)
  - Dynamic Opcode Cost Evaluation
  - Transaction Array changes
    a) array length assertions for `tx.ForeignAssets`, `tx.Accounts`, `tx.ForeignApps`,
    b) User can pass id/offset for app/asset in for array references. For `tx.Accounts` you can pass address directly in teal code.
  - Byteslice arithmetic ops (`b+`, `b-`, `b*`, `b/`, `b%`, `b<`, `b>`, `b<=`, `b>=`, `b==`, `b!=`, `b\`, `b&`, `b^`, `b~`, `bzero`).
  - Additional mathematical opcodes: `divmodw`, `exp`, `expw`, `shl`, `shr`, `sqrt`
  - More Versatile Global and Local Storage (combination of upto 128 bytes allowed between key-value).
  - Asset URL change (max size increased till 96 bytes).
  - gaid, gaids opcodes (knowable creatable id)
- Updated all examples & tests to use TEALv4 (`#pragma version 4`)
- Added support for querying indexer in an `algob` script (accessable via `deployer.indexerClient`). You can pass `indexerCfg` in your network's config in `algob.config.js`. Added docs.
- Add function to store checkpoint for contract logic signature (`mkContractLsig`).
- Add support for algosdk.Transaction object in executeTranasction
- Add `signTransactions` functions: It signs transaction object(s) and returns raw signed transaction.

### Bug Fixes

- Fixed `yarn add @algo-builder/web` (was failing because of missing dependency `zod` in packages/web).
- Fix metadatahash type
- Fix init project-name bug(`algob init <project-name>` command was not working properly)
- Fix zod package was missing from runtime(but zod was being used in runtime)
- Added support for passing http token as an `object` as well. User can now use `{ "X-Algo-API-Token": <token> }` notation for passing token in `algob.config.js`.

### Testing framework bug fixes

- Fix random address for logic sig, creating two times an lsig account from the same TEAL code should return the same address.

### API Breaking

- Migrate from `LogicSig` to `LogicSigAccount`(Note: Loading lsig from file uses `LogicSig`, because `goal` stores it in LogicSig type format)
- Rename `CallNoOpSSC` to `CallApp`.
- Rename `optInAcountToASA` to `optInAccountToASA` (typo)
- Rename `readLocalStateSSC` to `readAppLocalState`, `readGlobalStateSSC` to `readAppGlobalState`.

### Dependencies

- Upgraded pyTEAL version [`0.9.0`](https://github.com/algorand/pyteal/releases/tag/v0.9.0) in pipfile.
- Upgraded indexer binary version to `2.6.1` in `/infrastructure/Makefile`.

### Examples

- Added new template [DAO](/examples/dao), with flow tests. Read the specification [here](https://paper.dropbox.com/doc/Algo-DAO--BTR~tKj8P788NMZqnVfKwS7BAg-ncLdytuFa7EJrRerIASSl).

## v1.2.1 2021-09-15

### Bug Fixes

- Fix `algob init <project-name>`.

## v1.2.0 2021-08-09

### Features

- Moved [error](http://algobuilder.dev/api/runtime/modules/errors.html) lists, BuilderError, [mkTransaction](http://algobuilder.dev/api/runtime/modules.html#mktransaction) to `@algo-builder/web` package. Re export `mkTransaction`, `errors` in algob and runtime from `@algo-builder/web` for backward compatibility.
- Added `algob init --typescript` flag to initialize a typescript project. Usage: `algob init <location> --typescript`.
- Support pooled transaction fees in algob and runtime - now one transaction can pay for other transaction fees in a group.
- Added `flatFee` to `TxParams`.
- Added support for teal debugger (get dryrun response or start debugger using `tealdbg` in chrome) in `algob` scripts.
- User can initialize & use accounts by name in `@algo-builder/runtime`, similar to algob ('john', 'bob' etc)
- Updates to `algob sign-multisig`:
  - Creating a new multisigned transaction (requires multisig metadata: `v, thr, addrs`)
  - Support for signing in a group transaction (loaded from file).
  - Check usage in our [guide](http://algobuilder.dev/guide/sign-multisig.html)
- Added `deployASADef` function to deploy ASA without using `/assets/asa.yaml`.
- Added `yarn run test:watch` command. NOTE: it will spawn multiple process in the same terminal session. So if you want to stop the all processes the best solution is to kill the terminal session.

- Added new package `@algo-builder/web`. It can be used in Dapps to interact with ASAs and Stateful applications. Main features:
  - Compatible with [`algosigner`](https://github.com/PureStake/algosigner).
  - Support algob's high level function:`executeTransaction` in a webapp as well (note: currently `deployASA` & `deployApp` transactions are not supported, as we don't load data from checkpoints OR `/assets`).
  - Support group transactions.
  - The `executeTransaction` takes transactions parameters (single/group) as input, triggers an algosigner prompt for signature, sends transaction to network and return it's response. Documentation can be found [here](https://github.com/scale-it/algo-builder/tree/develop/packages/web#algo-builderweb).

### Dapp templates and solutions

- Added new template [`/shop`](https://github.com/scale-it/algo-builder-templates/tree/master/shop) to demonstrate a react component (payment widget) to make a purchase and trigger `AlgoSigner` for signing a transaction.

Examples

- [Permissioned Token](/examples/permissioned-token) Added `cease` function and a script to change permissions app_id.

Tutorials:

- We published a Securities and Permissioned Tokens solution (implemeted using `algob`): [https://developer.algorand.org/solutions/securities-and-permissioned-tokens/](https://developer.algorand.org/solutions/securities-and-permissioned-tokens/).
- Published fifth tutorial in the `@algo-builder` series, on how to use `algob console` to quickly and easily interact with ASA and smart contracts: [https://developer.algorand.org/tutorials/algo-builder-tutorial-part-5-algob-console/](https://developer.algorand.org/tutorials/algo-builder-tutorial-part-5-algob-console/).

### Quality Assurance

- Added github workflows/examples.yaml to execute [`/examples`](https://github.com/scale-it/algo-builder/tree/master/examples) on a private net, on pushing new commit to `develop`/`master` branch OR creating a pull request that target these branches.

### Infrastructure

- Added new make commands:
  - `setup-reach` - sets up reach executable file in `~/.algorand-reach` directory
  - `remove-reach` - halts any dockerized devnets, kills & removes docker instances and containers, remove reach bash file from `~/.algorand-reach`.
  - `restart-private-net`: restarts private-net.
  - `indexer-docker-up`, `indexer-docker-down`: Docker based setup for indexer. Runs in read-only mode, without connecting to local algod node.
  - `make setup-postgresql`: Install `postgresql` database on a local linux system and setup a new user & database.
  - `make start-indexer`: Add local indexer binary (downloaded in `~/.algorand-indexer-download`) and start the indexer by connecting to database and local algod node.
  - `make recreate-indexer`: resets the indexer database and runs `start-indexer`.
  - `make remove-indexer`: Removes `~/.algorand-indexer-download` directory from system.

### API breaking

- Rename `SSC` to `App` - This will affect deployment and all calls made to stateful smart contracts(SSC) or `App`
  - OptInSSC -> OptInToASA
  - DeleteSSC -> DeleteApp
  - DeploySSC -> DeployApp
  - SSCDeploymentFlags -> AppDeploymentFlags
  - SSCOptionalFlags -> AppOptionalFlags
- Import are changed to scoped imports
  - instead of stringToBytes, you can import a `convert` namespace (from `@algo-builder/algob`), and then use `convert.stringToBytes`
- Types imports for `ExecParams`, `TransactionTypes`, `SignType` moved to new package `@algo-builder/web`
- Migrate to algorand/js-sdk types from `@algo-builder/types-algosdk`.

### Bug fixes

- Fixed dependency [issues](https://github.com/scale-it/algo-builder/issues/433) while installing algob using `yarn add @algo-builder/algob` & `npm install @algo-builder/algob`.
- `web`:
  - Added missing `fromAccount?` attribute to the `Sign` type.
  - Remove TxParams type from runtime package(it is duplicated in runtime)

## v1.1.1 2021-07-12

### Bug fixes

`@algorand-builder/runtime` \* [\#409](https://github.com/scale-it/algo-builder/issues/409) Added missing `fromAccount` attribute to `SignWithLsig` type.

## v1.1.1 2021-07-12

### Features

- updated `algob test` command to run mocha in typescript project as well.

### Bug fixes

`@algorand-builder/runtime` \* fixed [bug](https://github.com/scale-it/algo-builder/issues/404) when trying to optIn to asset using asset transfer transaction with amount 0n.

## v1.1.1 2021-07-12

### Features

- Updated `algob test` command to run mocha in typescript project as well.

### Bug fixes

`@algorand-builder/runtime`

- fixed [bug](https://github.com/scale-it/algo-builder/issues/404) when trying to optIn to asset using asset transfer transaction with amount 0n.

## v1.1.0 2021-06-23

Highlights:

- TEALv3 support
- improved documentation and guide
- better handling in `executeTransaction`
- checkpoint can be market invalid if they are substituted (eg by redeploying same asset).

### API breaking

- Move `updateApp` function to `deployer`

* Rename `parseArgs` to `parse_params`

* For External support of parameters user should replace TMPL\_ prefix in their smart contracts, and only use it when using pyteal.tmpl(..)
* Rename `appId` to `appID` in all places. (previously some of SSC params were taking `appId` and other were taking `appID`, this was inconsistent)

### Features

- Replaced dependency `find-up` with `findup-sync` in `algob`.
- Added `algopy` in `@algo-builder/algob/sample-project`, which enables users to pass template parameters to PyTEAL contracts. Updated docs.
- Store checkpoints in nested form for SSC, added tests.
- Added support for sub directories in assets folder, with tests.
- Update runtime to process execParams.deployASA, deployApp, OptInToASA, OptIntoSSC
- Exported `@algorand-builder/algob`, `@algorand-builder/runtime` error types and make it accessible for API documentation.
- Added `debugStack` option in `runtime.executeTx()` to print stack (upto depth = debugStack) after each opcode execution.
- TEALv3 support in `@algo-builder/runtime`.
- Transpile TEAL code to substitute the TMPL placeholders
- Mark not valid checkpoints (in case of `deleteApp`/`DestroyAsset`) using `deleted` boolean

### Bug fixes

`@algorand-builder/runtime`
_ Remove asset holding from account if `closeRemainderTo` is specified.
_ Asset creator should not be able to close it's holding to another account.

- fixed temporal files handling.

## v1.0.2 2021-05-18

### Features

- Update how error is displayed to a user
- Add Update stateful smart contracts using execute transaction in runtime

Runtime:

- added `updateApp` method.

### Bug fixes

- Added missing dependency: `find-up`

## v1.0.1 2021-05-16

- Fixed dependency for `@algo-builder/algob`.

## v1.0 2021-05-14

New website: https://scale-it.github.io/algo-builder

### API breaking

- Removed Algob prefix in deployer (eg. renamed `AlgobDeployer` to `Deployer`)
- Updated `execParams` structure & typings (input parameters for `executeTransaction`)
  - Migration: If `SignType` is `LogicSignature` then change `fromAccount` to `fromAccountAddr` and just pass from address instead of complete account.
- Changed the way we pass arguments to stateless smart contract - moved assignment from when we load smart contract (using `loadLogic`, `mkDelegatedLsig`, `fundLsig`) to when we create transaction execution parameters.
  - Migration: assign stateless args in txParams to `executeTransaction`. Eg
    ```js
    await deployer.loadLogic('htlc.py', [arg1]); // remove scTmplParams from here
    const txnParams: rtypes.AlgoTransferParam = { .. }
    txnParams.args = [arg1]; // assign here now
    await executeTransaction(deployer, txnParams);
    ```

### Features

- Added more tests for the [crowdfunding example project](/examples/crowdfunding) using `@algo-builder/runtime`- Happy paths and Failing paths.
- Integrated user documentation with `jekyll`.
- Added new function `signLogicSigMultiSig` to sign logic signature by multisig.
- Updated ASA deployment (`deployASA` function) to pass custom params and save deployed asset definition in checkpoint.
- Support deployment and optIn methods in a transaction group (along with all other methods, using `executeTransaction`).
- Renamed `loadBinaryMultiSig` to `loadBinaryLsig` (load signed logic signature from file in scripts).
- New opt-in functions and updates. Check the [deployer API](https://scale-it.github.io/algo-builder/api/algob/interfaces/types.deployer.html) for information about all opt-in functions.
  - `deployer.optIn` are now available both in _DEPLOY_ mode to _RUN_ mode.
  - Extended `deployer.optIn*` functions to support ASA by ID. Previously we only accepted ASA by name (based on the name in `assets/asa.yaml` file).
  - Added [`deployer.optInLsigToApp`](https://scale-it.github.io/algo-builder/api/algob/interfaces/types.deployer.html#optinlsigtoapp) and [`deployer.optInLsigToASA`](https://scale-it.github.io/algo-builder/api/algob/interfaces/types.deployer.html#optinlsigtoasa) to easily opt-in stateless smart contract (lsig) account to stateful smart contract and ASA.
- Asset related `execParams` (transaction parameters for [`executeTransaction`](https://scale-it.github.io/algo-builder/api/algob/modules.html#executetransaction)) support ASA by name and by ID (previously only ASA ID was supported). [Example](https://github.com/scale-it/algo-builder/blob/master/examples/asa/scripts/transfer/gold-delegated-lsig.js#L22).
- cleaned test suite log (when developing Algo Builder itself). Our test suite has 884 tests.

### Commands

We added new commands:

- `algob test` (runs mocha in project root).
- `algob unbox-template <name> <destination>` to quickly unbox a dapp template from `scale-it/algo-builder-templates`.
- `algob sign-multisig --account <acc> --file <input> --out <out-file>` to append user's signature to signed multisig file using accounts managed by `algob`.
- `algob sign-lsig --account <acc> --file <input> --out <out-file>` to sign logic signature using accounts managed by `algob`.

### Examples

- Added new templates:
  - [Permissioned Token](/examples/permissioned-token)
  - [stateful counter](/examples/stateful-counter)
- Updated [`examples/asa`](/examples/asa): added new use-case to deploy and control ASA by a smart contract.

### Dapp templates.

- We created a new [repository](https://github.com/scale-it/algo-builder-templates) with dapp templates. It's a new project line of Algo Builder. Dapp Templates are webapps operating with Algorand blockchain with `algob` support. For the moment we only have React templates. Anyone can contribute with a new template or by improving the pre-existing ones by creating a pull request.
  - [/default](https://github.com/scale-it/algo-builder-templates/tree/master/default) template (with ASA transfer functionality)
  - [/htlc](https://github.com/scale-it/algo-builder-templates/tree/master/htlc) template - dapp implementing hash time locked contract.
- Added `algob unbox-template` command to download a template and setup the project.

### Infrastructure

- Added new make commands:
  - `setup-private-net` - creates and starts private network, setups master account and shows network status.
  - `recreate-private-net` - stops and removes the private network, and re-setup.

### @algorand-builder/runtime:

- fixed bugs
  - in group tx flow
  - in opcodes: _asset_params_get_, _txn GroupIndex_, _concat_
  - closing asset using clawback should be denied

## v0.5.4 2021-03-15

Renaming the organization and package names to `@algo-builder`.

## v0.5.0 2021-03-08

General:

- Added documentation (in `/docs/testing-teal.md`) to test TEAL using `@algorand-builder/runtime`
- [breaking] Added support for ASA OptIn for contract account (eg. escrow) represented by logic signature. Changed `optInToASA` to `optInAcountToASA` (for optIn using account) and `optInLsigToASA` (for optIn using logic signature account).
- Use `bigint` for all numeric values in `runtime` and `algob` to support integers upto 64 bit(`uint64`).

@algorand-builder/runtime:

- Full support for asset related transaction (create, opt-in, transfer, modify, freeze, revoke, destroy)
- Support for group transactions

Infrastructure:

- Support Sandbox in `/infrastructure` to quickly set up the private net
- [breaking] Changed default network config and the private-net for compatibility with Sandbox:
  - port = 4001
  - token = aaaaaaaaaaaaaaaaaaaaaaaaaaaaaaaaaaaaaaaaaaaaaaaaaaaaaaaaaaaaaaaa
- Updated the default token and endpoint port. For compatibility with Sandbox we use the sandbox token and port (4001) in all examples and sample project. If you run an algorand node using our private node setup then either recreate the network (stop, remove node_data and create it again), or update the `node_data/PrimaryNode/config.json` and set: `"EndpointAddress": "127.0.0.1:4001"`

## v0.4.0 2021-02-03

- Renamed `@algorand-builder/algorand-js` to `@algorand-builder/runtime`
- Added new example project - Crowdfunding Application
- `@algorand-builder/runtime`: added support for transactions: payment, app creation, opt-in, stateful (application call, clear, delete, close).
- Added support for arguments in stateful smart contracts similar to goal (eg. `str:abc`, 'int:12')
- Logic signature validation for stateless teal in runtime
- Introduced versioning of TEAL opcodes in runtime with max cost assertion
- Added a Typescript example project - `htlc-pyteal-ts`

## v0.3.0 2020-12-28

Moved package into `@algorand-builder` NPM organization. So all imports and install commands require to change `algob` to `@algorand-builder/algob`.

- Reproducible, declarative Algorand Network setup using scripts in `/infrastructure`.
- Re-organized examples. Now all examples share same config. Users are able to provide their own
- We ported all developer.algorand reference templates
- Reworked smart contract handling.
- API documentation improvements
- Added lot of new TypeScript [typings](https://github.com/scale-it/algorand-builder/tree/master/packages/types-algosdk) for `algosdk-js`

## v0.2.0 2020-11-25

- As a user I can compile and run PyTeal Files
- As a user I can access accounts from an ENV variable
- As a user I can load ALGOD and KMD credentials from ENV variable
- As a user I can load a multisig directly from /assets and execute transactions
- As a user I can use CLI to run an JS Node REPL with async/await suppport on the top level

### Breaking Changes

- `Deployer` smart-contracts API changes. Please refer to our [API documentation](https://scale-it.github.io/algorand-builder/interfaces/_types_.algobdeployer.html) to check available functions and attributes.

## v0.1 2020-09<|MERGE_RESOLUTION|>--- conflicted
+++ resolved
@@ -14,24 +14,18 @@
 
 ## Unreleased
 
-<<<<<<< HEAD
+- Updated yarn to v3.2.1
+- Changed default sample project license to ISC
+
+### Features
+
+- Add `--npm` flag to `algob init` and `algob unbox`. Note: by default we will use `yarn`.
+- Improved `algob/project-dev-script.sh` which is script setting up a local project.
+
 ### Bug Fixes
 
 - Fix `txn AssetSender` should return zero address by default.
 - Fix `KMDCredentialsFromEnv` loading using KMD_DATA. Algob was trying to use `env.$KMD_DATA` instead of `env.KMD_DATA`
-=======
-- Updated yarn to v3.2.1
-- Changed default sample project license to ISC
-
-### Features
-
-- Add `--npm` flag to `algob init` and `algob unbox`. Note: by default we will use `yarn`.
-- Improved `algob/project-dev-script.sh` which is script setting up a local project.
-
-### Bug Fixes
-
-- Fix `txn AssetSender` should return zero address by default.
->>>>>>> 76e685ed
 
 ## v5.0.1 2022-07-11
 
