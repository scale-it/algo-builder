--- conflicted
+++ resolved
@@ -3,14 +3,11 @@
 ## Unreleased
 
 ### Improvements
-<<<<<<< HEAD
-+ TEALv5 support in `@algo-builder/runtime`:
-    * Extract, Extract3 opcodes
-    * ExtractUint16, ExtractUint32, ExtractUint64 opcodes
-=======
 + TEALv5 support in `@algo-builder/runtime` [AVM 1.0](https://developer.algorand.org/articles/discover-avm-10/):
     * Cover, Uncover opcodes
     * Loads, Stores opcodes
+    * Extract, Extract3 opcodes
+    * ExtractUint16, ExtractUint32, ExtractUint64 opcodes
 
 ## v2.1.0 2021-10-22
 
@@ -34,7 +31,6 @@
 
 ### Examples
 + [examples/asa] Added more in `0-gold-asa.js` script we added an example how to correctly provide `metadataHash` for an ASA.
->>>>>>> c391e6ce
 
 ## v2.0.0 2021-09-30
 
