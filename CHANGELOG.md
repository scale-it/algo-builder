--- conflicted
+++ resolved
@@ -15,13 +15,10 @@
 + Store checkpoints in nested form for SSC, added tests.
 + Added support for sub directories in assets folder, with tests.
 + Update runtime to process execParams.deployASA, deploySSC, OptInToASA, OptIntoSSC
-<<<<<<< HEAD
-+ Transpile TEAL code to substitute the TMPL placeholders
-=======
 + Exported `@algorand-builder/algob`, `@algorand-builder/runtime` error types and make it accessible for API documentation.
 + Added `debugStack` option in `runtime.executeTx()` to print stack (upto depth = debugStack) after each opcode execution.
 + Tealv3 support in `@algo-builder/runtime`: `getBit`, `setBit`
->>>>>>> 560e4771
++ Transpile TEAL code to substitute the TMPL placeholders
 
 ### Bug fixes
 
