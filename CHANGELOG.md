--- conflicted
+++ resolved
@@ -40,12 +40,9 @@
 - Added ed25519verify_bare opcode to `Runtime`
 - Added json_ref opcode to `Runtime`
 - Added support for foreign app account access in `Runtime`
-<<<<<<< HEAD
 - Added new section in `Deployer` guide about helper methods across all deployers.
 - Added `SignTx`, `makeTx`, `makeAndSignTx`, `sendTxAndWait` helper methods in `Runtime` and `Deployer`.
-=======
 - Added support for teal v7 in `Runtime` and a test case.
->>>>>>> 3a5ba927
 
 #### @algo-builder/web
 - Added support for logic signature to `executeTx` method of `Webmode` for AlgoSigner, MyAlgo Wallet and Wallet Connect.
