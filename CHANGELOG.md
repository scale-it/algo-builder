<!--
Guidelines:
+ provide short description which is easy to understand both to project managers and developers,
+ be very precise about breaking changes,
+ mark deprecated API,
+ provide link to documentation wheneve needed,
+ if relevant, you can also provide a link to a pull request.

Organize change log in the following section (in that order):
Features, Bug Fixes, Breaking Changes, Deprecated
-->

# CHANGELOG

## Unreleased

### Features

Added:

- `logger` a debugging utility which returns a decorated version of console.error to which debug statements can be passed.
- `runtime.defaultAccounts` - a list of pre-generated 16 accounts with pre-defined addresses and keys, each with 1e8 microAlgos (100 Algos)
- `runtime.resetDefaultAccounts()` - will recreate the default accounts (reset their state).
- unit tests that cover new scenarios when `runtime.defaultAccounts` and `runtime.resetDefaultAccounts()` are used.
  Changed:
- `bond-token-flow` test to also use runtime.defaultAccounts. (see [example](https://github.com/scale-it/algo-builder/blob/develop/examples/bond/test/bond-token-flow.js))
- The `compile.ts` has been updated and now the tealCode is stored in cache when `scTmplParams` are used to compile TEAL with hardcoded params.
- Support execution of algo-sdk-js `transactionAndSign` in Runtime [#601](https://github.com/scale-it/algo-builder/pull/601).
- Added support for checking against opcode their execution mode in runtime. For eg. `arg` can only be run in _signature_ mode, and parser will reject the execution if run in application mode.
- Support RekeyTo field in the inner transaction for TEAL v6.
- Support `keyreg` transaction in inner transaction.
- Added following functions in `deployer` API
  - `getDeployedASC`: returns cached program (from artifacts/cache) `ASCCache` object by name. Supports both App and Lsig.
- Support `RekeyTo` field in the inner transaction for TEAL v6.
- Enable transfer ALGO to implicit account.
- You can initialize an new `algob` project with `infrastructure` scripts (a copy the `/infrastructure` directory in repository) by adding the `--infrastructure` flag. Example:
  ```bash
    algob init --infrastructure
  ```
- Teal V6 support:

  - Add new opcode `bsqrt` and `divw`([##605](https://github.com/scale-it/algo-builder/pull/605)).
  - Add new opcode `gloadss`([#606](https://github.com/scale-it/algo-builder/pull/606)).
  - Add new opcode `acct_params_get`([#618](https://github.com/scale-it/algo-builder/pull/618)).
  - Add new opcode `itxn_next`([#626](https://github.com/scale-it/algo-builder/pull/626)).
  - Add new opcode `gitxn`, `gitxna` and `gitxnas`.([#628](https://github.com/scale-it/algo-builder/pull/628)).
  - Contract to contract calls. However we limit c2c call with only AppCall(NoOpt) transactions.([#611](https://github.com/scale-it/algo-builder/pull/611))

- Added support for saving smart contract template params in ASCCache.

<<<<<<< HEAD
- `algob test` now runs tests in `test` directory and all its subdirectories. Before only the files inside `test directory where run `. 

=======
- Return list of receipts for each txn in group txn. Example:

```js
  const receipts = algob.executeTx([txn0, txn1]); 
  console.log("txn0 information: ", receipts[0]);
  console.log("txn1 information: ", receipts[2]);
```
>>>>>>> 658084c6
### Template improvements

- We updated the examples/DAO design. We removed treasury Smart Signature to simplify deposit management. Now a DAO app is managing voting, deposits and treasury.

### API breaking

- We have changed the naming convetion for the clearing proposal part of the DAO:

  - Renamed `clearProposal` to `closeProposal`,
  - Renamed `clear_proposal` to `close_proposal`,
  - Renamed `mkClearProposalTx` to `mkCloseProposalTx`.

- We have updated the default behaviour of algob deployer for loading data from checkpoint to be queried by "app/lsig" name (note: passing name is required). The existing functionality has been moved to `<func>ByFile` functions (legacy functions based on file querying):

  - Application:

    - Pervious `getApp(approval.py, clear.py)` has been changed to `getAppByFile(approval.py, clear.py)`.
    - New `getApp(appName)` function queries app info using the app name.

  - Smart signatures:
    - Exisiting `getDelegatedLsig(lsig.py)`, `getContractLsig(lsig.py)` **have been removed**. Use `getLsig` funtion to query logic signature from name or filename in a checkpoint.
    - New `getApp(appName)` function queries app info using the app name.
    - Existing `fundLsig(lsig.py, ..)` function has been changed to `fundLsigByFile(lsig.py, ..)`. Now `fundLsig(lsigName, ..)` will take lsig name.
    - Existing `mkDelegatedLsig(fileName, signer, ..)`, `mkContractLsig(fileName, ..)` have been updated to take the **lsigName as a required paramter (first parameter passed to function)**:
      - `mkDelegatedLsig(lsigName, fileName, signer)`
      - `mkContractLsig(lsigName, fileName)`.
        Here `fileName` represent the name of smart contract file (eg. `treasury-lsig.teal`), and `lsigName` represents the "name" you want to assign to this lsig (eg. `treasuryLsig`).

  For reference you can check out `examples/asa`.

- Updated `getLsig`, `getDelegatedLsigByFile`, `getContractLsigByFile`, `getApp` to throw an error if information against checkpoint (by name or file) is not found.
- Updated `TxReceipts` for runtime's `deployApp`, `deployASA` to use same types as algob (`AppInfo`, `ASAInfo`).
- Updated `txId` key in returned App/ASA info to `txID`.

- `printLocalStateSCC` renamed to `printLocalStateApp`.
- `printGlobalStateSCC` renamed to `printGlobalStateApp`.

- The ` PyASCCache` has been merged to `ASCCache` and is not used anymore.
- Only use list transaction in executeTx.
- Rename the executeTransaction to executeTx
### Bug fixes

- Return error when closeRemainderTo and fromAccountAddr is the same.
- When close account should remove auth/spend address. Fixed in [#575](https://github.com/scale-it/algo-builder/pull/575).
- Approval program and clear propram should throw error if they are mismatch version. Fixed in [620](https://github.com/scale-it/algo-builder/pull/620)
- Allow token to be empty
### Infrastructure

- Updated `setup-master-account` and `sandbox-setup-master-account` commands to run multiple times.

## v3.2.0 2022-02-03

### Features

- Added following functions in `deployer` API
  - `compileASC`: alias to `deloyer.ensureCompiled`. The latter is now marked deprecated and `compileASC` should be used instead.
  - `getDeployedASC`: returns cached program (from artifacts/cache) `ASCCache` object by name.
- Added `sandbox-up-dev` and `sandbox-reset` commands into Makefile in `infrastructure/`.
- Use strict parsing rules when decoding PyTEAL teamplate parameters using `algobpy`. Previously, on decode failure, the script was continuing with partially updated template params, now we fail with an exception.

Dependencies:

- Updated `algosdk` to `v1.13.1`

### Bug Fixes

- Int Pseudo-Ops can't start with 0x(hex) or 0(oct) prefix. (#562)
- Add missing opcode `bitlen` and `app_params_get`.
- In the inner transaction, `snd` always the application address. However, it can be set to an arbitrary address. Fixed in [#569](https://github.com/scale-it/algo-builder/pull/569).

### Notes

We continue to use yarn v3. Please share your feedback about it. Hope this improved your workflow.

**Full Changelog**: https://github.com/scale-it/algo-builder/compare/v3.1.0...v3.2.0

## v3.1.0 2022-01-25

In this release we migrated to yarn v3. It speed up package management a lot.
We use node-modules node linker, because this is required
`npm` or `yarn v1` still works, but to have the best experience with `algob`,
you should install and use yarn v3:

```
yarn set version stable
yarn install
```

### Features

- Beta support for rekeying transactions in `@algo-builder/runtime` / testing.
- Added integration to `tealer` tool into pipenv.
- updated sample-project (the one after `algob init`)
- migrate to use yarn v3
- updated dependencies to the latest version (notably: algosdk, typescirpt, eslint, mocha)

### Bug Fixes

- `Runtime` wrongly required that an address used in `acfg` ItxnField refers to an existing account. However, addresses used in `acfg` or create asset transactions may refer to a not existing account. [PR](https://github.com/scale-it/algo-builder/pull/550). Reported by @patrick
- Can't get LogicSigAccount from `deployer.getDelegatedLsig`.
- `uncover` opcode push/pop wrong order.
- example/nft: fixed script (related to api breaking change).
- problem with calculating gas when a program starts with label (#547)

## v3.0.0 2021-12-22

### Features

- TEALv5 support in `@algo-builder/runtime` [AVM 1.0](https://developer.algorand.org/articles/discover-avm-10/):
  - Cover, Uncover opcodes
  - Loads, Stores opcodes
  - Extract, Extract3 opcodes
  - ExtractUint16, ExtractUint32, ExtractUint64 opcodes
  - Txn, Global fields
  - Added application account (a smart contract now has an escrow account). Updated checkpoint structure to store `applicationAccount` while running `algob` scripts.
  - Support Inner Transactions: `Payment`, `AssetTransfer`, `AssetFreeze`, `AssetRevoke`, `AssetDeploy`, `AssetModify`, `AssetDelete`.
  - Support Pooled opcode budget
  - Txnas, Gtxnas, Gtxnsas, Args, Log (logs are stored in txReceipt)

* Update all transaction functions (eg. `executeTx`, `addAsset`, `addApp` ..etc) to return a transaction receipt. Add `runtime.getTxReceipt` in `@algo-builder/runtime` to query transaction info.

- Add Asset Name to `assetDefinition` in `@algo-builder/runtime`.
- Updated App, Asset counters in runtime from 0, to 8. This means that the newly created App/Asset Index will be 9 (instead of 1).
- Added `runtime.loadLogic(..)` function (similar to `deployer.loadLogic` API) which simplifies the testing and script flow (we can use the same code in tests and scripts). User _should do_ the following migration:

  ```js
  // from
  const daoFundLsigProg = getProgram("dao-fund-lsig.py", scInitParam);
  daoFundLsig = runtime.createLsigAccount(daoFundLsigProg, []);

  // to (mute logs)
  daoFundLsig = runtime.loadLogic("dao-fund-lsig.py", scInitParam, false);
  ```

  For information about loading checkpoint(s) data using `@algo-builder/web` in a webapp, read [here](https://github.com/scale-it/algo-builder/blob/master/docs/guide/algob-web.md#checkpoints).

- Added `WallectConnectSession` class to create & manage wallect connect session. User can use `session.executeTransaction()` to execute algob transactions using wallet connect.
- Updated `getProgram`, `loadLogic` to pass an optional argument: `logs (true/false)`. By default logs will be displayed on console during compilation.
  ```js
  // logs == false
  const daoFundLsigProg = getProgram("dao-fund-lsig.py", {}, false);
  ```
- Updated `deployer.deployApp(...)` & `deployer.updateApp(...)` to take one more optional parameter: `appName`. This will also save in a checkpoint the compiled app by name.
- `deployer.updateApp()` and `runtime.updateApp` take one more optional argument: `scTmplParams: SCParams` to be compatible with `deployApp` and be able to use template parameters.
- Added new function `getAppByName(name: string)` to query checkpoint information by app name.
- Added `deployer.loadLogicFromCache` to load a logic signature from already compiled TEAL codes (stored in `artifacts/cache`, for eg during `deployer.fundLsig`). This avoid re-compilation (and passing `scTmplParams`) each time(s) user wants to load an lsig.
- Updated `TealDbg` method to load already compiled TEAL code from `artifacts/cache`. Compilation is forced only when a) TEAL is not cached OR b) `scInitParam` (template parameters) are passed with `tealFile`.
- Adding `@algo-builder/web.status.getAssetHolding` function which queries account asset holding.

### Infrastructure

- Updated private-net setup, sandbox & indexer scripts to run in `dev` mode.

### Breaking changes

`@algo-builder/runtime`:

- Renamed `Runtime.getLogicSig` to `Runtime.createLsigAccount` #506.
- `runtime.addAsset(..)`, `runtime.addApp(..)` return a tx receipt object, which contains the newly created appID/assetID.

  - Migration: Example code:

  ```js
  // from
  const appID = runtime.addApp(flags, {}, approvalProgram, clearProgram);

  // to
  const receipt = runtime.addApp(flags, {}, approvalProgram, clearProgram);
  const appID = receipt.appID;
  ```

- `getProgram` is moved to `@algo-builder/runtime` from `@algo-builder/algob`.
- `runtime.addAsset`, `runtime.addAssetDef` and `runtime.addApp` are deprecated.
  Please use `runtime.deployASA`, `runtime.deployASADef` and `runtime.deployAdd` instead of the above functions.
- Update `runtime.deloyApp` to be compatible with `deployer.deployApp`.
- `balanceOf` in `@algo-builder/algob` package now return amount (number) of asset account holding and won't print them. If the account does not hold an asset it will return 0. To query asset holding, please use a new `@algo-builder/web.status.getAssetHolding` function.
- Updated `deployer.deployApp` to pass `scTmplParams` (smart contract template parameters).

### Bug Fixes

- Fix bug substring3 opcode pop wrong order [/#505](https://github.com/scale-it/algo-builder/pull/505), contribution: @vuvth.
- Fix bug: `runtime.optinToApp` updating state even after opt-in fails. Reported by @patrick

## v2.1.0 2021-10-22

### Features

- Upgrade indexer version
- TEALv5 support (part1) in `@algo-builder/runtime`:
  - Ecdsa opcodes: ecdsa_verify, ecdsa_pk_decompress, ecdsa_pk_recover
- Update Algorand indexer to v2.6.4
- `@algo-builder/runtime` support return smart-contract return values in Interpreter. Credits: Ashley Davis
- Upgrade Algorand JS-SDK to v1.12

### Bug Fixes

- `@algo-builder/runtime`: `runtime.optInToApp` should throw error if an account is already opted-in to the App.
- Fix `ALGORAND_DATA` environment variable use and documentation.
- `@algo-builder/runtime`: Accept ASA deployment with total supply == 0

## v2.0.1 2021-10-18

### Bug Fixes

- [web] Fixed `metadataHash` attribute verification for `ASADefSchema` and consequently `deployASA` and updated the [`ASADef`](https://algobuilder.dev/api/web/modules/types.html#ASADef).

### Examples

- [examples/asa] Added more in `0-gold-asa.js` script we added an example how to correctly provide `metadataHash` for an ASA.

## v2.0.0 2021-09-30

### Features

- Added shared space between contracts
- Added tealv4 opcodes (`gload` and `gloads`)
- Added Tealv4 opcodes (`callsub` and `retsub`)
- Added loop support in runtime
- TEALv4 support in `@algo-builder/runtime`:
  - Added shared space between contracts (opcodes `gload` and `gloads`)
  - Dynamic Opcode Cost Evaluation
  - Transaction Array changes
    a) array length assertions for `tx.ForeignAssets`, `tx.Accounts`, `tx.ForeignApps`,
    b) User can pass id/offset for app/asset in for array references. For `tx.Accounts` you can pass address directly in teal code.
  - Byteslice arithmetic ops (`b+`, `b-`, `b*`, `b/`, `b%`, `b<`, `b>`, `b<=`, `b>=`, `b==`, `b!=`, `b\`, `b&`, `b^`, `b~`, `bzero`).
  - Additional mathematical opcodes: `divmodw`, `exp`, `expw`, `shl`, `shr`, `sqrt`
  - More Versatile Global and Local Storage (combination of upto 128 bytes allowed between key-value).
  - Asset URL change (max size increased till 96 bytes).
  - gaid, gaids opcodes (knowable creatable id)
- Updated all examples & tests to use TEALv4 (`#pragma version 4`)
- Added support for querying indexer in an `algob` script (accessable via `deployer.indexerClient`). You can pass `indexerCfg` in your network's config in `algob.config.js`. Added docs.
- Add function to store checkpoint for contract logic signature (`mkContractLsig`).
- Add support for algosdk.Transaction object in executeTranasction
- Add `signTransactions` functions: It signs transaction object(s) and returns raw signed transaction.

### Bug Fixes

- Fixed `yarn add @algo-builder/web` (was failing because of missing dependency `zod` in packages/web).
- Fix metadatahash type
- Fix init project-name bug(`algob init <project-name>` command was not working properly)
- Fix zod package was missing from runtime(but zod was being used in runtime)
- Added support for passing http token as an `object` as well. User can now use `{ "X-Algo-API-Token": <token> }` notation for passing token in `algob.config.js`.

### Testing framework bug fixes

- Fix random address for logic sig, creating two times an lsig account from the same TEAL code should return the same address.

### API Breaking

- Migrate from `LogicSig` to `LogicSigAccount`(Note: Loading lsig from file uses `LogicSig`, because `goal` stores it in LogicSig type format)
- Rename `CallNoOpSSC` to `CallApp`.
- Rename `optInAcountToASA` to `optInAccountToASA` (typo)
- Rename `readLocalStateSSC` to `readAppLocalState`, `readGlobalStateSSC` to `readAppGlobalState`.

### Dependencies

- Upgraded pyTEAL version [`0.9.0`](https://github.com/algorand/pyteal/releases/tag/v0.9.0) in pipfile.
- Upgraded indexer binary version to `2.6.1` in `/infrastructure/Makefile`.

### Examples

- Added new template [DAO](/examples/dao), with flow tests. Read the specification [here](https://paper.dropbox.com/doc/Algo-DAO--BTR~tKj8P788NMZqnVfKwS7BAg-ncLdytuFa7EJrRerIASSl).

## v1.2.1 2021-09-15

### Bug Fixes

- Fix `algob init <project-name>`.

## v1.2.0 2021-08-09

### Features

- Moved [error](http://algobuilder.dev/api/runtime/modules/errors.html) lists, BuilderError, [mkTransaction](http://algobuilder.dev/api/runtime/modules.html#mktransaction) to `@algo-builder/web` package. Re export `mkTransaction`, `errors` in algob and runtime from `@algo-builder/web` for backward compatibility.
- Added `algob init --typescript` flag to initialize a typescript project. Usage: `algob init <location> --typescript`.
- Support pooled transaction fees in algob and runtime - now one transaction can pay for other transaction fees in a group.
- Added `flatFee` to `TxParams`.
- Added support for teal debugger (get dryrun response or start debugger using `tealdbg` in chrome) in `algob` scripts.
- User can initialize & use accounts by name in `@algo-builder/runtime`, similar to algob ('john', 'bob' etc)
- Updates to `algob sign-multisig`:
  - Creating a new multisigned transaction (requires multisig metadata: `v, thr, addrs`)
  - Support for signing in a group transaction (loaded from file).
  - Check usage in our [guide](http://algobuilder.dev/guide/sign-multisig.html)
- Added `deployASADef` function to deploy ASA without using `/assets/asa.yaml`.
- Added `yarn run test:watch` command. NOTE: it will spawn multiple process in the same terminal session. So if you want to stop the all processes the best solution is to kill the terminal session.

- Added new package `@algo-builder/web`. It can be used in Dapps to interact with ASAs and Stateful applications. Main features:
  - Compatible with [`algosigner`](https://github.com/PureStake/algosigner).
  - Support algob's high level function:`executeTransaction` in a webapp as well (note: currently `deployASA` & `deployApp` transactions are not supported, as we don't load data from checkpoints OR `/assets`).
  - Support group transactions.
  - The `executeTransaction` takes transactions parameters (single/group) as input, triggers an algosigner prompt for signature, sends transaction to network and return it's response. Documentation can be found [here](https://github.com/scale-it/algo-builder/tree/develop/packages/web#algo-builderweb).

### Dapp templates and solutions

- Added new template [`/shop`](https://github.com/scale-it/algo-builder-templates/tree/master/shop) to demonstrate a react component (payment widget) to make a purchase and trigger `AlgoSigner` for signing a transaction.

Examples

- [Permissioned Token](/examples/permissioned-token) Added `cease` function and a script to change permissions app_id.

Tutorials:

- We published a Securities and Permissioned Tokens solution (implemeted using `algob`): [https://developer.algorand.org/solutions/securities-and-permissioned-tokens/](https://developer.algorand.org/solutions/securities-and-permissioned-tokens/).
- Published fifth tutorial in the `@algo-builder` series, on how to use `algob console` to quickly and easily interact with ASA and smart contracts: [https://developer.algorand.org/tutorials/algo-builder-tutorial-part-5-algob-console/](https://developer.algorand.org/tutorials/algo-builder-tutorial-part-5-algob-console/).

### Quality Assurance

- Added github workflows/examples.yaml to execute [`/examples`](https://github.com/scale-it/algo-builder/tree/master/examples) on a private net, on pushing new commit to `develop`/`master` branch OR creating a pull request that target these branches.

### Infrastructure

- Added new make commands:
  - `setup-reach` - sets up reach executable file in `~/.algorand-reach` directory
  - `remove-reach` - halts any dockerized devnets, kills & removes docker instances and containers, remove reach bash file from `~/.algorand-reach`.
  - `restart-private-net`: restarts private-net.
  - `indexer-docker-up`, `indexer-docker-down`: Docker based setup for indexer. Runs in read-only mode, without connecting to local algod node.
  - `make setup-postgresql`: Install `postgresql` database on a local linux system and setup a new user & database.
  - `make start-indexer`: Add local indexer binary (downloaded in `~/.algorand-indexer-download`) and start the indexer by connecting to database and local algod node.
  - `make recreate-indexer`: resets the indexer database and runs `start-indexer`.
  - `make remove-indexer`: Removes `~/.algorand-indexer-download` directory from system.

### API breaking

- Rename `SSC` to `App` - This will affect deployment and all calls made to stateful smart contracts(SSC) or `App`
  - OptInSSC -> OptInToASA
  - DeleteSSC -> DeleteApp
  - DeploySSC -> DeployApp
  - SSCDeploymentFlags -> AppDeploymentFlags
  - SSCOptionalFlags -> AppOptionalFlags
- Import are changed to scoped imports
  - instead of stringToBytes, you can import a `convert` namespace (from `@algo-builder/algob`), and then use `convert.stringToBytes`
- Types imports for `ExecParams`, `TransactionTypes`, `SignType` moved to new package `@algo-builder/web`
- Migrate to algorand/js-sdk types from `@algo-builder/types-algosdk`.

### Bug fixes

- Fixed dependency [issues](https://github.com/scale-it/algo-builder/issues/433) while installing algob using `yarn add @algo-builder/algob` & `npm install @algo-builder/algob`.
- `web`:
  - Added missing `fromAccount?` attribute to the `Sign` type.
  - Remove TxParams type from runtime package(it is duplicated in runtime)

## v1.1.1 2021-07-12

### Bug fixes

`@algorand-builder/runtime` \* [\#409](https://github.com/scale-it/algo-builder/issues/409) Added missing `fromAccount` attribute to `SignWithLsig` type.

## v1.1.1 2021-07-12

### Features

- updated `algob test` command to run mocha in typescript project as well.

### Bug fixes

`@algorand-builder/runtime` \* fixed [bug](https://github.com/scale-it/algo-builder/issues/404) when trying to optIn to asset using asset transfer transaction with amount 0n.

## v1.1.1 2021-07-12

### Features

- Updated `algob test` command to run mocha in typescript project as well.

### Bug fixes

`@algorand-builder/runtime`

- fixed [bug](https://github.com/scale-it/algo-builder/issues/404) when trying to optIn to asset using asset transfer transaction with amount 0n.

## v1.1.0 2021-06-23

Highlights:

- TEALv3 support
- improved documentation and guide
- better handling in `executeTransaction`
- checkpoint can be market invalid if they are substituted (eg by redeploying same asset).

### API breaking

- Move `updateApp` function to `deployer`

* Rename `parseArgs` to `parse_params`

* For External support of parameters user should replace TMPL\_ prefix in their smart contracts, and only use it when using pyteal.tmpl(..)
* Rename `appId` to `appID` in all places. (previously some of SSC params were taking `appId` and other were taking `appID`, this was inconsistent)

### Features

- Replaced dependency `find-up` with `findup-sync` in `algob`.
- Added `algopy` in `@algo-builder/algob/sample-project`, which enables users to pass template parameters to PyTEAL contracts. Updated docs.
- Store checkpoints in nested form for SSC, added tests.
- Added support for sub directories in assets folder, with tests.
- Update runtime to process execParams.deployASA, deployApp, OptInToASA, OptIntoSSC
- Exported `@algorand-builder/algob`, `@algorand-builder/runtime` error types and make it accessible for API documentation.
- Added `debugStack` option in `runtime.executeTx()` to print stack (upto depth = debugStack) after each opcode execution.
- TEALv3 support in `@algo-builder/runtime`.
- Transpile TEAL code to substitute the TMPL placeholders
- Mark not valid checkpoints (in case of `deleteApp`/`DestroyAsset`) using `deleted` boolean

### Bug fixes

`@algorand-builder/runtime`
_ Remove asset holding from account if `closeRemainderTo` is specified.
_ Asset creator should not be able to close it's holding to another account.

- fixed temporal files handling.

## v1.0.2 2021-05-18

### Features

- Update how error is displayed to a user
- Add Update stateful smart contracts using execute transaction in runtime

Runtime:

- added `updateApp` method.

### Bug fixes

- Added missing dependency: `find-up`

## v1.0.1 2021-05-16

- Fixed dependency for `@algo-builder/algob`.

## v1.0 2021-05-14

New website: https://scale-it.github.io/algo-builder

### API breaking

- Removed Algob prefix in deployer (eg. renamed `AlgobDeployer` to `Deployer`)
- Updated `execParams` structure & typings (input parameters for `executeTransaction`)
  - Migration: If `SignType` is `LogicSignature` then change `fromAccount` to `fromAccountAddr` and just pass from address instead of complete account.
- Changed the way we pass arguments to stateless smart contract - moved assignment from when we load smart contract (using `loadLogic`, `mkDelegatedLsig`, `fundLsig`) to when we create transaction execution parameters.
  - Migration: assign stateless args in txParams to `executeTransaction`. Eg
    ```js
    await deployer.loadLogic('htlc.py', [arg1]); // remove scTmplParams from here
    const txnParams: rtypes.AlgoTransferParam = { .. }
    txnParams.args = [arg1]; // assign here now
    await executeTransaction(deployer, txnParams);
    ```

### Features

- Added more tests for the [crowdfunding example project](/examples/crowdfunding) using `@algo-builder/runtime`- Happy paths and Failing paths.
- Integrated user documentation with `jekyll`.
- Added new function `signLogicSigMultiSig` to sign logic signature by multisig.
- Updated ASA deployment (`deployASA` function) to pass custom params and save deployed asset definition in checkpoint.
- Support deployment and optIn methods in a transaction group (along with all other methods, using `executeTransaction`).
- Renamed `loadBinaryMultiSig` to `loadBinaryLsig` (load signed logic signature from file in scripts).
- New opt-in functions and updates. Check the [deployer API](https://scale-it.github.io/algo-builder/api/algob/interfaces/types.deployer.html) for information about all opt-in functions.
  - `deployer.optIn` are now available both in _DEPLOY_ mode to _RUN_ mode.
  - Extended `deployer.optIn*` functions to support ASA by ID. Previously we only accepted ASA by name (based on the name in `assets/asa.yaml` file).
  - Added [`deployer.optInLsigToApp`](https://scale-it.github.io/algo-builder/api/algob/interfaces/types.deployer.html#optinlsigtoapp) and [`deployer.optInLsigToASA`](https://scale-it.github.io/algo-builder/api/algob/interfaces/types.deployer.html#optinlsigtoasa) to easily opt-in stateless smart contract (lsig) account to stateful smart contract and ASA.
- Asset related `execParams` (transaction parameters for [`executeTransaction`](https://scale-it.github.io/algo-builder/api/algob/modules.html#executetransaction)) support ASA by name and by ID (previously only ASA ID was supported). [Example](https://github.com/scale-it/algo-builder/blob/master/examples/asa/scripts/transfer/gold-delegated-lsig.js#L22).
- cleaned test suite log (when developing Algo Builder itself). Our test suite has 884 tests.

### Commands

We added new commands:

- `algob test` (runs mocha in project root).
- `algob unbox-template <name> <destination>` to quickly unbox a dapp template from `scale-it/algo-builder-templates`.
- `algob sign-multisig --account <acc> --file <input> --out <out-file>` to append user's signature to signed multisig file using accounts managed by `algob`.
- `algob sign-lsig --account <acc> --file <input> --out <out-file>` to sign logic signature using accounts managed by `algob`.

### Examples

- Added new templates:
  - [Permissioned Token](/examples/permissioned-token)
  - [stateful counter](/examples/stateful-counter)
- Updated [`examples/asa`](/examples/asa): added new use-case to deploy and control ASA by a smart contract.

### Dapp templates.

- We created a new [repository](https://github.com/scale-it/algo-builder-templates) with dapp templates. It's a new project line of Algo Builder. Dapp Templates are webapps operating with Algorand blockchain with `algob` support. For the moment we only have React templates. Anyone can contribute with a new template or by improving the pre-existing ones by creating a pull request.
  - [/default](https://github.com/scale-it/algo-builder-templates/tree/master/default) template (with ASA transfer functionality)
  - [/htlc](https://github.com/scale-it/algo-builder-templates/tree/master/htlc) template - dapp implementing hash time locked contract.
- Added `algob unbox-template` command to download a template and setup the project.

### Infrastructure

- Added new make commands:
  - `setup-private-net` - creates and starts private network, setups master account and shows network status.
  - `recreate-private-net` - stops and removes the private network, and re-setup.

### @algorand-builder/runtime:

- fixed bugs
  - in group tx flow
  - in opcodes: _asset_params_get_, _txn GroupIndex_, _concat_
  - closing asset using clawback should be denied

## v0.5.4 2021-03-15

Renaming the organization and package names to `@algo-builder`.

## v0.5.0 2021-03-08

General:

- Added documentation (in `/docs/testing-teal.md`) to test TEAL using `@algorand-builder/runtime`
- [breaking] Added support for ASA OptIn for contract account (eg. escrow) represented by logic signature. Changed `optInToASA` to `optInAcountToASA` (for optIn using account) and `optInLsigToASA` (for optIn using logic signature account).
- Use `bigint` for all numeric values in `runtime` and `algob` to support integers upto 64 bit(`uint64`).

@algorand-builder/runtime:

- Full support for asset related transaction (create, opt-in, transfer, modify, freeze, revoke, destroy)
- Support for group transactions

Infrastructure:

- Support Sandbox in `/infrastructure` to quickly set up the private net
- [breaking] Changed default network config and the private-net for compatibility with Sandbox:
  - port = 4001
  - token = aaaaaaaaaaaaaaaaaaaaaaaaaaaaaaaaaaaaaaaaaaaaaaaaaaaaaaaaaaaaaaaa
- Updated the default token and endpoint port. For compatibility with Sandbox we use the sandbox token and port (4001) in all examples and sample project. If you run an algorand node using our private node setup then either recreate the network (stop, remove node_data and create it again), or update the `node_data/PrimaryNode/config.json` and set: `"EndpointAddress": "127.0.0.1:4001"`

## v0.4.0 2021-02-03

- Renamed `@algorand-builder/algorand-js` to `@algorand-builder/runtime`
- Added new example project - Crowdfunding Application
- `@algorand-builder/runtime`: added support for transactions: payment, app creation, opt-in, stateful (application call, clear, delete, close).
- Added support for arguments in stateful smart contracts similar to goal (eg. `str:abc`, 'int:12')
- Logic signature validation for stateless teal in runtime
- Introduced versioning of TEAL opcodes in runtime with max cost assertion
- Added a Typescript example project - `htlc-pyteal-ts`

## v0.3.0 2020-12-28

Moved package into `@algorand-builder` NPM organization. So all imports and install commands require to change `algob` to `@algorand-builder/algob`.

- Reproducible, declarative Algorand Network setup using scripts in `/infrastructure`.
- Re-organized examples. Now all examples share same config. Users are able to provide their own
- We ported all developer.algorand reference templates
- Reworked smart contract handling.
- API documentation improvements
- Added lot of new TypeScript [typings](https://github.com/scale-it/algorand-builder/tree/master/packages/types-algosdk) for `algosdk-js`

## v0.2.0 2020-11-25

- As a user I can compile and run PyTeal Files
- As a user I can access accounts from an ENV variable
- As a user I can load ALGOD and KMD credentials from ENV variable
- As a user I can load a multisig directly from /assets and execute transactions
- As a user I can use CLI to run an JS Node REPL with async/await suppport on the top level

### Breaking Changes

- `Deployer` smart-contracts API changes. Please refer to our [API documentation](https://scale-it.github.io/algorand-builder/interfaces/_types_.algobdeployer.html) to check available functions and attributes.

## v0.1 2020-09<|MERGE_RESOLUTION|>--- conflicted
+++ resolved
@@ -48,10 +48,10 @@
 
 - Added support for saving smart contract template params in ASCCache.
 
-<<<<<<< HEAD
+
 - `algob test` now runs tests in `test` directory and all its subdirectories. Before only the files inside `test directory where run `. 
 
-=======
+
 - Return list of receipts for each txn in group txn. Example:
 
 ```js
@@ -59,7 +59,7 @@
   console.log("txn0 information: ", receipts[0]);
   console.log("txn1 information: ", receipts[2]);
 ```
->>>>>>> 658084c6
+
 ### Template improvements
 
 - We updated the examples/DAO design. We removed treasury Smart Signature to simplify deposit management. Now a DAO app is managing voting, deposits and treasury.
