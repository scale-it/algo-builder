--- conflicted
+++ resolved
@@ -18,14 +18,12 @@
 ### Features
 
 - Used app account instead of `deposit_lsig` in `examples/dao`
-<<<<<<< HEAD
 - Support RekeyTo field in the inner transaction for TEAL v6.
 - Added following functions in `deployer` API
   * `getDeployedASC`: returns cached program (from artifacts/cache) `ASCCache` object by name. Supports both App and Lsig.
   * `getLsigByName`: returns lsig info stored in checkpoint by name
   * `fundLsigByName`: funds logic signature by name.
 - Updated `mkDelegatedLsig`, `mkContractLsig` to take one more optional parameter: `lsigName`. This will also save in a checkpoint the compiled lsig name.
-=======
 - Support `RekeyTo` field in the inner transaction for TEAL v6.
 - Enable transfer ALGO to implicit account.
 
@@ -33,7 +31,6 @@
 
 - Return error when closeRemainderTo and fromAccountAddr is the same.
 - When close account should remove auth/spend address. Fixed in  [#575](https://github.com/scale-it/algo-builder/pull/575).
->>>>>>> 303bd016
 
 ### Infrastructure
 
