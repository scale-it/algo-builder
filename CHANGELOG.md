# CHANGELOG

<<<<<<< HEAD
## v1.2.1 2021-09-15

### Bug Fixes
* Fix `algob init <project-name>`.
=======
## Unreleased

### Improvements
+ Added shared space between contracts
+ Added tealv4 opcodes (`gload` and `gloads`)
+ Added Tealv4 opcodes (`callsub` and `retsub`)
+ Added loop support in runtime
+ TEALv4 support in `@algo-builder/runtime`:
    * Added shared space between contracts (opcodes `gload` and `gloads`)
    * Dynamic Opcode Cost Evaluation
    * Transaction Array changes
        a) array length assertions for `tx.ForeignAssets`, `tx.Accounts`, `tx.ForeignApps`,
        b) User can pass id/offset for app/asset in for array references. For `tx.Accounts` you can pass address directly in teal code.
    * Byteslice arithmetic ops (`b+`, `b-`, `b*`, `b/`, `b%`, `b<`, `b>`, `b<=`, `b>=`, `b==`, `b!=`, `b\`, `b&`, `b^`, `b~`, `bzero`).
    * Additional mathematical opcodes: `divmodw`, `exp`, `expw`, `shl`, `shr`, `sqrt`
+ Updated all examples & tests to use TEALv4 (`#pragma version 4`)


### Bug Fixes
* Fixed `yarn add @algo-builder/web` (was failing because of missing dependency `zod` in packages/web).
* Fix metadatahash type
* Fix init project-name bug(`algob init <project-name>` command was not working properly)
* Fix zod package was missing from runtime(but zod was being used in runtime)

### API Breaking
* Migrate from `LogicSig` to `LogicSigAccount`(Note: Loading lsig from file uses `LogicSig`, because `goal` stores it in LogicSig type format)

### API breaking
* Rename `CallNoOpSSC` to `CallApp`.
* Rename `optInAcountToASA` to `optInAccountToASA` (typo)
* Rename `readLocalStateSSC` to `readAppLocalState`, `readGlobalStateSSC` to `readAppGlobalState`.

### Dependencies
* Upgraded pyTEAL version [`0.8.0`](https://github.com/algorand/pyteal/releases/tag/v0.8.0) in pipfile.
>>>>>>> db3c32c0

## v1.2.0 2021-08-09

### Improvements
+ Moved [error](http://algobuilder.dev/api/runtime/modules/errors.html) lists, BuilderError, [mkTransaction](http://algobuilder.dev/api/runtime/modules.html#mktransaction) to `@algo-builder/web` package. Re export `mkTransaction`, `errors` in algob and runtime from `@algo-builder/web` for backward compatibility.
+ Added `algob init --typescript` flag to initialize a typescript project. Usage: `algob init <location> --typescript`.
+ Support pooled transaction fees in algob and runtime - now one transaction can pay for other transaction fees in a group.
+ Added `flatFee` to `TxParams`.
+ Added support for teal debugger (get dryrun response or start debugger using `tealdbg` in chrome) in `algob` scripts.
+ User can initialize & use accounts by name in `@algo-builder/runtime`, similar to algob ('john', 'bob' etc)
+ Updates to `algob sign-multisig`:
    * Creating a new multisigned transaction (requires multisig metadata: `v, thr, addrs`)
    * Support for signing in a group transaction (loaded from file).
    * Check usage in our [guide](http://algobuilder.dev/guide/sign-multisig.html)
+ Added `deployASADef` function to deploy ASA without using `/assets/asa.yaml`.
+ Added `yarn run test:watch` command. NOTE: it will spawn multiple process in the same terminal session. So if you want to stop the all processes the best solution is to kill the terminal session.

+ Added new package `@algo-builder/web`. It can be used in Dapps to interact with ASAs and Stateful applications. Main features:
    + Compatible with [`algosigner`](https://github.com/PureStake/algosigner).
    + Support algob's high level function:`executeTransaction` in a webapp as well (note: currently `deployASA` & `deployApp` transactions are not supported, as we don't load data from checkpoints OR `/assets`).
    + Support group transactions.
    + The `executeTransaction` takes transactions parameters (single/group) as input, triggers an algosigner prompt for signature, sends transaction to network and return it's response. Documentation can be found [here](https://github.com/scale-it/algo-builder/tree/develop/packages/web#algo-builderweb).

### Dapp templates and solutions

+ Added new template [`/shop`](https://github.com/scale-it/algo-builder-templates/tree/master/shop) to demonstrate a react component (payment widget) to make a purchase and trigger `AlgoSigner` for signing a transaction.

Examples
+ [Permissioned Token](/examples/permissioned-token) Added `cease` function and a script to change permissions app_id.

Tutorials:
+ We published a Securities and Permissioned Tokens solution (implemeted using `algob`): [https://developer.algorand.org/solutions/securities-and-permissioned-tokens/](https://developer.algorand.org/solutions/securities-and-permissioned-tokens/).
+ Published fifth tutorial in the `@algo-builder` series, on how to use `algob console` to quickly and easily interact with ASA and smart contracts: [https://developer.algorand.org/tutorials/algo-builder-tutorial-part-5-algob-console/](https://developer.algorand.org/tutorials/algo-builder-tutorial-part-5-algob-console/).

### Quality Assurance

+ Added github workflows/examples.yaml to execute [`/examples`](https://github.com/scale-it/algo-builder/tree/master/examples) on a private net, on pushing new commit to `develop`/`master` branch OR creating a pull request that target these branches.

### Infrastructure
* Added new make commands:
    * `setup-reach` - sets up reach executable file in `~/.algorand-reach` directory
    * `remove-reach` - halts any dockerized devnets, kills & removes docker instances and containers, remove reach bash file from `~/.algorand-reach`.
    * `restart-private-net`: restarts private-net.
    * `indexer-docker-up`, `indexer-docker-down`: Docker based setup for indexer. Runs in read-only mode, without connecting to local algod node.
    * `make setup-postgresql`: Install `postgresql` database on a local linux system and setup a new user & database.
    * `make start-indexer`: Add local indexer binary (downloaded in `~/.algorand-indexer-download`) and start the indexer by connecting to database and local algod node.
    * `make recreate-indexer`: resets the indexer database and runs `start-indexer`.
    * `make remove-indexer`: Removes `~/.algorand-indexer-download` directory from system.

### API breaking
+ Rename `SSC` to `App` - This will affect deployment and all calls made to stateful smart contracts(SSC) or `App`
    + OptInSSC -> OptInToASA
    + DeleteSSC -> DeleteApp
    + DeploySSC -> DeployApp
    + SSCDeploymentFlags -> AppDeploymentFlags
    + SSCOptionalFlags -> AppOptionalFlags
+ Import are changed to scoped imports
    + instead of stringToBytes, you can import a `convert` namespace (from `@algo-builder/algob`), and then use `convert.stringToBytes`
+ Types imports for `ExecParams`, `TransactionTypes`, `SignType` moved to new package `@algo-builder/web`
+ Migrate to algorand/js-sdk types from `@algo-builder/types-algosdk`.

### Bug fixes
* Fixed dependency [issues](https://github.com/scale-it/algo-builder/issues/433) while installing algob using `yarn add @algo-builder/algob` & `npm install @algo-builder/algob`.
* `web`:
    + Added missing `fromAccount?` attribute to the `Sign` type.
    + Remove TxParams type from runtime package(it is duplicated in runtime)

## v1.1.1 2021-07-12

### Bug fixes

`@algorand-builder/runtime`
    * [\#409](https://github.com/scale-it/algo-builder/issues/409) Added missing `fromAccount` attribute to `SignWithLsig` type.


## v1.1.1 2021-07-12

### Improvements
+ updated `algob test` command to run mocha in typescript project as well.


### Bug fixes

`@algorand-builder/runtime`
    * fixed [bug](https://github.com/scale-it/algo-builder/issues/404) when trying to optIn to asset using asset transfer transaction with amount 0n.

## v1.1.1 2021-07-12

### Improvements
+ Updated `algob test` command to run mocha in typescript project as well.


### Bug fixes

`@algorand-builder/runtime`
* fixed [bug](https://github.com/scale-it/algo-builder/issues/404) when trying to optIn to asset using asset transfer transaction with amount 0n.


## v1.1.0 2021-06-23

Highlights:
+ TEALv3 support
+ improved documentation and guide
+ better handling in `executeTransaction`
+ checkpoint can be market invalid if they are substituted (eg by redeploying same asset).

### API breaking
* Move `updateApp` function to `deployer`
+ Rename `parseArgs` to `parse_params`

+ For External support of parameters user should replace TMPL_ prefix in their smart contracts, and only use it when using pyteal.tmpl(..)
+ Rename `appId` to `appID` in all places. (previously some of SSC params were taking `appId` and other were taking `appID`, this was inconsistent)

### Improvements
+ Replaced dependency `find-up` with `findup-sync` in `algob`.
+ Added `algopy` in `@algo-builder/algob/sample-project`, which enables users to pass template parameters to PyTEAL contracts. Updated docs.
+ Store checkpoints in nested form for SSC, added tests.
+ Added support for sub directories in assets folder, with tests.
+ Update runtime to process execParams.deployASA, deployApp, OptInToASA, OptIntoSSC
+ Exported `@algorand-builder/algob`, `@algorand-builder/runtime` error types and make it accessible for API documentation.
+ Added `debugStack` option in `runtime.executeTx()` to print stack (upto depth = debugStack) after each opcode execution.
+ TEALv3 support in `@algo-builder/runtime`.
+ Transpile TEAL code to substitute the TMPL placeholders
+ Mark not valid checkpoints (in case of `deleteApp`/`DestroyAsset`) using `deleted` boolean

### Bug fixes

`@algorand-builder/runtime`
    * Remove asset holding from account if `closeRemainderTo` is specified.
    * Asset creator should not be able to close it's holding to another account.
+ fixed temporal files handling.

## v1.0.2 2021-05-18

### Improvements
* Update how error is displayed to a user
* Add Update stateful smart contracts using execute transaction in runtime

Runtime:
+ added `updateApp` method.

### Bug fixes

+ Added missing dependency: `find-up`


## v1.0.1 2021-05-16

* Fixed dependency for `@algo-builder/algob`.


## v1.0 2021-05-14

New website: https://scale-it.github.io/algo-builder

### API breaking
* Removed Algob prefix in deployer (eg. renamed `AlgobDeployer` to `Deployer`)
* Updated `execParams` structure & typings (input parameters for `executeTransaction`)
    * Migration: If `SignType` is `LogicSignature` then change `fromAccount` to `fromAccountAddr` and just pass from address instead of complete account.
* Changed the way we pass arguments to stateless smart contract - moved assignment from when we load smart contract (using `loadLogic`, `mkDelegatedLsig`, `fundLsig`) to when we create transaction execution parameters.
    * Migration: assign stateless args in txParams to `executeTransaction`. Eg
        ```js
        await deployer.loadLogic('htlc.py', [arg1]); // remove scTmplParams from here
        const txnParams: rtypes.AlgoTransferParam = { .. }
        txnParams.args = [arg1]; // assign here now
        await executeTransaction(deployer, txnParams);
        ```

### Improvements
* Added more tests for the [crowdfunding example project](/examples/crowdfunding) using `@algo-builder/runtime`- Happy paths and Failing paths.
* Integrated user documentation with `jekyll`.
* Added new function `signLogicSigMultiSig` to sign logic signature by multisig.
* Updated ASA deployment (`deployASA` function) to pass custom params and save deployed asset definition in checkpoint.
* Support deployment and optIn methods in a transaction group (along with all other methods, using `executeTransaction`).
* Renamed `loadBinaryMultiSig` to `loadBinaryLsig` (load signed logic signature from file in scripts).
* New opt-in functions and updates. Check the [deployer API](https://scale-it.github.io/algo-builder/api/algob/interfaces/types.deployer.html) for information about all opt-in functions.
  * `deployer.optIn` are now available both in *DEPLOY* mode to *RUN* mode.
  * Extended `deployer.optIn*` functions to support ASA by ID. Previously we only accepted ASA by name (based on the name in `assets/asa.yaml` file).
  * Added [`deployer.optInLsigToApp`](https://scale-it.github.io/algo-builder/api/algob/interfaces/types.deployer.html#optinlsigtoapp) and [`deployer.optInLsigToASA`](https://scale-it.github.io/algo-builder/api/algob/interfaces/types.deployer.html#optinlsigtoasa) to easily opt-in stateless smart contract (lsig) account to stateful smart contract and ASA.
* Asset related `execParams` (transaction parameters for [`executeTransaction`](https://scale-it.github.io/algo-builder/api/algob/modules.html#executetransaction)) support ASA by name and by ID (previously only ASA ID was supported). [Example](https://github.com/scale-it/algo-builder/blob/master/examples/asa/scripts/transfer/gold-delegated-lsig.js#L22).
* cleaned test suite log (when developing Algo Builder itself). Our test suite has 884 tests.

### Commands
We added new commands:
* `algob test` (runs mocha in project root).
* `algob unbox-template <name> <destination>` to quickly unbox a dapp template from `scale-it/algo-builder-templates`.
* `algob sign-multisig --account <acc> --file <input> --out <out-file>` to append user's signature to signed multisig file using accounts managed by `algob`.
* `algob sign-lsig --account <acc> --file <input> --out <out-file>` to sign logic signature using accounts managed by `algob`.


### Examples
* Added new templates:
    * [Permissioned Token](/examples/permissioned-token)
    * [stateful counter](/examples/stateful-counter)
* Updated [`examples/asa`](/examples/asa): added new use-case to deploy and control ASA by a smart contract.


### Dapp templates.
* We created a new [repository](https://github.com/scale-it/algo-builder-templates) with dapp templates. It's a new project line of Algo Builder. Dapp Templates are webapps operating with Algorand blockchain with `algob` support. For the moment we only have React templates. Anyone can contribute with a new template or by improving the pre-existing ones by creating a pull request.
    * [/default](https://github.com/scale-it/algo-builder-templates/tree/master/default) template (with ASA transfer functionality)
    * [/htlc](https://github.com/scale-it/algo-builder-templates/tree/master/htlc) template - dapp implementing hash time locked contract.
* Added `algob unbox-template` command to download a template and setup the project.


### Infrastructure
* Added new make commands:
    * `setup-private-net` - creates and starts private network, setups master account and shows network status.
    * `recreate-private-net` - stops and removes the private network, and re-setup.


### @algorand-builder/runtime:
* fixed bugs
    * in group tx flow
    * in opcodes: *asset_params_get*, *txn GroupIndex*, *concat*
    * closing asset using clawback should be denied


## v0.5.4 2021-03-15

Renaming the organization and package names to `@algo-builder`.


## v0.5.0 2021-03-08

General:
* Added documentation (in `/docs/testing-teal.md`) to test TEAL using `@algorand-builder/runtime`
* [breaking] Added support for ASA OptIn for contract account (eg. escrow) represented by logic signature. Changed `optInToASA` to `optInAcountToASA` (for optIn using account) and `optInLsigToASA` (for optIn using logic signature account).
* Use `bigint` for all numeric values in `runtime` and `algob` to support integers upto 64 bit(`uint64`).

@algorand-builder/runtime:
* Full support for asset related transaction (create, opt-in, transfer, modify, freeze, revoke, destroy)
* Support for group transactions

Infrastructure:
* Support Sandbox in `/infrastructure` to quickly set up the private net
* [breaking] Changed default network config and the private-net for compatibility with Sandbox:
    * port = 4001
    * token = aaaaaaaaaaaaaaaaaaaaaaaaaaaaaaaaaaaaaaaaaaaaaaaaaaaaaaaaaaaaaaaa
* Updated the default token and endpoint port. For compatibility with Sandbox we use the sandbox token and port (4001) in all examples and sample project. If you run an algorand node using our private node setup then either recreate the network (stop, remove node_data and create it again), or update the `node_data/PrimaryNode/config.json` and set: `"EndpointAddress": "127.0.0.1:4001"`


## v0.4.0 2021-02-03

* Renamed `@algorand-builder/algorand-js` to `@algorand-builder/runtime`
* Added new example project - Crowdfunding Application
* `@algorand-builder/runtime`: added support for transactions: payment, app creation, opt-in, stateful (application call, clear, delete, close).
* Added support for arguments in stateful smart contracts similar to goal (eg. `str:abc`, 'int:12')
* Logic signature validation for stateless teal in runtime
* Introduced versioning of TEAL opcodes in runtime with max cost assertion
* Added a Typescript example project - `htlc-pyteal-ts`


## v0.3.0 2020-12-28

Moved package into `@algorand-builder` NPM organization. So all imports and install commands require to change `algob` to `@algorand-builder/algob`.

* Reproducible, declarative Algorand Network setup using scripts in `/infrastructure`.
* Re-organized examples. Now all examples share same config. Users are able to provide their own
* We ported all developer.algorand reference templates
* Reworked smart contract handling.
* API documentation improvements
* Added lot of new TypeScript [typings](https://github.com/scale-it/algorand-builder/tree/master/packages/types-algosdk) for `algosdk-js`

## v0.2.0 2020-11-25

* As a user I can compile and run PyTeal Files
* As a user I can access accounts from an ENV variable
* As a user I can load ALGOD and KMD credentials from ENV variable
* As a user I can load a multisig directly from /assets and execute transactions
* As a user I can use CLI to run an JS Node REPL with async/await suppport on the top level

### Breaking Changes

* `Deployer` smart-contracts API changes. Please refer to our [API documentation](https://scale-it.github.io/algorand-builder/interfaces/_types_.algobdeployer.html) to check available functions and attributes.


## v0.1 2020-09<|MERGE_RESOLUTION|>--- conflicted
+++ resolved
@@ -1,11 +1,5 @@
 # CHANGELOG
 
-<<<<<<< HEAD
-## v1.2.1 2021-09-15
-
-### Bug Fixes
-* Fix `algob init <project-name>`.
-=======
 ## Unreleased
 
 ### Improvements
@@ -40,7 +34,11 @@
 
 ### Dependencies
 * Upgraded pyTEAL version [`0.8.0`](https://github.com/algorand/pyteal/releases/tag/v0.8.0) in pipfile.
->>>>>>> db3c32c0
+
+## v1.2.1 2021-09-15
+
+### Bug Fixes
+* Fix `algob init <project-name>`.
 
 ## v1.2.0 2021-08-09
 
