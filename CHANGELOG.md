--- conflicted
+++ resolved
@@ -14,7 +14,9 @@
 
 ## Unreleased
 
-<<<<<<< HEAD
+- Updated yarn to v3.2.1
+- Changed default sample project license to ISC
+
 ### Features
 
 - Add `--npm` flag to `algob init` and `algob unbox`. Note: by default we will use `yarn`.
@@ -22,13 +24,6 @@
 
 ### Bug Fixes
 
-=======
-- Updated yarn to v3.2.1
-- Changed default sample project license to ISC
-
-### Bug Fixes
-
->>>>>>> 8f7524f2
 - Fix `txn AssetSender` should return zero address by default.
 
 ## v5.0.1 2022-07-11
