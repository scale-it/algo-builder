--- conflicted
+++ resolved
@@ -19,15 +19,11 @@
 - Add Runtime.getAppByName(appName): get app by name declared in appDefinition.
 - For Algob.balanceOf(deployer, accountAddr, assetID) if assetID is undefined then function will return ALGO account balance.
 - Add new example [Trampoline](https://github.com/algorand-devrel/demo-avm1.1/tree/master/demos/trampoline)
-<<<<<<< HEAD
 - Add `checkpointASA(asaName, txConfirmed)` and `checkpointApp(appName, txConfirmed)`. The methods will extract information about application and asa from `txConfirmed` and save it to checkpoint with name custom by developers.
- 
-=======
 - Runtime: add `Txn LastLog` opcode.
 - Runtime: better warning/error when deploying ASA. Throws an error when ASA definition is wrong or when ASA is not found in asa.yaml, eg when Runtime needs to query ASA.
 - Add `Runtime.getAppByName(appName)`. We can get application in Runtime now.
 
->>>>>>> 105303b2
 ### Bug Fixes
 
 - Fix number transaction in one call should be 256(include inner and atomic transaction).
