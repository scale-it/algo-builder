--- conflicted
+++ resolved
@@ -28,11 +28,8 @@
 - Add `parseABIContractFile(pathToFilePath)` method to `Runtime` and `Deployer`. If the currently used network is defined in the ABI file additonal field `appID` will be added to a contract.
 - Add support for TEALv8 opcode execution in runtime. The `MaxTEALVersion` is now `8`.
 - Added `allowMultipleAccounts` parameter to `connectToMyAlgo` method of `WebMode` to give user the flexibility to allow multi accounts login using MyAlgo Wallet.
-<<<<<<< HEAD
+- Added arguments feature in `yarn algob run` cli. The new format is `yarn alob run --script script1.js arg1 arg2`.
 - `Runtime` now support for both string or index argument opcode
-=======
-- Added arguments feature in `yarn algob run` cli. The new format is `yarn alob run --script script1.js arg1 arg2`.
->>>>>>> 058ba918
 
 ### Breaking Changes
 
