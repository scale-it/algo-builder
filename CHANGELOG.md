--- conflicted
+++ resolved
@@ -48,8 +48,6 @@
 
 - Added support for saving smart contract template params in ASCCache.
 
-<<<<<<< HEAD
-=======
 - Return list of receipts for each txn in group txn. Example:
 
 ```js
@@ -57,8 +55,6 @@
   console.log("txn0 information: ", receipts[0]);
   console.log("txn1 information: ", receipts[2]);
 ```
-
->>>>>>> 03ec3a5f
 ### Template improvements
 
 - We updated the examples/DAO design. We removed treasury Smart Signature to simplify deposit management. Now a DAO app is managing voting, deposits and treasury.
@@ -98,13 +94,13 @@
 
 - The ` PyASCCache` has been merged to `ASCCache` and is not used anymore.
 - Only use list transaction in executeTx.
-
+- Rename the executeTransaction to executeTx
 ### Bug fixes
 
 - Return error when closeRemainderTo and fromAccountAddr is the same.
 - When close account should remove auth/spend address. Fixed in [#575](https://github.com/scale-it/algo-builder/pull/575).
 - Approval program and clear propram should throw error if they are mismatch version. Fixed in [620](https://github.com/scale-it/algo-builder/pull/620)
-
+- Allow token to be empty
 ### Infrastructure
 
 - Updated `setup-master-account` and `sandbox-setup-master-account` commands to run multiple times.
