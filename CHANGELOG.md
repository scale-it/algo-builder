# CHANGELOG

## Unreleased

## v3.1.0 2022-01-24

### Improvements

<<<<<<< HEAD
- Support rekeying in `@algo-builder/runtime`
- Added following functions in `deployer` API
  * `getCompiledASC`: compiles a contract in real time, returns info after compilation (eg. bytecode, bytecode hash, timestamp etc).
  * `getDeployedASC`: returns cached program (in artifacts/cache) compiled info(bytecode, hash, filename etc).
=======
- Beta support for rekeying transactions in `@algo-builder/runtime` / testing.
- Added integration to `tealer` tool into pipenv.
>>>>>>> 7d365498

### Bug Fixes

- `Runtime` wrongly required that an address used in `acfg` ItxnField refers to an existing account. However, addresses used in `acfg` or create asset transactions may refer to a not existing account. [PR](https://github.com/scale-it/algo-builder/pull/550). Reported by @patrick
- Can't get LogicSigAccount from `deployer.getDelegatedLsig`.
- `uncover` opcode push/pop wrong order.

## v3.0.0 2021-12-22

### Improvements

- TEALv5 support in `@algo-builder/runtime` [AVM 1.0](https://developer.algorand.org/articles/discover-avm-10/):
  - Cover, Uncover opcodes
  - Loads, Stores opcodes
  - Extract, Extract3 opcodes
  - ExtractUint16, ExtractUint32, ExtractUint64 opcodes
  - Txn, Global fields
  - Added application account (a smart contract now has an escrow account). Updated checkpoint structure to store `applicationAccount` while running `algob` scripts.
  - Support Inner Transactions: `Payment`, `AssetTransfer`, `AssetFreeze`, `AssetRevoke`, `AssetDeploy`, `AssetModify`, `AssetDelete`.
  - Support Pooled opcode budget
  - Txnas, Gtxnas, Gtxnsas, Args, Log (logs are stored in txReceipt)

* Update all transaction functions (eg. `executeTx`, `addAsset`, `addApp` ..etc) to return a transaction receipt. Add `runtime.getTxReceipt` in `@algo-builder/runtime` to query transaction info.

- Add Asset Name to `assetDefinition` in `@algo-builder/runtime`.
- Updated App, Asset counters in runtime from 0, to 8. This means that the newly created App/Asset Index will be 9 (instead of 1).
- Added `runtime.loadLogic(..)` function (similar to `deployer.loadLogic` API) which simplifies the testing and script flow (we can use the same code in tests and scripts). User _should do_ the following migration:

  ```js
  // from
  const daoFundLsigProg = getProgram("dao-fund-lsig.py", scInitParam);
  daoFundLsig = runtime.createLsigAccount(daoFundLsigProg, []);

  // to (mute logs)
  daoFundLsig = runtime.loadLogic("dao-fund-lsig.py", scInitParam, false);
  ```

  For information about loading checkpoint(s) data using `@algo-builder/web` in a webapp, read [here](https://github.com/scale-it/algo-builder/blob/master/docs/guide/algob-web.md#checkpoints).

- Added `WallectConnectSession` class to create & manage wallect connect session. User can use `session.executeTransaction()` to execute algob transactions using wallet connect.
- Updated `getProgram`, `loadLogic` to pass an optional argument: `logs (true/false)`. By default logs will be displayed on console during compilation.
  ```js
  // logs == false
  const daoFundLsigProg = getProgram("dao-fund-lsig.py", {}, false);
  ```
- Updated `deployer.deployApp(...)` & `deployer.updateApp(...)` to take one more optional parameter: `appName`. This will also save in a checkpoint the compiled app by name.
- `deployer.updateApp()` and `runtime.updateApp` take one more optional argument: `scTmplParams: SCParams` to be compatible with `deployApp` and be able to use template parameters.
- Added new function `getAppByName(name: string)` to query checkpoint information by app name.
- Added `deployer.loadLogicFromCache` to load a logic signature from already compiled TEAL codes (stored in `artifacts/cache`, for eg during `deployer.fundLsig`). This avoid re-compilation (and passing `scTmplParams`) each time(s) user wants to load an lsig.
- Updated `TealDbg` method to load already compiled TEAL code from `artifacts/cache`. Compilation is forced only when a) TEAL is not cached OR b) `scInitParam` (template parameters) are passed with `tealFile`.
- Adding `@algo-builder/web.status.getAssetHolding` function which queries account asset holding.

### Infrastructure

- Updated private-net setup, sandbox & indexer scripts to run in `dev` mode.

### Breaking changes

`@algo-builder/runtime`:

- Renamed `Runtime.getLogicSig` to `Runtime.createLsigAccount` #506.
- `runtime.addAsset(..)`, `runtime.addApp(..)` return a tx receipt object, which contains the newly created appID/assetID.

  - Migration: Example code:

  ```js
  // from
  const appID = runtime.addApp(flags, {}, approvalProgram, clearProgram);

  // to
  const receipt = runtime.addApp(flags, {}, approvalProgram, clearProgram);
  const appID = receipt.appID;
  ```

- `getProgram` is moved to `@algo-builder/runtime` from `@algo-builder/algob`.
- `runtime.addAsset`, `runtime.addAssetDef` and `runtime.addApp` are deprecated.
  Please use `runtime.deployASA`, `runtime.deployASADef` and `runtime.deployAdd` instead of the above functions.
- Update `runtime.deloyApp` to be compatible with `deployer.deployApp`.
- `balanceOf` in `@algo-builder/algob` package now return amount (number) of asset account holding and won't print them. If the account does not hold an asset it will return 0. To query asset holding, please use a new `@algo-builder/web.status.getAssetHolding` function.
- Updated `deployer.deployApp` to pass `scTmplParams` (smart contract template parameters).

### Bug Fixes

- Fix bug substring3 opcode pop wrong order [/#505](https://github.com/scale-it/algo-builder/pull/505), contribution: @vuvth.
- Fix bug: `runtime.optinToApp` updating state even after opt-in fails. Reported by @patrick

## v2.1.0 2021-10-22

### Improvements

- Upgrade indexer version
- TEALv5 support (part1) in `@algo-builder/runtime`:
  - Ecdsa opcodes: ecdsa_verify, ecdsa_pk_decompress, ecdsa_pk_recover
- Update Algorand indexer to v2.6.4
- `@algo-builder/runtime` support return smart-contract return values in Interpreter. Credits: Ashley Davis
- Upgrade Algorand JS-SDK to v1.12

### Bug Fixes

- `@algo-builder/runtime`: `runtime.optInToApp` should throw error if an account is already opted-in to the App.
- Fix `ALGORAND_DATA` environment variable use and documentation.
- `@algo-builder/runtime`: Accept ASA deployment with total supply == 0

## v2.0.1 2021-10-18

### Bug Fixes

- [web] Fixed `metadataHash` attribute verification for `ASADefSchema` and consequently `deployASA` and updated the [`ASADef`](https://algobuilder.dev/api/web/modules/types.html#ASADef).

### Examples

- [examples/asa] Added more in `0-gold-asa.js` script we added an example how to correctly provide `metadataHash` for an ASA.

## v2.0.0 2021-09-30

### Improvements

- Added shared space between contracts
- Added tealv4 opcodes (`gload` and `gloads`)
- Added Tealv4 opcodes (`callsub` and `retsub`)
- Added loop support in runtime
- TEALv4 support in `@algo-builder/runtime`:
  - Added shared space between contracts (opcodes `gload` and `gloads`)
  - Dynamic Opcode Cost Evaluation
  - Transaction Array changes
    a) array length assertions for `tx.ForeignAssets`, `tx.Accounts`, `tx.ForeignApps`,
    b) User can pass id/offset for app/asset in for array references. For `tx.Accounts` you can pass address directly in teal code.
  - Byteslice arithmetic ops (`b+`, `b-`, `b*`, `b/`, `b%`, `b<`, `b>`, `b<=`, `b>=`, `b==`, `b!=`, `b\`, `b&`, `b^`, `b~`, `bzero`).
  - Additional mathematical opcodes: `divmodw`, `exp`, `expw`, `shl`, `shr`, `sqrt`
  - More Versatile Global and Local Storage (combination of upto 128 bytes allowed between key-value).
  - Asset URL change (max size increased till 96 bytes).
  - gaid, gaids opcodes (knowable creatable id)
- Updated all examples & tests to use TEALv4 (`#pragma version 4`)
- Added support for querying indexer in an `algob` script (accessable via `deployer.indexerClient`). You can pass `indexerCfg` in your network's config in `algob.config.js`. Added docs.
- Add function to store checkpoint for contract logic signature (`mkContractLsig`).
- Add support for algosdk.Transaction object in executeTranasction
- Add `signTransactions` functions: It signs transaction object(s) and returns raw signed transaction.

### Bug Fixes

- Fixed `yarn add @algo-builder/web` (was failing because of missing dependency `zod` in packages/web).
- Fix metadatahash type
- Fix init project-name bug(`algob init <project-name>` command was not working properly)
- Fix zod package was missing from runtime(but zod was being used in runtime)
- Added support for passing http token as an `object` as well. User can now use `{ "X-Algo-API-Token": <token> }` notation for passing token in `algob.config.js`.

### Testing framework bug fixes

- Fix random address for logic sig, creating two times an lsig account from the same TEAL code should return the same address.

### API Breaking

- Migrate from `LogicSig` to `LogicSigAccount`(Note: Loading lsig from file uses `LogicSig`, because `goal` stores it in LogicSig type format)
- Rename `CallNoOpSSC` to `CallApp`.
- Rename `optInAcountToASA` to `optInAccountToASA` (typo)
- Rename `readLocalStateSSC` to `readAppLocalState`, `readGlobalStateSSC` to `readAppGlobalState`.

### Dependencies

- Upgraded pyTEAL version [`0.9.0`](https://github.com/algorand/pyteal/releases/tag/v0.9.0) in pipfile.
- Upgraded indexer binary version to `2.6.1` in `/infrastructure/Makefile`.

### Examples

- Added new template [DAO](/examples/dao), with flow tests. Read the specification [here](https://paper.dropbox.com/doc/Algo-DAO--BTR~tKj8P788NMZqnVfKwS7BAg-ncLdytuFa7EJrRerIASSl).

## v1.2.1 2021-09-15

### Bug Fixes

- Fix `algob init <project-name>`.

## v1.2.0 2021-08-09

### Improvements

- Moved [error](http://algobuilder.dev/api/runtime/modules/errors.html) lists, BuilderError, [mkTransaction](http://algobuilder.dev/api/runtime/modules.html#mktransaction) to `@algo-builder/web` package. Re export `mkTransaction`, `errors` in algob and runtime from `@algo-builder/web` for backward compatibility.
- Added `algob init --typescript` flag to initialize a typescript project. Usage: `algob init <location> --typescript`.
- Support pooled transaction fees in algob and runtime - now one transaction can pay for other transaction fees in a group.
- Added `flatFee` to `TxParams`.
- Added support for teal debugger (get dryrun response or start debugger using `tealdbg` in chrome) in `algob` scripts.
- User can initialize & use accounts by name in `@algo-builder/runtime`, similar to algob ('john', 'bob' etc)
- Updates to `algob sign-multisig`:
  - Creating a new multisigned transaction (requires multisig metadata: `v, thr, addrs`)
  - Support for signing in a group transaction (loaded from file).
  - Check usage in our [guide](http://algobuilder.dev/guide/sign-multisig.html)
- Added `deployASADef` function to deploy ASA without using `/assets/asa.yaml`.
- Added `yarn run test:watch` command. NOTE: it will spawn multiple process in the same terminal session. So if you want to stop the all processes the best solution is to kill the terminal session.

- Added new package `@algo-builder/web`. It can be used in Dapps to interact with ASAs and Stateful applications. Main features:
  - Compatible with [`algosigner`](https://github.com/PureStake/algosigner).
  - Support algob's high level function:`executeTransaction` in a webapp as well (note: currently `deployASA` & `deployApp` transactions are not supported, as we don't load data from checkpoints OR `/assets`).
  - Support group transactions.
  - The `executeTransaction` takes transactions parameters (single/group) as input, triggers an algosigner prompt for signature, sends transaction to network and return it's response. Documentation can be found [here](https://github.com/scale-it/algo-builder/tree/develop/packages/web#algo-builderweb).

### Dapp templates and solutions

- Added new template [`/shop`](https://github.com/scale-it/algo-builder-templates/tree/master/shop) to demonstrate a react component (payment widget) to make a purchase and trigger `AlgoSigner` for signing a transaction.

Examples

- [Permissioned Token](/examples/permissioned-token) Added `cease` function and a script to change permissions app_id.

Tutorials:

- We published a Securities and Permissioned Tokens solution (implemeted using `algob`): [https://developer.algorand.org/solutions/securities-and-permissioned-tokens/](https://developer.algorand.org/solutions/securities-and-permissioned-tokens/).
- Published fifth tutorial in the `@algo-builder` series, on how to use `algob console` to quickly and easily interact with ASA and smart contracts: [https://developer.algorand.org/tutorials/algo-builder-tutorial-part-5-algob-console/](https://developer.algorand.org/tutorials/algo-builder-tutorial-part-5-algob-console/).

### Quality Assurance

- Added github workflows/examples.yaml to execute [`/examples`](https://github.com/scale-it/algo-builder/tree/master/examples) on a private net, on pushing new commit to `develop`/`master` branch OR creating a pull request that target these branches.

### Infrastructure

- Added new make commands:
  - `setup-reach` - sets up reach executable file in `~/.algorand-reach` directory
  - `remove-reach` - halts any dockerized devnets, kills & removes docker instances and containers, remove reach bash file from `~/.algorand-reach`.
  - `restart-private-net`: restarts private-net.
  - `indexer-docker-up`, `indexer-docker-down`: Docker based setup for indexer. Runs in read-only mode, without connecting to local algod node.
  - `make setup-postgresql`: Install `postgresql` database on a local linux system and setup a new user & database.
  - `make start-indexer`: Add local indexer binary (downloaded in `~/.algorand-indexer-download`) and start the indexer by connecting to database and local algod node.
  - `make recreate-indexer`: resets the indexer database and runs `start-indexer`.
  - `make remove-indexer`: Removes `~/.algorand-indexer-download` directory from system.

### API breaking

- Rename `SSC` to `App` - This will affect deployment and all calls made to stateful smart contracts(SSC) or `App`
  - OptInSSC -> OptInToASA
  - DeleteSSC -> DeleteApp
  - DeploySSC -> DeployApp
  - SSCDeploymentFlags -> AppDeploymentFlags
  - SSCOptionalFlags -> AppOptionalFlags
- Import are changed to scoped imports
  - instead of stringToBytes, you can import a `convert` namespace (from `@algo-builder/algob`), and then use `convert.stringToBytes`
- Types imports for `ExecParams`, `TransactionTypes`, `SignType` moved to new package `@algo-builder/web`
- Migrate to algorand/js-sdk types from `@algo-builder/types-algosdk`.

### Bug fixes

- Fixed dependency [issues](https://github.com/scale-it/algo-builder/issues/433) while installing algob using `yarn add @algo-builder/algob` & `npm install @algo-builder/algob`.
- `web`:
  - Added missing `fromAccount?` attribute to the `Sign` type.
  - Remove TxParams type from runtime package(it is duplicated in runtime)

## v1.1.1 2021-07-12

### Bug fixes

`@algorand-builder/runtime` \* [\#409](https://github.com/scale-it/algo-builder/issues/409) Added missing `fromAccount` attribute to `SignWithLsig` type.

## v1.1.1 2021-07-12

### Improvements

- updated `algob test` command to run mocha in typescript project as well.

### Bug fixes

`@algorand-builder/runtime` \* fixed [bug](https://github.com/scale-it/algo-builder/issues/404) when trying to optIn to asset using asset transfer transaction with amount 0n.

## v1.1.1 2021-07-12

### Improvements

- Updated `algob test` command to run mocha in typescript project as well.

### Bug fixes

`@algorand-builder/runtime`

- fixed [bug](https://github.com/scale-it/algo-builder/issues/404) when trying to optIn to asset using asset transfer transaction with amount 0n.

## v1.1.0 2021-06-23

Highlights:

- TEALv3 support
- improved documentation and guide
- better handling in `executeTransaction`
- checkpoint can be market invalid if they are substituted (eg by redeploying same asset).

### API breaking

- Move `updateApp` function to `deployer`

* Rename `parseArgs` to `parse_params`

* For External support of parameters user should replace TMPL\_ prefix in their smart contracts, and only use it when using pyteal.tmpl(..)
* Rename `appId` to `appID` in all places. (previously some of SSC params were taking `appId` and other were taking `appID`, this was inconsistent)

### Improvements

- Replaced dependency `find-up` with `findup-sync` in `algob`.
- Added `algopy` in `@algo-builder/algob/sample-project`, which enables users to pass template parameters to PyTEAL contracts. Updated docs.
- Store checkpoints in nested form for SSC, added tests.
- Added support for sub directories in assets folder, with tests.
- Update runtime to process execParams.deployASA, deployApp, OptInToASA, OptIntoSSC
- Exported `@algorand-builder/algob`, `@algorand-builder/runtime` error types and make it accessible for API documentation.
- Added `debugStack` option in `runtime.executeTx()` to print stack (upto depth = debugStack) after each opcode execution.
- TEALv3 support in `@algo-builder/runtime`.
- Transpile TEAL code to substitute the TMPL placeholders
- Mark not valid checkpoints (in case of `deleteApp`/`DestroyAsset`) using `deleted` boolean

### Bug fixes

`@algorand-builder/runtime`
_ Remove asset holding from account if `closeRemainderTo` is specified.
_ Asset creator should not be able to close it's holding to another account.

- fixed temporal files handling.

## v1.0.2 2021-05-18

### Improvements

- Update how error is displayed to a user
- Add Update stateful smart contracts using execute transaction in runtime

Runtime:

- added `updateApp` method.

### Bug fixes

- Added missing dependency: `find-up`

## v1.0.1 2021-05-16

- Fixed dependency for `@algo-builder/algob`.

## v1.0 2021-05-14

New website: https://scale-it.github.io/algo-builder

### API breaking

- Removed Algob prefix in deployer (eg. renamed `AlgobDeployer` to `Deployer`)
- Updated `execParams` structure & typings (input parameters for `executeTransaction`)
  - Migration: If `SignType` is `LogicSignature` then change `fromAccount` to `fromAccountAddr` and just pass from address instead of complete account.
- Changed the way we pass arguments to stateless smart contract - moved assignment from when we load smart contract (using `loadLogic`, `mkDelegatedLsig`, `fundLsig`) to when we create transaction execution parameters.
  - Migration: assign stateless args in txParams to `executeTransaction`. Eg
    ```js
    await deployer.loadLogic('htlc.py', [arg1]); // remove scTmplParams from here
    const txnParams: rtypes.AlgoTransferParam = { .. }
    txnParams.args = [arg1]; // assign here now
    await executeTransaction(deployer, txnParams);
    ```

### Improvements

- Added more tests for the [crowdfunding example project](/examples/crowdfunding) using `@algo-builder/runtime`- Happy paths and Failing paths.
- Integrated user documentation with `jekyll`.
- Added new function `signLogicSigMultiSig` to sign logic signature by multisig.
- Updated ASA deployment (`deployASA` function) to pass custom params and save deployed asset definition in checkpoint.
- Support deployment and optIn methods in a transaction group (along with all other methods, using `executeTransaction`).
- Renamed `loadBinaryMultiSig` to `loadBinaryLsig` (load signed logic signature from file in scripts).
- New opt-in functions and updates. Check the [deployer API](https://scale-it.github.io/algo-builder/api/algob/interfaces/types.deployer.html) for information about all opt-in functions.
  - `deployer.optIn` are now available both in _DEPLOY_ mode to _RUN_ mode.
  - Extended `deployer.optIn*` functions to support ASA by ID. Previously we only accepted ASA by name (based on the name in `assets/asa.yaml` file).
  - Added [`deployer.optInLsigToApp`](https://scale-it.github.io/algo-builder/api/algob/interfaces/types.deployer.html#optinlsigtoapp) and [`deployer.optInLsigToASA`](https://scale-it.github.io/algo-builder/api/algob/interfaces/types.deployer.html#optinlsigtoasa) to easily opt-in stateless smart contract (lsig) account to stateful smart contract and ASA.
- Asset related `execParams` (transaction parameters for [`executeTransaction`](https://scale-it.github.io/algo-builder/api/algob/modules.html#executetransaction)) support ASA by name and by ID (previously only ASA ID was supported). [Example](https://github.com/scale-it/algo-builder/blob/master/examples/asa/scripts/transfer/gold-delegated-lsig.js#L22).
- cleaned test suite log (when developing Algo Builder itself). Our test suite has 884 tests.

### Commands

We added new commands:

- `algob test` (runs mocha in project root).
- `algob unbox-template <name> <destination>` to quickly unbox a dapp template from `scale-it/algo-builder-templates`.
- `algob sign-multisig --account <acc> --file <input> --out <out-file>` to append user's signature to signed multisig file using accounts managed by `algob`.
- `algob sign-lsig --account <acc> --file <input> --out <out-file>` to sign logic signature using accounts managed by `algob`.

### Examples

- Added new templates:
  - [Permissioned Token](/examples/permissioned-token)
  - [stateful counter](/examples/stateful-counter)
- Updated [`examples/asa`](/examples/asa): added new use-case to deploy and control ASA by a smart contract.

### Dapp templates.

- We created a new [repository](https://github.com/scale-it/algo-builder-templates) with dapp templates. It's a new project line of Algo Builder. Dapp Templates are webapps operating with Algorand blockchain with `algob` support. For the moment we only have React templates. Anyone can contribute with a new template or by improving the pre-existing ones by creating a pull request.
  - [/default](https://github.com/scale-it/algo-builder-templates/tree/master/default) template (with ASA transfer functionality)
  - [/htlc](https://github.com/scale-it/algo-builder-templates/tree/master/htlc) template - dapp implementing hash time locked contract.
- Added `algob unbox-template` command to download a template and setup the project.

### Infrastructure

- Added new make commands:
  - `setup-private-net` - creates and starts private network, setups master account and shows network status.
  - `recreate-private-net` - stops and removes the private network, and re-setup.

### @algorand-builder/runtime:

- fixed bugs
  - in group tx flow
  - in opcodes: _asset_params_get_, _txn GroupIndex_, _concat_
  - closing asset using clawback should be denied

## v0.5.4 2021-03-15

Renaming the organization and package names to `@algo-builder`.

## v0.5.0 2021-03-08

General:

- Added documentation (in `/docs/testing-teal.md`) to test TEAL using `@algorand-builder/runtime`
- [breaking] Added support for ASA OptIn for contract account (eg. escrow) represented by logic signature. Changed `optInToASA` to `optInAcountToASA` (for optIn using account) and `optInLsigToASA` (for optIn using logic signature account).
- Use `bigint` for all numeric values in `runtime` and `algob` to support integers upto 64 bit(`uint64`).

@algorand-builder/runtime:

- Full support for asset related transaction (create, opt-in, transfer, modify, freeze, revoke, destroy)
- Support for group transactions

Infrastructure:

- Support Sandbox in `/infrastructure` to quickly set up the private net
- [breaking] Changed default network config and the private-net for compatibility with Sandbox:
  - port = 4001
  - token = aaaaaaaaaaaaaaaaaaaaaaaaaaaaaaaaaaaaaaaaaaaaaaaaaaaaaaaaaaaaaaaa
- Updated the default token and endpoint port. For compatibility with Sandbox we use the sandbox token and port (4001) in all examples and sample project. If you run an algorand node using our private node setup then either recreate the network (stop, remove node_data and create it again), or update the `node_data/PrimaryNode/config.json` and set: `"EndpointAddress": "127.0.0.1:4001"`

## v0.4.0 2021-02-03

- Renamed `@algorand-builder/algorand-js` to `@algorand-builder/runtime`
- Added new example project - Crowdfunding Application
- `@algorand-builder/runtime`: added support for transactions: payment, app creation, opt-in, stateful (application call, clear, delete, close).
- Added support for arguments in stateful smart contracts similar to goal (eg. `str:abc`, 'int:12')
- Logic signature validation for stateless teal in runtime
- Introduced versioning of TEAL opcodes in runtime with max cost assertion
- Added a Typescript example project - `htlc-pyteal-ts`

## v0.3.0 2020-12-28

Moved package into `@algorand-builder` NPM organization. So all imports and install commands require to change `algob` to `@algorand-builder/algob`.

- Reproducible, declarative Algorand Network setup using scripts in `/infrastructure`.
- Re-organized examples. Now all examples share same config. Users are able to provide their own
- We ported all developer.algorand reference templates
- Reworked smart contract handling.
- API documentation improvements
- Added lot of new TypeScript [typings](https://github.com/scale-it/algorand-builder/tree/master/packages/types-algosdk) for `algosdk-js`

## v0.2.0 2020-11-25

- As a user I can compile and run PyTeal Files
- As a user I can access accounts from an ENV variable
- As a user I can load ALGOD and KMD credentials from ENV variable
- As a user I can load a multisig directly from /assets and execute transactions
- As a user I can use CLI to run an JS Node REPL with async/await suppport on the top level

### Breaking Changes

- `Deployer` smart-contracts API changes. Please refer to our [API documentation](https://scale-it.github.io/algorand-builder/interfaces/_types_.algobdeployer.html) to check available functions and attributes.

## v0.1 2020-09<|MERGE_RESOLUTION|>--- conflicted
+++ resolved
@@ -2,19 +2,18 @@
 
 ## Unreleased
 
-## v3.1.0 2022-01-24
-
-### Improvements
-
-<<<<<<< HEAD
-- Support rekeying in `@algo-builder/runtime`
+### Improvements
+
 - Added following functions in `deployer` API
   * `getCompiledASC`: compiles a contract in real time, returns info after compilation (eg. bytecode, bytecode hash, timestamp etc).
   * `getDeployedASC`: returns cached program (in artifacts/cache) compiled info(bytecode, hash, filename etc).
-=======
+
+## v3.1.0 2022-01-24
+
+### Improvements
+
 - Beta support for rekeying transactions in `@algo-builder/runtime` / testing.
 - Added integration to `tealer` tool into pipenv.
->>>>>>> 7d365498
 
 ### Bug Fixes
 
