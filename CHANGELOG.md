--- conflicted
+++ resolved
@@ -16,14 +16,12 @@
 
 - Updated yarn to v3.2.1
 - Changed default sample project license to ISC
-
-<<<<<<< HEAD
 - Fix `txn AssetSender` should return zero address by default.
 
 #### Examples
 
 - Added secret key to all accounts that are signing transactins in examples. 
-=======
+
 ### Features
 
 - Add `--npm` flag to `algob init` and `algob unbox`. Note: by default we will use `yarn`.
@@ -39,7 +37,6 @@
 #### DAO 
 
 - Add `add_proposal_with_asset.js` script use for create proposal with asset funds.
->>>>>>> e7b67d23
 
 ## v5.0.1 2022-07-11
 
