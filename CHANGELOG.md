<!--
Guidelines:
+ provide short description which is easy to understand both to project managers and developers,
+ be very precise about breaking changes,
+ mark deprecated API,
+ provide link to documentation wheneve needed,
+ if relevant, you can also provide a link to a pull request.

Organize change log in the following section (in that order):
Features, Bug Fixes, API Breaking, Deprecated, Infrastructure, Template Updates
-->

# CHANGELOG

## Unreleased

### Bug Fixes

- Fixed `pre-commit` scirpt that did not work properly and skiped the `lint-staged` part.

### Features

- Allow user to query foreign applications accounts using the `appID` field.
- Remove limits from `Runtime` for amount of apps/assets one account can create/opt-in to.
- Add `getGenesisHashFromName(name: string)` utility function to `@algo-builder/web`.
- Add `mainnetGenesisHash`, `testnetGenesisHash`, `betanetGenesisHash`, `runtimeGenesisHash` constants.
- Add `parseABIContractFile(pathToFilePath)` method to `Runtime` and `Deployer`. If the currently used network is defined in the ABI file additonal field `appID` will be added to a contract.
- Add support for TEALv8 opcode execution in runtime. The `MaxTEALVersion` is now `8`.
- Added `allowMultipleAccounts` parameter to `connectToMyAlgo` method of `WebMode` to give user the flexibility to allow multi accounts login using MyAlgo Wallet.
- Added arguments feature in `yarn algob run` cli. The new format is `yarn alob run --script script1.js arg1 arg2`.
<<<<<<< HEAD
- Add guide about blocks in `Runtime`.
=======
- Add `TxFieldEnum` for transaction fields in `runtime`.
- Add enums for opcode fields in `runtime`.
- Add reusable workflow in GitHub action.
- Add one batch for each package in GitHub action which uses reusable workflow.
>>>>>>> 13ff4da4

### Breaking Changes

- The method `ProduceBlock` has been renamed to `ProduceBlocks(numberOfBlocks=1)` and now accepts optional parameter that allows user to specify the number of blocks that will be produced.
- `appendSignMultisigTransaction` is renamed to `signMsigTransaction` and expects `EncodedSignedTransaction` as first argument and returns an object containing a blob key encoded in base64.

#### TEALv8

- Support for `switch` opcode.

## v6.0.0 2022-11-04

- Updated yarn to v3.2.1
- Changed default sample project license to ISC
- Fix `txn AssetSender` should return zero address by default.
- Add unit tests for all transaction types in runtime executeTx.
- Add support loadLogic for \*.teal program and SCParam.
- Replace arrow functions with normal functions in all unit test which is recommended by `mocha`
- Added support of `getProgram` which can get program string from `assetPath`(relative or absolute path) path.
- Add `paths` to `algob.config.js` to specify list of paths.
- Added error handling when a python module is not found and suggest solution to install the python module.

### Features

- Add `--npm` flag to `algob init` and `algob unbox`. Note: by default we will use `yarn`.
- Improved `algob/project-dev-script.sh` which is script setting up a local project.
- Add `Uint8Array` as a supported type for `TxParams.note`
- Added `sendSignedTransaction(signedTransaction)` to `Runtime`. Method takes '`SignedTransaction` type
  from `algosdk` and sends it to the network.
- Added support for `SignedTransaction` object in `executeTx` method in `Runtime`.
- Added verification for secret key signatures in `Runtime`.
- Added replace2 and replace3 opcode to `runtime`.
- Added sha3_256 opcode to `Runtime`
- Added ed25519verify_bare opcode to `Runtime`
- Added json_ref opcode to `Runtime`
- Added support for foreign app account access in `Runtime`
- Added guide for multisignature and signedTransaction usage in `Runtime`.
- Added multisignatue verification in `Runtime`.
- Added support for rekey account to multisignature in `Runtime`.
- Added support to withdraw from account rekeyed to multisignature in `Runtime`.
- Added new section in `Deployer` guide about helper methods across all deployers.
- Added `SignTx`, `makeTx`, `makeAndSignTx`, `sendTxAndWait` helper methods in `Runtime` and `Deployer`.
- Added support for teal v7 in `Runtime` and a test case.
- Added support for new txn opcode fileds `ApprovalProgramPages`, `ClearProgramStatePages`, `NumApprovalProgramPages`, `NumClearProgramStatePages`.
- Added additional checks for the `maxStackByteElementSize` and `maxProgramLength` in `Runtime`.
- Added partial support for `bn254` opcodes. The full support delyed until the official release of `TEALv8/v9`.
- Added a new pre-commit hook to check if there are any `.only`in tests . If there are any it will display error in which files/lines the problem was found.
- Added support for `vrf_verify` opcode to `Runtime`. IMPORTANT: the opcode assumes the proof is always valid thus it will always return 1.
- Added program length check on app deploy on the basis of extra pages in `runtime`.
- Added logic signature and arguments size check in `runtime`.
- Added support for `block` opcode to `Runtime`.
- Added blocks to `Runtime`. It simulates the block generation by using radnom bytes generator as the first seed. The following seeds are MD5 hash of the seed from the previous block.
- Added support for `secp256r1` curve to `ecdsa_verify` and `ecdsa_pk_decompress` opcodes.
- Added support for `FirstValidTime` field for transactions opcode.
- Added program length check on app update on the basis of extra pages in `runtime`.

#### @algo-builder/web

- Added support for logic signature to `executeTx` method of `Webmode` for AlgoSigner, MyAlgo Wallet and Wallet Connect.
- Added `appendSignMultisigTransaction` function to `WebMode` for appending signature to multisig transaction in the algosigner.
- Added `MultiSignature` support in `executeTx` method for `AlgoSigner`.
- Added `SignTx`, `makeTx`, `makeAndSignTx`, `sendTxAndWait` helper methods in all webmodes.
- Added `MultiSignature` support for all methods `MyAlgo Wallet`.
- Added support for unfunded accounts in `Runtime`.
- Added `waitRounds` as second param to `sendAndWait` method. It is optional and has a default value of 10.
- Added support for to generate the `algob.config.ts` file generation via algob (`yarn run algob . --typescript`) and read the algob.config.ts` file, if present in root directory.

### Bug Fixes

- Fix `txn AssetSender` should return zero address by default.
- Fix `KMDCredentialsFromEnv` loading using KMD_DATA. Algob was trying to use `env.$KMD_DATA` instead of `env.KMD_DATA`
- Fix `gitxna 1 Logs 0` opcode. Previously any attempt to use this opcode would result in a "Not supported" error.
- Fix `TxParams.noteb64` encoding - should use base64 decoder rather than TextEncoder.
- Fix `ed25519verify` opcode implementation. Previously the signature was only checked against the data not the concatenation of "ProgData"||program||data. Additionally test scenarios was added to check the correct implementation.
- Fix `global CallerApplicationID` opcode. Previously the opcode get the wrong caller application ID[798](https://github.com/scale-it/algo-builder/pull/798).

### Breaking Changes

#### @algo-builder/runtime

- `executeTx` now returns [TxnReceipt](https://github.com/scale-it/algo-builder/blob/master/packages/runtime/src/types.ts#L411) instead of `TxReceipt[]`.
- `fundLsig` now returns [TxnReceipt](https://github.com/scale-it/algo-builder/blob/master/packages/runtime/src/types.ts#L411) instead of `TxReceipt[]`.

#### @algo-builder/web

- `executeTx`, `sendAndWait`, `waitForConfirmation`, `sendTxAndWait` promise now returns [TxnReceipt](https://github.com/scale-it/algo-builder/blob/master/packages/web/src/types.ts#L458) instead of `algosdk.modelsv2.PendingTransactionResponse`.

#### @algo-builder/algob

- `sendAndWait`, `waitForConfirmation`, `executeSignedTxnFromFile`, `sendTxAndWait` promise now returns `TxnReceipt` instead of `ConfirmedTxInfo`.
- `logTx` second argument of `txConfirmation` now expects type of `TxnReceipt` instead of `ConfirmedTxInfo`.

### Examples

- Added secret key to all accounts that are signing transactions in examples.

#### DAO

- Add `add_proposal_with_asset.js` script use for create proposal with asset funds.
- Increase test coverage

## v5.0.1 2022-07-11

### Bug Fixes

- added missing dependency (`debug`) to packages.

## v5.0.0 2022-07-8

### Features

#### Algob

- `algob.balanceOf(deployer, accountAddr, assetID)`: if assetID is undefined then the function will return ALGO account balance.
- `deployer.executeTx` returns list of `TxnReceipt`, which extends `ConfirmedTxInfo`. This is to add a useful `txID` attribute, needed in various scripts.

  ```ts
  export interface TxnReceipt extends ConfirmedTxInfo {
  	txID: string;
  }
  ```

#### Runtime

- Add `Runtime.getAppByName(appName)`: gets app info based on the name declared in appDefinition.
- Better warning/error when deploying ASA. Throws an error when ASA definition is wrong or when ASA is not found in asa.yaml, eg when Runtime needs to query ASA.
- Add `Runtime.getAppByName(appName)`. We can get application in Runtime now.
- Teal v6 support:
  - Add `Txn LastLog` opcode.
  - Add `Txn StateProofPK` opcode.

#### Examples

- Add new example [Trampoline](https://github.com/algorand-devrel/demo-avm1.1/tree/master/demos/trampoline)

### Bug Fixes

- Fix: missing schebang to run `algob` as an app directly. BTW, we recommend running algob through `yarn algob` in your project.
- Fix: max number of transactions in one call should be 256 (include inner and atomic transaction).
- Fix: Web mode (algo-builder/web) cannot sign by `fromAccount` when `fromAccountAddr` appear in `execParams`.
- Receipt confirmed txn have `inner-txns` and `txn` field.

### Breaking Changes

#### @algo-builder/algob

- `ensureCompiled` is deprecated and removed and `compileASC` should be used.
- `loadLogicFromCache` is deprecated and removed and `getLsigFromCache` should be used.
- `executeTransaction` is deprecated and removed and `executeTx` should be used.

#### @algo-builder/runtime

- `addAsset` is deprecated and removed and `deployASA` should be used.
- `addApp` is deprecated and removed and `deployAdd` should be used.
- `addASADef` is deprecated and removed and `deployASADef` should be used.
- Renamed `optIntoAsa` to `optInToAsa` to remain naming convention consistency across the project.

#### @algo-builder/web

- `executeTransaction` is deprecated and removed and `executeTx` should be used.
- Renamed `sendTransaction` to `sendAndWait` in WebMode and parameter is updated to accept `string` to bring consistency with other wallets class.

### Deprecated

### Infrastructure

- Updated indexer version to `2.12.4` in `infrastructure/makefile`

### Template Updates

DAO template:

- [breaking] moved template parameter (`gov_token_id`) to the global state. This is to assure constant bytecode fir each deployment. We need it to build an efficient indexer and UI.
  - Subsequently, `gov_token_id` is required when deploying new DAO approval program.

## v4.0.0 2022-05-24

### Features

- use`logger` from `debug` package for logging utility in place of all console calls.

Core:

- Added support for saving smart contract template params in ASCCache.
- The `compile.ts` has been updated and now the tealCode is stored in cache when `scTmplParams` are used to compile TEAL with hardcoded params.
- Added following functions in `deployer` API
  - `getDeployedASC`: returns cached program (from artifacts/cache) `ASCCache` object by name. Supports both App and Lsig.
- You can initialize an new `algob` project with `infrastructure` scripts (a copy the `/infrastructure` directory in repository) by adding the `--infrastructure` flag. Example:
  ```bash
    algob init --infrastructure
  ```
- Return list of receipts for each txn in group txn. Example:

```js
const receipts = deployer.executeTx([txn0, txn1]);
console.log("txn0 information: ", receipts[0]);
console.log("txn1 information: ", receipts[2]);
```

JS Runtime and testing features:

- `runtime.defaultAccounts` - a list of pre-generated 16 accounts with pre-defined addresses and keys, each with 1e8 microAlgos (100 Algos)
- `runtime.resetDefaultAccounts()` - will recreate the default accounts (reset their state).
- unit tests that cover new scenarios when `runtime.defaultAccounts` and `runtime.resetDefaultAccounts()` are used.
  - `bond-token-flow` test to also use runtime.defaultAccounts. (see [example](https://github.com/scale-it/algo-builder/blob/develop/examples/bond/test/bond-token-flow.js))
- Support execution of algo-sdk-js `transactionAndSign` in Runtime [#601](https://github.com/scale-it/algo-builder/pull/601).
- Added support for checking against opcode their execution mode in runtime. For eg. `arg` can only be run in _signature_ mode, and parser will reject the execution if run in application mode.
- Support RekeyTo field in the inner transaction for TEAL v6.
- Support `keyreg` transaction in inner transaction in JS runtime.
- Enable transfer ALGO to a not regeistred account.
- Every opcode class has been updated and now their `execute` method returns its cost.
- Teal V6 support:

  - Add new opcode `bsqrt` and `divw`([##605](https://github.com/scale-it/algo-builder/pull/605)).
  - Add new opcode `gloadss`([#606](https://github.com/scale-it/algo-builder/pull/606)).
  - Add new opcode `acct_params_get`([#618](https://github.com/scale-it/algo-builder/pull/618)).
  - Add new opcode `itxn_next`([#626](https://github.com/scale-it/algo-builder/pull/626)).
  - Add new opcode `gitxn`, `gitxna` and `gitxnas`.([#628](https://github.com/scale-it/algo-builder/pull/628)).
  - Contract to contract calls. However we limit c2c call with only AppCall(NoOpt) transactions.([#611](https://github.com/scale-it/algo-builder/pull/611))
  - Full support for inner transactions: `itxn`, `itxna` and `itxnas`

- Teal v7 support:

  - opcode `base64decode` ([##653](https://github.com/scale-it/algo-builder/pull/653))

- `algob test` now runs tests recursively in `test` directory and subdirectories. Before only the files inside the test directory where run.

Dependencies:

- Upgraded PyTEAL version [`0.13.0`](https://github.com/algorand/pyteal/releases/tag/v0.13.0) in Pipfile.
- Upgraded JS SDK to v1.16.0

### API Breaking

- Improved the smart contract deployment process. We changed the `DeployASAParam` and `DeployASCParam` to make it more explicit. The `deployer.deploy*` also got improvemetns with a cost of API breaking. We created the following types to describe the smart-contract to be deplyed:

```ts
// from file
type SourceFile = {
	metaType: MetaType.FILE;
	approvalProgramFilename: string;
	clearProgramFilename: string;
};

// from teal source code (string).
type SourceCode = {
	metaType: MetaType.SOURCE_CODE;
	approvalProgramCode: string;
	clearProgramCode: string;
};

// from compiled source code.
type SourceCompiled = {
	metaType: MetaType.BYTES;
	approvalProgramBytes: Uint8Array;
	clearProgramBytes: Uint8Array;
};
```

And the following types are added for the Smart Contract definition

```ts
export type AppDefinitionFromFile = StorageConfig & AppOptionalFlags & SourceFile;

export type AppDefinitionFromSource = StorageConfig & AppOptionalFlags & SourceCode;

export type AppDefinitionFromSourceCompiled = StorageConfig & AppOptionalFlags & SourceCompiled;

export type AppDefinition =
	| AppDefinitionFromFile
	| AppDefinitionFromSource
	| AppDefinitionFromSourceCompiled;

export type DeployAppParam = BasicParams & {
	type: TransactionType.DeployApp;
	appDefinition: AppDefinition;
};
```

See [packages/web/src/types.ts](https://github.com/scale-it/algo-builder/blob/master/packages/web/src/types.ts) for more details.

- We have updated parameters of `deployApp` method:

```ts
/// old
  /**
	 * deploy a new application and returns application id
	 * @param approvalProgram application approval program (TEAL code or program filename)
	 * @param clearProgram application clear program (TEAL code or program filename)
	 * @param flags SSCDeployment flags
	 * @param payFlags Transaction parameters
	 * @param scTmplParams Smart Contract template parameters
	 * @param debugStack: if passed then TEAL Stack is logged to console after
	 * each opcode execution (upto depth = debugStack)
	 */
	deployApp(
		approvalProgram: string,
		clearProgram: string,
		flags: AppDeploymentFlags,
		payFlags: types.TxParams,
		scTmplParams?: SCParams,
		debugStack?: number
	): {...}

/// new
	/**
	 * deploy a new application and returns application id
	 * @param payFlags Transaction parameters
	 * @param appDefinition app definition
	 * @param scTmplParams Smart Contract template parameters
	 * @param debugStack: if passed then TEAL Stack is logged to console after
	 * each opcode execution (upto depth = debugStack)
	 */
	deployApp(
		sender: AccountSDK,
		appDefinition: types.AppDefinition,
		payFlags: types.TxParams,
		scTmplParams?: SCParams,
		debugStack?: number
	):
```

- We have changed the parameters of `updateApp` method. Details:

```ts
  // old
	/**
	 * Update application
	 * @param senderAddr sender address
	 * @param appID application Id
	 * @param approvalProgram new approval program (TEAL code or program filename)
	 * @param clearProgram new clear program (TEAL code or program filename)
	 * @param payFlags Transaction parameters
	 * @param flags Stateful smart contract transaction optional parameters (accounts, args..)
	 * @param debugStack: if passed then TEAL Stack is logged to console after
	 * each opcode execution (upto depth = debugStack)
	 */
	updateApp(
		senderAddr: string,
		appID: number,
		approvalProgram: string,
		clearProgram: string,
		payFlags: types.TxParams,
		flags: AppOptionalFlags,
		scTmplParams?: SCParams,
		debugStack?: number
	)

  // new
  /**
	 * Update application
	 * @param appName application Name. Note in runtime application name just placeholder params
	 * @param senderAddr sender address
	 * @param appID application Id
	 * @param newAppCode new application source code
	 * @param payFlags Transaction parameters
	 * @param flags Stateful smart contract transaction optional parameters (accounts, args..)
	 * @param debugStack: if passed then TEAL Stack is logged to console after
	 * each opcode execution (upto depth = debugStack)
	 */
	updateApp(
		appName: string,
		senderAddr: string,
		appID: number,
		newAppCode: types.SmartContract,
		payFlags: types.TxParams,
		flags: AppOptionalFlags,
		scTmplParams?: SCParams,
		debugStack?: number
	)
```

- The `appName` field is required now. We can use `deployer.getApp(appName)` to get checkpoint data of application. In web-mode, you can set it empty.

- We removed `runtime.addApp`, `deployer.getAppByFile` methods.

- We have changed the naming convention for the clearing proposal part of the DAO:

  - Renamed `clearProposal` to `closeProposal`,
  - Renamed `clear_proposal` to `close_proposal`,
  - Renamed `mkClearProposalTx` to `mkCloseProposalTx`.

- We have updated the default behavior of algob deployer for loading data from checkpoint to be queried by "app/lsig" name (note: passing name is required). The existing functionality has been moved to `<func>ByFile` functions (legacy functions based on file querying):

  - Application:

    - Previous `getApp(approval.py, clear.py)` has been changed to `getAppByFile(approval.py, clear.py)`.
    - New `getApp(appName)` function queries app info using the app name.

  - Smart signatures:
    - Existing `getDelegatedLsig(lsig.py)`, `getContractLsig(lsig.py)` **have been removed**. Use `getLsig` function to query logic signature from name or filename in a checkpoint.
    - New `getApp(appName)` function queries app info using the app name.
    - Existing `fundLsig(lsig.py, ..)` function has been changed to `fundLsigByFile(lsig.py, ..)`. Now `fundLsig(lsigName, ..)` will take lsig name.
    - Existing `mkDelegatedLsig(fileName, signer, ..)`, `mkContractLsig(fileName, ..)` have been updated to take the **lsigName as a required parameter (first parameter passed to function)**:
      - `mkDelegatedLsig(lsigName, fileName, signer)`
      - `mkContractLsig(lsigName, fileName)`.
        Here `fileName` represent the name of smart contract file (eg. `treasury-lsig.teal`), and `lsigName` represents the "name" you want to assign to this lsig (eg. `treasuryLsig`).

  For reference you can check out `examples/asa`.

- Updated `getLsig`, `getDelegatedLsigByFile`, `getContractLsigByFile`, `getApp` to throw an error if information against checkpoint (by name or file) is not found.
- Updated `TxReceipts` for runtimes' `deployApp`, `deployASA` to use same types as algob (`AppInfo`, `ASAInfo`).
- Updated `txId` key in returned App/ASA info to `txID`.

- `printLocalStateSCC` renamed to `printLocalStateApp`.
- `printGlobalStateSCC` renamed to `printGlobalStateApp`.

- The ` PyASCCache` has been merged to `ASCCache` and is not used anymore.
- Only use list transaction in executeTx.
- Rename the executeTransaction to executeTx

- The `Deployer` interface now contains a new method `executeTx` while the old function is still supporoted it is
  recommended to use the method from `Deployer` rather than the function dirrectly.

- `executeTx` method from `WebMode` class now returns `Promise<algosdk.modelsv2.PendingTransactionResponse>` .

### Bug fixes

- Return error when closeRemainderTo and fromAccountAddr is the same.
- When close account should remove auth/spend address. Fixed in [#575](https://github.com/scale-it/algo-builder/pull/575).
- Approval program and clear program should throw error if they are mismatch version. Fixed in [#620](https://github.com/scale-it/algo-builder/pull/620)
- Allow token to be empty.
- Throw error when issue inner transactions in clear program. Fixed in [#667](https://github.com/scale-it/algo-builder/pull/667).
- Parameters in `extract*` opcodes can greater than uint8. Fixed in [#666](https://github.com/scale-it/algo-builder/pull/666).
- Wallet constructor come from a parameter walletURL(token, server, port)
- Restrict duplicate transaction in group transaction.

### Infrastructure

- Updated `setup-master-account` and `sandbox-setup-master-account` commands to run multiple times.

### Template Updates

- We updated the examples/DAO design. We removed treasury Smart Signature to simplify deposit management. Now a DAO app is managing voting, deposits and treasury.
- Enabled PyTEAL Optimizer option in all our examples.

## v3.2.0 2022-02-03

### Features

- Added following functions in `deployer` API
  - `compileASC`: alias to `deloyer.ensureCompiled`. The latter is now marked deprecated and `compileASC` should be used instead.
  - `getDeployedASC`: returns cached program (from artifacts/cache) `ASCCache` object by name.
- Added `sandbox-up-dev` and `sandbox-reset` commands into Makefile in `infrastructure/`.
- Use strict parsing rules when decoding PyTEAL teamplate parameters using `algobpy`. Previously, on decode failure, the script was continuing with partially updated template params, now we fail with an exception.

Dependencies:

- Updated `algosdk` to `v1.13.1`

### Bug Fixes

- Int Pseudo-Ops can't start with 0x(hex) or 0(oct) prefix. (#562)
- Add missing opcode `bitlen` and `app_params_get`.
- In the inner transaction, `snd` always the application address. However, it can be set to an arbitrary address. Fixed in [#569](https://github.com/scale-it/algo-builder/pull/569).

### Notes

We continue to use yarn v3. Please share your feedback about it. Hope this improved your workflow.

**Full Changelog**: https://github.com/scale-it/algo-builder/compare/v3.1.0...v3.2.0

## v3.1.0 2022-01-25

In this release we migrated to yarn v3. It speed up package management a lot.
We use node-modules node linker, because this is required
`npm` or `yarn v1` still works, but to have the best experience with `algob`,
you should install and use yarn v3:

```
yarn set version stable
yarn install
```

### Features

- Beta support for rekeying transactions in `@algo-builder/runtime` / testing.
- Added integration to `tealer` tool into pipenv.
- updated sample-project (the one after `algob init`)
- migrate to use yarn v3
- updated dependencies to the latest version (notably: algosdk, typescirpt, eslint, mocha)

### Bug Fixes

- `Runtime` wrongly required that an address used in `acfg` ItxnField refers to an existing account. However, addresses used in `acfg` or create asset transactions may refer to a not existing account. [PR](https://github.com/scale-it/algo-builder/pull/550). Reported by @patrick
- Can't get LogicSigAccount from `deployer.getDelegatedLsig`.
- `uncover` opcode push/pop wrong order.
- example/nft: fixed script (related to api breaking change).
- problem with calculating gas when a program starts with label (#547)

## v3.0.0 2021-12-22

### Features

- TEALv5 support in `@algo-builder/runtime` [AVM 1.0](https://developer.algorand.org/articles/discover-avm-10/):
  - Cover, Uncover opcodes
  - Loads, Stores opcodes
  - Extract, Extract3 opcodes
  - ExtractUint16, ExtractUint32, ExtractUint64 opcodes
  - Txn, Global fields
  - Added application account (a smart contract now has an escrow account). Updated checkpoint structure to store `applicationAccount` while running `algob` scripts.
  - Support Inner Transactions: `Payment`, `AssetTransfer`, `AssetFreeze`, `AssetRevoke`, `AssetDeploy`, `AssetModify`, `AssetDelete`.
  - Support Pooled opcode budget
  - Txnas, Gtxnas, Gtxnsas, Args, Log (logs are stored in txReceipt)

* Update all transaction functions (eg. `executeTx`, `addAsset`, `addApp` ..etc) to return a transaction receipt. Add `runtime.getTxReceipt` in `@algo-builder/runtime` to query transaction info.

- Add Asset Name to `assetDefinition` in `@algo-builder/runtime`.
- Updated App, Asset counters in runtime from 0, to 8. This means that the newly created App/Asset Index will be 9 (instead of 1).
- Added `runtime.loadLogic(..)` function (similar to `deployer.loadLogic` API) which simplifies the testing and script flow (we can use the same code in tests and scripts). User _should do_ the following migration:

  ```js
  // from
  const daoFundLsigProg = getProgram("dao-fund-lsig.py", scInitParam);
  daoFundLsig = runtime.createLsigAccount(daoFundLsigProg, []);

  // to (mute logs)
  daoFundLsig = runtime.loadLogic("dao-fund-lsig.py", scInitParam, false);
  ```

  For information about loading checkpoint(s) data using `@algo-builder/web` in a webapp, read [here](https://github.com/scale-it/algo-builder/blob/master/docs/guide/algob-web.md#checkpoints).

- Added `WallectConnectSession` class to create & manage wallect connect session. User can use `session.executeTransaction()` to execute algob transactions using wallet connect.
- Updated `getProgram`, `loadLogic` to pass an optional argument: `logs (true/false)`. By default logs will be displayed on console during compilation.
  ```js
  // logs == false
  const daoFundLsigProg = getProgram("dao-fund-lsig.py", {}, false);
  ```
- Updated `deployer.deployApp(...)` & `deployer.updateApp(...)` to take one more optional parameter: `appName`. This will also save in a checkpoint the compiled app by name.
- `deployer.updateApp()` and `runtime.updateApp` take one more optional argument: `scTmplParams: SCParams` to be compatible with `deployApp` and be able to use template parameters.
- Added new function `getAppByName(name: string)` to query checkpoint information by app name.
- Added `deployer.loadLogicFromCache` to load a logic signature from already compiled TEAL codes (stored in `artifacts/cache`, for eg during `deployer.fundLsig`). This avoid re-compilation (and passing `scTmplParams`) each time(s) user wants to load an lsig.
- Updated `TealDbg` method to load already compiled TEAL code from `artifacts/cache`. Compilation is forced only when a) TEAL is not cached OR b) `scInitParam` (template parameters) are passed with `tealFile`.
- Adding `@algo-builder/web.status.getAssetHolding` function which queries account asset holding.

### Infrastructure

- Updated private-net setup, sandbox & indexer scripts to run in `dev` mode.

### Breaking changes

`@algo-builder/runtime`:

- Renamed `Runtime.getLogicSig` to `Runtime.createLsigAccount` #506.
- `runtime.addAsset(..)`, `runtime.addApp(..)` return a tx receipt object, which contains the newly created appID/assetID.

  - Migration: Example code:

  ```js
  // from
  const appID = runtime.addApp(flags, {}, approvalProgram, clearProgram);

  // to
  const receipt = runtime.addApp(flags, {}, approvalProgram, clearProgram);
  const appID = receipt.appID;
  ```

- `getProgram` is moved to `@algo-builder/runtime` from `@algo-builder/algob`.
- `runtime.addAsset`, `runtime.addAssetDef` and `runtime.addApp` are deprecated.
  Please use `runtime.deployASA`, `runtime.deployASADef` and `runtime.deployAdd` instead of the above functions.
- Update `runtime.deloyApp` to be compatible with `deployer.deployApp`.
- `balanceOf` in `@algo-builder/algob` package now return amount (number) of asset account holding and won't print them. If the account does not hold an asset it will return 0. To query asset holding, please use a new `@algo-builder/web.status.getAssetHolding` function.
- Updated `deployer.deployApp` to pass `scTmplParams` (smart contract template parameters).

### Bug Fixes

- Fix bug substring3 opcode pop wrong order [/#505](https://github.com/scale-it/algo-builder/pull/505), contribution: @vuvth.
- Fix bug: `runtime.optinToApp` updating state even after opt-in fails. Reported by @patrick

## v2.1.0 2021-10-22

### Features

- Upgrade indexer version
- TEALv5 support (part1) in `@algo-builder/runtime`:
  - Ecdsa opcodes: ecdsa_verify, ecdsa_pk_decompress, ecdsa_pk_recover
- Update Algorand indexer to v2.6.4
- `@algo-builder/runtime` support return smart-contract return values in Interpreter. Credits: Ashley Davis
- Upgrade Algorand JS-SDK to v1.12

### Bug Fixes

- `@algo-builder/runtime`: `runtime.optInToApp` should throw error if an account is already opted-in to the App.
- Fix `ALGORAND_DATA` environment variable use and documentation.
- `@algo-builder/runtime`: Accept ASA deployment with total supply == 0

## v2.0.1 2021-10-18

### Bug Fixes

- [web] Fixed `metadataHash` attribute verification for `ASADefSchema` and consequently `deployASA` and updated the [`ASADef`](https://algobuilder.dev/api/web/modules/types.html#ASADef).

### Examples

- [examples/asa] Added more in `0-gold-asa.js` script we added an example how to correctly provide `metadataHash` for an ASA.

## v2.0.0 2021-09-30

### Features

- Added shared space between contracts
- Added tealv4 opcodes (`gload` and `gloads`)
- Added Tealv4 opcodes (`callsub` and `retsub`)
- Added loop support in runtime
- TEALv4 support in `@algo-builder/runtime`:
  - Added shared space between contracts (opcodes `gload` and `gloads`)
  - Dynamic Opcode Cost Evaluation
  - Transaction Array changes
    a) array length assertions for `tx.ForeignAssets`, `tx.Accounts`, `tx.ForeignApps`,
    b) User can pass id/offset for app/asset in for array references. For `tx.Accounts` you can pass address directly in teal code.
  - Byteslice arithmetic ops (`b+`, `b-`, `b*`, `b/`, `b%`, `b<`, `b>`, `b<=`, `b>=`, `b==`, `b!=`, `b\`, `b&`, `b^`, `b~`, `bzero`).
  - Additional mathematical opcodes: `divmodw`, `exp`, `expw`, `shl`, `shr`, `sqrt`
  - More Versatile Global and Local Storage (combination of upto 128 bytes allowed between key-value).
  - Asset URL change (max size increased till 96 bytes).
  - gaid, gaids opcodes (knowable creatable id)
- Updated all examples & tests to use TEALv4 (`#pragma version 4`)
- Added support for querying indexer in an `algob` script (accessable via `deployer.indexerClient`). You can pass `indexerCfg` in your network's config in `algob.config.js`. Added docs.
- Add function to store checkpoint for contract logic signature (`mkContractLsig`).
- Add support for algosdk.Transaction object in executeTranasction
- Add `signTransactions` functions: It signs transaction object(s) and returns raw signed transaction.

### Bug Fixes

- Fixed `yarn add @algo-builder/web` (was failing because of missing dependency `zod` in packages/web).
- Fix metadatahash type
- Fix init project-name bug(`algob init <project-name>` command was not working properly)
- Fix zod package was missing from runtime(but zod was being used in runtime)
- Added support for passing http token as an `object` as well. User can now use `{ "X-Algo-API-Token": <token> }` notation for passing token in `algob.config.js`.

### Testing framework bug fixes

- Fix random address for logic sig, creating two times an lsig account from the same TEAL code should return the same address.

### API Breaking

- Migrate from `LogicSig` to `LogicSigAccount`(Note: Loading lsig from file uses `LogicSig`, because `goal` stores it in LogicSig type format)
- Rename `CallNoOpSSC` to `CallApp`.
- Rename `optInAcountToASA` to `optInAccountToASA` (typo)
- Rename `readLocalStateSSC` to `readAppLocalState`, `readGlobalStateSSC` to `readAppGlobalState`.

### Dependencies

- Upgraded pyTEAL version [`0.9.0`](https://github.com/algorand/pyteal/releases/tag/v0.9.0) in pipfile.
- Upgraded indexer binary version to `2.6.1` in `/infrastructure/Makefile`.

### Examples

- Added new template [DAO](/examples/dao), with flow tests. Read the specification [here](https://paper.dropbox.com/doc/Algo-DAO--BTR~tKj8P788NMZqnVfKwS7BAg-ncLdytuFa7EJrRerIASSl).

## v1.2.1 2021-09-15

### Bug Fixes

- Fix `algob init <project-name>`.

## v1.2.0 2021-08-09

### Features

- Moved [error](http://algobuilder.dev/api/runtime/modules/errors.html) lists, BuilderError, [mkTransaction](http://algobuilder.dev/api/runtime/modules.html#mktransaction) to `@algo-builder/web` package. Re export `mkTransaction`, `errors` in algob and runtime from `@algo-builder/web` for backward compatibility.
- Added `algob init --typescript` flag to initialize a typescript project. Usage: `algob init <location> --typescript`.
- Support pooled transaction fees in algob and runtime - now one transaction can pay for other transaction fees in a group.
- Added `flatFee` to `TxParams`.
- Added support for teal debugger (get dryrun response or start debugger using `tealdbg` in chrome) in `algob` scripts.
- User can initialize & use accounts by name in `@algo-builder/runtime`, similar to algob ('john', 'bob' etc)
- Updates to `algob sign-multisig`:
  - Creating a new multisigned transaction (requires multisig metadata: `v, thr, addrs`)
  - Support for signing in a group transaction (loaded from file).
  - Check usage in our [guide](http://algobuilder.dev/guide/sign-multisig.html)
- Added `deployASADef` function to deploy ASA without using `/assets/asa.yaml`.
- Added `yarn run test:watch` command. NOTE: it will spawn multiple process in the same terminal session. So if you want to stop the all processes the best solution is to kill the terminal session.

- Added new package `@algo-builder/web`. It can be used in Dapps to interact with ASAs and Stateful applications. Main features:
  - Compatible with [`algosigner`](https://github.com/PureStake/algosigner).
  - Support algob's high level function:`executeTransaction` in a webapp as well (note: currently `deployASA` & `deployApp` transactions are not supported, as we don't load data from checkpoints OR `/assets`).
  - Support group transactions.
  - The `executeTransaction` takes transactions parameters (single/group) as input, triggers an algosigner prompt for signature, sends transaction to network and return it's response. Documentation can be found [here](https://github.com/scale-it/algo-builder/tree/develop/packages/web#algo-builderweb).

### Dapp templates and solutions

- Added new template [`/shop`](https://github.com/scale-it/algo-builder-templates/tree/master/shop) to demonstrate a react component (payment widget) to make a purchase and trigger `AlgoSigner` for signing a transaction.

Examples

- [Permissioned Token](/examples/permissioned-token) Added `cease` function and a script to change permissions app_id.

Tutorials:

- We published a Securities and Permissioned Tokens solution (implemeted using `algob`): [https://developer.algorand.org/solutions/securities-and-permissioned-tokens/](https://developer.algorand.org/solutions/securities-and-permissioned-tokens/).
- Published fifth tutorial in the `@algo-builder` series, on how to use `algob console` to quickly and easily interact with ASA and smart contracts: [https://developer.algorand.org/tutorials/algo-builder-tutorial-part-5-algob-console/](https://developer.algorand.org/tutorials/algo-builder-tutorial-part-5-algob-console/).

### Quality Assurance

- Added github workflows/examples.yaml to execute [`/examples`](https://github.com/scale-it/algo-builder/tree/master/examples) on a private net, on pushing new commit to `develop`/`master` branch OR creating a pull request that target these branches.

### Infrastructure

- Added new make commands:
  - `setup-reach` - sets up reach executable file in `~/.algorand-reach` directory
  - `remove-reach` - halts any dockerized devnets, kills & removes docker instances and containers, remove reach bash file from `~/.algorand-reach`.
  - `restart-private-net`: restarts private-net.
  - `indexer-docker-up`, `indexer-docker-down`: Docker based setup for indexer. Runs in read-only mode, without connecting to local algod node.
  - `make setup-postgresql`: Install `postgresql` database on a local linux system and setup a new user & database.
  - `make start-indexer`: Add local indexer binary (downloaded in `~/.algorand-indexer-download`) and start the indexer by connecting to database and local algod node.
  - `make recreate-indexer`: resets the indexer database and runs `start-indexer`.
  - `make remove-indexer`: Removes `~/.algorand-indexer-download` directory from system.

### API breaking

- Rename `SSC` to `App` - This will affect deployment and all calls made to stateful smart contracts(SSC) or `App`
  - OptInSSC -> OptInToASA
  - DeleteSSC -> DeleteApp
  - DeploySSC -> DeployApp
  - SSCDeploymentFlags -> AppDeploymentFlags
  - SSCOptionalFlags -> AppOptionalFlags
- Import are changed to scoped imports
  - instead of stringToBytes, you can import a `convert` namespace (from `@algo-builder/algob`), and then use `convert.stringToBytes`
- Types imports for `ExecParams`, `TransactionTypes`, `SignType` moved to new package `@algo-builder/web`
- Migrate to algorand/js-sdk types from `@algo-builder/types-algosdk`.

### Bug fixes

- Fixed dependency [issues](https://github.com/scale-it/algo-builder/issues/433) while installing algob using `yarn add @algo-builder/algob` & `npm install @algo-builder/algob`.
- `web`:
  - Added missing `fromAccount?` attribute to the `Sign` type.
  - Remove TxParams type from runtime package(it is duplicated in runtime)

## v1.1.1 2021-07-12

### Bug fixes

`@algorand-builder/runtime` \* [\#409](https://github.com/scale-it/algo-builder/issues/409) Added missing `fromAccount` attribute to `SignWithLsig` type.

## v1.1.1 2021-07-12

### Features

- updated `algob test` command to run mocha in typescript project as well.

### Bug fixes

`@algorand-builder/runtime` \* fixed [bug](https://github.com/scale-it/algo-builder/issues/404) when trying to optIn to asset using asset transfer transaction with amount 0n.

## v1.1.1 2021-07-12

### Features

- Updated `algob test` command to run mocha in typescript project as well.

### Bug fixes

`@algorand-builder/runtime`

- fixed [bug](https://github.com/scale-it/algo-builder/issues/404) when trying to optIn to asset using asset transfer transaction with amount 0n.

## v1.1.0 2021-06-23

Highlights:

- TEALv3 support
- improved documentation and guide
- better handling in `executeTransaction`
- checkpoint can be market invalid if they are substituted (eg by redeploying same asset).

### API breaking

- Move `updateApp` function to `deployer`

* Rename `parseArgs` to `parse_params`

* For External support of parameters user should replace TMPL\_ prefix in their smart contracts, and only use it when using pyteal.tmpl(..)
* Rename `appId` to `appID` in all places. (previously some of SSC params were taking `appId` and other were taking `appID`, this was inconsistent)

### Features

- Replaced dependency `find-up` with `findup-sync` in `algob`.
- Added `algopy` in `@algo-builder/algob/sample-project`, which enables users to pass template parameters to PyTEAL contracts. Updated docs.
- Store checkpoints in nested form for SSC, added tests.
- Added support for sub directories in assets folder, with tests.
- Update runtime to process execParams.deployASA, deployApp, OptInToASA, OptIntoSSC
- Exported `@algorand-builder/algob`, `@algorand-builder/runtime` error types and make it accessible for API documentation.
- Added `debugStack` option in `runtime.executeTx()` to print stack (upto depth = debugStack) after each opcode execution.
- TEALv3 support in `@algo-builder/runtime`.
- Transpile TEAL code to substitute the TMPL placeholders
- Mark not valid checkpoints (in case of `deleteApp`/`DestroyAsset`) using `deleted` boolean

### Bug fixes

`@algorand-builder/runtime`
_ Remove asset holding from account if `closeRemainderTo` is specified.
_ Asset creator should not be able to close it's holding to another account.

- fixed temporal files handling.

## v1.0.2 2021-05-18

### Features

- Update how error is displayed to a user
- Add Update stateful smart contracts using execute transaction in runtime

Runtime:

- added `updateApp` method.

### Bug fixes

- Added missing dependency: `find-up`

## v1.0.1 2021-05-16

- Fixed dependency for `@algo-builder/algob`.

## v1.0 2021-05-14

New website: https://scale-it.github.io/algo-builder

### API breaking

- Removed Algob prefix in deployer (eg. renamed `AlgobDeployer` to `Deployer`)
- Updated `execParams` structure & typings (input parameters for `executeTransaction`)
  - Migration: If `SignType` is `LogicSignature` then change `fromAccount` to `fromAccountAddr` and just pass from address instead of complete account.
- Changed the way we pass arguments to stateless smart contract - moved assignment from when we load smart contract (using `loadLogic`, `mkDelegatedLsig`, `fundLsig`) to when we create transaction execution parameters.
  - Migration: assign stateless args in txParams to `executeTransaction`. Eg
    ```js
    await deployer.loadLogic('htlc.py', [arg1]); // remove scTmplParams from here
    const txnParams: rtypes.AlgoTransferParam = { .. }
    txnParams.args = [arg1]; // assign here now
    await executeTransaction(deployer, txnParams);
    ```

### Features

- Added more tests for the [crowdfunding example project](/examples/crowdfunding) using `@algo-builder/runtime`- Happy paths and Failing paths.
- Integrated user documentation with `jekyll`.
- Added new function `signLogicSigMultiSig` to sign logic signature by multisig.
- Updated ASA deployment (`deployASA` function) to pass custom params and save deployed asset definition in checkpoint.
- Support deployment and optIn methods in a transaction group (along with all other methods, using `executeTransaction`).
- Renamed `loadBinaryMultiSig` to `loadBinaryLsig` (load signed logic signature from file in scripts).
- New opt-in functions and updates. Check the [deployer API](https://scale-it.github.io/algo-builder/api/algob/interfaces/types.deployer.html) for information about all opt-in functions.
  - `deployer.optIn` are now available both in _DEPLOY_ mode to _RUN_ mode.
  - Extended `deployer.optIn*` functions to support ASA by ID. Previously we only accepted ASA by name (based on the name in `assets/asa.yaml` file).
  - Added [`deployer.optInLsigToApp`](https://scale-it.github.io/algo-builder/api/algob/interfaces/types.deployer.html#optinlsigtoapp) and [`deployer.optInLsigToASA`](https://scale-it.github.io/algo-builder/api/algob/interfaces/types.deployer.html#optinlsigtoasa) to easily opt-in stateless smart contract (lsig) account to stateful smart contract and ASA.
- Asset related `execParams` (transaction parameters for [`executeTransaction`](https://scale-it.github.io/algo-builder/api/algob/modules.html#executetransaction)) support ASA by name and by ID (previously only ASA ID was supported). [Example](https://github.com/scale-it/algo-builder/blob/master/examples/asa/scripts/transfer/gold-delegated-lsig.js#L22).
- cleaned test suite log (when developing Algo Builder itself). Our test suite has 884 tests.

### Commands

We added new commands:

- `algob test` (runs mocha in project root).
- `algob unbox-template <name> <destination>` to quickly unbox a dapp template from `scale-it/algo-builder-templates`.
- `algob sign-multisig --account <acc> --file <input> --out <out-file>` to append user's signature to signed multisig file using accounts managed by `algob`.
- `algob sign-lsig --account <acc> --file <input> --out <out-file>` to sign logic signature using accounts managed by `algob`.

### Examples

- Added new templates:
  - [Permissioned Token](/examples/permissioned-token)
  - [stateful counter](/examples/stateful-counter)
- Updated [`examples/asa`](/examples/asa): added new use-case to deploy and control ASA by a smart contract.

### Dapp templates.

- We created a new [repository](https://github.com/scale-it/algo-builder-templates) with dapp templates. It's a new project line of Algo Builder. Dapp Templates are webapps operating with Algorand blockchain with `algob` support. For the moment we only have React templates. Anyone can contribute with a new template or by improving the pre-existing ones by creating a pull request.
  - [/default](https://github.com/scale-it/algo-builder-templates/tree/master/default) template (with ASA transfer functionality)
  - [/htlc](https://github.com/scale-it/algo-builder-templates/tree/master/htlc) template - dapp implementing hash time locked contract.
- Added `algob unbox-template` command to download a template and setup the project.

### Infrastructure

- Added new make commands:
  - `setup-private-net` - creates and starts private network, setups master account and shows network status.
  - `recreate-private-net` - stops and removes the private network, and re-setup.

### @algorand-builder/runtime:

- fixed bugs
  - in group tx flow
  - in opcodes: _asset_params_get_, _txn GroupIndex_, _concat_
  - closing asset using clawback should be denied

## v0.5.4 2021-03-15

Renaming the organization and package names to `@algo-builder`.

## v0.5.0 2021-03-08

General:

- Added documentation (in `/docs/testing-teal.md`) to test TEAL using `@algorand-builder/runtime`
- [breaking] Added support for ASA OptIn for contract account (eg. escrow) represented by logic signature. Changed `optInToASA` to `optInAcountToASA` (for optIn using account) and `optInLsigToASA` (for optIn using logic signature account).
- Use `bigint` for all numeric values in `runtime` and `algob` to support integers upto 64 bit(`uint64`).

@algorand-builder/runtime:

- Full support for asset related transaction (create, opt-in, transfer, modify, freeze, revoke, destroy)
- Support for group transactions

Infrastructure:

- Support Sandbox in `/infrastructure` to quickly set up the private net
- [breaking] Changed default network config and the private-net for compatibility with Sandbox:
  - port = 4001
  - token = aaaaaaaaaaaaaaaaaaaaaaaaaaaaaaaaaaaaaaaaaaaaaaaaaaaaaaaaaaaaaaaa
- Updated the default token and endpoint port. For compatibility with Sandbox we use the sandbox token and port (4001) in all examples and sample project. If you run an algorand node using our private node setup then either recreate the network (stop, remove node_data and create it again), or update the `node_data/PrimaryNode/config.json` and set: `"EndpointAddress": "127.0.0.1:4001"`

## v0.4.0 2021-02-03

- Renamed `@algorand-builder/algorand-js` to `@algorand-builder/runtime`
- Added new example project - Crowdfunding Application
- `@algorand-builder/runtime`: added support for transactions: payment, app creation, opt-in, stateful (application call, clear, delete, close).
- Added support for arguments in stateful smart contracts similar to goal (eg. `str:abc`, 'int:12')
- Logic signature validation for stateless teal in runtime
- Introduced versioning of TEAL opcodes in runtime with max cost assertion
- Added a Typescript example project - `htlc-pyteal-ts`

## v0.3.0 2020-12-28

Moved package into `@algorand-builder` NPM organization. So all imports and install commands require to change `algob` to `@algorand-builder/algob`.

- Reproducible, declarative Algorand Network setup using scripts in `/infrastructure`.
- Re-organized examples. Now all examples share same config. Users are able to provide their own
- We ported all developer.algorand reference templates
- Reworked smart contract handling.
- API documentation improvements
- Added lot of new TypeScript [typings](https://github.com/scale-it/algorand-builder/tree/master/packages/types-algosdk) for `algosdk-js`

## v0.2.0 2020-11-25

- As a user I can compile and run PyTeal Files
- As a user I can access accounts from an ENV variable
- As a user I can load ALGOD and KMD credentials from ENV variable
- As a user I can load a multisig directly from /assets and execute transactions
- As a user I can use CLI to run an JS Node REPL with async/await suppport on the top level

### Breaking Changes

- `Deployer` smart-contracts API changes. Please refer to our [API documentation](https://scale-it.github.io/algorand-builder/interfaces/_types_.algobdeployer.html) to check available functions and attributes.

## v0.1 2020-09<|MERGE_RESOLUTION|>--- conflicted
+++ resolved
@@ -28,14 +28,11 @@
 - Add support for TEALv8 opcode execution in runtime. The `MaxTEALVersion` is now `8`.
 - Added `allowMultipleAccounts` parameter to `connectToMyAlgo` method of `WebMode` to give user the flexibility to allow multi accounts login using MyAlgo Wallet.
 - Added arguments feature in `yarn algob run` cli. The new format is `yarn alob run --script script1.js arg1 arg2`.
-<<<<<<< HEAD
-- Add guide about blocks in `Runtime`.
-=======
 - Add `TxFieldEnum` for transaction fields in `runtime`.
 - Add enums for opcode fields in `runtime`.
 - Add reusable workflow in GitHub action.
 - Add one batch for each package in GitHub action which uses reusable workflow.
->>>>>>> 13ff4da4
+- Add guide about blocks in `Runtime`.
 
 ### Breaking Changes
 
