# CHANGELOG

## unreleased

### Improvements
+ Add workflow for examples
+ New package `Web`, It can be used in Dapps to interact with ASAs and Apps
    + Compatible with `algosigner`.
    + Support `executeTransaction` function with web package
+ Move Error lists, BuilderError, mkTransaction to web package
+ Reuse mkTransaction, Errors in algob and runtime
+ Updated `algob init` to initialize a typescript project as well by passing `--typescript` flag. Usage: `algob init <location> --typescript`.
+ Support pooled transaction fees in algob and runtime. Added tests
+ Add `flatFee` in `TxParams`
<<<<<<< HEAD
+ Added support for teal debugger (get dryrun response or start debugger in chrome) in `algob` scripts.
=======
+ User can initialize & use accounts by name in runtime, similar to algob ('john', 'bob' etc)

>>>>>>> 7dba6626

### Infrastructure
* Added new make commands:
    * `setup-reach` - sets up reach executable file in `~/.algorand-reach` directory
    * `remove-reach` - halts any dockerized devnets, kills & removes docker instances and containers, remove reach bash file from `~/.algorand-reach`.
    * `restart-private-net`: restarts private-net.
    * `indexer-docker-up`, `indexer-docker-down`: Docker based setup for indexer. Runs in read-only mode, without connecting to local algod node.
    * `make setup-postgresql`: Install `postgresql` database on a local linux system and setup a new user & database.
    * `make start-indexer`: Add local indexer binary (downloaded in `~/.algorand-indexer-download`) and start the indexer by connecting to database and local algod node.
    * `make remove-indexer`: Removes `~/.algorand-indexer-download` directory from system.

### Examples
+ [Permissioned Token](/examples/permissioned-token) Added `cease` function and a script to change permissions app_id.


### API breaking
+ Rename `SSC` to `App` - This will affect deployment and all calls made to stateful smart contracts(SSC) or `App`
    + OptInSSC -> OptInToASA
    + DeleteSSC -> DeleteApp
    + DeploySSC -> DeployApp
    + SSCDeploymentFlags -> AppDeploymentFlags
    + SSCOptionalFlags -> AppOptionalFlags
+ Import are changed to scoped imports
    + instead of stringToBytes, you can import a `convert` namespace, and then use `convert.stringToBytes`
+ Types imports for `ExecParams`, `TransactionTypes`, `SignType` moved to new package `@algo-builder/web`
+ Migrate to algorand/js-sdk types from `@algo-builder/types-algosdk`.


### Bug fixes

`web`:
+ Added missing `fromAccount?` attribute to the `Sign` type.
+ Remove TxParams type from runtime package(it is duplicated in runtime)


## v1.1.1 2021-07-12

### Improvements
+ Updated `algob test` command to run mocha in typescript project as well.


### Bug fixes

`@algorand-builder/runtime`
* fixed [bug](https://github.com/scale-it/algo-builder/issues/404) when trying to optIn to asset using asset transfer transaction with amount 0n.


## v1.1.0 2021-06-23

Highlights:
+ TEALv3 support
+ improved documentation and guide
+ better handling in `executeTransaction`
+ checkpoint can be market invalid if they are substituted (eg by redeploying same asset).

### API breaking
* Move `updateApp` function to `deployer`
+ Rename `parseArgs` to `parse_params`

+ For External support of parameters user should replace TMPL_ prefix in their smart contracts, and only use it when using pyteal.tmpl(..)
+ Rename `appId` to `appID` in all places. (previously some of SSC params were taking `appId` and other were taking `appID`, this was inconsistent)

### Improvements
+ Replaced dependency `find-up` with `findup-sync` in `algob`.
+ Added `algopy` in `@algo-builder/algob/sample-project`, which enables users to pass template parameters to PyTEAL contracts. Updated docs.
+ Store checkpoints in nested form for SSC, added tests.
+ Added support for sub directories in assets folder, with tests.
+ Update runtime to process execParams.deployASA, deployApp, OptInToASA, OptIntoSSC
+ Exported `@algorand-builder/algob`, `@algorand-builder/runtime` error types and make it accessible for API documentation.
+ Added `debugStack` option in `runtime.executeTx()` to print stack (upto depth = debugStack) after each opcode execution.
+ TEALv3 support in `@algo-builder/runtime`.
+ Transpile TEAL code to substitute the TMPL placeholders
+ Mark not valid checkpoints (in case of `deleteApp`/`DestroyAsset`) using `deleted` boolean

### Bug fixes

`@algorand-builder/runtime`
    * Remove asset holding from account if `closeRemainderTo` is specified.
    * Asset creator should not be able to close it's holding to another account.
+ fixed temporal files handling.

## v1.0.2 2021-05-18

### Improvements
* Update how error is displayed to a user
* Add Update stateful smart contracts using execute transaction in runtime

Runtime:
+ added `updateApp` method.

### Bug fixes

+ Added missing dependency: `find-up`


## v1.0.1 2021-05-16

* Fixed dependency for `@algo-builder/algob`.


## v1.0 2021-05-14

New website: https://scale-it.github.io/algo-builder

### API breaking
* Removed Algob prefix in deployer (eg. renamed `AlgobDeployer` to `Deployer`)
* Updated `execParams` structure & typings (input parameters for `executeTransaction`)
    * Migration: If `SignType` is `LogicSignature` then change `fromAccount` to `fromAccountAddr` and just pass from address instead of complete account.
* Changed the way we pass arguments to stateless smart contract - moved assignment from when we load smart contract (using `loadLogic`, `mkDelegatedLsig`, `fundLsig`) to when we create transaction execution parameters.
    * Migration: assign stateless args in txParams to `executeTransaction`. Eg
        ```js
        await deployer.loadLogic('htlc.py', [arg1]); // remove scTmplParams from here
        const txnParams: rtypes.AlgoTransferParam = { .. }
        txnParams.args = [arg1]; // assign here now
        await executeTransaction(deployer, txnParams);
        ```

### Improvements
* Added more tests for the [crowdfunding example project](/examples/crowdfunding) using `@algo-builder/runtime`- Happy paths and Failing paths.
* Integrated user documentation with `jekyll`.
* Added new function `signLogicSigMultiSig` to sign logic signature by multisig.
* Updated ASA deployment (`deployASA` function) to pass custom params and save deployed asset definition in checkpoint.
* Support deployment and optIn methods in a transaction group (along with all other methods, using `executeTransaction`).
* Renamed `loadBinaryMultiSig` to `loadBinaryLsig` (load signed logic signature from file in scripts).
* New opt-in functions and updates. Check the [deployer API](https://scale-it.github.io/algo-builder/api/algob/interfaces/types.deployer.html) for information about all opt-in functions.
  * `deployer.optIn` are now available both in *DEPLOY* mode to *RUN* mode.
  * Extended `deployer.optIn*` functions to support ASA by ID. Previously we only accepted ASA by name (based on the name in `assets/asa.yaml` file).
  * Added [`deployer.optInLsigToApp`](https://scale-it.github.io/algo-builder/api/algob/interfaces/types.deployer.html#optinlsigtoapp) and [`deployer.optInLsigToASA`](https://scale-it.github.io/algo-builder/api/algob/interfaces/types.deployer.html#optinlsigtoasa) to easily opt-in stateless smart contract (lsig) account to stateful smart contract and ASA.
* Asset related `execParams` (transaction parameters for [`executeTransaction`](https://scale-it.github.io/algo-builder/api/algob/modules.html#executetransaction)) support ASA by name and by ID (previously only ASA ID was supported). [Example](https://github.com/scale-it/algo-builder/blob/master/examples/asa/scripts/transfer/gold-delegated-lsig.js#L22).
* cleaned test suite log (when developing Algo Builder itself). Our test suite has 884 tests.

### Commands
We added new commands:
* `algob test` (runs mocha in project root).
* `algob unbox-template <name> <destination>` to quickly unbox a dapp template from `scale-it/algo-builder-templates`.
* `algob sign-multisig --account <acc> --file <input> --out <out-file>` to append user's signature to signed multisig file using accounts managed by `algob`.
* `algob sign-lsig --account <acc> --file <input> --out <out-file>` to sign logic signature using accounts managed by `algob`.


### Examples
* Added new templates:
    * [Permissioned Token](/examples/permissioned-token)
    * [stateful counter](/examples/stateful-counter)
* Updated [`examples/asa`](/examples/asa): added new use-case to deploy and control ASA by a smart contract.


### Dapp templates.
* We created a new [repository](https://github.com/scale-it/algo-builder-templates) with dapp templates. It's a new project line of Algo Builder. Dapp Templates are webapps operating with Algorand blockchain with `algob` support. For the moment we only have React templates. Anyone can contribute with a new template or by improving the pre-existing ones by creating a pull request.
    * [/default](https://github.com/scale-it/algo-builder-templates/tree/master/default) template (with ASA transfer functionality)
    * [/htlc](https://github.com/scale-it/algo-builder-templates/tree/master/htlc) template - dapp implementing hash time locked contract.
* Added `algob unbox-template` command to download a template and setup the project.


### Infrastructure
* Added new make commands:
    * `setup-private-net` - creates and starts private network, setups master account and shows network status.
    * `recreate-private-net` - stops and removes the private network, and re-setup.


### @algorand-builder/runtime:
* fixed bugs
    * in group tx flow
    * in opcodes: *asset_params_get*, *txn GroupIndex*, *concat*
    * closing asset using clawback should be denied


## v0.5.4 2021-03-15

Renaming the organization and package names to `@algo-builder`.


## v0.5.0 2021-03-08

General:
* Added documentation (in `/docs/testing-teal.md`) to test TEAL using `@algorand-builder/runtime`
* [breaking] Added support for ASA OptIn for contract account (eg. escrow) represented by logic signature. Changed `optInToASA` to `optInAcountToASA` (for optIn using account) and `optInLsigToASA` (for optIn using logic signature account).
* Use `bigint` for all numeric values in `runtime` and `algob` to support integers upto 64 bit(`uint64`).

@algorand-builder/runtime:
* Full support for asset related transaction (create, opt-in, transfer, modify, freeze, revoke, destroy)
* Support for group transactions

Infrastructure:
* Support Sandbox in `/infrastructure` to quickly set up the private net
* [breaking] Changed default network config and the private-net for compatibility with Sandbox:
    * port = 4001
    * token = aaaaaaaaaaaaaaaaaaaaaaaaaaaaaaaaaaaaaaaaaaaaaaaaaaaaaaaaaaaaaaaa
* Updated the default token and endpoint port. For compatibility with Sandbox we use the sandbox token and port (4001) in all examples and sample project. If you run an algorand node using our private node setup then either recreate the network (stop, remove node_data and create it again), or update the `node_data/PrimaryNode/config.json` and set: `"EndpointAddress": "127.0.0.1:4001"`


## v0.4.0 2021-02-03

* Renamed `@algorand-builder/algorand-js` to `@algorand-builder/runtime`
* Added new example project - Crowdfunding Application
* `@algorand-builder/runtime`: added support for transactions: payment, app creation, opt-in, stateful (application call, clear, delete, close).
* Added support for arguments in stateful smart contracts similar to goal (eg. `str:abc`, 'int:12')
* Logic signature validation for stateless teal in runtime
* Introduced versioning of TEAL opcodes in runtime with max cost assertion
* Added a Typescript example project - `htlc-pyteal-ts`


## v0.3.0 2020-12-28

Moved package into `@algorand-builder` NPM organization. So all imports and install commands require to change `algob` to `@algorand-builder/algob`.

* Reproducible, declarative Algorand Network setup using scripts in `/infrastructure`.
* Re-organized examples. Now all examples share same config. Users are able to provide their own
* We ported all developer.algorand reference templates
* Reworked smart contract handling.
* API documentation improvements
* Added lot of new TypeScript [typings](https://github.com/scale-it/algorand-builder/tree/master/packages/types-algosdk) for `algosdk-js`

## v0.2.0 2020-11-25

* As a user I can compile and run PyTeal Files
* As a user I can access accounts from an ENV variable
* As a user I can load ALGOD and KMD credentials from ENV variable
* As a user I can load a multisig directly from /assets and execute transactions
* As a user I can use CLI to run an JS Node REPL with async/await suppport on the top level

### Breaking Changes

* `Deployer` smart-contracts API changes. Please refer to our [API documentation](https://scale-it.github.io/algorand-builder/interfaces/_types_.algobdeployer.html) to check available functions and attributes.


## v0.1 2020-09<|MERGE_RESOLUTION|>--- conflicted
+++ resolved
@@ -12,12 +12,9 @@
 + Updated `algob init` to initialize a typescript project as well by passing `--typescript` flag. Usage: `algob init <location> --typescript`.
 + Support pooled transaction fees in algob and runtime. Added tests
 + Add `flatFee` in `TxParams`
-<<<<<<< HEAD
 + Added support for teal debugger (get dryrun response or start debugger in chrome) in `algob` scripts.
-=======
 + User can initialize & use accounts by name in runtime, similar to algob ('john', 'bob' etc)
 
->>>>>>> 7dba6626
 
 ### Infrastructure
 * Added new make commands:
