--- conflicted
+++ resolved
@@ -26,16 +26,12 @@
 
 - Add `--npm` flag to `algob init` and `algob unbox`. Note: by default we will use `yarn`.
 - Improved `algob/project-dev-script.sh` which is script setting up a local project.
-<<<<<<< HEAD
 - Add `waitRounds` params to `sendAndWait` method. `waitRounds` is option argument and have dlsefault value is 10.
-=======
 - Add `Uint8Array` as a supported type for `TxParams.note`
-
 - Added `sendSignedTransaction(signedTransaction)` to `Runtime`. Method takes '`SignedTransaction` type
 from `algosdk` and sends it to the network. 
 - Added support for `SignedTransaction` object in `executeTx` method in `Runtime`.
 - Added verification for secret key signatures in `Runtime`.
->>>>>>> a6b2ee4c
 
 ### Bug Fixes
 
