# CHANGELOG

## unreleased

### API breaking
<<<<<<< HEAD
* Move `updateSSC` function to `deployer`
=======
+ Rename `parseArgs` to `parse_params`
>>>>>>> fd395bdf

### Improvements
+ Replaced dependency `find-up` with `findup-sync` in `algob`.
+ Added `algopy` in `@algo-builder/algob/sample-project`, which enables users to pass template parameters to PyTEAL contracts. Updated docs.

### Bug fixes

`@algorand-builder/runtime`
    * Remove asset holding from account if `closeRemainderTo` is specified.
    * Asset creator should not be able to close it's holding to another account.

## v1.0.2 2021-05-18

### Improvements
* Update how error is displayed to a user
* Add Update stateful smart contracts using execute transaction in runtime
* Store checkpoints in nested form for SSC
* Add tests for checkpoints

Runtime:
+ added `updateApp` method.

### Bug fixes

+ Added missing dependency: `find-up`


## v1.0.1 2021-05-16

* Fixed dependency for `@algo-builder/algob`.


## v1.0 2021-05-14

New website: https://scale-it.github.io/algo-builder

### API breaking
* Removed Algob prefix in deployer (eg. renamed `AlgobDeployer` to `Deployer`)
* Updated `execParams` structure & typings (input parameters for `executeTransaction`)
    * Migration: If `SignType` is `LogicSignature` then change `fromAccount` to `fromAccountAddr` and just pass from address instead of complete account.
* Changed the way we pass arguments to stateless smart contract - moved assignment from when we load smart contract (using `loadLogic`, `mkDelegatedLsig`, `fundLsig`) to when we create transaction execution parameters.
    * Migration: assign stateless args in txParams to `executeTransaction`. Eg
        ```js
        await deployer.loadLogic('htlc.py', [arg1]); // remove scTmplParams from here
        const txnParams: rtypes.AlgoTransferParam = { .. }
        txnParams.args = [arg1]; // assign here now
        await executeTransaction(deployer, txnParams);
        ```

### Improvements
* Added more tests for the [crowdfunding example project](/examples/crowdfunding) using `@algo-builder/runtime`- Happy paths and Failing paths.
* Integrated user documentation with `jekyll`.
* Added new function `signLogicSigMultiSig` to sign logic signature by multisig.
* Updated ASA deployment (`deployASA` function) to pass custom params and save deployed asset definition in checkpoint.
* Support deployment and optIn methods in a transaction group (along with all other methods, using `executeTransaction`).
* Renamed `loadBinaryMultiSig` to `loadBinaryLsig` (load signed logic signature from file in scripts).
* New opt-in functions and updates. Check the [deployer API](https://scale-it.github.io/algo-builder/api/algob/interfaces/types.deployer.html) for information about all opt-in functions.
  * `deployer.optIn` are now available both in *DEPLOY* mode to *RUN* mode.
  * Extended `deployer.optIn*` functions to support ASA by ID. Previously we only accepted ASA by name (based on the name in `assets/asa.yaml` file).
  * Added [`deployer.optInLsigToSSC`](https://scale-it.github.io/algo-builder/api/algob/interfaces/types.deployer.html#optinlsigtossc) and [`deployer.optInLsigToASA`](https://scale-it.github.io/algo-builder/api/algob/interfaces/types.deployer.html#optinlsigtoasa) to easily opt-in stateless smart contract (lsig) account to stateful smart contract and ASA.
* Asset related `execParams` (transaction parameters for [`executeTransaction`](https://scale-it.github.io/algo-builder/api/algob/modules.html#executetransaction)) support ASA by name and by ID (previously only ASA ID was supported). [Example](https://github.com/scale-it/algo-builder/blob/master/examples/asa/scripts/transfer/gold-delegated-lsig.js#L22).
* cleaned test suite log (when developing Algo Builder itself). Our test suite has 884 tests.

### Commands
We added new commands:
* `algob test` (runs mocha in project root).
* `algob unbox-template <name> <destination>` to quickly unbox a dapp template from `scale-it/algo-builder-templates`.
* `algob sign-multisig --account <acc> --file <input> --out <out-file>` to append user's signature to signed multisig file using accounts managed by `algob`.
* `algob sign-lsig --account <acc> --file <input> --out <out-file>` to sign logic signature using accounts managed by `algob`.


### Examples
* Added new templates:
    * [Permissioned Token](/examples/permissioned-token)
    * [stateful counter](/examples/stateful-counter)
* Updated [`examples/asa`](/examples/asa): added new use-case to deploy and control ASA by a smart contract.


### Dapp templates.
* We created a new [repository](https://github.com/scale-it/algo-builder-templates) with dapp templates. It's a new project line of Algo Builder. Dapp Templates are webapps operating with Algorand blockchain with `algob` support. For the moment we only have React templates. Anyone can contribute with a new template or by improving the pre-existing ones by creating a pull request.
    * [/default](https://github.com/scale-it/algo-builder-templates/tree/master/default) template (with ASA transfer functionality)
    * [/htlc](https://github.com/scale-it/algo-builder-templates/tree/master/htlc) template - dapp implementing hash time locked contract.
* Added `algob unbox-template` command to download a template and setup the project.


### Infrastructure
* Added new make commands:
    * `setup-private-net` - creates and starts private network, setups master account and shows network status.
    * `recreate-private-net` - stops and removes the private network, and re-setup.


### @algorand-builder/runtime:
* fixed bugs
    * in group tx flow
    * in opcodes: *asset_params_get*, *txn GroupIndex*, *concat*
    * closing asset using clawback should be denied


## v0.5.4 2021-03-15

Renaming the organization and package names to `@algo-builder`.


## v0.5.0 2021-03-08

General:
* Added documentation (in `/docs/testing-teal.md`) to test TEAL using `@algorand-builder/runtime`
* [breaking] Added support for ASA OptIn for contract account (eg. escrow) represented by logic signature. Changed `optInToASA` to `optInAcountToASA` (for optIn using account) and `optInLsigToASA` (for optIn using logic signature account).
* Use `bigint` for all numeric values in `runtime` and `algob` to support integers upto 64 bit(`uint64`).

@algorand-builder/runtime:
* Full support for asset related transaction (create, opt-in, transfer, modify, freeze, revoke, destroy)
* Support for group transactions

Infrastructure:
* Support Sandbox in `/infrastructure` to quickly set up the private net
* [breaking] Changed default network config and the private-net for compatibility with Sandbox:
    * port = 4001
    * token = aaaaaaaaaaaaaaaaaaaaaaaaaaaaaaaaaaaaaaaaaaaaaaaaaaaaaaaaaaaaaaaa
* Updated the default token and endpoint port. For compatibility with Sandbox we use the sandbox token and port (4001) in all examples and sample project. If you run an algorand node using our private node setup then either recreate the network (stop, remove node_data and create it again), or update the `node_data/PrimaryNode/config.json` and set: `"EndpointAddress": "127.0.0.1:4001"`


## v0.4.0 2021-02-03

* Renamed `@algorand-builder/algorand-js` to `@algorand-builder/runtime`
* Added new example project - Crowdfunding Application
* `@algorand-builder/runtime`: added support for transactions: payment, app creation, opt-in, stateful (application call, clear, delete, close).
* Added support for arguments in stateful smart contracts similar to goal (eg. `str:abc`, 'int:12')
* Logic signature validation for stateless teal in runtime
* Introduced versioning of TEAL opcodes in runtime with max cost assertion
* Added a Typescript example project - `htlc-pyteal-ts`


## v0.3.0 2020-12-28

Moved package into `@algorand-builder` NPM organization. So all imports and install commands require to change `algob` to `@algorand-builder/algob`.

* Reproducible, declarative Algorand Network setup using scripts in `/infrastructure`.
* Re-organized examples. Now all examples share same config. Users are able to provide their own
* We ported all developer.algorand reference templates
* Reworked smart contract handling.
* API documentation improvements
* Added lot of new TypeScript [typings](https://github.com/scale-it/algorand-builder/tree/master/packages/types-algosdk) for `algosdk-js`

## v0.2.0 2020-11-25

* As a user I can compile and run PyTeal Files
* As a user I can access accounts from an ENV variable
* As a user I can load ALGOD and KMD credentials from ENV variable
* As a user I can load a multisig directly from /assets and execute transactions
* As a user I can use CLI to run an JS Node REPL with async/await suppport on the top level

### Breaking Changes

* `Deployer` smart-contracts API changes. Please refer to our [API documentation](https://scale-it.github.io/algorand-builder/interfaces/_types_.algobdeployer.html) to check available functions and attributes.


## v0.1 2020-09<|MERGE_RESOLUTION|>--- conflicted
+++ resolved
@@ -3,11 +3,8 @@
 ## unreleased
 
 ### API breaking
-<<<<<<< HEAD
 * Move `updateSSC` function to `deployer`
-=======
 + Rename `parseArgs` to `parse_params`
->>>>>>> fd395bdf
 
 ### Improvements
 + Replaced dependency `find-up` with `findup-sync` in `algob`.
