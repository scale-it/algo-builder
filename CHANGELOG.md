<!--
Guidelines:
+ provide short description which is easy to understand both to project managers and developers,
+ be very precise about breaking changes,
+ mark deprecated API,
+ provide link to documentation wheneve needed,
+ if relevant, you can also provide a link to a pull request.

Organize change log in the following section (in that order):
Features, Bug Fixes, API Breaking, Deprecated, Infrastructure, Template Updates
-->

# CHANGELOG

## Unreleased

- Updated yarn to v3.2.1
- Changed default sample project license to ISC
- Fix `txn AssetSender` should return zero address by default.
- Add unit tests for all transaction types in runtime executeTx.
- Add support loadLogic for *.teal program and SCParam.
- Replace arrow functions with normal functions in all unit test which is recommended by `mocha`

#### Examples

- Added secret key to all accounts that are signing transactions in examples.
- Increase test coverage of examples/dao.

### Features

- Add `--npm` flag to `algob init` and `algob unbox`. Note: by default we will use `yarn`.
- Improved `algob/project-dev-script.sh` which is script setting up a local project.
- Add `waitRounds` params to `sendAndWait` method. `waitRounds` is option argument and have dlsefault value is 10.
- Add `Uint8Array` as a supported type for `TxParams.note`
- Added `sendSignedTransaction(signedTransaction)` to `Runtime`. Method takes '`SignedTransaction` type
from `algosdk` and sends it to the network. 
- Added support for `SignedTransaction` object in `executeTx` method in `Runtime`.
- Added verification for secret key signatures in `Runtime`.
- Added replace2 and replace3 opcode to `runtime`.
- Added sha3_256 opcode to `Runtime`
- Added ed25519verify_bare opcode to `Runtime`
- Added json_ref opcode to `Runtime`
- Added support for foreign app account access in `Runtime`
<<<<<<< HEAD
- Added support for new txn opcode fileds `ApprovalProgramPages`, `ClearProgramStatePages`, `NumApprovalProgramPages`, `NumClearProgramStatePages`.
- Added additional checks for the `maxStackByteElementSize` and `maxProgramLength` in `Runtime`.
=======
- Added guide for multisignature and signedTransaction usage in `Runtime`.
- Added multisignatue verification in `Runtime`.
- Added support for rekey account to multisignature in `Runtime`.
- Added support to withdraw from account rekeyed to multisignature in `Runtime`.
- Added new section in `Deployer` guide about helper methods across all deployers.
- Added `SignTx`, `makeTx`, `makeAndSignTx`, `sendTxAndWait` helper methods in `Runtime` and `Deployer`.
- Added support for teal v7 in `Runtime` and a test case.
>>>>>>> 2fc5bd64

#### @algo-builder/web
- Added support for logic signature to `executeTx` method of `Webmode` for AlgoSigner, MyAlgo Wallet and Wallet Connect.
- Added `appendSignMultisigTransaction` function to `WebMode` for appending signature to multisig transaction in the algosigner.
- Added `MultiSignature` support in `executeTx` method for `AlgoSigner`.
- Added `SignTx`, `makeTx`, `makeAndSignTx`, `sendTxAndWait` helper methods in all webmodes.

### Bug Fixes

- Fix `txn AssetSender` should return zero address by default.
- Fix `KMDCredentialsFromEnv` loading using KMD_DATA. Algob was trying to use `env.$KMD_DATA` instead of `env.KMD_DATA`
- Fix `gitxna 1 Logs 0` opcode. Previously any attempt to use this opcode would result in a "Not supported" error.
- Fix `TxParams.noteb64` encoding - should use base64 decoder rather than TextEncoder.
- Fix `ed25519verify` opcode implementation. Previously the signature was only checked against the data not the concatenation of "ProgData"||program||data. Additionally test scenarios was added to check the correct implementation. 

### Breaking Changes

#### @algo-builder/runtime

- `executeTx` now returns [TxnReceipt](https://github.com/scale-it/algo-builder/blob/master/packages/runtime/src/types.ts#L411) instead of `TxReceipt[]`.
- `fundLsig` now returns [TxnReceipt](https://github.com/scale-it/algo-builder/blob/master/packages/runtime/src/types.ts#L411) instead of `TxReceipt[]`.

#### @algo-builder/web

- `executeTx` promise now returns [TxnReceipt](https://github.com/scale-it/algo-builder/blob/master/packages/web/src/types.ts#L458) instead of `algosdk.modelsv2.PendingTransactionResponse`.

### Examples

#### DAO

- Add `add_proposal_with_asset.js` script use for create proposal with asset funds.

## v5.0.1 2022-07-11

### Bug Fixes

- added missing dependency (`debug`) to packages.

## v5.0.0 2022-07-8

### Features

#### Algob

- `algob.balanceOf(deployer, accountAddr, assetID)`: if assetID is undefined then the function will return ALGO account balance.
- `deployer.executeTx` returns list of `TxnReceipt`, which extends `ConfirmedTxInfo`. This is to add a useful `txID` attribute, needed in various scripts.

  ```ts
  export interface TxnReceipt extends ConfirmedTxInfo {
  	txID: string;
  }
  ```

#### Runtime

- Add `Runtime.getAppByName(appName)`: gets app info based on the name declared in appDefinition.
- Better warning/error when deploying ASA. Throws an error when ASA definition is wrong or when ASA is not found in asa.yaml, eg when Runtime needs to query ASA.
- Add `Runtime.getAppByName(appName)`. We can get application in Runtime now.
- Teal v6 support:
  - Add `Txn LastLog` opcode.
  - Add `Txn StateProofPK` opcode.

#### Examples

- Add new example [Trampoline](https://github.com/algorand-devrel/demo-avm1.1/tree/master/demos/trampoline)

### Bug Fixes

- Fix: missing schebang to run `algob` as an app directly. BTW, we recommend running algob through `yarn algob` in your project.
- Fix: max number of transactions in one call should be 256 (include inner and atomic transaction).
- Fix: Web mode (algo-builder/web) cannot sign by `fromAccount` when `fromAccountAddr` appear in `execParams`.
- Receipt confirmed txn have `inner-txns` and `txn` field.

### Breaking Changes

#### @algo-builder/algob

- `ensureCompiled` is deprecated and removed and `compileASC` should be used.
- `loadLogicFromCache` is deprecated and removed and `getLsigFromCache` should be used.
- `executeTransaction` is deprecated and removed and `executeTx` should be used.

#### @algo-builder/runtime

- `addAsset` is deprecated and removed and `deployASA` should be used.
- `addApp` is deprecated and removed and `deployAdd` should be used.
- `addASADef` is deprecated and removed and `deployASADef` should be used.
- Renamed `optIntoAsa` to `optInToAsa` to remain naming convention consistency across the project.

#### @algo-builder/web

- `executeTransaction` is deprecated and removed and `executeTx` should be used.
- Renamed `sendTransaction` to `sendAndWait` in WebMode and parameter is updated to accept `string` to bring consistency with other wallets class.

### Deprecated

### Infrastructure

- Updated indexer version to `2.12.4` in `infrastructure/makefile`

### Template Updates

DAO template:

- [breaking] moved template parameter (`gov_token_id`) to the global state. This is to assure constant bytecode fir each deployment. We need it to build an efficient indexer and UI.
  - Subsequently, `gov_token_id` is required when deploying new DAO approval program.

## v4.0.0 2022-05-24

### Features

- use`logger` from `debug` package for logging utility in place of all console calls.

Core:

- Added support for saving smart contract template params in ASCCache.
- The `compile.ts` has been updated and now the tealCode is stored in cache when `scTmplParams` are used to compile TEAL with hardcoded params.
- Added following functions in `deployer` API
  - `getDeployedASC`: returns cached program (from artifacts/cache) `ASCCache` object by name. Supports both App and Lsig.
- You can initialize an new `algob` project with `infrastructure` scripts (a copy the `/infrastructure` directory in repository) by adding the `--infrastructure` flag. Example:
  ```bash
    algob init --infrastructure
  ```
- Return list of receipts for each txn in group txn. Example:

```js
const receipts = deployer.executeTx([txn0, txn1]);
console.log("txn0 information: ", receipts[0]);
console.log("txn1 information: ", receipts[2]);
```

JS Runtime and testing features:

- `runtime.defaultAccounts` - a list of pre-generated 16 accounts with pre-defined addresses and keys, each with 1e8 microAlgos (100 Algos)
- `runtime.resetDefaultAccounts()` - will recreate the default accounts (reset their state).
- unit tests that cover new scenarios when `runtime.defaultAccounts` and `runtime.resetDefaultAccounts()` are used.
  - `bond-token-flow` test to also use runtime.defaultAccounts. (see [example](https://github.com/scale-it/algo-builder/blob/develop/examples/bond/test/bond-token-flow.js))
- Support execution of algo-sdk-js `transactionAndSign` in Runtime [#601](https://github.com/scale-it/algo-builder/pull/601).
- Added support for checking against opcode their execution mode in runtime. For eg. `arg` can only be run in _signature_ mode, and parser will reject the execution if run in application mode.
- Support RekeyTo field in the inner transaction for TEAL v6.
- Support `keyreg` transaction in inner transaction in JS runtime.
- Enable transfer ALGO to a not regeistred account.
- Every opcode class has been updated and now their `execute` method returns its cost.
- Teal V6 support:

  - Add new opcode `bsqrt` and `divw`([##605](https://github.com/scale-it/algo-builder/pull/605)).
  - Add new opcode `gloadss`([#606](https://github.com/scale-it/algo-builder/pull/606)).
  - Add new opcode `acct_params_get`([#618](https://github.com/scale-it/algo-builder/pull/618)).
  - Add new opcode `itxn_next`([#626](https://github.com/scale-it/algo-builder/pull/626)).
  - Add new opcode `gitxn`, `gitxna` and `gitxnas`.([#628](https://github.com/scale-it/algo-builder/pull/628)).
  - Contract to contract calls. However we limit c2c call with only AppCall(NoOpt) transactions.([#611](https://github.com/scale-it/algo-builder/pull/611))
  - Full support for inner transactions: `itxn`, `itxna` and `itxnas`

- Teal v7 support:

  - opcode `base64decode` ([##653](https://github.com/scale-it/algo-builder/pull/653))

- `algob test` now runs tests recursively in `test` directory and subdirectories. Before only the files inside the test directory where run.

Dependencies:

- Upgraded PyTEAL version [`0.13.0`](https://github.com/algorand/pyteal/releases/tag/v0.13.0) in Pipfile.
- Upgraded JS SDK to v1.16.0

### API Breaking

- Improved the smart contract deployment process. We changed the `DeployASAParam` and `DeployASCParam` to make it more explicit. The `deployer.deploy*` also got improvemetns with a cost of API breaking. We created the following types to describe the smart-contract to be deplyed:

```ts
// from file
type SourceFile = {
	metaType: MetaType.FILE;
	approvalProgramFilename: string;
	clearProgramFilename: string;
};

// from teal source code (string).
type SourceCode = {
	metaType: MetaType.SOURCE_CODE;
	approvalProgramCode: string;
	clearProgramCode: string;
};

// from compiled source code.
type SourceCompiled = {
	metaType: MetaType.BYTES;
	approvalProgramBytes: Uint8Array;
	clearProgramBytes: Uint8Array;
};
```

And the following types are added for the Smart Contract definition

```ts
export type AppDefinitionFromFile = StorageConfig & AppOptionalFlags & SourceFile;

export type AppDefinitionFromSource = StorageConfig & AppOptionalFlags & SourceCode;

export type AppDefinitionFromSourceCompiled = StorageConfig & AppOptionalFlags & SourceCompiled;

export type AppDefinition =
	| AppDefinitionFromFile
	| AppDefinitionFromSource
	| AppDefinitionFromSourceCompiled;

export type DeployAppParam = BasicParams & {
	type: TransactionType.DeployApp;
	appDefinition: AppDefinition;
};
```

See [packages/web/src/types.ts](https://github.com/scale-it/algo-builder/blob/master/packages/web/src/types.ts) for more details.

- We have updated parameters of `deployApp` method:

```ts
/// old
  /**
	 * deploy a new application and returns application id
	 * @param approvalProgram application approval program (TEAL code or program filename)
	 * @param clearProgram application clear program (TEAL code or program filename)
	 * @param flags SSCDeployment flags
	 * @param payFlags Transaction parameters
	 * @param scTmplParams Smart Contract template parameters
	 * @param debugStack: if passed then TEAL Stack is logged to console after
	 * each opcode execution (upto depth = debugStack)
	 */
	deployApp(
		approvalProgram: string,
		clearProgram: string,
		flags: AppDeploymentFlags,
		payFlags: types.TxParams,
		scTmplParams?: SCParams,
		debugStack?: number
	): {...}

/// new
	/**
	 * deploy a new application and returns application id
	 * @param payFlags Transaction parameters
	 * @param appDefinition app definition
	 * @param scTmplParams Smart Contract template parameters
	 * @param debugStack: if passed then TEAL Stack is logged to console after
	 * each opcode execution (upto depth = debugStack)
	 */
	deployApp(
		sender: AccountSDK,
		appDefinition: types.AppDefinition,
		payFlags: types.TxParams,
		scTmplParams?: SCParams,
		debugStack?: number
	):
```

- We have changed the parameters of `updateApp` method. Details:

```ts
  // old
	/**
	 * Update application
	 * @param senderAddr sender address
	 * @param appID application Id
	 * @param approvalProgram new approval program (TEAL code or program filename)
	 * @param clearProgram new clear program (TEAL code or program filename)
	 * @param payFlags Transaction parameters
	 * @param flags Stateful smart contract transaction optional parameters (accounts, args..)
	 * @param debugStack: if passed then TEAL Stack is logged to console after
	 * each opcode execution (upto depth = debugStack)
	 */
	updateApp(
		senderAddr: string,
		appID: number,
		approvalProgram: string,
		clearProgram: string,
		payFlags: types.TxParams,
		flags: AppOptionalFlags,
		scTmplParams?: SCParams,
		debugStack?: number
	)

  // new
  /**
	 * Update application
	 * @param appName application Name. Note in runtime application name just placeholder params
	 * @param senderAddr sender address
	 * @param appID application Id
	 * @param newAppCode new application source code
	 * @param payFlags Transaction parameters
	 * @param flags Stateful smart contract transaction optional parameters (accounts, args..)
	 * @param debugStack: if passed then TEAL Stack is logged to console after
	 * each opcode execution (upto depth = debugStack)
	 */
	updateApp(
		appName: string,
		senderAddr: string,
		appID: number,
		newAppCode: types.SmartContract,
		payFlags: types.TxParams,
		flags: AppOptionalFlags,
		scTmplParams?: SCParams,
		debugStack?: number
	)
```

- The `appName` field is required now. We can use `deployer.getApp(appName)` to get checkpoint data of application. In web-mode, you can set it empty.

- We removed `runtime.addApp`, `deployer.getAppByFile` methods.

- We have changed the naming convention for the clearing proposal part of the DAO:

  - Renamed `clearProposal` to `closeProposal`,
  - Renamed `clear_proposal` to `close_proposal`,
  - Renamed `mkClearProposalTx` to `mkCloseProposalTx`.

- We have updated the default behavior of algob deployer for loading data from checkpoint to be queried by "app/lsig" name (note: passing name is required). The existing functionality has been moved to `<func>ByFile` functions (legacy functions based on file querying):

  - Application:

    - Previous `getApp(approval.py, clear.py)` has been changed to `getAppByFile(approval.py, clear.py)`.
    - New `getApp(appName)` function queries app info using the app name.

  - Smart signatures:
    - Existing `getDelegatedLsig(lsig.py)`, `getContractLsig(lsig.py)` **have been removed**. Use `getLsig` function to query logic signature from name or filename in a checkpoint.
    - New `getApp(appName)` function queries app info using the app name.
    - Existing `fundLsig(lsig.py, ..)` function has been changed to `fundLsigByFile(lsig.py, ..)`. Now `fundLsig(lsigName, ..)` will take lsig name.
    - Existing `mkDelegatedLsig(fileName, signer, ..)`, `mkContractLsig(fileName, ..)` have been updated to take the **lsigName as a required parameter (first parameter passed to function)**:
      - `mkDelegatedLsig(lsigName, fileName, signer)`
      - `mkContractLsig(lsigName, fileName)`.
        Here `fileName` represent the name of smart contract file (eg. `treasury-lsig.teal`), and `lsigName` represents the "name" you want to assign to this lsig (eg. `treasuryLsig`).

  For reference you can check out `examples/asa`.

- Updated `getLsig`, `getDelegatedLsigByFile`, `getContractLsigByFile`, `getApp` to throw an error if information against checkpoint (by name or file) is not found.
- Updated `TxReceipts` for runtimes' `deployApp`, `deployASA` to use same types as algob (`AppInfo`, `ASAInfo`).
- Updated `txId` key in returned App/ASA info to `txID`.

- `printLocalStateSCC` renamed to `printLocalStateApp`.
- `printGlobalStateSCC` renamed to `printGlobalStateApp`.

- The ` PyASCCache` has been merged to `ASCCache` and is not used anymore.
- Only use list transaction in executeTx.
- Rename the executeTransaction to executeTx

- The `Deployer` interface now contains a new method `executeTx` while the old function is still supporoted it is
  recommended to use the method from `Deployer` rather than the function dirrectly.

- `executeTx` method from `WebMode` class now returns `Promise<algosdk.modelsv2.PendingTransactionResponse>` .

### Bug fixes

- Return error when closeRemainderTo and fromAccountAddr is the same.
- When close account should remove auth/spend address. Fixed in [#575](https://github.com/scale-it/algo-builder/pull/575).
- Approval program and clear program should throw error if they are mismatch version. Fixed in [#620](https://github.com/scale-it/algo-builder/pull/620)
- Allow token to be empty.
- Throw error when issue inner transactions in clear program. Fixed in [#667](https://github.com/scale-it/algo-builder/pull/667).
- Parameters in `extract*` opcodes can greater than uint8. Fixed in [#666](https://github.com/scale-it/algo-builder/pull/666).
- Wallet constructor come from a parameter walletURL(token, server, port)
- Restrict duplicate transaction in group transaction.

### Infrastructure

- Updated `setup-master-account` and `sandbox-setup-master-account` commands to run multiple times.

### Template Updates

- We updated the examples/DAO design. We removed treasury Smart Signature to simplify deposit management. Now a DAO app is managing voting, deposits and treasury.
- Enabled PyTEAL Optimizer option in all our examples.

## v3.2.0 2022-02-03

### Features

- Added following functions in `deployer` API
  - `compileASC`: alias to `deloyer.ensureCompiled`. The latter is now marked deprecated and `compileASC` should be used instead.
  - `getDeployedASC`: returns cached program (from artifacts/cache) `ASCCache` object by name.
- Added `sandbox-up-dev` and `sandbox-reset` commands into Makefile in `infrastructure/`.
- Use strict parsing rules when decoding PyTEAL teamplate parameters using `algobpy`. Previously, on decode failure, the script was continuing with partially updated template params, now we fail with an exception.

Dependencies:

- Updated `algosdk` to `v1.13.1`

### Bug Fixes

- Int Pseudo-Ops can't start with 0x(hex) or 0(oct) prefix. (#562)
- Add missing opcode `bitlen` and `app_params_get`.
- In the inner transaction, `snd` always the application address. However, it can be set to an arbitrary address. Fixed in [#569](https://github.com/scale-it/algo-builder/pull/569).

### Notes

We continue to use yarn v3. Please share your feedback about it. Hope this improved your workflow.

**Full Changelog**: https://github.com/scale-it/algo-builder/compare/v3.1.0...v3.2.0

## v3.1.0 2022-01-25

In this release we migrated to yarn v3. It speed up package management a lot.
We use node-modules node linker, because this is required
`npm` or `yarn v1` still works, but to have the best experience with `algob`,
you should install and use yarn v3:

```
yarn set version stable
yarn install
```

### Features

- Beta support for rekeying transactions in `@algo-builder/runtime` / testing.
- Added integration to `tealer` tool into pipenv.
- updated sample-project (the one after `algob init`)
- migrate to use yarn v3
- updated dependencies to the latest version (notably: algosdk, typescirpt, eslint, mocha)

### Bug Fixes

- `Runtime` wrongly required that an address used in `acfg` ItxnField refers to an existing account. However, addresses used in `acfg` or create asset transactions may refer to a not existing account. [PR](https://github.com/scale-it/algo-builder/pull/550). Reported by @patrick
- Can't get LogicSigAccount from `deployer.getDelegatedLsig`.
- `uncover` opcode push/pop wrong order.
- example/nft: fixed script (related to api breaking change).
- problem with calculating gas when a program starts with label (#547)

## v3.0.0 2021-12-22

### Features

- TEALv5 support in `@algo-builder/runtime` [AVM 1.0](https://developer.algorand.org/articles/discover-avm-10/):
  - Cover, Uncover opcodes
  - Loads, Stores opcodes
  - Extract, Extract3 opcodes
  - ExtractUint16, ExtractUint32, ExtractUint64 opcodes
  - Txn, Global fields
  - Added application account (a smart contract now has an escrow account). Updated checkpoint structure to store `applicationAccount` while running `algob` scripts.
  - Support Inner Transactions: `Payment`, `AssetTransfer`, `AssetFreeze`, `AssetRevoke`, `AssetDeploy`, `AssetModify`, `AssetDelete`.
  - Support Pooled opcode budget
  - Txnas, Gtxnas, Gtxnsas, Args, Log (logs are stored in txReceipt)

* Update all transaction functions (eg. `executeTx`, `addAsset`, `addApp` ..etc) to return a transaction receipt. Add `runtime.getTxReceipt` in `@algo-builder/runtime` to query transaction info.

- Add Asset Name to `assetDefinition` in `@algo-builder/runtime`.
- Updated App, Asset counters in runtime from 0, to 8. This means that the newly created App/Asset Index will be 9 (instead of 1).
- Added `runtime.loadLogic(..)` function (similar to `deployer.loadLogic` API) which simplifies the testing and script flow (we can use the same code in tests and scripts). User _should do_ the following migration:

  ```js
  // from
  const daoFundLsigProg = getProgram("dao-fund-lsig.py", scInitParam);
  daoFundLsig = runtime.createLsigAccount(daoFundLsigProg, []);

  // to (mute logs)
  daoFundLsig = runtime.loadLogic("dao-fund-lsig.py", scInitParam, false);
  ```

  For information about loading checkpoint(s) data using `@algo-builder/web` in a webapp, read [here](https://github.com/scale-it/algo-builder/blob/master/docs/guide/algob-web.md#checkpoints).

- Added `WallectConnectSession` class to create & manage wallect connect session. User can use `session.executeTransaction()` to execute algob transactions using wallet connect.
- Updated `getProgram`, `loadLogic` to pass an optional argument: `logs (true/false)`. By default logs will be displayed on console during compilation.
  ```js
  // logs == false
  const daoFundLsigProg = getProgram("dao-fund-lsig.py", {}, false);
  ```
- Updated `deployer.deployApp(...)` & `deployer.updateApp(...)` to take one more optional parameter: `appName`. This will also save in a checkpoint the compiled app by name.
- `deployer.updateApp()` and `runtime.updateApp` take one more optional argument: `scTmplParams: SCParams` to be compatible with `deployApp` and be able to use template parameters.
- Added new function `getAppByName(name: string)` to query checkpoint information by app name.
- Added `deployer.loadLogicFromCache` to load a logic signature from already compiled TEAL codes (stored in `artifacts/cache`, for eg during `deployer.fundLsig`). This avoid re-compilation (and passing `scTmplParams`) each time(s) user wants to load an lsig.
- Updated `TealDbg` method to load already compiled TEAL code from `artifacts/cache`. Compilation is forced only when a) TEAL is not cached OR b) `scInitParam` (template parameters) are passed with `tealFile`.
- Adding `@algo-builder/web.status.getAssetHolding` function which queries account asset holding.

### Infrastructure

- Updated private-net setup, sandbox & indexer scripts to run in `dev` mode.

### Breaking changes

`@algo-builder/runtime`:

- Renamed `Runtime.getLogicSig` to `Runtime.createLsigAccount` #506.
- `runtime.addAsset(..)`, `runtime.addApp(..)` return a tx receipt object, which contains the newly created appID/assetID.

  - Migration: Example code:

  ```js
  // from
  const appID = runtime.addApp(flags, {}, approvalProgram, clearProgram);

  // to
  const receipt = runtime.addApp(flags, {}, approvalProgram, clearProgram);
  const appID = receipt.appID;
  ```

- `getProgram` is moved to `@algo-builder/runtime` from `@algo-builder/algob`.
- `runtime.addAsset`, `runtime.addAssetDef` and `runtime.addApp` are deprecated.
  Please use `runtime.deployASA`, `runtime.deployASADef` and `runtime.deployAdd` instead of the above functions.
- Update `runtime.deloyApp` to be compatible with `deployer.deployApp`.
- `balanceOf` in `@algo-builder/algob` package now return amount (number) of asset account holding and won't print them. If the account does not hold an asset it will return 0. To query asset holding, please use a new `@algo-builder/web.status.getAssetHolding` function.
- Updated `deployer.deployApp` to pass `scTmplParams` (smart contract template parameters).

### Bug Fixes

- Fix bug substring3 opcode pop wrong order [/#505](https://github.com/scale-it/algo-builder/pull/505), contribution: @vuvth.
- Fix bug: `runtime.optinToApp` updating state even after opt-in fails. Reported by @patrick

## v2.1.0 2021-10-22

### Features

- Upgrade indexer version
- TEALv5 support (part1) in `@algo-builder/runtime`:
  - Ecdsa opcodes: ecdsa_verify, ecdsa_pk_decompress, ecdsa_pk_recover
- Update Algorand indexer to v2.6.4
- `@algo-builder/runtime` support return smart-contract return values in Interpreter. Credits: Ashley Davis
- Upgrade Algorand JS-SDK to v1.12

### Bug Fixes

- `@algo-builder/runtime`: `runtime.optInToApp` should throw error if an account is already opted-in to the App.
- Fix `ALGORAND_DATA` environment variable use and documentation.
- `@algo-builder/runtime`: Accept ASA deployment with total supply == 0

## v2.0.1 2021-10-18

### Bug Fixes

- [web] Fixed `metadataHash` attribute verification for `ASADefSchema` and consequently `deployASA` and updated the [`ASADef`](https://algobuilder.dev/api/web/modules/types.html#ASADef).

### Examples

- [examples/asa] Added more in `0-gold-asa.js` script we added an example how to correctly provide `metadataHash` for an ASA.

## v2.0.0 2021-09-30

### Features

- Added shared space between contracts
- Added tealv4 opcodes (`gload` and `gloads`)
- Added Tealv4 opcodes (`callsub` and `retsub`)
- Added loop support in runtime
- TEALv4 support in `@algo-builder/runtime`:
  - Added shared space between contracts (opcodes `gload` and `gloads`)
  - Dynamic Opcode Cost Evaluation
  - Transaction Array changes
    a) array length assertions for `tx.ForeignAssets`, `tx.Accounts`, `tx.ForeignApps`,
    b) User can pass id/offset for app/asset in for array references. For `tx.Accounts` you can pass address directly in teal code.
  - Byteslice arithmetic ops (`b+`, `b-`, `b*`, `b/`, `b%`, `b<`, `b>`, `b<=`, `b>=`, `b==`, `b!=`, `b\`, `b&`, `b^`, `b~`, `bzero`).
  - Additional mathematical opcodes: `divmodw`, `exp`, `expw`, `shl`, `shr`, `sqrt`
  - More Versatile Global and Local Storage (combination of upto 128 bytes allowed between key-value).
  - Asset URL change (max size increased till 96 bytes).
  - gaid, gaids opcodes (knowable creatable id)
- Updated all examples & tests to use TEALv4 (`#pragma version 4`)
- Added support for querying indexer in an `algob` script (accessable via `deployer.indexerClient`). You can pass `indexerCfg` in your network's config in `algob.config.js`. Added docs.
- Add function to store checkpoint for contract logic signature (`mkContractLsig`).
- Add support for algosdk.Transaction object in executeTranasction
- Add `signTransactions` functions: It signs transaction object(s) and returns raw signed transaction.

### Bug Fixes

- Fixed `yarn add @algo-builder/web` (was failing because of missing dependency `zod` in packages/web).
- Fix metadatahash type
- Fix init project-name bug(`algob init <project-name>` command was not working properly)
- Fix zod package was missing from runtime(but zod was being used in runtime)
- Added support for passing http token as an `object` as well. User can now use `{ "X-Algo-API-Token": <token> }` notation for passing token in `algob.config.js`.

### Testing framework bug fixes

- Fix random address for logic sig, creating two times an lsig account from the same TEAL code should return the same address.

### API Breaking

- Migrate from `LogicSig` to `LogicSigAccount`(Note: Loading lsig from file uses `LogicSig`, because `goal` stores it in LogicSig type format)
- Rename `CallNoOpSSC` to `CallApp`.
- Rename `optInAcountToASA` to `optInAccountToASA` (typo)
- Rename `readLocalStateSSC` to `readAppLocalState`, `readGlobalStateSSC` to `readAppGlobalState`.

### Dependencies

- Upgraded pyTEAL version [`0.9.0`](https://github.com/algorand/pyteal/releases/tag/v0.9.0) in pipfile.
- Upgraded indexer binary version to `2.6.1` in `/infrastructure/Makefile`.

### Examples

- Added new template [DAO](/examples/dao), with flow tests. Read the specification [here](https://paper.dropbox.com/doc/Algo-DAO--BTR~tKj8P788NMZqnVfKwS7BAg-ncLdytuFa7EJrRerIASSl).

## v1.2.1 2021-09-15

### Bug Fixes

- Fix `algob init <project-name>`.

## v1.2.0 2021-08-09

### Features

- Moved [error](http://algobuilder.dev/api/runtime/modules/errors.html) lists, BuilderError, [mkTransaction](http://algobuilder.dev/api/runtime/modules.html#mktransaction) to `@algo-builder/web` package. Re export `mkTransaction`, `errors` in algob and runtime from `@algo-builder/web` for backward compatibility.
- Added `algob init --typescript` flag to initialize a typescript project. Usage: `algob init <location> --typescript`.
- Support pooled transaction fees in algob and runtime - now one transaction can pay for other transaction fees in a group.
- Added `flatFee` to `TxParams`.
- Added support for teal debugger (get dryrun response or start debugger using `tealdbg` in chrome) in `algob` scripts.
- User can initialize & use accounts by name in `@algo-builder/runtime`, similar to algob ('john', 'bob' etc)
- Updates to `algob sign-multisig`:
  - Creating a new multisigned transaction (requires multisig metadata: `v, thr, addrs`)
  - Support for signing in a group transaction (loaded from file).
  - Check usage in our [guide](http://algobuilder.dev/guide/sign-multisig.html)
- Added `deployASADef` function to deploy ASA without using `/assets/asa.yaml`.
- Added `yarn run test:watch` command. NOTE: it will spawn multiple process in the same terminal session. So if you want to stop the all processes the best solution is to kill the terminal session.

- Added new package `@algo-builder/web`. It can be used in Dapps to interact with ASAs and Stateful applications. Main features:
  - Compatible with [`algosigner`](https://github.com/PureStake/algosigner).
  - Support algob's high level function:`executeTransaction` in a webapp as well (note: currently `deployASA` & `deployApp` transactions are not supported, as we don't load data from checkpoints OR `/assets`).
  - Support group transactions.
  - The `executeTransaction` takes transactions parameters (single/group) as input, triggers an algosigner prompt for signature, sends transaction to network and return it's response. Documentation can be found [here](https://github.com/scale-it/algo-builder/tree/develop/packages/web#algo-builderweb).

### Dapp templates and solutions

- Added new template [`/shop`](https://github.com/scale-it/algo-builder-templates/tree/master/shop) to demonstrate a react component (payment widget) to make a purchase and trigger `AlgoSigner` for signing a transaction.

Examples

- [Permissioned Token](/examples/permissioned-token) Added `cease` function and a script to change permissions app_id.

Tutorials:

- We published a Securities and Permissioned Tokens solution (implemeted using `algob`): [https://developer.algorand.org/solutions/securities-and-permissioned-tokens/](https://developer.algorand.org/solutions/securities-and-permissioned-tokens/).
- Published fifth tutorial in the `@algo-builder` series, on how to use `algob console` to quickly and easily interact with ASA and smart contracts: [https://developer.algorand.org/tutorials/algo-builder-tutorial-part-5-algob-console/](https://developer.algorand.org/tutorials/algo-builder-tutorial-part-5-algob-console/).

### Quality Assurance

- Added github workflows/examples.yaml to execute [`/examples`](https://github.com/scale-it/algo-builder/tree/master/examples) on a private net, on pushing new commit to `develop`/`master` branch OR creating a pull request that target these branches.

### Infrastructure

- Added new make commands:
  - `setup-reach` - sets up reach executable file in `~/.algorand-reach` directory
  - `remove-reach` - halts any dockerized devnets, kills & removes docker instances and containers, remove reach bash file from `~/.algorand-reach`.
  - `restart-private-net`: restarts private-net.
  - `indexer-docker-up`, `indexer-docker-down`: Docker based setup for indexer. Runs in read-only mode, without connecting to local algod node.
  - `make setup-postgresql`: Install `postgresql` database on a local linux system and setup a new user & database.
  - `make start-indexer`: Add local indexer binary (downloaded in `~/.algorand-indexer-download`) and start the indexer by connecting to database and local algod node.
  - `make recreate-indexer`: resets the indexer database and runs `start-indexer`.
  - `make remove-indexer`: Removes `~/.algorand-indexer-download` directory from system.

### API breaking

- Rename `SSC` to `App` - This will affect deployment and all calls made to stateful smart contracts(SSC) or `App`
  - OptInSSC -> OptInToASA
  - DeleteSSC -> DeleteApp
  - DeploySSC -> DeployApp
  - SSCDeploymentFlags -> AppDeploymentFlags
  - SSCOptionalFlags -> AppOptionalFlags
- Import are changed to scoped imports
  - instead of stringToBytes, you can import a `convert` namespace (from `@algo-builder/algob`), and then use `convert.stringToBytes`
- Types imports for `ExecParams`, `TransactionTypes`, `SignType` moved to new package `@algo-builder/web`
- Migrate to algorand/js-sdk types from `@algo-builder/types-algosdk`.

### Bug fixes

- Fixed dependency [issues](https://github.com/scale-it/algo-builder/issues/433) while installing algob using `yarn add @algo-builder/algob` & `npm install @algo-builder/algob`.
- `web`:
  - Added missing `fromAccount?` attribute to the `Sign` type.
  - Remove TxParams type from runtime package(it is duplicated in runtime)

## v1.1.1 2021-07-12

### Bug fixes

`@algorand-builder/runtime` \* [\#409](https://github.com/scale-it/algo-builder/issues/409) Added missing `fromAccount` attribute to `SignWithLsig` type.

## v1.1.1 2021-07-12

### Features

- updated `algob test` command to run mocha in typescript project as well.

### Bug fixes

`@algorand-builder/runtime` \* fixed [bug](https://github.com/scale-it/algo-builder/issues/404) when trying to optIn to asset using asset transfer transaction with amount 0n.

## v1.1.1 2021-07-12

### Features

- Updated `algob test` command to run mocha in typescript project as well.

### Bug fixes

`@algorand-builder/runtime`

- fixed [bug](https://github.com/scale-it/algo-builder/issues/404) when trying to optIn to asset using asset transfer transaction with amount 0n.

## v1.1.0 2021-06-23

Highlights:

- TEALv3 support
- improved documentation and guide
- better handling in `executeTransaction`
- checkpoint can be market invalid if they are substituted (eg by redeploying same asset).

### API breaking

- Move `updateApp` function to `deployer`

* Rename `parseArgs` to `parse_params`

* For External support of parameters user should replace TMPL\_ prefix in their smart contracts, and only use it when using pyteal.tmpl(..)
* Rename `appId` to `appID` in all places. (previously some of SSC params were taking `appId` and other were taking `appID`, this was inconsistent)

### Features

- Replaced dependency `find-up` with `findup-sync` in `algob`.
- Added `algopy` in `@algo-builder/algob/sample-project`, which enables users to pass template parameters to PyTEAL contracts. Updated docs.
- Store checkpoints in nested form for SSC, added tests.
- Added support for sub directories in assets folder, with tests.
- Update runtime to process execParams.deployASA, deployApp, OptInToASA, OptIntoSSC
- Exported `@algorand-builder/algob`, `@algorand-builder/runtime` error types and make it accessible for API documentation.
- Added `debugStack` option in `runtime.executeTx()` to print stack (upto depth = debugStack) after each opcode execution.
- TEALv3 support in `@algo-builder/runtime`.
- Transpile TEAL code to substitute the TMPL placeholders
- Mark not valid checkpoints (in case of `deleteApp`/`DestroyAsset`) using `deleted` boolean

### Bug fixes

`@algorand-builder/runtime`
_ Remove asset holding from account if `closeRemainderTo` is specified.
_ Asset creator should not be able to close it's holding to another account.

- fixed temporal files handling.

## v1.0.2 2021-05-18

### Features

- Update how error is displayed to a user
- Add Update stateful smart contracts using execute transaction in runtime

Runtime:

- added `updateApp` method.

### Bug fixes

- Added missing dependency: `find-up`

## v1.0.1 2021-05-16

- Fixed dependency for `@algo-builder/algob`.

## v1.0 2021-05-14

New website: https://scale-it.github.io/algo-builder

### API breaking

- Removed Algob prefix in deployer (eg. renamed `AlgobDeployer` to `Deployer`)
- Updated `execParams` structure & typings (input parameters for `executeTransaction`)
  - Migration: If `SignType` is `LogicSignature` then change `fromAccount` to `fromAccountAddr` and just pass from address instead of complete account.
- Changed the way we pass arguments to stateless smart contract - moved assignment from when we load smart contract (using `loadLogic`, `mkDelegatedLsig`, `fundLsig`) to when we create transaction execution parameters.
  - Migration: assign stateless args in txParams to `executeTransaction`. Eg
    ```js
    await deployer.loadLogic('htlc.py', [arg1]); // remove scTmplParams from here
    const txnParams: rtypes.AlgoTransferParam = { .. }
    txnParams.args = [arg1]; // assign here now
    await executeTransaction(deployer, txnParams);
    ```

### Features

- Added more tests for the [crowdfunding example project](/examples/crowdfunding) using `@algo-builder/runtime`- Happy paths and Failing paths.
- Integrated user documentation with `jekyll`.
- Added new function `signLogicSigMultiSig` to sign logic signature by multisig.
- Updated ASA deployment (`deployASA` function) to pass custom params and save deployed asset definition in checkpoint.
- Support deployment and optIn methods in a transaction group (along with all other methods, using `executeTransaction`).
- Renamed `loadBinaryMultiSig` to `loadBinaryLsig` (load signed logic signature from file in scripts).
- New opt-in functions and updates. Check the [deployer API](https://scale-it.github.io/algo-builder/api/algob/interfaces/types.deployer.html) for information about all opt-in functions.
  - `deployer.optIn` are now available both in _DEPLOY_ mode to _RUN_ mode.
  - Extended `deployer.optIn*` functions to support ASA by ID. Previously we only accepted ASA by name (based on the name in `assets/asa.yaml` file).
  - Added [`deployer.optInLsigToApp`](https://scale-it.github.io/algo-builder/api/algob/interfaces/types.deployer.html#optinlsigtoapp) and [`deployer.optInLsigToASA`](https://scale-it.github.io/algo-builder/api/algob/interfaces/types.deployer.html#optinlsigtoasa) to easily opt-in stateless smart contract (lsig) account to stateful smart contract and ASA.
- Asset related `execParams` (transaction parameters for [`executeTransaction`](https://scale-it.github.io/algo-builder/api/algob/modules.html#executetransaction)) support ASA by name and by ID (previously only ASA ID was supported). [Example](https://github.com/scale-it/algo-builder/blob/master/examples/asa/scripts/transfer/gold-delegated-lsig.js#L22).
- cleaned test suite log (when developing Algo Builder itself). Our test suite has 884 tests.

### Commands

We added new commands:

- `algob test` (runs mocha in project root).
- `algob unbox-template <name> <destination>` to quickly unbox a dapp template from `scale-it/algo-builder-templates`.
- `algob sign-multisig --account <acc> --file <input> --out <out-file>` to append user's signature to signed multisig file using accounts managed by `algob`.
- `algob sign-lsig --account <acc> --file <input> --out <out-file>` to sign logic signature using accounts managed by `algob`.

### Examples

- Added new templates:
  - [Permissioned Token](/examples/permissioned-token)
  - [stateful counter](/examples/stateful-counter)
- Updated [`examples/asa`](/examples/asa): added new use-case to deploy and control ASA by a smart contract.

### Dapp templates.

- We created a new [repository](https://github.com/scale-it/algo-builder-templates) with dapp templates. It's a new project line of Algo Builder. Dapp Templates are webapps operating with Algorand blockchain with `algob` support. For the moment we only have React templates. Anyone can contribute with a new template or by improving the pre-existing ones by creating a pull request.
  - [/default](https://github.com/scale-it/algo-builder-templates/tree/master/default) template (with ASA transfer functionality)
  - [/htlc](https://github.com/scale-it/algo-builder-templates/tree/master/htlc) template - dapp implementing hash time locked contract.
- Added `algob unbox-template` command to download a template and setup the project.

### Infrastructure

- Added new make commands:
  - `setup-private-net` - creates and starts private network, setups master account and shows network status.
  - `recreate-private-net` - stops and removes the private network, and re-setup.

### @algorand-builder/runtime:

- fixed bugs
  - in group tx flow
  - in opcodes: _asset_params_get_, _txn GroupIndex_, _concat_
  - closing asset using clawback should be denied

## v0.5.4 2021-03-15

Renaming the organization and package names to `@algo-builder`.

## v0.5.0 2021-03-08

General:

- Added documentation (in `/docs/testing-teal.md`) to test TEAL using `@algorand-builder/runtime`
- [breaking] Added support for ASA OptIn for contract account (eg. escrow) represented by logic signature. Changed `optInToASA` to `optInAcountToASA` (for optIn using account) and `optInLsigToASA` (for optIn using logic signature account).
- Use `bigint` for all numeric values in `runtime` and `algob` to support integers upto 64 bit(`uint64`).

@algorand-builder/runtime:

- Full support for asset related transaction (create, opt-in, transfer, modify, freeze, revoke, destroy)
- Support for group transactions

Infrastructure:

- Support Sandbox in `/infrastructure` to quickly set up the private net
- [breaking] Changed default network config and the private-net for compatibility with Sandbox:
  - port = 4001
  - token = aaaaaaaaaaaaaaaaaaaaaaaaaaaaaaaaaaaaaaaaaaaaaaaaaaaaaaaaaaaaaaaa
- Updated the default token and endpoint port. For compatibility with Sandbox we use the sandbox token and port (4001) in all examples and sample project. If you run an algorand node using our private node setup then either recreate the network (stop, remove node_data and create it again), or update the `node_data/PrimaryNode/config.json` and set: `"EndpointAddress": "127.0.0.1:4001"`

## v0.4.0 2021-02-03

- Renamed `@algorand-builder/algorand-js` to `@algorand-builder/runtime`
- Added new example project - Crowdfunding Application
- `@algorand-builder/runtime`: added support for transactions: payment, app creation, opt-in, stateful (application call, clear, delete, close).
- Added support for arguments in stateful smart contracts similar to goal (eg. `str:abc`, 'int:12')
- Logic signature validation for stateless teal in runtime
- Introduced versioning of TEAL opcodes in runtime with max cost assertion
- Added a Typescript example project - `htlc-pyteal-ts`

## v0.3.0 2020-12-28

Moved package into `@algorand-builder` NPM organization. So all imports and install commands require to change `algob` to `@algorand-builder/algob`.

- Reproducible, declarative Algorand Network setup using scripts in `/infrastructure`.
- Re-organized examples. Now all examples share same config. Users are able to provide their own
- We ported all developer.algorand reference templates
- Reworked smart contract handling.
- API documentation improvements
- Added lot of new TypeScript [typings](https://github.com/scale-it/algorand-builder/tree/master/packages/types-algosdk) for `algosdk-js`

## v0.2.0 2020-11-25

- As a user I can compile and run PyTeal Files
- As a user I can access accounts from an ENV variable
- As a user I can load ALGOD and KMD credentials from ENV variable
- As a user I can load a multisig directly from /assets and execute transactions
- As a user I can use CLI to run an JS Node REPL with async/await suppport on the top level

### Breaking Changes

- `Deployer` smart-contracts API changes. Please refer to our [API documentation](https://scale-it.github.io/algorand-builder/interfaces/_types_.algobdeployer.html) to check available functions and attributes.

## v0.1 2020-09<|MERGE_RESOLUTION|>--- conflicted
+++ resolved
@@ -41,10 +41,6 @@
 - Added ed25519verify_bare opcode to `Runtime`
 - Added json_ref opcode to `Runtime`
 - Added support for foreign app account access in `Runtime`
-<<<<<<< HEAD
-- Added support for new txn opcode fileds `ApprovalProgramPages`, `ClearProgramStatePages`, `NumApprovalProgramPages`, `NumClearProgramStatePages`.
-- Added additional checks for the `maxStackByteElementSize` and `maxProgramLength` in `Runtime`.
-=======
 - Added guide for multisignature and signedTransaction usage in `Runtime`.
 - Added multisignatue verification in `Runtime`.
 - Added support for rekey account to multisignature in `Runtime`.
@@ -52,8 +48,8 @@
 - Added new section in `Deployer` guide about helper methods across all deployers.
 - Added `SignTx`, `makeTx`, `makeAndSignTx`, `sendTxAndWait` helper methods in `Runtime` and `Deployer`.
 - Added support for teal v7 in `Runtime` and a test case.
->>>>>>> 2fc5bd64
-
+- Added support for new txn opcode fileds `ApprovalProgramPages`, `ClearProgramStatePages`, `NumApprovalProgramPages`, `NumClearProgramStatePages`.
+- Added additional checks for the `maxStackByteElementSize` and `maxProgramLength` in `Runtime`.
 #### @algo-builder/web
 - Added support for logic signature to `executeTx` method of `Webmode` for AlgoSigner, MyAlgo Wallet and Wallet Connect.
 - Added `appendSignMultisigTransaction` function to `WebMode` for appending signature to multisig transaction in the algosigner.
