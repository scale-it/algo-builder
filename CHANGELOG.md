<!--
Guidelines:
+ provide short description which is easy to understand both to project managers and developers,
+ be very precise about breaking changes,
+ mark deprecated API,
+ provide link to documentation wheneve needed,
+ if relevant, you can also provide a link to a pull request.

Organize change log in the following section (in that order):
Features, Bug Fixes, API Breaking, Deprecated, Infrastructure, Template Updates
-->

# CHANGELOG

## Unreleased

- Updated yarn to v3.2.1
- Changed default sample project license to ISC
- Fix `txn AssetSender` should return zero address by default.

#### Examples

- Added secret key to all accounts that are signing transactins in examples. 

### Features

- Add `--npm` flag to `algob init` and `algob unbox`. Note: by default we will use `yarn`.
- Improved `algob/project-dev-script.sh` which is script setting up a local project.
- Add `waitRounds` params to `sendAndWait` method. `waitRounds` is option argument and have dlsefault value is 10.
- Add `Uint8Array` as a supported type for `TxParams.note`
- Added `sendSignedTransaction(signedTransaction)` to `Runtime`. Method takes '`SignedTransaction` type
from `algosdk` and sends it to the network. 
- Added support for `SignedTransaction` object in `executeTx` method in `Runtime`.
- Added verification for secret key signatures in `Runtime`.
<<<<<<< HEAD
#### @algo-builder/web
- Add `appendSignMultisigTransaction` function  to `WebMode` for appending  signature to multisig transaction in the algosigner.
=======
- Added replace2 and replace3 opcode to `runtime`.
>>>>>>> 055132f3

### Bug Fixes

- Fix `txn AssetSender` should return zero address by default.
- Fix `KMDCredentialsFromEnv` loading using KMD_DATA. Algob was trying to use `env.$KMD_DATA` instead of `env.KMD_DATA`
- Fix `gitxna 1 Logs 0` opcode. Previously any attempt to use this opcode would result in a "Not supported" error.
- Fix `TxParams.noteb64` encoding - should use base64 decoder rather than TextEncoder.

### Examples

#### DAO

- Add `add_proposal_with_asset.js` script use for create proposal with asset funds.

## v5.0.1 2022-07-11

### Bug Fixes

- added missing dependency (`debug`) to packages.

## v5.0.0 2022-07-8

### Features

#### Algob

- `algob.balanceOf(deployer, accountAddr, assetID)`: if assetID is undefined then the function will return ALGO account balance.
- `deployer.executeTx` returns list of `TxnReceipt`, which extends `ConfirmedTxInfo`. This is to add a useful `txID` attribute, needed in various scripts.

  ```ts
  export interface TxnReceipt extends ConfirmedTxInfo {
  	txID: string;
  }
  ```

#### Runtime

- Add `Runtime.getAppByName(appName)`: gets app info based on the name declared in appDefinition.
- Better warning/error when deploying ASA. Throws an error when ASA definition is wrong or when ASA is not found in asa.yaml, eg when Runtime needs to query ASA.
- Add `Runtime.getAppByName(appName)`. We can get application in Runtime now.
- Teal v6 support:
  - Add `Txn LastLog` opcode.
  - Add `Txn StateProofPK` opcode.

#### Examples

- Add new example [Trampoline](https://github.com/algorand-devrel/demo-avm1.1/tree/master/demos/trampoline)

### Bug Fixes

- Fix: missing schebang to run `algob` as an app directly. BTW, we recommend running algob through `yarn algob` in your project.
- Fix: max number of transactions in one call should be 256 (include inner and atomic transaction).
- Fix: Web mode (algo-builder/web) cannot sign by `fromAccount` when `fromAccountAddr` appear in `execParams`.
- Receipt confirmed txn have `inner-txns` and `txn` field.

### Breaking Changes

#### @algo-builder/algob

- `ensureCompiled` is deprecated and removed and `compileASC` should be used.
- `loadLogicFromCache` is deprecated and removed and `getLsigFromCache` should be used.
- `executeTransaction` is deprecated and removed and `executeTx` should be used.

#### @algo-builder/runtime

- `addAsset` is deprecated and removed and `deployASA` should be used.
- `addApp` is deprecated and removed and `deployAdd` should be used.
- `addASADef` is deprecated and removed and `deployASADef` should be used.
- Renamed `optIntoAsa` to `optInToAsa` to remain naming convention consistency across the project.

#### @algo-builder/web

- `executeTransaction` is deprecated and removed and `executeTx` should be used.
- Renamed `sendTransaction` to `sendAndWait` in WebMode and parameter is updated to accept `string` to bring consistency with other wallets class.

### Deprecated

### Infrastructure

- Updated indexer version to `2.12.4` in `infrastructure/makefile`

### Template Updates

DAO template:

- [breaking] moved template parameter (`gov_token_id`) to the global state. This is to assure constant bytecode fir each deployment. We need it to build an efficient indexer and UI.
  - Subsequently, `gov_token_id` is required when deploying new DAO approval program.

## v4.0.0 2022-05-24

### Features

- use`logger` from `debug` package for logging utility in place of all console calls.

Core:

- Added support for saving smart contract template params in ASCCache.
- The `compile.ts` has been updated and now the tealCode is stored in cache when `scTmplParams` are used to compile TEAL with hardcoded params.
- Added following functions in `deployer` API
  - `getDeployedASC`: returns cached program (from artifacts/cache) `ASCCache` object by name. Supports both App and Lsig.
- You can initialize an new `algob` project with `infrastructure` scripts (a copy the `/infrastructure` directory in repository) by adding the `--infrastructure` flag. Example:
  ```bash
    algob init --infrastructure
  ```
- Return list of receipts for each txn in group txn. Example:

```js
const receipts = deployer.executeTx([txn0, txn1]);
console.log("txn0 information: ", receipts[0]);
console.log("txn1 information: ", receipts[2]);
```

JS Runtime and testing features:

- `runtime.defaultAccounts` - a list of pre-generated 16 accounts with pre-defined addresses and keys, each with 1e8 microAlgos (100 Algos)
- `runtime.resetDefaultAccounts()` - will recreate the default accounts (reset their state).
- unit tests that cover new scenarios when `runtime.defaultAccounts` and `runtime.resetDefaultAccounts()` are used.
  - `bond-token-flow` test to also use runtime.defaultAccounts. (see [example](https://github.com/scale-it/algo-builder/blob/develop/examples/bond/test/bond-token-flow.js))
- Support execution of algo-sdk-js `transactionAndSign` in Runtime [#601](https://github.com/scale-it/algo-builder/pull/601).
- Added support for checking against opcode their execution mode in runtime. For eg. `arg` can only be run in _signature_ mode, and parser will reject the execution if run in application mode.
- Support RekeyTo field in the inner transaction for TEAL v6.
- Support `keyreg` transaction in inner transaction in JS runtime.
- Enable transfer ALGO to a not regeistred account.
- Every opcode class has been updated and now their `execute` method returns its cost.
- Teal V6 support:

  - Add new opcode `bsqrt` and `divw`([##605](https://github.com/scale-it/algo-builder/pull/605)).
  - Add new opcode `gloadss`([#606](https://github.com/scale-it/algo-builder/pull/606)).
  - Add new opcode `acct_params_get`([#618](https://github.com/scale-it/algo-builder/pull/618)).
  - Add new opcode `itxn_next`([#626](https://github.com/scale-it/algo-builder/pull/626)).
  - Add new opcode `gitxn`, `gitxna` and `gitxnas`.([#628](https://github.com/scale-it/algo-builder/pull/628)).
  - Contract to contract calls. However we limit c2c call with only AppCall(NoOpt) transactions.([#611](https://github.com/scale-it/algo-builder/pull/611))
  - Full support for inner transactions: `itxn`, `itxna` and `itxnas`

- Teal v7 support:

  - opcode `base64decode` ([##653](https://github.com/scale-it/algo-builder/pull/653))

- `algob test` now runs tests recursively in `test` directory and subdirectories. Before only the files inside the test directory where run.

Dependencies:

- Upgraded PyTEAL version [`0.13.0`](https://github.com/algorand/pyteal/releases/tag/v0.13.0) in Pipfile.
- Upgraded JS SDK to v1.16.0

### API Breaking

- Improved the smart contract deployment process. We changed the `DeployASAParam` and `DeployASCParam` to make it more explicit. The `deployer.deploy*` also got improvemetns with a cost of API breaking. We created the following types to describe the smart-contract to be deplyed:

```ts
// from file
type SourceFile = {
	metaType: MetaType.FILE;
	approvalProgramFilename: string;
	clearProgramFilename: string;
};

// from teal source code (string).
type SourceCode = {
	metaType: MetaType.SOURCE_CODE;
	approvalProgramCode: string;
	clearProgramCode: string;
};

// from compiled source code.
type SourceCompiled = {
	metaType: MetaType.BYTES;
	approvalProgramBytes: Uint8Array;
	clearProgramBytes: Uint8Array;
};
```

And the following types are added for the Smart Contract definition

```ts
export type AppDefinitionFromFile = StorageConfig & AppOptionalFlags & SourceFile;

export type AppDefinitionFromSource = StorageConfig & AppOptionalFlags & SourceCode;

export type AppDefinitionFromSourceCompiled = StorageConfig & AppOptionalFlags & SourceCompiled;

export type AppDefinition =
	| AppDefinitionFromFile
	| AppDefinitionFromSource
	| AppDefinitionFromSourceCompiled;

export type DeployAppParam = BasicParams & {
	type: TransactionType.DeployApp;
	appDefinition: AppDefinition;
};
```

See [packages/web/src/types.ts](https://github.com/scale-it/algo-builder/blob/master/packages/web/src/types.ts) for more details.

- We have updated parameters of `deployApp` method:

```ts
/// old
  /**
	 * deploy a new application and returns application id
	 * @param approvalProgram application approval program (TEAL code or program filename)
	 * @param clearProgram application clear program (TEAL code or program filename)
	 * @param flags SSCDeployment flags
	 * @param payFlags Transaction parameters
	 * @param scTmplParams Smart Contract template parameters
	 * @param debugStack: if passed then TEAL Stack is logged to console after
	 * each opcode execution (upto depth = debugStack)
	 */
	deployApp(
		approvalProgram: string,
		clearProgram: string,
		flags: AppDeploymentFlags,
		payFlags: types.TxParams,
		scTmplParams?: SCParams,
		debugStack?: number
	): {...}

/// new
	/**
	 * deploy a new application and returns application id
	 * @param payFlags Transaction parameters
	 * @param appDefinition app definition
	 * @param scTmplParams Smart Contract template parameters
	 * @param debugStack: if passed then TEAL Stack is logged to console after
	 * each opcode execution (upto depth = debugStack)
	 */
	deployApp(
		sender: AccountSDK,
		appDefinition: types.AppDefinition,
		payFlags: types.TxParams,
		scTmplParams?: SCParams,
		debugStack?: number
	):
```

- We have changed the parameters of `updateApp` method. Details:

```ts
  // old
	/**
	 * Update application
	 * @param senderAddr sender address
	 * @param appID application Id
	 * @param approvalProgram new approval program (TEAL code or program filename)
	 * @param clearProgram new clear program (TEAL code or program filename)
	 * @param payFlags Transaction parameters
	 * @param flags Stateful smart contract transaction optional parameters (accounts, args..)
	 * @param debugStack: if passed then TEAL Stack is logged to console after
	 * each opcode execution (upto depth = debugStack)
	 */
	updateApp(
		senderAddr: string,
		appID: number,
		approvalProgram: string,
		clearProgram: string,
		payFlags: types.TxParams,
		flags: AppOptionalFlags,
		scTmplParams?: SCParams,
		debugStack?: number
	)

  // new
  /**
	 * Update application
	 * @param appName application Name. Note in runtime application name just placeholder params
	 * @param senderAddr sender address
	 * @param appID application Id
	 * @param newAppCode new application source code
	 * @param payFlags Transaction parameters
	 * @param flags Stateful smart contract transaction optional parameters (accounts, args..)
	 * @param debugStack: if passed then TEAL Stack is logged to console after
	 * each opcode execution (upto depth = debugStack)
	 */
	updateApp(
		appName: string,
		senderAddr: string,
		appID: number,
		newAppCode: types.SmartContract,
		payFlags: types.TxParams,
		flags: AppOptionalFlags,
		scTmplParams?: SCParams,
		debugStack?: number
	)
```

- The `appName` field is required now. We can use `deployer.getApp(appName)` to get checkpoint data of application. In web-mode, you can set it empty.

- We removed `runtime.addApp`, `deployer.getAppByFile` methods.

- We have changed the naming convention for the clearing proposal part of the DAO:

  - Renamed `clearProposal` to `closeProposal`,
  - Renamed `clear_proposal` to `close_proposal`,
  - Renamed `mkClearProposalTx` to `mkCloseProposalTx`.

- We have updated the default behavior of algob deployer for loading data from checkpoint to be queried by "app/lsig" name (note: passing name is required). The existing functionality has been moved to `<func>ByFile` functions (legacy functions based on file querying):

  - Application:

    - Previous `getApp(approval.py, clear.py)` has been changed to `getAppByFile(approval.py, clear.py)`.
    - New `getApp(appName)` function queries app info using the app name.

  - Smart signatures:
    - Existing `getDelegatedLsig(lsig.py)`, `getContractLsig(lsig.py)` **have been removed**. Use `getLsig` function to query logic signature from name or filename in a checkpoint.
    - New `getApp(appName)` function queries app info using the app name.
    - Existing `fundLsig(lsig.py, ..)` function has been changed to `fundLsigByFile(lsig.py, ..)`. Now `fundLsig(lsigName, ..)` will take lsig name.
    - Existing `mkDelegatedLsig(fileName, signer, ..)`, `mkContractLsig(fileName, ..)` have been updated to take the **lsigName as a required parameter (first parameter passed to function)**:
      - `mkDelegatedLsig(lsigName, fileName, signer)`
      - `mkContractLsig(lsigName, fileName)`.
        Here `fileName` represent the name of smart contract file (eg. `treasury-lsig.teal`), and `lsigName` represents the "name" you want to assign to this lsig (eg. `treasuryLsig`).

  For reference you can check out `examples/asa`.

- Updated `getLsig`, `getDelegatedLsigByFile`, `getContractLsigByFile`, `getApp` to throw an error if information against checkpoint (by name or file) is not found.
- Updated `TxReceipts` for runtimes' `deployApp`, `deployASA` to use same types as algob (`AppInfo`, `ASAInfo`).
- Updated `txId` key in returned App/ASA info to `txID`.

- `printLocalStateSCC` renamed to `printLocalStateApp`.
- `printGlobalStateSCC` renamed to `printGlobalStateApp`.

- The ` PyASCCache` has been merged to `ASCCache` and is not used anymore.
- Only use list transaction in executeTx.
- Rename the executeTransaction to executeTx

- The `Deployer` interface now contains a new method `executeTx` while the old function is still supporoted it is
  recommended to use the method from `Deployer` rather than the function dirrectly.

- `executeTx` method from `WebMode` class now returns `Promise<algosdk.modelsv2.PendingTransactionResponse>` .

### Bug fixes

- Return error when closeRemainderTo and fromAccountAddr is the same.
- When close account should remove auth/spend address. Fixed in [#575](https://github.com/scale-it/algo-builder/pull/575).
- Approval program and clear program should throw error if they are mismatch version. Fixed in [#620](https://github.com/scale-it/algo-builder/pull/620)
- Allow token to be empty.
- Throw error when issue inner transactions in clear program. Fixed in [#667](https://github.com/scale-it/algo-builder/pull/667).
- Parameters in `extract*` opcodes can greater than uint8. Fixed in [#666](https://github.com/scale-it/algo-builder/pull/666).
- Wallet constructor come from a parameter walletURL(token, server, port)
- Restrict duplicate transaction in group transaction.

### Infrastructure

- Updated `setup-master-account` and `sandbox-setup-master-account` commands to run multiple times.

### Template Updates

- We updated the examples/DAO design. We removed treasury Smart Signature to simplify deposit management. Now a DAO app is managing voting, deposits and treasury.
- Enabled PyTEAL Optimizer option in all our examples.

## v3.2.0 2022-02-03

### Features

- Added following functions in `deployer` API
  - `compileASC`: alias to `deloyer.ensureCompiled`. The latter is now marked deprecated and `compileASC` should be used instead.
  - `getDeployedASC`: returns cached program (from artifacts/cache) `ASCCache` object by name.
- Added `sandbox-up-dev` and `sandbox-reset` commands into Makefile in `infrastructure/`.
- Use strict parsing rules when decoding PyTEAL teamplate parameters using `algobpy`. Previously, on decode failure, the script was continuing with partially updated template params, now we fail with an exception.

Dependencies:

- Updated `algosdk` to `v1.13.1`

### Bug Fixes

- Int Pseudo-Ops can't start with 0x(hex) or 0(oct) prefix. (#562)
- Add missing opcode `bitlen` and `app_params_get`.
- In the inner transaction, `snd` always the application address. However, it can be set to an arbitrary address. Fixed in [#569](https://github.com/scale-it/algo-builder/pull/569).

### Notes

We continue to use yarn v3. Please share your feedback about it. Hope this improved your workflow.

**Full Changelog**: https://github.com/scale-it/algo-builder/compare/v3.1.0...v3.2.0

## v3.1.0 2022-01-25

In this release we migrated to yarn v3. It speed up package management a lot.
We use node-modules node linker, because this is required
`npm` or `yarn v1` still works, but to have the best experience with `algob`,
you should install and use yarn v3:

```
yarn set version stable
yarn install
```

### Features

- Beta support for rekeying transactions in `@algo-builder/runtime` / testing.
- Added integration to `tealer` tool into pipenv.
- updated sample-project (the one after `algob init`)
- migrate to use yarn v3
- updated dependencies to the latest version (notably: algosdk, typescirpt, eslint, mocha)

### Bug Fixes

- `Runtime` wrongly required that an address used in `acfg` ItxnField refers to an existing account. However, addresses used in `acfg` or create asset transactions may refer to a not existing account. [PR](https://github.com/scale-it/algo-builder/pull/550). Reported by @patrick
- Can't get LogicSigAccount from `deployer.getDelegatedLsig`.
- `uncover` opcode push/pop wrong order.
- example/nft: fixed script (related to api breaking change).
- problem with calculating gas when a program starts with label (#547)

## v3.0.0 2021-12-22

### Features

- TEALv5 support in `@algo-builder/runtime` [AVM 1.0](https://developer.algorand.org/articles/discover-avm-10/):
  - Cover, Uncover opcodes
  - Loads, Stores opcodes
  - Extract, Extract3 opcodes
  - ExtractUint16, ExtractUint32, ExtractUint64 opcodes
  - Txn, Global fields
  - Added application account (a smart contract now has an escrow account). Updated checkpoint structure to store `applicationAccount` while running `algob` scripts.
  - Support Inner Transactions: `Payment`, `AssetTransfer`, `AssetFreeze`, `AssetRevoke`, `AssetDeploy`, `AssetModify`, `AssetDelete`.
  - Support Pooled opcode budget
  - Txnas, Gtxnas, Gtxnsas, Args, Log (logs are stored in txReceipt)

* Update all transaction functions (eg. `executeTx`, `addAsset`, `addApp` ..etc) to return a transaction receipt. Add `runtime.getTxReceipt` in `@algo-builder/runtime` to query transaction info.

- Add Asset Name to `assetDefinition` in `@algo-builder/runtime`.
- Updated App, Asset counters in runtime from 0, to 8. This means that the newly created App/Asset Index will be 9 (instead of 1).
- Added `runtime.loadLogic(..)` function (similar to `deployer.loadLogic` API) which simplifies the testing and script flow (we can use the same code in tests and scripts). User _should do_ the following migration:

  ```js
  // from
  const daoFundLsigProg = getProgram("dao-fund-lsig.py", scInitParam);
  daoFundLsig = runtime.createLsigAccount(daoFundLsigProg, []);

  // to (mute logs)
  daoFundLsig = runtime.loadLogic("dao-fund-lsig.py", scInitParam, false);
  ```

  For information about loading checkpoint(s) data using `@algo-builder/web` in a webapp, read [here](https://github.com/scale-it/algo-builder/blob/master/docs/guide/algob-web.md#checkpoints).

- Added `WallectConnectSession` class to create & manage wallect connect session. User can use `session.executeTransaction()` to execute algob transactions using wallet connect.
- Updated `getProgram`, `loadLogic` to pass an optional argument: `logs (true/false)`. By default logs will be displayed on console during compilation.
  ```js
  // logs == false
  const daoFundLsigProg = getProgram("dao-fund-lsig.py", {}, false);
  ```
- Updated `deployer.deployApp(...)` & `deployer.updateApp(...)` to take one more optional parameter: `appName`. This will also save in a checkpoint the compiled app by name.
- `deployer.updateApp()` and `runtime.updateApp` take one more optional argument: `scTmplParams: SCParams` to be compatible with `deployApp` and be able to use template parameters.
- Added new function `getAppByName(name: string)` to query checkpoint information by app name.
- Added `deployer.loadLogicFromCache` to load a logic signature from already compiled TEAL codes (stored in `artifacts/cache`, for eg during `deployer.fundLsig`). This avoid re-compilation (and passing `scTmplParams`) each time(s) user wants to load an lsig.
- Updated `TealDbg` method to load already compiled TEAL code from `artifacts/cache`. Compilation is forced only when a) TEAL is not cached OR b) `scInitParam` (template parameters) are passed with `tealFile`.
- Adding `@algo-builder/web.status.getAssetHolding` function which queries account asset holding.

### Infrastructure

- Updated private-net setup, sandbox & indexer scripts to run in `dev` mode.

### Breaking changes

`@algo-builder/runtime`:

- Renamed `Runtime.getLogicSig` to `Runtime.createLsigAccount` #506.
- `runtime.addAsset(..)`, `runtime.addApp(..)` return a tx receipt object, which contains the newly created appID/assetID.

  - Migration: Example code:

  ```js
  // from
  const appID = runtime.addApp(flags, {}, approvalProgram, clearProgram);

  // to
  const receipt = runtime.addApp(flags, {}, approvalProgram, clearProgram);
  const appID = receipt.appID;
  ```

- `getProgram` is moved to `@algo-builder/runtime` from `@algo-builder/algob`.
- `runtime.addAsset`, `runtime.addAssetDef` and `runtime.addApp` are deprecated.
  Please use `runtime.deployASA`, `runtime.deployASADef` and `runtime.deployAdd` instead of the above functions.
- Update `runtime.deloyApp` to be compatible with `deployer.deployApp`.
- `balanceOf` in `@algo-builder/algob` package now return amount (number) of asset account holding and won't print them. If the account does not hold an asset it will return 0. To query asset holding, please use a new `@algo-builder/web.status.getAssetHolding` function.
- Updated `deployer.deployApp` to pass `scTmplParams` (smart contract template parameters).

### Bug Fixes

- Fix bug substring3 opcode pop wrong order [/#505](https://github.com/scale-it/algo-builder/pull/505), contribution: @vuvth.
- Fix bug: `runtime.optinToApp` updating state even after opt-in fails. Reported by @patrick

## v2.1.0 2021-10-22

### Features

- Upgrade indexer version
- TEALv5 support (part1) in `@algo-builder/runtime`:
  - Ecdsa opcodes: ecdsa_verify, ecdsa_pk_decompress, ecdsa_pk_recover
- Update Algorand indexer to v2.6.4
- `@algo-builder/runtime` support return smart-contract return values in Interpreter. Credits: Ashley Davis
- Upgrade Algorand JS-SDK to v1.12

### Bug Fixes

- `@algo-builder/runtime`: `runtime.optInToApp` should throw error if an account is already opted-in to the App.
- Fix `ALGORAND_DATA` environment variable use and documentation.
- `@algo-builder/runtime`: Accept ASA deployment with total supply == 0

## v2.0.1 2021-10-18

### Bug Fixes

- [web] Fixed `metadataHash` attribute verification for `ASADefSchema` and consequently `deployASA` and updated the [`ASADef`](https://algobuilder.dev/api/web/modules/types.html#ASADef).

### Examples

- [examples/asa] Added more in `0-gold-asa.js` script we added an example how to correctly provide `metadataHash` for an ASA.

## v2.0.0 2021-09-30

### Features

- Added shared space between contracts
- Added tealv4 opcodes (`gload` and `gloads`)
- Added Tealv4 opcodes (`callsub` and `retsub`)
- Added loop support in runtime
- TEALv4 support in `@algo-builder/runtime`:
  - Added shared space between contracts (opcodes `gload` and `gloads`)
  - Dynamic Opcode Cost Evaluation
  - Transaction Array changes
    a) array length assertions for `tx.ForeignAssets`, `tx.Accounts`, `tx.ForeignApps`,
    b) User can pass id/offset for app/asset in for array references. For `tx.Accounts` you can pass address directly in teal code.
  - Byteslice arithmetic ops (`b+`, `b-`, `b*`, `b/`, `b%`, `b<`, `b>`, `b<=`, `b>=`, `b==`, `b!=`, `b\`, `b&`, `b^`, `b~`, `bzero`).
  - Additional mathematical opcodes: `divmodw`, `exp`, `expw`, `shl`, `shr`, `sqrt`
  - More Versatile Global and Local Storage (combination of upto 128 bytes allowed between key-value).
  - Asset URL change (max size increased till 96 bytes).
  - gaid, gaids opcodes (knowable creatable id)
- Updated all examples & tests to use TEALv4 (`#pragma version 4`)
- Added support for querying indexer in an `algob` script (accessable via `deployer.indexerClient`). You can pass `indexerCfg` in your network's config in `algob.config.js`. Added docs.
- Add function to store checkpoint for contract logic signature (`mkContractLsig`).
- Add support for algosdk.Transaction object in executeTranasction
- Add `signTransactions` functions: It signs transaction object(s) and returns raw signed transaction.

### Bug Fixes

- Fixed `yarn add @algo-builder/web` (was failing because of missing dependency `zod` in packages/web).
- Fix metadatahash type
- Fix init project-name bug(`algob init <project-name>` command was not working properly)
- Fix zod package was missing from runtime(but zod was being used in runtime)
- Added support for passing http token as an `object` as well. User can now use `{ "X-Algo-API-Token": <token> }` notation for passing token in `algob.config.js`.

### Testing framework bug fixes

- Fix random address for logic sig, creating two times an lsig account from the same TEAL code should return the same address.

### API Breaking

- Migrate from `LogicSig` to `LogicSigAccount`(Note: Loading lsig from file uses `LogicSig`, because `goal` stores it in LogicSig type format)
- Rename `CallNoOpSSC` to `CallApp`.
- Rename `optInAcountToASA` to `optInAccountToASA` (typo)
- Rename `readLocalStateSSC` to `readAppLocalState`, `readGlobalStateSSC` to `readAppGlobalState`.

### Dependencies

- Upgraded pyTEAL version [`0.9.0`](https://github.com/algorand/pyteal/releases/tag/v0.9.0) in pipfile.
- Upgraded indexer binary version to `2.6.1` in `/infrastructure/Makefile`.

### Examples

- Added new template [DAO](/examples/dao), with flow tests. Read the specification [here](https://paper.dropbox.com/doc/Algo-DAO--BTR~tKj8P788NMZqnVfKwS7BAg-ncLdytuFa7EJrRerIASSl).

## v1.2.1 2021-09-15

### Bug Fixes

- Fix `algob init <project-name>`.

## v1.2.0 2021-08-09

### Features

- Moved [error](http://algobuilder.dev/api/runtime/modules/errors.html) lists, BuilderError, [mkTransaction](http://algobuilder.dev/api/runtime/modules.html#mktransaction) to `@algo-builder/web` package. Re export `mkTransaction`, `errors` in algob and runtime from `@algo-builder/web` for backward compatibility.
- Added `algob init --typescript` flag to initialize a typescript project. Usage: `algob init <location> --typescript`.
- Support pooled transaction fees in algob and runtime - now one transaction can pay for other transaction fees in a group.
- Added `flatFee` to `TxParams`.
- Added support for teal debugger (get dryrun response or start debugger using `tealdbg` in chrome) in `algob` scripts.
- User can initialize & use accounts by name in `@algo-builder/runtime`, similar to algob ('john', 'bob' etc)
- Updates to `algob sign-multisig`:
  - Creating a new multisigned transaction (requires multisig metadata: `v, thr, addrs`)
  - Support for signing in a group transaction (loaded from file).
  - Check usage in our [guide](http://algobuilder.dev/guide/sign-multisig.html)
- Added `deployASADef` function to deploy ASA without using `/assets/asa.yaml`.
- Added `yarn run test:watch` command. NOTE: it will spawn multiple process in the same terminal session. So if you want to stop the all processes the best solution is to kill the terminal session.

- Added new package `@algo-builder/web`. It can be used in Dapps to interact with ASAs and Stateful applications. Main features:
  - Compatible with [`algosigner`](https://github.com/PureStake/algosigner).
  - Support algob's high level function:`executeTransaction` in a webapp as well (note: currently `deployASA` & `deployApp` transactions are not supported, as we don't load data from checkpoints OR `/assets`).
  - Support group transactions.
  - The `executeTransaction` takes transactions parameters (single/group) as input, triggers an algosigner prompt for signature, sends transaction to network and return it's response. Documentation can be found [here](https://github.com/scale-it/algo-builder/tree/develop/packages/web#algo-builderweb).

### Dapp templates and solutions

- Added new template [`/shop`](https://github.com/scale-it/algo-builder-templates/tree/master/shop) to demonstrate a react component (payment widget) to make a purchase and trigger `AlgoSigner` for signing a transaction.

Examples

- [Permissioned Token](/examples/permissioned-token) Added `cease` function and a script to change permissions app_id.

Tutorials:

- We published a Securities and Permissioned Tokens solution (implemeted using `algob`): [https://developer.algorand.org/solutions/securities-and-permissioned-tokens/](https://developer.algorand.org/solutions/securities-and-permissioned-tokens/).
- Published fifth tutorial in the `@algo-builder` series, on how to use `algob console` to quickly and easily interact with ASA and smart contracts: [https://developer.algorand.org/tutorials/algo-builder-tutorial-part-5-algob-console/](https://developer.algorand.org/tutorials/algo-builder-tutorial-part-5-algob-console/).

### Quality Assurance

- Added github workflows/examples.yaml to execute [`/examples`](https://github.com/scale-it/algo-builder/tree/master/examples) on a private net, on pushing new commit to `develop`/`master` branch OR creating a pull request that target these branches.

### Infrastructure

- Added new make commands:
  - `setup-reach` - sets up reach executable file in `~/.algorand-reach` directory
  - `remove-reach` - halts any dockerized devnets, kills & removes docker instances and containers, remove reach bash file from `~/.algorand-reach`.
  - `restart-private-net`: restarts private-net.
  - `indexer-docker-up`, `indexer-docker-down`: Docker based setup for indexer. Runs in read-only mode, without connecting to local algod node.
  - `make setup-postgresql`: Install `postgresql` database on a local linux system and setup a new user & database.
  - `make start-indexer`: Add local indexer binary (downloaded in `~/.algorand-indexer-download`) and start the indexer by connecting to database and local algod node.
  - `make recreate-indexer`: resets the indexer database and runs `start-indexer`.
  - `make remove-indexer`: Removes `~/.algorand-indexer-download` directory from system.

### API breaking

- Rename `SSC` to `App` - This will affect deployment and all calls made to stateful smart contracts(SSC) or `App`
  - OptInSSC -> OptInToASA
  - DeleteSSC -> DeleteApp
  - DeploySSC -> DeployApp
  - SSCDeploymentFlags -> AppDeploymentFlags
  - SSCOptionalFlags -> AppOptionalFlags
- Import are changed to scoped imports
  - instead of stringToBytes, you can import a `convert` namespace (from `@algo-builder/algob`), and then use `convert.stringToBytes`
- Types imports for `ExecParams`, `TransactionTypes`, `SignType` moved to new package `@algo-builder/web`
- Migrate to algorand/js-sdk types from `@algo-builder/types-algosdk`.

### Bug fixes

- Fixed dependency [issues](https://github.com/scale-it/algo-builder/issues/433) while installing algob using `yarn add @algo-builder/algob` & `npm install @algo-builder/algob`.
- `web`:
  - Added missing `fromAccount?` attribute to the `Sign` type.
  - Remove TxParams type from runtime package(it is duplicated in runtime)

## v1.1.1 2021-07-12

### Bug fixes

`@algorand-builder/runtime` \* [\#409](https://github.com/scale-it/algo-builder/issues/409) Added missing `fromAccount` attribute to `SignWithLsig` type.

## v1.1.1 2021-07-12

### Features

- updated `algob test` command to run mocha in typescript project as well.

### Bug fixes

`@algorand-builder/runtime` \* fixed [bug](https://github.com/scale-it/algo-builder/issues/404) when trying to optIn to asset using asset transfer transaction with amount 0n.

## v1.1.1 2021-07-12

### Features

- Updated `algob test` command to run mocha in typescript project as well.

### Bug fixes

`@algorand-builder/runtime`

- fixed [bug](https://github.com/scale-it/algo-builder/issues/404) when trying to optIn to asset using asset transfer transaction with amount 0n.

## v1.1.0 2021-06-23

Highlights:

- TEALv3 support
- improved documentation and guide
- better handling in `executeTransaction`
- checkpoint can be market invalid if they are substituted (eg by redeploying same asset).

### API breaking

- Move `updateApp` function to `deployer`

* Rename `parseArgs` to `parse_params`

* For External support of parameters user should replace TMPL\_ prefix in their smart contracts, and only use it when using pyteal.tmpl(..)
* Rename `appId` to `appID` in all places. (previously some of SSC params were taking `appId` and other were taking `appID`, this was inconsistent)

### Features

- Replaced dependency `find-up` with `findup-sync` in `algob`.
- Added `algopy` in `@algo-builder/algob/sample-project`, which enables users to pass template parameters to PyTEAL contracts. Updated docs.
- Store checkpoints in nested form for SSC, added tests.
- Added support for sub directories in assets folder, with tests.
- Update runtime to process execParams.deployASA, deployApp, OptInToASA, OptIntoSSC
- Exported `@algorand-builder/algob`, `@algorand-builder/runtime` error types and make it accessible for API documentation.
- Added `debugStack` option in `runtime.executeTx()` to print stack (upto depth = debugStack) after each opcode execution.
- TEALv3 support in `@algo-builder/runtime`.
- Transpile TEAL code to substitute the TMPL placeholders
- Mark not valid checkpoints (in case of `deleteApp`/`DestroyAsset`) using `deleted` boolean

### Bug fixes

`@algorand-builder/runtime`
_ Remove asset holding from account if `closeRemainderTo` is specified.
_ Asset creator should not be able to close it's holding to another account.

- fixed temporal files handling.

## v1.0.2 2021-05-18

### Features

- Update how error is displayed to a user
- Add Update stateful smart contracts using execute transaction in runtime

Runtime:

- added `updateApp` method.

### Bug fixes

- Added missing dependency: `find-up`

## v1.0.1 2021-05-16

- Fixed dependency for `@algo-builder/algob`.

## v1.0 2021-05-14

New website: https://scale-it.github.io/algo-builder

### API breaking

- Removed Algob prefix in deployer (eg. renamed `AlgobDeployer` to `Deployer`)
- Updated `execParams` structure & typings (input parameters for `executeTransaction`)
  - Migration: If `SignType` is `LogicSignature` then change `fromAccount` to `fromAccountAddr` and just pass from address instead of complete account.
- Changed the way we pass arguments to stateless smart contract - moved assignment from when we load smart contract (using `loadLogic`, `mkDelegatedLsig`, `fundLsig`) to when we create transaction execution parameters.
  - Migration: assign stateless args in txParams to `executeTransaction`. Eg
    ```js
    await deployer.loadLogic('htlc.py', [arg1]); // remove scTmplParams from here
    const txnParams: rtypes.AlgoTransferParam = { .. }
    txnParams.args = [arg1]; // assign here now
    await executeTransaction(deployer, txnParams);
    ```

### Features

- Added more tests for the [crowdfunding example project](/examples/crowdfunding) using `@algo-builder/runtime`- Happy paths and Failing paths.
- Integrated user documentation with `jekyll`.
- Added new function `signLogicSigMultiSig` to sign logic signature by multisig.
- Updated ASA deployment (`deployASA` function) to pass custom params and save deployed asset definition in checkpoint.
- Support deployment and optIn methods in a transaction group (along with all other methods, using `executeTransaction`).
- Renamed `loadBinaryMultiSig` to `loadBinaryLsig` (load signed logic signature from file in scripts).
- New opt-in functions and updates. Check the [deployer API](https://scale-it.github.io/algo-builder/api/algob/interfaces/types.deployer.html) for information about all opt-in functions.
  - `deployer.optIn` are now available both in _DEPLOY_ mode to _RUN_ mode.
  - Extended `deployer.optIn*` functions to support ASA by ID. Previously we only accepted ASA by name (based on the name in `assets/asa.yaml` file).
  - Added [`deployer.optInLsigToApp`](https://scale-it.github.io/algo-builder/api/algob/interfaces/types.deployer.html#optinlsigtoapp) and [`deployer.optInLsigToASA`](https://scale-it.github.io/algo-builder/api/algob/interfaces/types.deployer.html#optinlsigtoasa) to easily opt-in stateless smart contract (lsig) account to stateful smart contract and ASA.
- Asset related `execParams` (transaction parameters for [`executeTransaction`](https://scale-it.github.io/algo-builder/api/algob/modules.html#executetransaction)) support ASA by name and by ID (previously only ASA ID was supported). [Example](https://github.com/scale-it/algo-builder/blob/master/examples/asa/scripts/transfer/gold-delegated-lsig.js#L22).
- cleaned test suite log (when developing Algo Builder itself). Our test suite has 884 tests.

### Commands

We added new commands:

- `algob test` (runs mocha in project root).
- `algob unbox-template <name> <destination>` to quickly unbox a dapp template from `scale-it/algo-builder-templates`.
- `algob sign-multisig --account <acc> --file <input> --out <out-file>` to append user's signature to signed multisig file using accounts managed by `algob`.
- `algob sign-lsig --account <acc> --file <input> --out <out-file>` to sign logic signature using accounts managed by `algob`.

### Examples

- Added new templates:
  - [Permissioned Token](/examples/permissioned-token)
  - [stateful counter](/examples/stateful-counter)
- Updated [`examples/asa`](/examples/asa): added new use-case to deploy and control ASA by a smart contract.

### Dapp templates.

- We created a new [repository](https://github.com/scale-it/algo-builder-templates) with dapp templates. It's a new project line of Algo Builder. Dapp Templates are webapps operating with Algorand blockchain with `algob` support. For the moment we only have React templates. Anyone can contribute with a new template or by improving the pre-existing ones by creating a pull request.
  - [/default](https://github.com/scale-it/algo-builder-templates/tree/master/default) template (with ASA transfer functionality)
  - [/htlc](https://github.com/scale-it/algo-builder-templates/tree/master/htlc) template - dapp implementing hash time locked contract.
- Added `algob unbox-template` command to download a template and setup the project.

### Infrastructure

- Added new make commands:
  - `setup-private-net` - creates and starts private network, setups master account and shows network status.
  - `recreate-private-net` - stops and removes the private network, and re-setup.

### @algorand-builder/runtime:

- fixed bugs
  - in group tx flow
  - in opcodes: _asset_params_get_, _txn GroupIndex_, _concat_
  - closing asset using clawback should be denied

## v0.5.4 2021-03-15

Renaming the organization and package names to `@algo-builder`.

## v0.5.0 2021-03-08

General:

- Added documentation (in `/docs/testing-teal.md`) to test TEAL using `@algorand-builder/runtime`
- [breaking] Added support for ASA OptIn for contract account (eg. escrow) represented by logic signature. Changed `optInToASA` to `optInAcountToASA` (for optIn using account) and `optInLsigToASA` (for optIn using logic signature account).
- Use `bigint` for all numeric values in `runtime` and `algob` to support integers upto 64 bit(`uint64`).

@algorand-builder/runtime:

- Full support for asset related transaction (create, opt-in, transfer, modify, freeze, revoke, destroy)
- Support for group transactions

Infrastructure:

- Support Sandbox in `/infrastructure` to quickly set up the private net
- [breaking] Changed default network config and the private-net for compatibility with Sandbox:
  - port = 4001
  - token = aaaaaaaaaaaaaaaaaaaaaaaaaaaaaaaaaaaaaaaaaaaaaaaaaaaaaaaaaaaaaaaa
- Updated the default token and endpoint port. For compatibility with Sandbox we use the sandbox token and port (4001) in all examples and sample project. If you run an algorand node using our private node setup then either recreate the network (stop, remove node_data and create it again), or update the `node_data/PrimaryNode/config.json` and set: `"EndpointAddress": "127.0.0.1:4001"`

## v0.4.0 2021-02-03

- Renamed `@algorand-builder/algorand-js` to `@algorand-builder/runtime`
- Added new example project - Crowdfunding Application
- `@algorand-builder/runtime`: added support for transactions: payment, app creation, opt-in, stateful (application call, clear, delete, close).
- Added support for arguments in stateful smart contracts similar to goal (eg. `str:abc`, 'int:12')
- Logic signature validation for stateless teal in runtime
- Introduced versioning of TEAL opcodes in runtime with max cost assertion
- Added a Typescript example project - `htlc-pyteal-ts`

## v0.3.0 2020-12-28

Moved package into `@algorand-builder` NPM organization. So all imports and install commands require to change `algob` to `@algorand-builder/algob`.

- Reproducible, declarative Algorand Network setup using scripts in `/infrastructure`.
- Re-organized examples. Now all examples share same config. Users are able to provide their own
- We ported all developer.algorand reference templates
- Reworked smart contract handling.
- API documentation improvements
- Added lot of new TypeScript [typings](https://github.com/scale-it/algorand-builder/tree/master/packages/types-algosdk) for `algosdk-js`

## v0.2.0 2020-11-25

- As a user I can compile and run PyTeal Files
- As a user I can access accounts from an ENV variable
- As a user I can load ALGOD and KMD credentials from ENV variable
- As a user I can load a multisig directly from /assets and execute transactions
- As a user I can use CLI to run an JS Node REPL with async/await suppport on the top level

### Breaking Changes

- `Deployer` smart-contracts API changes. Please refer to our [API documentation](https://scale-it.github.io/algorand-builder/interfaces/_types_.algobdeployer.html) to check available functions and attributes.

## v0.1 2020-09<|MERGE_RESOLUTION|>--- conflicted
+++ resolved
@@ -32,12 +32,10 @@
 from `algosdk` and sends it to the network. 
 - Added support for `SignedTransaction` object in `executeTx` method in `Runtime`.
 - Added verification for secret key signatures in `Runtime`.
-<<<<<<< HEAD
+- Added replace2 and replace3 opcode to `runtime`.
+
 #### @algo-builder/web
 - Add `appendSignMultisigTransaction` function  to `WebMode` for appending  signature to multisig transaction in the algosigner.
-=======
-- Added replace2 and replace3 opcode to `runtime`.
->>>>>>> 055132f3
 
 ### Bug Fixes
 
