# CHANGELOG

## Unreleased

<<<<<<< HEAD
### Improvements

- Added following functions in `deployer` API
  * `getCompiledASC`: compiles a contract in real time, returns info after compilation (eg. bytecode, bytecode hash, timestamp etc).
  * `getDeployedASC`: returns cached program (in artifacts/cache) compiled info(bytecode, hash, filename etc).

## v3.1.0 2022-01-24
=======
## v3.1.0 2022-01-25

In this release we migrated to yarn v3. It speed up package management a lot.
We use node-modules node linker, because this is required  
`npm` or `yarn v1` still works, but to have the best experience with `algob`,
you should install and use yarn v3:

```
yarn set version stable
yarn install
```
>>>>>>> ff50be18

### Improvements

- Beta support for rekeying transactions in `@algo-builder/runtime` / testing.
- Added integration to `tealer` tool into pipenv.
- updated sample-project (the one after `algob init`)
- migrate to use yarn v3
- updated dependencies to the latest version (notably: algosdk, typescirpt, eslint, mocha)

### Bug Fixes

- `Runtime` wrongly required that an address used in `acfg` ItxnField refers to an existing account. However, addresses used in `acfg` or create asset transactions may refer to a not existing account. [PR](https://github.com/scale-it/algo-builder/pull/550). Reported by @patrick
- Can't get LogicSigAccount from `deployer.getDelegatedLsig`.
- `uncover` opcode push/pop wrong order.
- example/nft: fixed script (related to api breaking change).
- problem with calculating gas when a program starts with label (#547)

## v3.0.0 2021-12-22

### Improvements

- TEALv5 support in `@algo-builder/runtime` [AVM 1.0](https://developer.algorand.org/articles/discover-avm-10/):
  - Cover, Uncover opcodes
  - Loads, Stores opcodes
  - Extract, Extract3 opcodes
  - ExtractUint16, ExtractUint32, ExtractUint64 opcodes
  - Txn, Global fields
  - Added application account (a smart contract now has an escrow account). Updated checkpoint structure to store `applicationAccount` while running `algob` scripts.
  - Support Inner Transactions: `Payment`, `AssetTransfer`, `AssetFreeze`, `AssetRevoke`, `AssetDeploy`, `AssetModify`, `AssetDelete`.
  - Support Pooled opcode budget
  - Txnas, Gtxnas, Gtxnsas, Args, Log (logs are stored in txReceipt)

* Update all transaction functions (eg. `executeTx`, `addAsset`, `addApp` ..etc) to return a transaction receipt. Add `runtime.getTxReceipt` in `@algo-builder/runtime` to query transaction info.

- Add Asset Name to `assetDefinition` in `@algo-builder/runtime`.
- Updated App, Asset counters in runtime from 0, to 8. This means that the newly created App/Asset Index will be 9 (instead of 1).
- Added `runtime.loadLogic(..)` function (similar to `deployer.loadLogic` API) which simplifies the testing and script flow (we can use the same code in tests and scripts). User _should do_ the following migration:

  ```js
  // from
  const daoFundLsigProg = getProgram("dao-fund-lsig.py", scInitParam);
  daoFundLsig = runtime.createLsigAccount(daoFundLsigProg, []);

  // to (mute logs)
  daoFundLsig = runtime.loadLogic("dao-fund-lsig.py", scInitParam, false);
  ```

  For information about loading checkpoint(s) data using `@algo-builder/web` in a webapp, read [here](https://github.com/scale-it/algo-builder/blob/master/docs/guide/algob-web.md#checkpoints).

- Added `WallectConnectSession` class to create & manage wallect connect session. User can use `session.executeTransaction()` to execute algob transactions using wallet connect.
- Updated `getProgram`, `loadLogic` to pass an optional argument: `logs (true/false)`. By default logs will be displayed on console during compilation.
  ```js
  // logs == false
  const daoFundLsigProg = getProgram("dao-fund-lsig.py", {}, false);
  ```
- Updated `deployer.deployApp(...)` & `deployer.updateApp(...)` to take one more optional parameter: `appName`. This will also save in a checkpoint the compiled app by name.
- `deployer.updateApp()` and `runtime.updateApp` take one more optional argument: `scTmplParams: SCParams` to be compatible with `deployApp` and be able to use template parameters.
- Added new function `getAppByName(name: string)` to query checkpoint information by app name.
- Added `deployer.loadLogicFromCache` to load a logic signature from already compiled TEAL codes (stored in `artifacts/cache`, for eg during `deployer.fundLsig`). This avoid re-compilation (and passing `scTmplParams`) each time(s) user wants to load an lsig.
- Updated `TealDbg` method to load already compiled TEAL code from `artifacts/cache`. Compilation is forced only when a) TEAL is not cached OR b) `scInitParam` (template parameters) are passed with `tealFile`.
- Adding `@algo-builder/web.status.getAssetHolding` function which queries account asset holding.

### Infrastructure

- Updated private-net setup, sandbox & indexer scripts to run in `dev` mode.

### Breaking changes

`@algo-builder/runtime`:

- Renamed `Runtime.getLogicSig` to `Runtime.createLsigAccount` #506.
- `runtime.addAsset(..)`, `runtime.addApp(..)` return a tx receipt object, which contains the newly created appID/assetID.

  - Migration: Example code:

  ```js
  // from
  const appID = runtime.addApp(flags, {}, approvalProgram, clearProgram);

  // to
  const receipt = runtime.addApp(flags, {}, approvalProgram, clearProgram);
  const appID = receipt.appID;
  ```

- `getProgram` is moved to `@algo-builder/runtime` from `@algo-builder/algob`.
- `runtime.addAsset`, `runtime.addAssetDef` and `runtime.addApp` are deprecated.
  Please use `runtime.deployASA`, `runtime.deployASADef` and `runtime.deployAdd` instead of the above functions.
- Update `runtime.deloyApp` to be compatible with `deployer.deployApp`.
- `balanceOf` in `@algo-builder/algob` package now return amount (number) of asset account holding and won't print them. If the account does not hold an asset it will return 0. To query asset holding, please use a new `@algo-builder/web.status.getAssetHolding` function.
- Updated `deployer.deployApp` to pass `scTmplParams` (smart contract template parameters).

### Bug Fixes

- Fix bug substring3 opcode pop wrong order [/#505](https://github.com/scale-it/algo-builder/pull/505), contribution: @vuvth.
- Fix bug: `runtime.optinToApp` updating state even after opt-in fails. Reported by @patrick

## v2.1.0 2021-10-22

### Improvements

- Upgrade indexer version
- TEALv5 support (part1) in `@algo-builder/runtime`:
  - Ecdsa opcodes: ecdsa_verify, ecdsa_pk_decompress, ecdsa_pk_recover
- Update Algorand indexer to v2.6.4
- `@algo-builder/runtime` support return smart-contract return values in Interpreter. Credits: Ashley Davis
- Upgrade Algorand JS-SDK to v1.12

### Bug Fixes

- `@algo-builder/runtime`: `runtime.optInToApp` should throw error if an account is already opted-in to the App.
- Fix `ALGORAND_DATA` environment variable use and documentation.
- `@algo-builder/runtime`: Accept ASA deployment with total supply == 0

## v2.0.1 2021-10-18

### Bug Fixes

- [web] Fixed `metadataHash` attribute verification for `ASADefSchema` and consequently `deployASA` and updated the [`ASADef`](https://algobuilder.dev/api/web/modules/types.html#ASADef).

### Examples

- [examples/asa] Added more in `0-gold-asa.js` script we added an example how to correctly provide `metadataHash` for an ASA.

## v2.0.0 2021-09-30

### Improvements

- Added shared space between contracts
- Added tealv4 opcodes (`gload` and `gloads`)
- Added Tealv4 opcodes (`callsub` and `retsub`)
- Added loop support in runtime
- TEALv4 support in `@algo-builder/runtime`:
  - Added shared space between contracts (opcodes `gload` and `gloads`)
  - Dynamic Opcode Cost Evaluation
  - Transaction Array changes
    a) array length assertions for `tx.ForeignAssets`, `tx.Accounts`, `tx.ForeignApps`,
    b) User can pass id/offset for app/asset in for array references. For `tx.Accounts` you can pass address directly in teal code.
  - Byteslice arithmetic ops (`b+`, `b-`, `b*`, `b/`, `b%`, `b<`, `b>`, `b<=`, `b>=`, `b==`, `b!=`, `b\`, `b&`, `b^`, `b~`, `bzero`).
  - Additional mathematical opcodes: `divmodw`, `exp`, `expw`, `shl`, `shr`, `sqrt`
  - More Versatile Global and Local Storage (combination of upto 128 bytes allowed between key-value).
  - Asset URL change (max size increased till 96 bytes).
  - gaid, gaids opcodes (knowable creatable id)
- Updated all examples & tests to use TEALv4 (`#pragma version 4`)
- Added support for querying indexer in an `algob` script (accessable via `deployer.indexerClient`). You can pass `indexerCfg` in your network's config in `algob.config.js`. Added docs.
- Add function to store checkpoint for contract logic signature (`mkContractLsig`).
- Add support for algosdk.Transaction object in executeTranasction
- Add `signTransactions` functions: It signs transaction object(s) and returns raw signed transaction.

### Bug Fixes

- Fixed `yarn add @algo-builder/web` (was failing because of missing dependency `zod` in packages/web).
- Fix metadatahash type
- Fix init project-name bug(`algob init <project-name>` command was not working properly)
- Fix zod package was missing from runtime(but zod was being used in runtime)
- Added support for passing http token as an `object` as well. User can now use `{ "X-Algo-API-Token": <token> }` notation for passing token in `algob.config.js`.

### Testing framework bug fixes

- Fix random address for logic sig, creating two times an lsig account from the same TEAL code should return the same address.

### API Breaking

- Migrate from `LogicSig` to `LogicSigAccount`(Note: Loading lsig from file uses `LogicSig`, because `goal` stores it in LogicSig type format)
- Rename `CallNoOpSSC` to `CallApp`.
- Rename `optInAcountToASA` to `optInAccountToASA` (typo)
- Rename `readLocalStateSSC` to `readAppLocalState`, `readGlobalStateSSC` to `readAppGlobalState`.

### Dependencies

- Upgraded pyTEAL version [`0.9.0`](https://github.com/algorand/pyteal/releases/tag/v0.9.0) in pipfile.
- Upgraded indexer binary version to `2.6.1` in `/infrastructure/Makefile`.

### Examples

- Added new template [DAO](/examples/dao), with flow tests. Read the specification [here](https://paper.dropbox.com/doc/Algo-DAO--BTR~tKj8P788NMZqnVfKwS7BAg-ncLdytuFa7EJrRerIASSl).

## v1.2.1 2021-09-15

### Bug Fixes

- Fix `algob init <project-name>`.

## v1.2.0 2021-08-09

### Improvements

- Moved [error](http://algobuilder.dev/api/runtime/modules/errors.html) lists, BuilderError, [mkTransaction](http://algobuilder.dev/api/runtime/modules.html#mktransaction) to `@algo-builder/web` package. Re export `mkTransaction`, `errors` in algob and runtime from `@algo-builder/web` for backward compatibility.
- Added `algob init --typescript` flag to initialize a typescript project. Usage: `algob init <location> --typescript`.
- Support pooled transaction fees in algob and runtime - now one transaction can pay for other transaction fees in a group.
- Added `flatFee` to `TxParams`.
- Added support for teal debugger (get dryrun response or start debugger using `tealdbg` in chrome) in `algob` scripts.
- User can initialize & use accounts by name in `@algo-builder/runtime`, similar to algob ('john', 'bob' etc)
- Updates to `algob sign-multisig`:
  - Creating a new multisigned transaction (requires multisig metadata: `v, thr, addrs`)
  - Support for signing in a group transaction (loaded from file).
  - Check usage in our [guide](http://algobuilder.dev/guide/sign-multisig.html)
- Added `deployASADef` function to deploy ASA without using `/assets/asa.yaml`.
- Added `yarn run test:watch` command. NOTE: it will spawn multiple process in the same terminal session. So if you want to stop the all processes the best solution is to kill the terminal session.

- Added new package `@algo-builder/web`. It can be used in Dapps to interact with ASAs and Stateful applications. Main features:
  - Compatible with [`algosigner`](https://github.com/PureStake/algosigner).
  - Support algob's high level function:`executeTransaction` in a webapp as well (note: currently `deployASA` & `deployApp` transactions are not supported, as we don't load data from checkpoints OR `/assets`).
  - Support group transactions.
  - The `executeTransaction` takes transactions parameters (single/group) as input, triggers an algosigner prompt for signature, sends transaction to network and return it's response. Documentation can be found [here](https://github.com/scale-it/algo-builder/tree/develop/packages/web#algo-builderweb).

### Dapp templates and solutions

- Added new template [`/shop`](https://github.com/scale-it/algo-builder-templates/tree/master/shop) to demonstrate a react component (payment widget) to make a purchase and trigger `AlgoSigner` for signing a transaction.

Examples

- [Permissioned Token](/examples/permissioned-token) Added `cease` function and a script to change permissions app_id.

Tutorials:

- We published a Securities and Permissioned Tokens solution (implemeted using `algob`): [https://developer.algorand.org/solutions/securities-and-permissioned-tokens/](https://developer.algorand.org/solutions/securities-and-permissioned-tokens/).
- Published fifth tutorial in the `@algo-builder` series, on how to use `algob console` to quickly and easily interact with ASA and smart contracts: [https://developer.algorand.org/tutorials/algo-builder-tutorial-part-5-algob-console/](https://developer.algorand.org/tutorials/algo-builder-tutorial-part-5-algob-console/).

### Quality Assurance

- Added github workflows/examples.yaml to execute [`/examples`](https://github.com/scale-it/algo-builder/tree/master/examples) on a private net, on pushing new commit to `develop`/`master` branch OR creating a pull request that target these branches.

### Infrastructure

- Added new make commands:
  - `setup-reach` - sets up reach executable file in `~/.algorand-reach` directory
  - `remove-reach` - halts any dockerized devnets, kills & removes docker instances and containers, remove reach bash file from `~/.algorand-reach`.
  - `restart-private-net`: restarts private-net.
  - `indexer-docker-up`, `indexer-docker-down`: Docker based setup for indexer. Runs in read-only mode, without connecting to local algod node.
  - `make setup-postgresql`: Install `postgresql` database on a local linux system and setup a new user & database.
  - `make start-indexer`: Add local indexer binary (downloaded in `~/.algorand-indexer-download`) and start the indexer by connecting to database and local algod node.
  - `make recreate-indexer`: resets the indexer database and runs `start-indexer`.
  - `make remove-indexer`: Removes `~/.algorand-indexer-download` directory from system.

### API breaking

- Rename `SSC` to `App` - This will affect deployment and all calls made to stateful smart contracts(SSC) or `App`
  - OptInSSC -> OptInToASA
  - DeleteSSC -> DeleteApp
  - DeploySSC -> DeployApp
  - SSCDeploymentFlags -> AppDeploymentFlags
  - SSCOptionalFlags -> AppOptionalFlags
- Import are changed to scoped imports
  - instead of stringToBytes, you can import a `convert` namespace (from `@algo-builder/algob`), and then use `convert.stringToBytes`
- Types imports for `ExecParams`, `TransactionTypes`, `SignType` moved to new package `@algo-builder/web`
- Migrate to algorand/js-sdk types from `@algo-builder/types-algosdk`.

### Bug fixes

- Fixed dependency [issues](https://github.com/scale-it/algo-builder/issues/433) while installing algob using `yarn add @algo-builder/algob` & `npm install @algo-builder/algob`.
- `web`:
  - Added missing `fromAccount?` attribute to the `Sign` type.
  - Remove TxParams type from runtime package(it is duplicated in runtime)

## v1.1.1 2021-07-12

### Bug fixes

`@algorand-builder/runtime` \* [\#409](https://github.com/scale-it/algo-builder/issues/409) Added missing `fromAccount` attribute to `SignWithLsig` type.

## v1.1.1 2021-07-12

### Improvements

- updated `algob test` command to run mocha in typescript project as well.

### Bug fixes

`@algorand-builder/runtime` \* fixed [bug](https://github.com/scale-it/algo-builder/issues/404) when trying to optIn to asset using asset transfer transaction with amount 0n.

## v1.1.1 2021-07-12

### Improvements

- Updated `algob test` command to run mocha in typescript project as well.

### Bug fixes

`@algorand-builder/runtime`

- fixed [bug](https://github.com/scale-it/algo-builder/issues/404) when trying to optIn to asset using asset transfer transaction with amount 0n.

## v1.1.0 2021-06-23

Highlights:

- TEALv3 support
- improved documentation and guide
- better handling in `executeTransaction`
- checkpoint can be market invalid if they are substituted (eg by redeploying same asset).

### API breaking

- Move `updateApp` function to `deployer`

* Rename `parseArgs` to `parse_params`

* For External support of parameters user should replace TMPL\_ prefix in their smart contracts, and only use it when using pyteal.tmpl(..)
* Rename `appId` to `appID` in all places. (previously some of SSC params were taking `appId` and other were taking `appID`, this was inconsistent)

### Improvements

- Replaced dependency `find-up` with `findup-sync` in `algob`.
- Added `algopy` in `@algo-builder/algob/sample-project`, which enables users to pass template parameters to PyTEAL contracts. Updated docs.
- Store checkpoints in nested form for SSC, added tests.
- Added support for sub directories in assets folder, with tests.
- Update runtime to process execParams.deployASA, deployApp, OptInToASA, OptIntoSSC
- Exported `@algorand-builder/algob`, `@algorand-builder/runtime` error types and make it accessible for API documentation.
- Added `debugStack` option in `runtime.executeTx()` to print stack (upto depth = debugStack) after each opcode execution.
- TEALv3 support in `@algo-builder/runtime`.
- Transpile TEAL code to substitute the TMPL placeholders
- Mark not valid checkpoints (in case of `deleteApp`/`DestroyAsset`) using `deleted` boolean

### Bug fixes

`@algorand-builder/runtime`
_ Remove asset holding from account if `closeRemainderTo` is specified.
_ Asset creator should not be able to close it's holding to another account.

- fixed temporal files handling.

## v1.0.2 2021-05-18

### Improvements

- Update how error is displayed to a user
- Add Update stateful smart contracts using execute transaction in runtime

Runtime:

- added `updateApp` method.

### Bug fixes

- Added missing dependency: `find-up`

## v1.0.1 2021-05-16

- Fixed dependency for `@algo-builder/algob`.

## v1.0 2021-05-14

New website: https://scale-it.github.io/algo-builder

### API breaking

- Removed Algob prefix in deployer (eg. renamed `AlgobDeployer` to `Deployer`)
- Updated `execParams` structure & typings (input parameters for `executeTransaction`)
  - Migration: If `SignType` is `LogicSignature` then change `fromAccount` to `fromAccountAddr` and just pass from address instead of complete account.
- Changed the way we pass arguments to stateless smart contract - moved assignment from when we load smart contract (using `loadLogic`, `mkDelegatedLsig`, `fundLsig`) to when we create transaction execution parameters.
  - Migration: assign stateless args in txParams to `executeTransaction`. Eg
    ```js
    await deployer.loadLogic('htlc.py', [arg1]); // remove scTmplParams from here
    const txnParams: rtypes.AlgoTransferParam = { .. }
    txnParams.args = [arg1]; // assign here now
    await executeTransaction(deployer, txnParams);
    ```

### Improvements

- Added more tests for the [crowdfunding example project](/examples/crowdfunding) using `@algo-builder/runtime`- Happy paths and Failing paths.
- Integrated user documentation with `jekyll`.
- Added new function `signLogicSigMultiSig` to sign logic signature by multisig.
- Updated ASA deployment (`deployASA` function) to pass custom params and save deployed asset definition in checkpoint.
- Support deployment and optIn methods in a transaction group (along with all other methods, using `executeTransaction`).
- Renamed `loadBinaryMultiSig` to `loadBinaryLsig` (load signed logic signature from file in scripts).
- New opt-in functions and updates. Check the [deployer API](https://scale-it.github.io/algo-builder/api/algob/interfaces/types.deployer.html) for information about all opt-in functions.
  - `deployer.optIn` are now available both in _DEPLOY_ mode to _RUN_ mode.
  - Extended `deployer.optIn*` functions to support ASA by ID. Previously we only accepted ASA by name (based on the name in `assets/asa.yaml` file).
  - Added [`deployer.optInLsigToApp`](https://scale-it.github.io/algo-builder/api/algob/interfaces/types.deployer.html#optinlsigtoapp) and [`deployer.optInLsigToASA`](https://scale-it.github.io/algo-builder/api/algob/interfaces/types.deployer.html#optinlsigtoasa) to easily opt-in stateless smart contract (lsig) account to stateful smart contract and ASA.
- Asset related `execParams` (transaction parameters for [`executeTransaction`](https://scale-it.github.io/algo-builder/api/algob/modules.html#executetransaction)) support ASA by name and by ID (previously only ASA ID was supported). [Example](https://github.com/scale-it/algo-builder/blob/master/examples/asa/scripts/transfer/gold-delegated-lsig.js#L22).
- cleaned test suite log (when developing Algo Builder itself). Our test suite has 884 tests.

### Commands

We added new commands:

- `algob test` (runs mocha in project root).
- `algob unbox-template <name> <destination>` to quickly unbox a dapp template from `scale-it/algo-builder-templates`.
- `algob sign-multisig --account <acc> --file <input> --out <out-file>` to append user's signature to signed multisig file using accounts managed by `algob`.
- `algob sign-lsig --account <acc> --file <input> --out <out-file>` to sign logic signature using accounts managed by `algob`.

### Examples

- Added new templates:
  - [Permissioned Token](/examples/permissioned-token)
  - [stateful counter](/examples/stateful-counter)
- Updated [`examples/asa`](/examples/asa): added new use-case to deploy and control ASA by a smart contract.

### Dapp templates.

- We created a new [repository](https://github.com/scale-it/algo-builder-templates) with dapp templates. It's a new project line of Algo Builder. Dapp Templates are webapps operating with Algorand blockchain with `algob` support. For the moment we only have React templates. Anyone can contribute with a new template or by improving the pre-existing ones by creating a pull request.
  - [/default](https://github.com/scale-it/algo-builder-templates/tree/master/default) template (with ASA transfer functionality)
  - [/htlc](https://github.com/scale-it/algo-builder-templates/tree/master/htlc) template - dapp implementing hash time locked contract.
- Added `algob unbox-template` command to download a template and setup the project.

### Infrastructure

- Added new make commands:
  - `setup-private-net` - creates and starts private network, setups master account and shows network status.
  - `recreate-private-net` - stops and removes the private network, and re-setup.

### @algorand-builder/runtime:

- fixed bugs
  - in group tx flow
  - in opcodes: _asset_params_get_, _txn GroupIndex_, _concat_
  - closing asset using clawback should be denied

## v0.5.4 2021-03-15

Renaming the organization and package names to `@algo-builder`.

## v0.5.0 2021-03-08

General:

- Added documentation (in `/docs/testing-teal.md`) to test TEAL using `@algorand-builder/runtime`
- [breaking] Added support for ASA OptIn for contract account (eg. escrow) represented by logic signature. Changed `optInToASA` to `optInAcountToASA` (for optIn using account) and `optInLsigToASA` (for optIn using logic signature account).
- Use `bigint` for all numeric values in `runtime` and `algob` to support integers upto 64 bit(`uint64`).

@algorand-builder/runtime:

- Full support for asset related transaction (create, opt-in, transfer, modify, freeze, revoke, destroy)
- Support for group transactions

Infrastructure:

- Support Sandbox in `/infrastructure` to quickly set up the private net
- [breaking] Changed default network config and the private-net for compatibility with Sandbox:
  - port = 4001
  - token = aaaaaaaaaaaaaaaaaaaaaaaaaaaaaaaaaaaaaaaaaaaaaaaaaaaaaaaaaaaaaaaa
- Updated the default token and endpoint port. For compatibility with Sandbox we use the sandbox token and port (4001) in all examples and sample project. If you run an algorand node using our private node setup then either recreate the network (stop, remove node_data and create it again), or update the `node_data/PrimaryNode/config.json` and set: `"EndpointAddress": "127.0.0.1:4001"`

## v0.4.0 2021-02-03

- Renamed `@algorand-builder/algorand-js` to `@algorand-builder/runtime`
- Added new example project - Crowdfunding Application
- `@algorand-builder/runtime`: added support for transactions: payment, app creation, opt-in, stateful (application call, clear, delete, close).
- Added support for arguments in stateful smart contracts similar to goal (eg. `str:abc`, 'int:12')
- Logic signature validation for stateless teal in runtime
- Introduced versioning of TEAL opcodes in runtime with max cost assertion
- Added a Typescript example project - `htlc-pyteal-ts`

## v0.3.0 2020-12-28

Moved package into `@algorand-builder` NPM organization. So all imports and install commands require to change `algob` to `@algorand-builder/algob`.

- Reproducible, declarative Algorand Network setup using scripts in `/infrastructure`.
- Re-organized examples. Now all examples share same config. Users are able to provide their own
- We ported all developer.algorand reference templates
- Reworked smart contract handling.
- API documentation improvements
- Added lot of new TypeScript [typings](https://github.com/scale-it/algorand-builder/tree/master/packages/types-algosdk) for `algosdk-js`

## v0.2.0 2020-11-25

- As a user I can compile and run PyTeal Files
- As a user I can access accounts from an ENV variable
- As a user I can load ALGOD and KMD credentials from ENV variable
- As a user I can load a multisig directly from /assets and execute transactions
- As a user I can use CLI to run an JS Node REPL with async/await suppport on the top level

### Breaking Changes

- `Deployer` smart-contracts API changes. Please refer to our [API documentation](https://scale-it.github.io/algorand-builder/interfaces/_types_.algobdeployer.html) to check available functions and attributes.

## v0.1 2020-09<|MERGE_RESOLUTION|>--- conflicted
+++ resolved
@@ -2,19 +2,16 @@
 
 ## Unreleased
 
-<<<<<<< HEAD
 ### Improvements
 
 - Added following functions in `deployer` API
   * `getCompiledASC`: compiles a contract in real time, returns info after compilation (eg. bytecode, bytecode hash, timestamp etc).
   * `getDeployedASC`: returns cached program (in artifacts/cache) compiled info(bytecode, hash, filename etc).
 
-## v3.1.0 2022-01-24
-=======
 ## v3.1.0 2022-01-25
 
 In this release we migrated to yarn v3. It speed up package management a lot.
-We use node-modules node linker, because this is required  
+We use node-modules node linker, because this is required
 `npm` or `yarn v1` still works, but to have the best experience with `algob`,
 you should install and use yarn v3:
 
@@ -22,7 +19,6 @@
 yarn set version stable
 yarn install
 ```
->>>>>>> ff50be18
 
 ### Improvements
 
