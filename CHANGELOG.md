--- conflicted
+++ resolved
@@ -16,7 +16,11 @@
 
 ### Bug Fixes 
 
-- Fix `txn AssetSender` should return zero address by default. 
+- Fix `txn AssetSender` should return zero address by default.
+
+#### Examples
+
+- Added secret key to all accounts that are signing transactins in examples. 
 
 ## v5.0.1 2022-07-11
 
@@ -56,11 +60,7 @@
 #### Examples
 
 - Add new example [Trampoline](https://github.com/algorand-devrel/demo-avm1.1/tree/master/demos/trampoline)
-<<<<<<< HEAD
-- Added secret key to all accounts that are signing transactins in examples. 
-=======
-
->>>>>>> 694f30a2
+
 ### Bug Fixes
 
 - Fix: missing schebang to run `algob` as an app directly. BTW, we recommend running algob through `yarn algob` in your project.
