# CHANGELOG

## Unreleased

### Improvements
+ Added shared space between contracts
+ Added tealv4 opcodes (`gload` and `gloads`)
+ Added Tealv4 opcodes (`callsub` and `retsub`)
+ Added loop support in runtime
+ TEALv4 support in `@algo-builder/runtime`:
    * Added shared space between contracts (opcodes `gload` and `gloads`)
    * Dynamic Opcode Cost Evaluation
    * Transaction Array changes
        a) array length assertions for `tx.ForeignAssets`, `tx.Accounts`, `tx.ForeignApps`,
        b) User can pass id/offset for app/asset in for array references. For `tx.Accounts` you can pass address directly in teal code.
    * Byteslice arithmetic ops (`b+`, `b-`, `b*`, `b/`, `b%`, `b<`, `b>`, `b<=`, `b>=`, `b==`, `b!=`, `b\`, `b&`, `b^`, `b~`, `bzero`).
    * Additional mathematical opcodes: `divmodw`, `exp`, `expw`, `shl`, `shr`, `sqrt`
    * More Versatile Global and Local Storage (combination of upto 128 bytes allowed between key-value).
    * Asset URL change (max size increased till 96 bytes).
    * gaid, gaids opcodes (knowable creatable id)
+ Updated all examples & tests to use TEALv4 (`#pragma version 4`)
<<<<<<< HEAD
+ TEALv4: gaid, gaids opcodes (knowable creatable id)
+ Add support for algosdk.Transaction object in executeTranasction
+ Add `signTransactions` functions: It  signs transaction object(s) and returns raw signed transaction.
=======
+ Added support for querying indexer in an `algob` script (accessable via `deployer.indexerClient`). You can pass `indexerCfg` in your network's config in `algob.config.js`. Added docs.
+ Add function to store checkpoint for contract logic signature (`mkContractLsig`).
>>>>>>> 05ed7558

### Bug Fixes
* Fixed `yarn add @algo-builder/web` (was failing because of missing dependency `zod` in packages/web).
* Fix metadatahash type
* Fix init project-name bug(`algob init <project-name>` command was not working properly)
* Fix zod package was missing from runtime(but zod was being used in runtime)
* Added support for passing http token as an `object` as well. User can now use `{ "X-Algo-API-Token": <token> }` notation for passing token in `algob.config.js`.

### Testing framework bug fixes
* Fix random address for logic sig, creating two times an lsig account from the same TEAL code should return the same address.

### API Breaking
* Migrate from `LogicSig` to `LogicSigAccount`(Note: Loading lsig from file uses `LogicSig`, because `goal` stores it in LogicSig type format)
* Rename `CallNoOpSSC` to `CallApp`.
* Rename `optInAcountToASA` to `optInAccountToASA` (typo)
* Rename `readLocalStateSSC` to `readAppLocalState`, `readGlobalStateSSC` to `readAppGlobalState`.

### Dependencies
* Upgraded pyTEAL version [`0.8.0`](https://github.com/algorand/pyteal/releases/tag/v0.8.0) in pipfile.
* Upgraded indexer binary version to `2.6.1` in `/infrastructure/Makefile`.

## v1.2.1 2021-09-15

### Bug Fixes
* Fix `algob init <project-name>`.

## v1.2.0 2021-08-09

### Improvements
+ Moved [error](http://algobuilder.dev/api/runtime/modules/errors.html) lists, BuilderError, [mkTransaction](http://algobuilder.dev/api/runtime/modules.html#mktransaction) to `@algo-builder/web` package. Re export `mkTransaction`, `errors` in algob and runtime from `@algo-builder/web` for backward compatibility.
+ Added `algob init --typescript` flag to initialize a typescript project. Usage: `algob init <location> --typescript`.
+ Support pooled transaction fees in algob and runtime - now one transaction can pay for other transaction fees in a group.
+ Added `flatFee` to `TxParams`.
+ Added support for teal debugger (get dryrun response or start debugger using `tealdbg` in chrome) in `algob` scripts.
+ User can initialize & use accounts by name in `@algo-builder/runtime`, similar to algob ('john', 'bob' etc)
+ Updates to `algob sign-multisig`:
    * Creating a new multisigned transaction (requires multisig metadata: `v, thr, addrs`)
    * Support for signing in a group transaction (loaded from file).
    * Check usage in our [guide](http://algobuilder.dev/guide/sign-multisig.html)
+ Added `deployASADef` function to deploy ASA without using `/assets/asa.yaml`.
+ Added `yarn run test:watch` command. NOTE: it will spawn multiple process in the same terminal session. So if you want to stop the all processes the best solution is to kill the terminal session.

+ Added new package `@algo-builder/web`. It can be used in Dapps to interact with ASAs and Stateful applications. Main features:
    + Compatible with [`algosigner`](https://github.com/PureStake/algosigner).
    + Support algob's high level function:`executeTransaction` in a webapp as well (note: currently `deployASA` & `deployApp` transactions are not supported, as we don't load data from checkpoints OR `/assets`).
    + Support group transactions.
    + The `executeTransaction` takes transactions parameters (single/group) as input, triggers an algosigner prompt for signature, sends transaction to network and return it's response. Documentation can be found [here](https://github.com/scale-it/algo-builder/tree/develop/packages/web#algo-builderweb).

### Dapp templates and solutions

+ Added new template [`/shop`](https://github.com/scale-it/algo-builder-templates/tree/master/shop) to demonstrate a react component (payment widget) to make a purchase and trigger `AlgoSigner` for signing a transaction.

Examples
+ [Permissioned Token](/examples/permissioned-token) Added `cease` function and a script to change permissions app_id.

Tutorials:
+ We published a Securities and Permissioned Tokens solution (implemeted using `algob`): [https://developer.algorand.org/solutions/securities-and-permissioned-tokens/](https://developer.algorand.org/solutions/securities-and-permissioned-tokens/).
+ Published fifth tutorial in the `@algo-builder` series, on how to use `algob console` to quickly and easily interact with ASA and smart contracts: [https://developer.algorand.org/tutorials/algo-builder-tutorial-part-5-algob-console/](https://developer.algorand.org/tutorials/algo-builder-tutorial-part-5-algob-console/).

### Quality Assurance

+ Added github workflows/examples.yaml to execute [`/examples`](https://github.com/scale-it/algo-builder/tree/master/examples) on a private net, on pushing new commit to `develop`/`master` branch OR creating a pull request that target these branches.

### Infrastructure
* Added new make commands:
    * `setup-reach` - sets up reach executable file in `~/.algorand-reach` directory
    * `remove-reach` - halts any dockerized devnets, kills & removes docker instances and containers, remove reach bash file from `~/.algorand-reach`.
    * `restart-private-net`: restarts private-net.
    * `indexer-docker-up`, `indexer-docker-down`: Docker based setup for indexer. Runs in read-only mode, without connecting to local algod node.
    * `make setup-postgresql`: Install `postgresql` database on a local linux system and setup a new user & database.
    * `make start-indexer`: Add local indexer binary (downloaded in `~/.algorand-indexer-download`) and start the indexer by connecting to database and local algod node.
    * `make recreate-indexer`: resets the indexer database and runs `start-indexer`.
    * `make remove-indexer`: Removes `~/.algorand-indexer-download` directory from system.

### API breaking
+ Rename `SSC` to `App` - This will affect deployment and all calls made to stateful smart contracts(SSC) or `App`
    + OptInSSC -> OptInToASA
    + DeleteSSC -> DeleteApp
    + DeploySSC -> DeployApp
    + SSCDeploymentFlags -> AppDeploymentFlags
    + SSCOptionalFlags -> AppOptionalFlags
+ Import are changed to scoped imports
    + instead of stringToBytes, you can import a `convert` namespace (from `@algo-builder/algob`), and then use `convert.stringToBytes`
+ Types imports for `ExecParams`, `TransactionTypes`, `SignType` moved to new package `@algo-builder/web`
+ Migrate to algorand/js-sdk types from `@algo-builder/types-algosdk`.

### Bug fixes
* Fixed dependency [issues](https://github.com/scale-it/algo-builder/issues/433) while installing algob using `yarn add @algo-builder/algob` & `npm install @algo-builder/algob`.
* `web`:
    + Added missing `fromAccount?` attribute to the `Sign` type.
    + Remove TxParams type from runtime package(it is duplicated in runtime)

## v1.1.1 2021-07-12

### Bug fixes

`@algorand-builder/runtime`
    * [\#409](https://github.com/scale-it/algo-builder/issues/409) Added missing `fromAccount` attribute to `SignWithLsig` type.


## v1.1.1 2021-07-12

### Improvements
+ updated `algob test` command to run mocha in typescript project as well.


### Bug fixes

`@algorand-builder/runtime`
    * fixed [bug](https://github.com/scale-it/algo-builder/issues/404) when trying to optIn to asset using asset transfer transaction with amount 0n.

## v1.1.1 2021-07-12

### Improvements
+ Updated `algob test` command to run mocha in typescript project as well.


### Bug fixes

`@algorand-builder/runtime`
* fixed [bug](https://github.com/scale-it/algo-builder/issues/404) when trying to optIn to asset using asset transfer transaction with amount 0n.


## v1.1.0 2021-06-23

Highlights:
+ TEALv3 support
+ improved documentation and guide
+ better handling in `executeTransaction`
+ checkpoint can be market invalid if they are substituted (eg by redeploying same asset).

### API breaking
* Move `updateApp` function to `deployer`
+ Rename `parseArgs` to `parse_params`

+ For External support of parameters user should replace TMPL_ prefix in their smart contracts, and only use it when using pyteal.tmpl(..)
+ Rename `appId` to `appID` in all places. (previously some of SSC params were taking `appId` and other were taking `appID`, this was inconsistent)

### Improvements
+ Replaced dependency `find-up` with `findup-sync` in `algob`.
+ Added `algopy` in `@algo-builder/algob/sample-project`, which enables users to pass template parameters to PyTEAL contracts. Updated docs.
+ Store checkpoints in nested form for SSC, added tests.
+ Added support for sub directories in assets folder, with tests.
+ Update runtime to process execParams.deployASA, deployApp, OptInToASA, OptIntoSSC
+ Exported `@algorand-builder/algob`, `@algorand-builder/runtime` error types and make it accessible for API documentation.
+ Added `debugStack` option in `runtime.executeTx()` to print stack (upto depth = debugStack) after each opcode execution.
+ TEALv3 support in `@algo-builder/runtime`.
+ Transpile TEAL code to substitute the TMPL placeholders
+ Mark not valid checkpoints (in case of `deleteApp`/`DestroyAsset`) using `deleted` boolean

### Bug fixes

`@algorand-builder/runtime`
    * Remove asset holding from account if `closeRemainderTo` is specified.
    * Asset creator should not be able to close it's holding to another account.
+ fixed temporal files handling.

## v1.0.2 2021-05-18

### Improvements
* Update how error is displayed to a user
* Add Update stateful smart contracts using execute transaction in runtime

Runtime:
+ added `updateApp` method.

### Bug fixes

+ Added missing dependency: `find-up`


## v1.0.1 2021-05-16

* Fixed dependency for `@algo-builder/algob`.


## v1.0 2021-05-14

New website: https://scale-it.github.io/algo-builder

### API breaking
* Removed Algob prefix in deployer (eg. renamed `AlgobDeployer` to `Deployer`)
* Updated `execParams` structure & typings (input parameters for `executeTransaction`)
    * Migration: If `SignType` is `LogicSignature` then change `fromAccount` to `fromAccountAddr` and just pass from address instead of complete account.
* Changed the way we pass arguments to stateless smart contract - moved assignment from when we load smart contract (using `loadLogic`, `mkDelegatedLsig`, `fundLsig`) to when we create transaction execution parameters.
    * Migration: assign stateless args in txParams to `executeTransaction`. Eg
        ```js
        await deployer.loadLogic('htlc.py', [arg1]); // remove scTmplParams from here
        const txnParams: rtypes.AlgoTransferParam = { .. }
        txnParams.args = [arg1]; // assign here now
        await executeTransaction(deployer, txnParams);
        ```

### Improvements
* Added more tests for the [crowdfunding example project](/examples/crowdfunding) using `@algo-builder/runtime`- Happy paths and Failing paths.
* Integrated user documentation with `jekyll`.
* Added new function `signLogicSigMultiSig` to sign logic signature by multisig.
* Updated ASA deployment (`deployASA` function) to pass custom params and save deployed asset definition in checkpoint.
* Support deployment and optIn methods in a transaction group (along with all other methods, using `executeTransaction`).
* Renamed `loadBinaryMultiSig` to `loadBinaryLsig` (load signed logic signature from file in scripts).
* New opt-in functions and updates. Check the [deployer API](https://scale-it.github.io/algo-builder/api/algob/interfaces/types.deployer.html) for information about all opt-in functions.
  * `deployer.optIn` are now available both in *DEPLOY* mode to *RUN* mode.
  * Extended `deployer.optIn*` functions to support ASA by ID. Previously we only accepted ASA by name (based on the name in `assets/asa.yaml` file).
  * Added [`deployer.optInLsigToApp`](https://scale-it.github.io/algo-builder/api/algob/interfaces/types.deployer.html#optinlsigtoapp) and [`deployer.optInLsigToASA`](https://scale-it.github.io/algo-builder/api/algob/interfaces/types.deployer.html#optinlsigtoasa) to easily opt-in stateless smart contract (lsig) account to stateful smart contract and ASA.
* Asset related `execParams` (transaction parameters for [`executeTransaction`](https://scale-it.github.io/algo-builder/api/algob/modules.html#executetransaction)) support ASA by name and by ID (previously only ASA ID was supported). [Example](https://github.com/scale-it/algo-builder/blob/master/examples/asa/scripts/transfer/gold-delegated-lsig.js#L22).
* cleaned test suite log (when developing Algo Builder itself). Our test suite has 884 tests.

### Commands
We added new commands:
* `algob test` (runs mocha in project root).
* `algob unbox-template <name> <destination>` to quickly unbox a dapp template from `scale-it/algo-builder-templates`.
* `algob sign-multisig --account <acc> --file <input> --out <out-file>` to append user's signature to signed multisig file using accounts managed by `algob`.
* `algob sign-lsig --account <acc> --file <input> --out <out-file>` to sign logic signature using accounts managed by `algob`.


### Examples
* Added new templates:
    * [Permissioned Token](/examples/permissioned-token)
    * [stateful counter](/examples/stateful-counter)
* Updated [`examples/asa`](/examples/asa): added new use-case to deploy and control ASA by a smart contract.


### Dapp templates.
* We created a new [repository](https://github.com/scale-it/algo-builder-templates) with dapp templates. It's a new project line of Algo Builder. Dapp Templates are webapps operating with Algorand blockchain with `algob` support. For the moment we only have React templates. Anyone can contribute with a new template or by improving the pre-existing ones by creating a pull request.
    * [/default](https://github.com/scale-it/algo-builder-templates/tree/master/default) template (with ASA transfer functionality)
    * [/htlc](https://github.com/scale-it/algo-builder-templates/tree/master/htlc) template - dapp implementing hash time locked contract.
* Added `algob unbox-template` command to download a template and setup the project.


### Infrastructure
* Added new make commands:
    * `setup-private-net` - creates and starts private network, setups master account and shows network status.
    * `recreate-private-net` - stops and removes the private network, and re-setup.


### @algorand-builder/runtime:
* fixed bugs
    * in group tx flow
    * in opcodes: *asset_params_get*, *txn GroupIndex*, *concat*
    * closing asset using clawback should be denied


## v0.5.4 2021-03-15

Renaming the organization and package names to `@algo-builder`.


## v0.5.0 2021-03-08

General:
* Added documentation (in `/docs/testing-teal.md`) to test TEAL using `@algorand-builder/runtime`
* [breaking] Added support for ASA OptIn for contract account (eg. escrow) represented by logic signature. Changed `optInToASA` to `optInAcountToASA` (for optIn using account) and `optInLsigToASA` (for optIn using logic signature account).
* Use `bigint` for all numeric values in `runtime` and `algob` to support integers upto 64 bit(`uint64`).

@algorand-builder/runtime:
* Full support for asset related transaction (create, opt-in, transfer, modify, freeze, revoke, destroy)
* Support for group transactions

Infrastructure:
* Support Sandbox in `/infrastructure` to quickly set up the private net
* [breaking] Changed default network config and the private-net for compatibility with Sandbox:
    * port = 4001
    * token = aaaaaaaaaaaaaaaaaaaaaaaaaaaaaaaaaaaaaaaaaaaaaaaaaaaaaaaaaaaaaaaa
* Updated the default token and endpoint port. For compatibility with Sandbox we use the sandbox token and port (4001) in all examples and sample project. If you run an algorand node using our private node setup then either recreate the network (stop, remove node_data and create it again), or update the `node_data/PrimaryNode/config.json` and set: `"EndpointAddress": "127.0.0.1:4001"`


## v0.4.0 2021-02-03

* Renamed `@algorand-builder/algorand-js` to `@algorand-builder/runtime`
* Added new example project - Crowdfunding Application
* `@algorand-builder/runtime`: added support for transactions: payment, app creation, opt-in, stateful (application call, clear, delete, close).
* Added support for arguments in stateful smart contracts similar to goal (eg. `str:abc`, 'int:12')
* Logic signature validation for stateless teal in runtime
* Introduced versioning of TEAL opcodes in runtime with max cost assertion
* Added a Typescript example project - `htlc-pyteal-ts`


## v0.3.0 2020-12-28

Moved package into `@algorand-builder` NPM organization. So all imports and install commands require to change `algob` to `@algorand-builder/algob`.

* Reproducible, declarative Algorand Network setup using scripts in `/infrastructure`.
* Re-organized examples. Now all examples share same config. Users are able to provide their own
* We ported all developer.algorand reference templates
* Reworked smart contract handling.
* API documentation improvements
* Added lot of new TypeScript [typings](https://github.com/scale-it/algorand-builder/tree/master/packages/types-algosdk) for `algosdk-js`

## v0.2.0 2020-11-25

* As a user I can compile and run PyTeal Files
* As a user I can access accounts from an ENV variable
* As a user I can load ALGOD and KMD credentials from ENV variable
* As a user I can load a multisig directly from /assets and execute transactions
* As a user I can use CLI to run an JS Node REPL with async/await suppport on the top level

### Breaking Changes

* `Deployer` smart-contracts API changes. Please refer to our [API documentation](https://scale-it.github.io/algorand-builder/interfaces/_types_.algobdeployer.html) to check available functions and attributes.


## v0.1 2020-09<|MERGE_RESOLUTION|>--- conflicted
+++ resolved
@@ -19,14 +19,10 @@
     * Asset URL change (max size increased till 96 bytes).
     * gaid, gaids opcodes (knowable creatable id)
 + Updated all examples & tests to use TEALv4 (`#pragma version 4`)
-<<<<<<< HEAD
-+ TEALv4: gaid, gaids opcodes (knowable creatable id)
++ Added support for querying indexer in an `algob` script (accessable via `deployer.indexerClient`). You can pass `indexerCfg` in your network's config in `algob.config.js`. Added docs.
++ Add function to store checkpoint for contract logic signature (`mkContractLsig`).
 + Add support for algosdk.Transaction object in executeTranasction
 + Add `signTransactions` functions: It  signs transaction object(s) and returns raw signed transaction.
-=======
-+ Added support for querying indexer in an `algob` script (accessable via `deployer.indexerClient`). You can pass `indexerCfg` in your network's config in `algob.config.js`. Added docs.
-+ Add function to store checkpoint for contract logic signature (`mkContractLsig`).
->>>>>>> 05ed7558
 
 ### Bug Fixes
 * Fixed `yarn add @algo-builder/web` (was failing because of missing dependency `zod` in packages/web).
