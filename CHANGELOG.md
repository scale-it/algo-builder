<!--
Guidelines:
+ provide short description which is easy to understand both to project managers and developers,
+ be very precise about breaking changes,
+ mark deprecated API,
+ provide link to documentation wheneve needed,
+ if relevant, you can also provide a link to a pull request.

Organize change log in the following section (in that order):
Features, Bug Fixes, API Breaking, Deprecated, Infrastructure, Template Updates
-->

# CHANGELOG

## Unreleased

- Updated yarn to v3.2.1
- Changed default sample project license to ISC
- Fix `txn AssetSender` should return zero address by default.
- Add unit tests for all transaction types in runtime executeTx.
- Add support loadLogic for *.teal program and SCParam.

#### Examples

- Added secret key to all accounts that are signing transactions in examples.
- Increase test coverage of examples/dao.

### Features

- Add `--npm` flag to `algob init` and `algob unbox`. Note: by default we will use `yarn`.
- Improved `algob/project-dev-script.sh` which is script setting up a local project.
- Add `waitRounds` params to `sendAndWait` method. `waitRounds` is option argument and have dlsefault value is 10.
- Add `Uint8Array` as a supported type for `TxParams.note`
- Added `sendSignedTransaction(signedTransaction)` to `Runtime`. Method takes '`SignedTransaction` type
from `algosdk` and sends it to the network. 
- Added support for `SignedTransaction` object in `executeTx` method in `Runtime`.
- Added verification for secret key signatures in `Runtime`.
- Added replace2 and replace3 opcode to `runtime`.
- Added sha3_256 opcode to `Runtime`
- Added ed25519verify_bare opcode to `Runtime`
- Added json_ref opcode to `Runtime`
- Added support for foreign app account access in `Runtime`
<<<<<<< HEAD
- Added multisignatue verification in `Runtime`.
- Added support for rekey account to multisignature in `Runtime`.
- Added support to withdraw from account rekeyed to multisignature in `Runtime`.
=======
- Added support for teal v7 in `Runtime` and a test case.
>>>>>>> 3a5ba927

#### @algo-builder/web
- Added support for logic signature to `executeTx` method of `Webmode` for AlgoSigner, MyAlgo Wallet and Wallet Connect.
- Added `appendSignMultisigTransaction` function to `WebMode` for appending signature to multisig transaction in the algosigner.
- Added `MultiSignature` support in `executeTx` method for `AlgoSigner`.

### Bug Fixes

- Fix `txn AssetSender` should return zero address by default.
- Fix `KMDCredentialsFromEnv` loading using KMD_DATA. Algob was trying to use `env.$KMD_DATA` instead of `env.KMD_DATA`
- Fix `gitxna 1 Logs 0` opcode. Previously any attempt to use this opcode would result in a "Not supported" error.
- Fix `TxParams.noteb64` encoding - should use base64 decoder rather than TextEncoder.
- Fix `ed25519verify` opcode implementation. Previously the signature was only checked against the data not the concatenation of "ProgData"||program||data. Additionally test scenarios was added to check the correct implementation. 

### Breaking Changes

#### @algo-builder/runtime

- `executeTx` now returns [TxnReceipt](https://github.com/scale-it/algo-builder/blob/master/packages/runtime/src/types.ts#L411) instead of `TxReceipt[]`.
- `fundLsig` now returns [TxnReceipt](https://github.com/scale-it/algo-builder/blob/master/packages/runtime/src/types.ts#L411) instead of `TxReceipt[]`.

#### @algo-builder/web

- `executeTx` promise now returns [TxnReceipt](https://github.com/scale-it/algo-builder/blob/master/packages/web/src/types.ts#L458) instead of `algosdk.modelsv2.PendingTransactionResponse`.

### Examples

#### DAO

- Add `add_proposal_with_asset.js` script use for create proposal with asset funds.

## v5.0.1 2022-07-11

### Bug Fixes

- added missing dependency (`debug`) to packages.

## v5.0.0 2022-07-8

### Features

#### Algob

- `algob.balanceOf(deployer, accountAddr, assetID)`: if assetID is undefined then the function will return ALGO account balance.
- `deployer.executeTx` returns list of `TxnReceipt`, which extends `ConfirmedTxInfo`. This is to add a useful `txID` attribute, needed in various scripts.

  ```ts
  export interface TxnReceipt extends ConfirmedTxInfo {
  	txID: string;
  }
  ```

#### Runtime

- Add `Runtime.getAppByName(appName)`: gets app info based on the name declared in appDefinition.
- Better warning/error when deploying ASA. Throws an error when ASA definition is wrong or when ASA is not found in asa.yaml, eg when Runtime needs to query ASA.
- Add `Runtime.getAppByName(appName)`. We can get application in Runtime now.
- Teal v6 support:
  - Add `Txn LastLog` opcode.
  - Add `Txn StateProofPK` opcode.

#### Examples

- Add new example [Trampoline](https://github.com/algorand-devrel/demo-avm1.1/tree/master/demos/trampoline)

### Bug Fixes

- Fix: missing schebang to run `algob` as an app directly. BTW, we recommend running algob through `yarn algob` in your project.
- Fix: max number of transactions in one call should be 256 (include inner and atomic transaction).
- Fix: Web mode (algo-builder/web) cannot sign by `fromAccount` when `fromAccountAddr` appear in `execParams`.
- Receipt confirmed txn have `inner-txns` and `txn` field.

### Breaking Changes

#### @algo-builder/algob

- `ensureCompiled` is deprecated and removed and `compileASC` should be used.
- `loadLogicFromCache` is deprecated and removed and `getLsigFromCache` should be used.
- `executeTransaction` is deprecated and removed and `executeTx` should be used.

#### @algo-builder/runtime

- `addAsset` is deprecated and removed and `deployASA` should be used.
- `addApp` is deprecated and removed and `deployAdd` should be used.
- `addASADef` is deprecated and removed and `deployASADef` should be used.
- Renamed `optIntoAsa` to `optInToAsa` to remain naming convention consistency across the project.

#### @algo-builder/web

- `executeTransaction` is deprecated and removed and `executeTx` should be used.
- Renamed `sendTransaction` to `sendAndWait` in WebMode and parameter is updated to accept `string` to bring consistency with other wallets class.

### Deprecated

### Infrastructure

- Updated indexer version to `2.12.4` in `infrastructure/makefile`

### Template Updates

DAO template:

- [breaking] moved template parameter (`gov_token_id`) to the global state. This is to assure constant bytecode fir each deployment. We need it to build an efficient indexer and UI.
  - Subsequently, `gov_token_id` is required when deploying new DAO approval program.

## v4.0.0 2022-05-24

### Features

- use`logger` from `debug` package for logging utility in place of all console calls.

Core:

- Added support for saving smart contract template params in ASCCache.
- The `compile.ts` has been updated and now the tealCode is stored in cache when `scTmplParams` are used to compile TEAL with hardcoded params.
- Added following functions in `deployer` API
  - `getDeployedASC`: returns cached program (from artifacts/cache) `ASCCache` object by name. Supports both App and Lsig.
- You can initialize an new `algob` project with `infrastructure` scripts (a copy the `/infrastructure` directory in repository) by adding the `--infrastructure` flag. Example:
  ```bash
    algob init --infrastructure
  ```
- Return list of receipts for each txn in group txn. Example:

```js
const receipts = deployer.executeTx([txn0, txn1]);
console.log("txn0 information: ", receipts[0]);
console.log("txn1 information: ", receipts[2]);
```

JS Runtime and testing features:

- `runtime.defaultAccounts` - a list of pre-generated 16 accounts with pre-defined addresses and keys, each with 1e8 microAlgos (100 Algos)
- `runtime.resetDefaultAccounts()` - will recreate the default accounts (reset their state).
- unit tests that cover new scenarios when `runtime.defaultAccounts` and `runtime.resetDefaultAccounts()` are used.
  - `bond-token-flow` test to also use runtime.defaultAccounts. (see [example](https://github.com/scale-it/algo-builder/blob/develop/examples/bond/test/bond-token-flow.js))
- Support execution of algo-sdk-js `transactionAndSign` in Runtime [#601](https://github.com/scale-it/algo-builder/pull/601).
- Added support for checking against opcode their execution mode in runtime. For eg. `arg` can only be run in _signature_ mode, and parser will reject the execution if run in application mode.
- Support RekeyTo field in the inner transaction for TEAL v6.
- Support `keyreg` transaction in inner transaction in JS runtime.
- Enable transfer ALGO to a not regeistred account.
- Every opcode class has been updated and now their `execute` method returns its cost.
- Teal V6 support:

  - Add new opcode `bsqrt` and `divw`([##605](https://github.com/scale-it/algo-builder/pull/605)).
  - Add new opcode `gloadss`([#606](https://github.com/scale-it/algo-builder/pull/606)).
  - Add new opcode `acct_params_get`([#618](https://github.com/scale-it/algo-builder/pull/618)).
  - Add new opcode `itxn_next`([#626](https://github.com/scale-it/algo-builder/pull/626)).
  - Add new opcode `gitxn`, `gitxna` and `gitxnas`.([#628](https://github.com/scale-it/algo-builder/pull/628)).
  - Contract to contract calls. However we limit c2c call with only AppCall(NoOpt) transactions.([#611](https://github.com/scale-it/algo-builder/pull/611))
  - Full support for inner transactions: `itxn`, `itxna` and `itxnas`

- Teal v7 support:

  - opcode `base64decode` ([##653](https://github.com/scale-it/algo-builder/pull/653))

- `algob test` now runs tests recursively in `test` directory and subdirectories. Before only the files inside the test directory where run.

Dependencies:

- Upgraded PyTEAL version [`0.13.0`](https://github.com/algorand/pyteal/releases/tag/v0.13.0) in Pipfile.
- Upgraded JS SDK to v1.16.0

### API Breaking

- Improved the smart contract deployment process. We changed the `DeployASAParam` and `DeployASCParam` to make it more explicit. The `deployer.deploy*` also got improvemetns with a cost of API breaking. We created the following types to describe the smart-contract to be deplyed:

```ts
// from file
type SourceFile = {
	metaType: MetaType.FILE;
	approvalProgramFilename: string;
	clearProgramFilename: string;
};

// from teal source code (string).
type SourceCode = {
	metaType: MetaType.SOURCE_CODE;
	approvalProgramCode: string;
	clearProgramCode: string;
};

// from compiled source code.
type SourceCompiled = {
	metaType: MetaType.BYTES;
	approvalProgramBytes: Uint8Array;
	clearProgramBytes: Uint8Array;
};
```

And the following types are added for the Smart Contract definition

```ts
export type AppDefinitionFromFile = StorageConfig & AppOptionalFlags & SourceFile;

export type AppDefinitionFromSource = StorageConfig & AppOptionalFlags & SourceCode;

export type AppDefinitionFromSourceCompiled = StorageConfig & AppOptionalFlags & SourceCompiled;

export type AppDefinition =
	| AppDefinitionFromFile
	| AppDefinitionFromSource
	| AppDefinitionFromSourceCompiled;

export type DeployAppParam = BasicParams & {
	type: TransactionType.DeployApp;
	appDefinition: AppDefinition;
};
```

See [packages/web/src/types.ts](https://github.com/scale-it/algo-builder/blob/master/packages/web/src/types.ts) for more details.

- We have updated parameters of `deployApp` method:

```ts
/// old
  /**
	 * deploy a new application and returns application id
	 * @param approvalProgram application approval program (TEAL code or program filename)
	 * @param clearProgram application clear program (TEAL code or program filename)
	 * @param flags SSCDeployment flags
	 * @param payFlags Transaction parameters
	 * @param scTmplParams Smart Contract template parameters
	 * @param debugStack: if passed then TEAL Stack is logged to console after
	 * each opcode execution (upto depth = debugStack)
	 */
	deployApp(
		approvalProgram: string,
		clearProgram: string,
		flags: AppDeploymentFlags,
		payFlags: types.TxParams,
		scTmplParams?: SCParams,
		debugStack?: number
	): {...}

/// new
	/**
	 * deploy a new application and returns application id
	 * @param payFlags Transaction parameters
	 * @param appDefinition app definition
	 * @param scTmplParams Smart Contract template parameters
	 * @param debugStack: if passed then TEAL Stack is logged to console after
	 * each opcode execution (upto depth = debugStack)
	 */
	deployApp(
		sender: AccountSDK,
		appDefinition: types.AppDefinition,
		payFlags: types.TxParams,
		scTmplParams?: SCParams,
		debugStack?: number
	):
```

- We have changed the parameters of `updateApp` method. Details:

```ts
  // old
	/**
	 * Update application
	 * @param senderAddr sender address
	 * @param appID application Id
	 * @param approvalProgram new approval program (TEAL code or program filename)
	 * @param clearProgram new clear program (TEAL code or program filename)
	 * @param payFlags Transaction parameters
	 * @param flags Stateful smart contract transaction optional parameters (accounts, args..)
	 * @param debugStack: if passed then TEAL Stack is logged to console after
	 * each opcode execution (upto depth = debugStack)
	 */
	updateApp(
		senderAddr: string,
		appID: number,
		approvalProgram: string,
		clearProgram: string,
		payFlags: types.TxParams,
		flags: AppOptionalFlags,
		scTmplParams?: SCParams,
		debugStack?: number
	)

  // new
  /**
	 * Update application
	 * @param appName application Name. Note in runtime application name just placeholder params
	 * @param senderAddr sender address
	 * @param appID application Id
	 * @param newAppCode new application source code
	 * @param payFlags Transaction parameters
	 * @param flags Stateful smart contract transaction optional parameters (accounts, args..)
	 * @param debugStack: if passed then TEAL Stack is logged to console after
	 * each opcode execution (upto depth = debugStack)
	 */
	updateApp(
		appName: string,
		senderAddr: string,
		appID: number,
		newAppCode: types.SmartContract,
		payFlags: types.TxParams,
		flags: AppOptionalFlags,
		scTmplParams?: SCParams,
		debugStack?: number
	)
```

- The `appName` field is required now. We can use `deployer.getApp(appName)` to get checkpoint data of application. In web-mode, you can set it empty.

- We removed `runtime.addApp`, `deployer.getAppByFile` methods.

- We have changed the naming convention for the clearing proposal part of the DAO:

  - Renamed `clearProposal` to `closeProposal`,
  - Renamed `clear_proposal` to `close_proposal`,
  - Renamed `mkClearProposalTx` to `mkCloseProposalTx`.

- We have updated the default behavior of algob deployer for loading data from checkpoint to be queried by "app/lsig" name (note: passing name is required). The existing functionality has been moved to `<func>ByFile` functions (legacy functions based on file querying):

  - Application:

    - Previous `getApp(approval.py, clear.py)` has been changed to `getAppByFile(approval.py, clear.py)`.
    - New `getApp(appName)` function queries app info using the app name.

  - Smart signatures:
    - Existing `getDelegatedLsig(lsig.py)`, `getContractLsig(lsig.py)` **have been removed**. Use `getLsig` function to query logic signature from name or filename in a checkpoint.
    - New `getApp(appName)` function queries app info using the app name.
    - Existing `fundLsig(lsig.py, ..)` function has been changed to `fundLsigByFile(lsig.py, ..)`. Now `fundLsig(lsigName, ..)` will take lsig name.
    - Existing `mkDelegatedLsig(fileName, signer, ..)`, `mkContractLsig(fileName, ..)` have been updated to take the **lsigName as a required parameter (first parameter passed to function)**:
      - `mkDelegatedLsig(lsigName, fileName, signer)`
      - `mkContractLsig(lsigName, fileName)`.
        Here `fileName` represent the name of smart contract file (eg. `treasury-lsig.teal`), and `lsigName` represents the "name" you want to assign to this lsig (eg. `treasuryLsig`).

  For reference you can check out `examples/asa`.

- Updated `getLsig`, `getDelegatedLsigByFile`, `getContractLsigByFile`, `getApp` to throw an error if information against checkpoint (by name or file) is not found.
- Updated `TxReceipts` for runtimes' `deployApp`, `deployASA` to use same types as algob (`AppInfo`, `ASAInfo`).
- Updated `txId` key in returned App/ASA info to `txID`.

- `printLocalStateSCC` renamed to `printLocalStateApp`.
- `printGlobalStateSCC` renamed to `printGlobalStateApp`.

- The ` PyASCCache` has been merged to `ASCCache` and is not used anymore.
- Only use list transaction in executeTx.
- Rename the executeTransaction to executeTx

- The `Deployer` interface now contains a new method `executeTx` while the old function is still supporoted it is
  recommended to use the method from `Deployer` rather than the function dirrectly.

- `executeTx` method from `WebMode` class now returns `Promise<algosdk.modelsv2.PendingTransactionResponse>` .

### Bug fixes

- Return error when closeRemainderTo and fromAccountAddr is the same.
- When close account should remove auth/spend address. Fixed in [#575](https://github.com/scale-it/algo-builder/pull/575).
- Approval program and clear program should throw error if they are mismatch version. Fixed in [#620](https://github.com/scale-it/algo-builder/pull/620)
- Allow token to be empty.
- Throw error when issue inner transactions in clear program. Fixed in [#667](https://github.com/scale-it/algo-builder/pull/667).
- Parameters in `extract*` opcodes can greater than uint8. Fixed in [#666](https://github.com/scale-it/algo-builder/pull/666).
- Wallet constructor come from a parameter walletURL(token, server, port)
- Restrict duplicate transaction in group transaction.

### Infrastructure

- Updated `setup-master-account` and `sandbox-setup-master-account` commands to run multiple times.

### Template Updates

- We updated the examples/DAO design. We removed treasury Smart Signature to simplify deposit management. Now a DAO app is managing voting, deposits and treasury.
- Enabled PyTEAL Optimizer option in all our examples.

## v3.2.0 2022-02-03

### Features

- Added following functions in `deployer` API
  - `compileASC`: alias to `deloyer.ensureCompiled`. The latter is now marked deprecated and `compileASC` should be used instead.
  - `getDeployedASC`: returns cached program (from artifacts/cache) `ASCCache` object by name.
- Added `sandbox-up-dev` and `sandbox-reset` commands into Makefile in `infrastructure/`.
- Use strict parsing rules when decoding PyTEAL teamplate parameters using `algobpy`. Previously, on decode failure, the script was continuing with partially updated template params, now we fail with an exception.

Dependencies:

- Updated `algosdk` to `v1.13.1`

### Bug Fixes

- Int Pseudo-Ops can't start with 0x(hex) or 0(oct) prefix. (#562)
- Add missing opcode `bitlen` and `app_params_get`.
- In the inner transaction, `snd` always the application address. However, it can be set to an arbitrary address. Fixed in [#569](https://github.com/scale-it/algo-builder/pull/569).

### Notes

We continue to use yarn v3. Please share your feedback about it. Hope this improved your workflow.

**Full Changelog**: https://github.com/scale-it/algo-builder/compare/v3.1.0...v3.2.0

## v3.1.0 2022-01-25

In this release we migrated to yarn v3. It speed up package management a lot.
We use node-modules node linker, because this is required
`npm` or `yarn v1` still works, but to have the best experience with `algob`,
you should install and use yarn v3:

```
yarn set version stable
yarn install
```

### Features

- Beta support for rekeying transactions in `@algo-builder/runtime` / testing.
- Added integration to `tealer` tool into pipenv.
- updated sample-project (the one after `algob init`)
- migrate to use yarn v3
- updated dependencies to the latest version (notably: algosdk, typescirpt, eslint, mocha)

### Bug Fixes

- `Runtime` wrongly required that an address used in `acfg` ItxnField refers to an existing account. However, addresses used in `acfg` or create asset transactions may refer to a not existing account. [PR](https://github.com/scale-it/algo-builder/pull/550). Reported by @patrick
- Can't get LogicSigAccount from `deployer.getDelegatedLsig`.
- `uncover` opcode push/pop wrong order.
- example/nft: fixed script (related to api breaking change).
- problem with calculating gas when a program starts with label (#547)

## v3.0.0 2021-12-22

### Features

- TEALv5 support in `@algo-builder/runtime` [AVM 1.0](https://developer.algorand.org/articles/discover-avm-10/):
  - Cover, Uncover opcodes
  - Loads, Stores opcodes
  - Extract, Extract3 opcodes
  - ExtractUint16, ExtractUint32, ExtractUint64 opcodes
  - Txn, Global fields
  - Added application account (a smart contract now has an escrow account). Updated checkpoint structure to store `applicationAccount` while running `algob` scripts.
  - Support Inner Transactions: `Payment`, `AssetTransfer`, `AssetFreeze`, `AssetRevoke`, `AssetDeploy`, `AssetModify`, `AssetDelete`.
  - Support Pooled opcode budget
  - Txnas, Gtxnas, Gtxnsas, Args, Log (logs are stored in txReceipt)

* Update all transaction functions (eg. `executeTx`, `addAsset`, `addApp` ..etc) to return a transaction receipt. Add `runtime.getTxReceipt` in `@algo-builder/runtime` to query transaction info.

- Add Asset Name to `assetDefinition` in `@algo-builder/runtime`.
- Updated App, Asset counters in runtime from 0, to 8. This means that the newly created App/Asset Index will be 9 (instead of 1).
- Added `runtime.loadLogic(..)` function (similar to `deployer.loadLogic` API) which simplifies the testing and script flow (we can use the same code in tests and scripts). User _should do_ the following migration:

  ```js
  // from
  const daoFundLsigProg = getProgram("dao-fund-lsig.py", scInitParam);
  daoFundLsig = runtime.createLsigAccount(daoFundLsigProg, []);

  // to (mute logs)
  daoFundLsig = runtime.loadLogic("dao-fund-lsig.py", scInitParam, false);
  ```

  For information about loading checkpoint(s) data using `@algo-builder/web` in a webapp, read [here](https://github.com/scale-it/algo-builder/blob/master/docs/guide/algob-web.md#checkpoints).

- Added `WallectConnectSession` class to create & manage wallect connect session. User can use `session.executeTransaction()` to execute algob transactions using wallet connect.
- Updated `getProgram`, `loadLogic` to pass an optional argument: `logs (true/false)`. By default logs will be displayed on console during compilation.
  ```js
  // logs == false
  const daoFundLsigProg = getProgram("dao-fund-lsig.py", {}, false);
  ```
- Updated `deployer.deployApp(...)` & `deployer.updateApp(...)` to take one more optional parameter: `appName`. This will also save in a checkpoint the compiled app by name.
- `deployer.updateApp()` and `runtime.updateApp` take one more optional argument: `scTmplParams: SCParams` to be compatible with `deployApp` and be able to use template parameters.
- Added new function `getAppByName(name: string)` to query checkpoint information by app name.
- Added `deployer.loadLogicFromCache` to load a logic signature from already compiled TEAL codes (stored in `artifacts/cache`, for eg during `deployer.fundLsig`). This avoid re-compilation (and passing `scTmplParams`) each time(s) user wants to load an lsig.
- Updated `TealDbg` method to load already compiled TEAL code from `artifacts/cache`. Compilation is forced only when a) TEAL is not cached OR b) `scInitParam` (template parameters) are passed with `tealFile`.
- Adding `@algo-builder/web.status.getAssetHolding` function which queries account asset holding.

### Infrastructure

- Updated private-net setup, sandbox & indexer scripts to run in `dev` mode.

### Breaking changes

`@algo-builder/runtime`:

- Renamed `Runtime.getLogicSig` to `Runtime.createLsigAccount` #506.
- `runtime.addAsset(..)`, `runtime.addApp(..)` return a tx receipt object, which contains the newly created appID/assetID.

  - Migration: Example code:

  ```js
  // from
  const appID = runtime.addApp(flags, {}, approvalProgram, clearProgram);

  // to
  const receipt = runtime.addApp(flags, {}, approvalProgram, clearProgram);
  const appID = receipt.appID;
  ```

- `getProgram` is moved to `@algo-builder/runtime` from `@algo-builder/algob`.
- `runtime.addAsset`, `runtime.addAssetDef` and `runtime.addApp` are deprecated.
  Please use `runtime.deployASA`, `runtime.deployASADef` and `runtime.deployAdd` instead of the above functions.
- Update `runtime.deloyApp` to be compatible with `deployer.deployApp`.
- `balanceOf` in `@algo-builder/algob` package now return amount (number) of asset account holding and won't print them. If the account does not hold an asset it will return 0. To query asset holding, please use a new `@algo-builder/web.status.getAssetHolding` function.
- Updated `deployer.deployApp` to pass `scTmplParams` (smart contract template parameters).

### Bug Fixes

- Fix bug substring3 opcode pop wrong order [/#505](https://github.com/scale-it/algo-builder/pull/505), contribution: @vuvth.
- Fix bug: `runtime.optinToApp` updating state even after opt-in fails. Reported by @patrick

## v2.1.0 2021-10-22

### Features

- Upgrade indexer version
- TEALv5 support (part1) in `@algo-builder/runtime`:
  - Ecdsa opcodes: ecdsa_verify, ecdsa_pk_decompress, ecdsa_pk_recover
- Update Algorand indexer to v2.6.4
- `@algo-builder/runtime` support return smart-contract return values in Interpreter. Credits: Ashley Davis
- Upgrade Algorand JS-SDK to v1.12

### Bug Fixes

- `@algo-builder/runtime`: `runtime.optInToApp` should throw error if an account is already opted-in to the App.
- Fix `ALGORAND_DATA` environment variable use and documentation.
- `@algo-builder/runtime`: Accept ASA deployment with total supply == 0

## v2.0.1 2021-10-18

### Bug Fixes

- [web] Fixed `metadataHash` attribute verification for `ASADefSchema` and consequently `deployASA` and updated the [`ASADef`](https://algobuilder.dev/api/web/modules/types.html#ASADef).

### Examples

- [examples/asa] Added more in `0-gold-asa.js` script we added an example how to correctly provide `metadataHash` for an ASA.

## v2.0.0 2021-09-30

### Features

- Added shared space between contracts
- Added tealv4 opcodes (`gload` and `gloads`)
- Added Tealv4 opcodes (`callsub` and `retsub`)
- Added loop support in runtime
- TEALv4 support in `@algo-builder/runtime`:
  - Added shared space between contracts (opcodes `gload` and `gloads`)
  - Dynamic Opcode Cost Evaluation
  - Transaction Array changes
    a) array length assertions for `tx.ForeignAssets`, `tx.Accounts`, `tx.ForeignApps`,
    b) User can pass id/offset for app/asset in for array references. For `tx.Accounts` you can pass address directly in teal code.
  - Byteslice arithmetic ops (`b+`, `b-`, `b*`, `b/`, `b%`, `b<`, `b>`, `b<=`, `b>=`, `b==`, `b!=`, `b\`, `b&`, `b^`, `b~`, `bzero`).
  - Additional mathematical opcodes: `divmodw`, `exp`, `expw`, `shl`, `shr`, `sqrt`
  - More Versatile Global and Local Storage (combination of upto 128 bytes allowed between key-value).
  - Asset URL change (max size increased till 96 bytes).
  - gaid, gaids opcodes (knowable creatable id)
- Updated all examples & tests to use TEALv4 (`#pragma version 4`)
- Added support for querying indexer in an `algob` script (accessable via `deployer.indexerClient`). You can pass `indexerCfg` in your network's config in `algob.config.js`. Added docs.
- Add function to store checkpoint for contract logic signature (`mkContractLsig`).
- Add support for algosdk.Transaction object in executeTranasction
- Add `signTransactions` functions: It signs transaction object(s) and returns raw signed transaction.

### Bug Fixes

- Fixed `yarn add @algo-builder/web` (was failing because of missing dependency `zod` in packages/web).
- Fix metadatahash type
- Fix init project-name bug(`algob init <project-name>` command was not working properly)
- Fix zod package was missing from runtime(but zod was being used in runtime)
- Added support for passing http token as an `object` as well. User can now use `{ "X-Algo-API-Token": <token> }` notation for passing token in `algob.config.js`.

### Testing framework bug fixes

- Fix random address for logic sig, creating two times an lsig account from the same TEAL code should return the same address.

### API Breaking

- Migrate from `LogicSig` to `LogicSigAccount`(Note: Loading lsig from file uses `LogicSig`, because `goal` stores it in LogicSig type format)
- Rename `CallNoOpSSC` to `CallApp`.
- Rename `optInAcountToASA` to `optInAccountToASA` (typo)
- Rename `readLocalStateSSC` to `readAppLocalState`, `readGlobalStateSSC` to `readAppGlobalState`.

### Dependencies

- Upgraded pyTEAL version [`0.9.0`](https://github.com/algorand/pyteal/releases/tag/v0.9.0) in pipfile.
- Upgraded indexer binary version to `2.6.1` in `/infrastructure/Makefile`.

### Examples

- Added new template [DAO](/examples/dao), with flow tests. Read the specification [here](https://paper.dropbox.com/doc/Algo-DAO--BTR~tKj8P788NMZqnVfKwS7BAg-ncLdytuFa7EJrRerIASSl).

## v1.2.1 2021-09-15

### Bug Fixes

- Fix `algob init <project-name>`.

## v1.2.0 2021-08-09

### Features

- Moved [error](http://algobuilder.dev/api/runtime/modules/errors.html) lists, BuilderError, [mkTransaction](http://algobuilder.dev/api/runtime/modules.html#mktransaction) to `@algo-builder/web` package. Re export `mkTransaction`, `errors` in algob and runtime from `@algo-builder/web` for backward compatibility.
- Added `algob init --typescript` flag to initialize a typescript project. Usage: `algob init <location> --typescript`.
- Support pooled transaction fees in algob and runtime - now one transaction can pay for other transaction fees in a group.
- Added `flatFee` to `TxParams`.
- Added support for teal debugger (get dryrun response or start debugger using `tealdbg` in chrome) in `algob` scripts.
- User can initialize & use accounts by name in `@algo-builder/runtime`, similar to algob ('john', 'bob' etc)
- Updates to `algob sign-multisig`:
  - Creating a new multisigned transaction (requires multisig metadata: `v, thr, addrs`)
  - Support for signing in a group transaction (loaded from file).
  - Check usage in our [guide](http://algobuilder.dev/guide/sign-multisig.html)
- Added `deployASADef` function to deploy ASA without using `/assets/asa.yaml`.
- Added `yarn run test:watch` command. NOTE: it will spawn multiple process in the same terminal session. So if you want to stop the all processes the best solution is to kill the terminal session.

- Added new package `@algo-builder/web`. It can be used in Dapps to interact with ASAs and Stateful applications. Main features:
  - Compatible with [`algosigner`](https://github.com/PureStake/algosigner).
  - Support algob's high level function:`executeTransaction` in a webapp as well (note: currently `deployASA` & `deployApp` transactions are not supported, as we don't load data from checkpoints OR `/assets`).
  - Support group transactions.
  - The `executeTransaction` takes transactions parameters (single/group) as input, triggers an algosigner prompt for signature, sends transaction to network and return it's response. Documentation can be found [here](https://github.com/scale-it/algo-builder/tree/develop/packages/web#algo-builderweb).

### Dapp templates and solutions

- Added new template [`/shop`](https://github.com/scale-it/algo-builder-templates/tree/master/shop) to demonstrate a react component (payment widget) to make a purchase and trigger `AlgoSigner` for signing a transaction.

Examples

- [Permissioned Token](/examples/permissioned-token) Added `cease` function and a script to change permissions app_id.

Tutorials:

- We published a Securities and Permissioned Tokens solution (implemeted using `algob`): [https://developer.algorand.org/solutions/securities-and-permissioned-tokens/](https://developer.algorand.org/solutions/securities-and-permissioned-tokens/).
- Published fifth tutorial in the `@algo-builder` series, on how to use `algob console` to quickly and easily interact with ASA and smart contracts: [https://developer.algorand.org/tutorials/algo-builder-tutorial-part-5-algob-console/](https://developer.algorand.org/tutorials/algo-builder-tutorial-part-5-algob-console/).

### Quality Assurance

- Added github workflows/examples.yaml to execute [`/examples`](https://github.com/scale-it/algo-builder/tree/master/examples) on a private net, on pushing new commit to `develop`/`master` branch OR creating a pull request that target these branches.

### Infrastructure

- Added new make commands:
  - `setup-reach` - sets up reach executable file in `~/.algorand-reach` directory
  - `remove-reach` - halts any dockerized devnets, kills & removes docker instances and containers, remove reach bash file from `~/.algorand-reach`.
  - `restart-private-net`: restarts private-net.
  - `indexer-docker-up`, `indexer-docker-down`: Docker based setup for indexer. Runs in read-only mode, without connecting to local algod node.
  - `make setup-postgresql`: Install `postgresql` database on a local linux system and setup a new user & database.
  - `make start-indexer`: Add local indexer binary (downloaded in `~/.algorand-indexer-download`) and start the indexer by connecting to database and local algod node.
  - `make recreate-indexer`: resets the indexer database and runs `start-indexer`.
  - `make remove-indexer`: Removes `~/.algorand-indexer-download` directory from system.

### API breaking

- Rename `SSC` to `App` - This will affect deployment and all calls made to stateful smart contracts(SSC) or `App`
  - OptInSSC -> OptInToASA
  - DeleteSSC -> DeleteApp
  - DeploySSC -> DeployApp
  - SSCDeploymentFlags -> AppDeploymentFlags
  - SSCOptionalFlags -> AppOptionalFlags
- Import are changed to scoped imports
  - instead of stringToBytes, you can import a `convert` namespace (from `@algo-builder/algob`), and then use `convert.stringToBytes`
- Types imports for `ExecParams`, `TransactionTypes`, `SignType` moved to new package `@algo-builder/web`
- Migrate to algorand/js-sdk types from `@algo-builder/types-algosdk`.

### Bug fixes

- Fixed dependency [issues](https://github.com/scale-it/algo-builder/issues/433) while installing algob using `yarn add @algo-builder/algob` & `npm install @algo-builder/algob`.
- `web`:
  - Added missing `fromAccount?` attribute to the `Sign` type.
  - Remove TxParams type from runtime package(it is duplicated in runtime)

## v1.1.1 2021-07-12

### Bug fixes

`@algorand-builder/runtime` \* [\#409](https://github.com/scale-it/algo-builder/issues/409) Added missing `fromAccount` attribute to `SignWithLsig` type.

## v1.1.1 2021-07-12

### Features

- updated `algob test` command to run mocha in typescript project as well.

### Bug fixes

`@algorand-builder/runtime` \* fixed [bug](https://github.com/scale-it/algo-builder/issues/404) when trying to optIn to asset using asset transfer transaction with amount 0n.

## v1.1.1 2021-07-12

### Features

- Updated `algob test` command to run mocha in typescript project as well.

### Bug fixes

`@algorand-builder/runtime`

- fixed [bug](https://github.com/scale-it/algo-builder/issues/404) when trying to optIn to asset using asset transfer transaction with amount 0n.

## v1.1.0 2021-06-23

Highlights:

- TEALv3 support
- improved documentation and guide
- better handling in `executeTransaction`
- checkpoint can be market invalid if they are substituted (eg by redeploying same asset).

### API breaking

- Move `updateApp` function to `deployer`

* Rename `parseArgs` to `parse_params`

* For External support of parameters user should replace TMPL\_ prefix in their smart contracts, and only use it when using pyteal.tmpl(..)
* Rename `appId` to `appID` in all places. (previously some of SSC params were taking `appId` and other were taking `appID`, this was inconsistent)

### Features

- Replaced dependency `find-up` with `findup-sync` in `algob`.
- Added `algopy` in `@algo-builder/algob/sample-project`, which enables users to pass template parameters to PyTEAL contracts. Updated docs.
- Store checkpoints in nested form for SSC, added tests.
- Added support for sub directories in assets folder, with tests.
- Update runtime to process execParams.deployASA, deployApp, OptInToASA, OptIntoSSC
- Exported `@algorand-builder/algob`, `@algorand-builder/runtime` error types and make it accessible for API documentation.
- Added `debugStack` option in `runtime.executeTx()` to print stack (upto depth = debugStack) after each opcode execution.
- TEALv3 support in `@algo-builder/runtime`.
- Transpile TEAL code to substitute the TMPL placeholders
- Mark not valid checkpoints (in case of `deleteApp`/`DestroyAsset`) using `deleted` boolean

### Bug fixes

`@algorand-builder/runtime`
_ Remove asset holding from account if `closeRemainderTo` is specified.
_ Asset creator should not be able to close it's holding to another account.

- fixed temporal files handling.

## v1.0.2 2021-05-18

### Features

- Update how error is displayed to a user
- Add Update stateful smart contracts using execute transaction in runtime

Runtime:

- added `updateApp` method.

### Bug fixes

- Added missing dependency: `find-up`

## v1.0.1 2021-05-16

- Fixed dependency for `@algo-builder/algob`.

## v1.0 2021-05-14

New website: https://scale-it.github.io/algo-builder

### API breaking

- Removed Algob prefix in deployer (eg. renamed `AlgobDeployer` to `Deployer`)
- Updated `execParams` structure & typings (input parameters for `executeTransaction`)
  - Migration: If `SignType` is `LogicSignature` then change `fromAccount` to `fromAccountAddr` and just pass from address instead of complete account.
- Changed the way we pass arguments to stateless smart contract - moved assignment from when we load smart contract (using `loadLogic`, `mkDelegatedLsig`, `fundLsig`) to when we create transaction execution parameters.
  - Migration: assign stateless args in txParams to `executeTransaction`. Eg
    ```js
    await deployer.loadLogic('htlc.py', [arg1]); // remove scTmplParams from here
    const txnParams: rtypes.AlgoTransferParam = { .. }
    txnParams.args = [arg1]; // assign here now
    await executeTransaction(deployer, txnParams);
    ```

### Features

- Added more tests for the [crowdfunding example project](/examples/crowdfunding) using `@algo-builder/runtime`- Happy paths and Failing paths.
- Integrated user documentation with `jekyll`.
- Added new function `signLogicSigMultiSig` to sign logic signature by multisig.
- Updated ASA deployment (`deployASA` function) to pass custom params and save deployed asset definition in checkpoint.
- Support deployment and optIn methods in a transaction group (along with all other methods, using `executeTransaction`).
- Renamed `loadBinaryMultiSig` to `loadBinaryLsig` (load signed logic signature from file in scripts).
- New opt-in functions and updates. Check the [deployer API](https://scale-it.github.io/algo-builder/api/algob/interfaces/types.deployer.html) for information about all opt-in functions.
  - `deployer.optIn` are now available both in _DEPLOY_ mode to _RUN_ mode.
  - Extended `deployer.optIn*` functions to support ASA by ID. Previously we only accepted ASA by name (based on the name in `assets/asa.yaml` file).
  - Added [`deployer.optInLsigToApp`](https://scale-it.github.io/algo-builder/api/algob/interfaces/types.deployer.html#optinlsigtoapp) and [`deployer.optInLsigToASA`](https://scale-it.github.io/algo-builder/api/algob/interfaces/types.deployer.html#optinlsigtoasa) to easily opt-in stateless smart contract (lsig) account to stateful smart contract and ASA.
- Asset related `execParams` (transaction parameters for [`executeTransaction`](https://scale-it.github.io/algo-builder/api/algob/modules.html#executetransaction)) support ASA by name and by ID (previously only ASA ID was supported). [Example](https://github.com/scale-it/algo-builder/blob/master/examples/asa/scripts/transfer/gold-delegated-lsig.js#L22).
- cleaned test suite log (when developing Algo Builder itself). Our test suite has 884 tests.

### Commands

We added new commands:

- `algob test` (runs mocha in project root).
- `algob unbox-template <name> <destination>` to quickly unbox a dapp template from `scale-it/algo-builder-templates`.
- `algob sign-multisig --account <acc> --file <input> --out <out-file>` to append user's signature to signed multisig file using accounts managed by `algob`.
- `algob sign-lsig --account <acc> --file <input> --out <out-file>` to sign logic signature using accounts managed by `algob`.

### Examples

- Added new templates:
  - [Permissioned Token](/examples/permissioned-token)
  - [stateful counter](/examples/stateful-counter)
- Updated [`examples/asa`](/examples/asa): added new use-case to deploy and control ASA by a smart contract.

### Dapp templates.

- We created a new [repository](https://github.com/scale-it/algo-builder-templates) with dapp templates. It's a new project line of Algo Builder. Dapp Templates are webapps operating with Algorand blockchain with `algob` support. For the moment we only have React templates. Anyone can contribute with a new template or by improving the pre-existing ones by creating a pull request.
  - [/default](https://github.com/scale-it/algo-builder-templates/tree/master/default) template (with ASA transfer functionality)
  - [/htlc](https://github.com/scale-it/algo-builder-templates/tree/master/htlc) template - dapp implementing hash time locked contract.
- Added `algob unbox-template` command to download a template and setup the project.

### Infrastructure

- Added new make commands:
  - `setup-private-net` - creates and starts private network, setups master account and shows network status.
  - `recreate-private-net` - stops and removes the private network, and re-setup.

### @algorand-builder/runtime:

- fixed bugs
  - in group tx flow
  - in opcodes: _asset_params_get_, _txn GroupIndex_, _concat_
  - closing asset using clawback should be denied

## v0.5.4 2021-03-15

Renaming the organization and package names to `@algo-builder`.

## v0.5.0 2021-03-08

General:

- Added documentation (in `/docs/testing-teal.md`) to test TEAL using `@algorand-builder/runtime`
- [breaking] Added support for ASA OptIn for contract account (eg. escrow) represented by logic signature. Changed `optInToASA` to `optInAcountToASA` (for optIn using account) and `optInLsigToASA` (for optIn using logic signature account).
- Use `bigint` for all numeric values in `runtime` and `algob` to support integers upto 64 bit(`uint64`).

@algorand-builder/runtime:

- Full support for asset related transaction (create, opt-in, transfer, modify, freeze, revoke, destroy)
- Support for group transactions

Infrastructure:

- Support Sandbox in `/infrastructure` to quickly set up the private net
- [breaking] Changed default network config and the private-net for compatibility with Sandbox:
  - port = 4001
  - token = aaaaaaaaaaaaaaaaaaaaaaaaaaaaaaaaaaaaaaaaaaaaaaaaaaaaaaaaaaaaaaaa
- Updated the default token and endpoint port. For compatibility with Sandbox we use the sandbox token and port (4001) in all examples and sample project. If you run an algorand node using our private node setup then either recreate the network (stop, remove node_data and create it again), or update the `node_data/PrimaryNode/config.json` and set: `"EndpointAddress": "127.0.0.1:4001"`

## v0.4.0 2021-02-03

- Renamed `@algorand-builder/algorand-js` to `@algorand-builder/runtime`
- Added new example project - Crowdfunding Application
- `@algorand-builder/runtime`: added support for transactions: payment, app creation, opt-in, stateful (application call, clear, delete, close).
- Added support for arguments in stateful smart contracts similar to goal (eg. `str:abc`, 'int:12')
- Logic signature validation for stateless teal in runtime
- Introduced versioning of TEAL opcodes in runtime with max cost assertion
- Added a Typescript example project - `htlc-pyteal-ts`

## v0.3.0 2020-12-28

Moved package into `@algorand-builder` NPM organization. So all imports and install commands require to change `algob` to `@algorand-builder/algob`.

- Reproducible, declarative Algorand Network setup using scripts in `/infrastructure`.
- Re-organized examples. Now all examples share same config. Users are able to provide their own
- We ported all developer.algorand reference templates
- Reworked smart contract handling.
- API documentation improvements
- Added lot of new TypeScript [typings](https://github.com/scale-it/algorand-builder/tree/master/packages/types-algosdk) for `algosdk-js`

## v0.2.0 2020-11-25

- As a user I can compile and run PyTeal Files
- As a user I can access accounts from an ENV variable
- As a user I can load ALGOD and KMD credentials from ENV variable
- As a user I can load a multisig directly from /assets and execute transactions
- As a user I can use CLI to run an JS Node REPL with async/await suppport on the top level

### Breaking Changes

- `Deployer` smart-contracts API changes. Please refer to our [API documentation](https://scale-it.github.io/algorand-builder/interfaces/_types_.algobdeployer.html) to check available functions and attributes.

## v0.1 2020-09<|MERGE_RESOLUTION|>--- conflicted
+++ resolved
@@ -40,13 +40,10 @@
 - Added ed25519verify_bare opcode to `Runtime`
 - Added json_ref opcode to `Runtime`
 - Added support for foreign app account access in `Runtime`
-<<<<<<< HEAD
 - Added multisignatue verification in `Runtime`.
 - Added support for rekey account to multisignature in `Runtime`.
 - Added support to withdraw from account rekeyed to multisignature in `Runtime`.
-=======
 - Added support for teal v7 in `Runtime` and a test case.
->>>>>>> 3a5ba927
 
 #### @algo-builder/web
 - Added support for logic signature to `executeTx` method of `Webmode` for AlgoSigner, MyAlgo Wallet and Wallet Connect.
