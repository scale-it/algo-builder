--- conflicted
+++ resolved
@@ -2,15 +2,13 @@
 
 ## unreleased
 
-<<<<<<< HEAD
 ### Infrastructure
 * Added new make commands:
     * `setup-reach` - sets up reach executable file in `~/.algorand-reach` directory
     * `remove-reach` - halts any dockerized devnets, kills & removes docker instances and containers, remove reach bash file from `~/.algorand-reach`.
-=======
+
 ### Improvements
 + updated `algob test` command to run mocha in typescript project as well.
->>>>>>> 081ac870
 
 ## v1.1.0 2021-06-23
 
