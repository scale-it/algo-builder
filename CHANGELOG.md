<!--
Guidelines:
+ provide short description which is easy to understand both to project managers and developers,
+ be very precise about breaking changes,
+ mark deprecated API,
+ provide link to documentation wheneve needed,
+ if relevant, you can also provide a link to a pull request.

Organize change log in the following section (in that order):
Features, Bug Fixes, Breaking Changes, Deprecated
-->

# CHANGELOG

## Unreleased

### Features

Added:

- `logger` a debugging utility which returns a decorated version of console.error to which debug statements can be passed.
- `runtime.defaultAccounts` - a list of pre-generated 16 accounts with pre-defined addresses and keys, each with 1e8 microAlgos (100 Algos)
- `runtime.resetDefaultAccounts()` - will recreate the default accounts (reset their state).
- unit tests that cover new scenarios when `runtime.defaultAccounts` and `runtime.resetDefaultAccounts()` are used.
  Changed:
- `bond-token-flow` test to also use runtime.defaultAccounts. (see [example](https://github.com/scale-it/algo-builder/blob/develop/examples/bond/test/bond-token-flow.js))
- The `compile.ts` has been updated and now the tealCode is stored in cache when `scTmplParams` are used to compile TEAL with hardcoded params.
- Support execution of algo-sdk-js `transactionAndSign` in Runtime [#601](https://github.com/scale-it/algo-builder/pull/601).
- Added support for checking against opcode their execution mode in runtime. For eg. `arg` can only be run in _signature_ mode, and parser will reject the execution if run in application mode.
- Support RekeyTo field in the inner transaction for TEAL v6.
- Support `keyreg` transaction in inner transaction.
- Added following functions in `deployer` API
  - `getDeployedASC`: returns cached program (from artifacts/cache) `ASCCache` object by name. Supports both App and Lsig.
- Support `RekeyTo` field in the inner transaction for TEAL v6.
- Enable transfer ALGO to implicit account.
- You can initialize an new `algob` project with `infrastructure` scripts (a copy the `/infrastructure` directory in repository) by adding the `--infrastructure` flag. Example:
  ```bash
    algob init --infrastructure
  ```
- Teal V6 support:

  - Add new opcode `bsqrt` and `divw`([##605](https://github.com/scale-it/algo-builder/pull/605)).
  - Add new opcode `gloadss`([#606](https://github.com/scale-it/algo-builder/pull/606)).
  - Add new opcode `acct_params_get`([#618](https://github.com/scale-it/algo-builder/pull/618)).
  - Add new opcode `itxn_next`([#626](https://github.com/scale-it/algo-builder/pull/626)).
  - Add new opcode `gitxn`, `gitxna` and `gitxnas`.([#628](https://github.com/scale-it/algo-builder/pull/628)).
  - Contract to contract calls. However we limit c2c call with only AppCall(NoOpt) transactions.([#611](https://github.com/scale-it/algo-builder/pull/611))

- Added support for saving smart contract template params in ASCCache.

<<<<<<< HEAD
- Teal v7 support:
  - opcode `base64decode` ([##653](https://github.com/scale-it/algo-builder/pull/653))
=======

- `algob test` now runs tests in `test` directory and all its subdirectories. Before only the files inside `test directory where run `. 


- Return list of receipts for each txn in group txn. Example:

```js
  const receipts = algob.executeTx([txn0, txn1]); 
  console.log("txn0 information: ", receipts[0]);
  console.log("txn1 information: ", receipts[2]);
```
>>>>>>> c3cb1fbb

### Template improvements

- We updated the examples/DAO design. We removed treasury Smart Signature to simplify deposit management. Now a DAO app is managing voting, deposits and treasury.

### API breaking

- We have changed the naming convetion for the clearing proposal part of the DAO:

  - Renamed `clearProposal` to `closeProposal`,
  - Renamed `clear_proposal` to `close_proposal`,
  - Renamed `mkClearProposalTx` to `mkCloseProposalTx`.

- We have updated the default behaviour of algob deployer for loading data from checkpoint to be queried by "app/lsig" name (note: passing name is required). The existing functionality has been moved to `<func>ByFile` functions (legacy functions based on file querying):

  - Application:

    - Pervious `getApp(approval.py, clear.py)` has been changed to `getAppByFile(approval.py, clear.py)`.
    - New `getApp(appName)` function queries app info using the app name.

  - Smart signatures:
    - Exisiting `getDelegatedLsig(lsig.py)`, `getContractLsig(lsig.py)` **have been removed**. Use `getLsig` funtion to query logic signature from name or filename in a checkpoint.
    - New `getApp(appName)` function queries app info using the app name.
    - Existing `fundLsig(lsig.py, ..)` function has been changed to `fundLsigByFile(lsig.py, ..)`. Now `fundLsig(lsigName, ..)` will take lsig name.
    - Existing `mkDelegatedLsig(fileName, signer, ..)`, `mkContractLsig(fileName, ..)` have been updated to take the **lsigName as a required paramter (first parameter passed to function)**:
      - `mkDelegatedLsig(lsigName, fileName, signer)`
      - `mkContractLsig(lsigName, fileName)`.
        Here `fileName` represent the name of smart contract file (eg. `treasury-lsig.teal`), and `lsigName` represents the "name" you want to assign to this lsig (eg. `treasuryLsig`).

  For reference you can check out `examples/asa`.

- Updated `getLsig`, `getDelegatedLsigByFile`, `getContractLsigByFile`, `getApp` to throw an error if information against checkpoint (by name or file) is not found.
- Updated `TxReceipts` for runtime's `deployApp`, `deployASA` to use same types as algob (`AppInfo`, `ASAInfo`).
- Updated `txId` key in returned App/ASA info to `txID`.

- `printLocalStateSCC` renamed to `printLocalStateApp`.
- `printGlobalStateSCC` renamed to `printGlobalStateApp`.

- The ` PyASCCache` has been merged to `ASCCache` and is not used anymore.
- Only use list transaction in executeTx.
- Rename the executeTransaction to executeTx
### Bug fixes

- Return error when closeRemainderTo and fromAccountAddr is the same.
- When close account should remove auth/spend address. Fixed in [#575](https://github.com/scale-it/algo-builder/pull/575).
- Approval program and clear propram should throw error if they are mismatch version. Fixed in [620](https://github.com/scale-it/algo-builder/pull/620)
- Allow token to be empty
### Infrastructure

- Updated `setup-master-account` and `sandbox-setup-master-account` commands to run multiple times.

## v3.2.0 2022-02-03

### Features

- Added following functions in `deployer` API
  - `compileASC`: alias to `deloyer.ensureCompiled`. The latter is now marked deprecated and `compileASC` should be used instead.
  - `getDeployedASC`: returns cached program (from artifacts/cache) `ASCCache` object by name.
- Added `sandbox-up-dev` and `sandbox-reset` commands into Makefile in `infrastructure/`.
- Use strict parsing rules when decoding PyTEAL teamplate parameters using `algobpy`. Previously, on decode failure, the script was continuing with partially updated template params, now we fail with an exception.

Dependencies:

- Updated `algosdk` to `v1.13.1`

### Bug Fixes

- Int Pseudo-Ops can't start with 0x(hex) or 0(oct) prefix. (#562)
- Add missing opcode `bitlen` and `app_params_get`.
- In the inner transaction, `snd` always the application address. However, it can be set to an arbitrary address. Fixed in [#569](https://github.com/scale-it/algo-builder/pull/569).

### Notes

We continue to use yarn v3. Please share your feedback about it. Hope this improved your workflow.

**Full Changelog**: https://github.com/scale-it/algo-builder/compare/v3.1.0...v3.2.0

## v3.1.0 2022-01-25

In this release we migrated to yarn v3. It speed up package management a lot.
We use node-modules node linker, because this is required
`npm` or `yarn v1` still works, but to have the best experience with `algob`,
you should install and use yarn v3:

```
yarn set version stable
yarn install
```

### Features

- Beta support for rekeying transactions in `@algo-builder/runtime` / testing.
- Added integration to `tealer` tool into pipenv.
- updated sample-project (the one after `algob init`)
- migrate to use yarn v3
- updated dependencies to the latest version (notably: algosdk, typescirpt, eslint, mocha)

### Bug Fixes

- `Runtime` wrongly required that an address used in `acfg` ItxnField refers to an existing account. However, addresses used in `acfg` or create asset transactions may refer to a not existing account. [PR](https://github.com/scale-it/algo-builder/pull/550). Reported by @patrick
- Can't get LogicSigAccount from `deployer.getDelegatedLsig`.
- `uncover` opcode push/pop wrong order.
- example/nft: fixed script (related to api breaking change).
- problem with calculating gas when a program starts with label (#547)

## v3.0.0 2021-12-22

### Features

- TEALv5 support in `@algo-builder/runtime` [AVM 1.0](https://developer.algorand.org/articles/discover-avm-10/):
  - Cover, Uncover opcodes
  - Loads, Stores opcodes
  - Extract, Extract3 opcodes
  - ExtractUint16, ExtractUint32, ExtractUint64 opcodes
  - Txn, Global fields
  - Added application account (a smart contract now has an escrow account). Updated checkpoint structure to store `applicationAccount` while running `algob` scripts.
  - Support Inner Transactions: `Payment`, `AssetTransfer`, `AssetFreeze`, `AssetRevoke`, `AssetDeploy`, `AssetModify`, `AssetDelete`.
  - Support Pooled opcode budget
  - Txnas, Gtxnas, Gtxnsas, Args, Log (logs are stored in txReceipt)

* Update all transaction functions (eg. `executeTx`, `addAsset`, `addApp` ..etc) to return a transaction receipt. Add `runtime.getTxReceipt` in `@algo-builder/runtime` to query transaction info.

- Add Asset Name to `assetDefinition` in `@algo-builder/runtime`.
- Updated App, Asset counters in runtime from 0, to 8. This means that the newly created App/Asset Index will be 9 (instead of 1).
- Added `runtime.loadLogic(..)` function (similar to `deployer.loadLogic` API) which simplifies the testing and script flow (we can use the same code in tests and scripts). User _should do_ the following migration:

  ```js
  // from
  const daoFundLsigProg = getProgram("dao-fund-lsig.py", scInitParam);
  daoFundLsig = runtime.createLsigAccount(daoFundLsigProg, []);

  // to (mute logs)
  daoFundLsig = runtime.loadLogic("dao-fund-lsig.py", scInitParam, false);
  ```

  For information about loading checkpoint(s) data using `@algo-builder/web` in a webapp, read [here](https://github.com/scale-it/algo-builder/blob/master/docs/guide/algob-web.md#checkpoints).

- Added `WallectConnectSession` class to create & manage wallect connect session. User can use `session.executeTransaction()` to execute algob transactions using wallet connect.
- Updated `getProgram`, `loadLogic` to pass an optional argument: `logs (true/false)`. By default logs will be displayed on console during compilation.
  ```js
  // logs == false
  const daoFundLsigProg = getProgram("dao-fund-lsig.py", {}, false);
  ```
- Updated `deployer.deployApp(...)` & `deployer.updateApp(...)` to take one more optional parameter: `appName`. This will also save in a checkpoint the compiled app by name.
- `deployer.updateApp()` and `runtime.updateApp` take one more optional argument: `scTmplParams: SCParams` to be compatible with `deployApp` and be able to use template parameters.
- Added new function `getAppByName(name: string)` to query checkpoint information by app name.
- Added `deployer.loadLogicFromCache` to load a logic signature from already compiled TEAL codes (stored in `artifacts/cache`, for eg during `deployer.fundLsig`). This avoid re-compilation (and passing `scTmplParams`) each time(s) user wants to load an lsig.
- Updated `TealDbg` method to load already compiled TEAL code from `artifacts/cache`. Compilation is forced only when a) TEAL is not cached OR b) `scInitParam` (template parameters) are passed with `tealFile`.
- Adding `@algo-builder/web.status.getAssetHolding` function which queries account asset holding.

### Infrastructure

- Updated private-net setup, sandbox & indexer scripts to run in `dev` mode.

### Breaking changes

`@algo-builder/runtime`:

- Renamed `Runtime.getLogicSig` to `Runtime.createLsigAccount` #506.
- `runtime.addAsset(..)`, `runtime.addApp(..)` return a tx receipt object, which contains the newly created appID/assetID.

  - Migration: Example code:

  ```js
  // from
  const appID = runtime.addApp(flags, {}, approvalProgram, clearProgram);

  // to
  const receipt = runtime.addApp(flags, {}, approvalProgram, clearProgram);
  const appID = receipt.appID;
  ```

- `getProgram` is moved to `@algo-builder/runtime` from `@algo-builder/algob`.
- `runtime.addAsset`, `runtime.addAssetDef` and `runtime.addApp` are deprecated.
  Please use `runtime.deployASA`, `runtime.deployASADef` and `runtime.deployAdd` instead of the above functions.
- Update `runtime.deloyApp` to be compatible with `deployer.deployApp`.
- `balanceOf` in `@algo-builder/algob` package now return amount (number) of asset account holding and won't print them. If the account does not hold an asset it will return 0. To query asset holding, please use a new `@algo-builder/web.status.getAssetHolding` function.
- Updated `deployer.deployApp` to pass `scTmplParams` (smart contract template parameters).

### Bug Fixes

- Fix bug substring3 opcode pop wrong order [/#505](https://github.com/scale-it/algo-builder/pull/505), contribution: @vuvth.
- Fix bug: `runtime.optinToApp` updating state even after opt-in fails. Reported by @patrick

## v2.1.0 2021-10-22

### Features

- Upgrade indexer version
- TEALv5 support (part1) in `@algo-builder/runtime`:
  - Ecdsa opcodes: ecdsa_verify, ecdsa_pk_decompress, ecdsa_pk_recover
- Update Algorand indexer to v2.6.4
- `@algo-builder/runtime` support return smart-contract return values in Interpreter. Credits: Ashley Davis
- Upgrade Algorand JS-SDK to v1.12

### Bug Fixes

- `@algo-builder/runtime`: `runtime.optInToApp` should throw error if an account is already opted-in to the App.
- Fix `ALGORAND_DATA` environment variable use and documentation.
- `@algo-builder/runtime`: Accept ASA deployment with total supply == 0

## v2.0.1 2021-10-18

### Bug Fixes

- [web] Fixed `metadataHash` attribute verification for `ASADefSchema` and consequently `deployASA` and updated the [`ASADef`](https://algobuilder.dev/api/web/modules/types.html#ASADef).

### Examples

- [examples/asa] Added more in `0-gold-asa.js` script we added an example how to correctly provide `metadataHash` for an ASA.

## v2.0.0 2021-09-30

### Features

- Added shared space between contracts
- Added tealv4 opcodes (`gload` and `gloads`)
- Added Tealv4 opcodes (`callsub` and `retsub`)
- Added loop support in runtime
- TEALv4 support in `@algo-builder/runtime`:
  - Added shared space between contracts (opcodes `gload` and `gloads`)
  - Dynamic Opcode Cost Evaluation
  - Transaction Array changes
    a) array length assertions for `tx.ForeignAssets`, `tx.Accounts`, `tx.ForeignApps`,
    b) User can pass id/offset for app/asset in for array references. For `tx.Accounts` you can pass address directly in teal code.
  - Byteslice arithmetic ops (`b+`, `b-`, `b*`, `b/`, `b%`, `b<`, `b>`, `b<=`, `b>=`, `b==`, `b!=`, `b\`, `b&`, `b^`, `b~`, `bzero`).
  - Additional mathematical opcodes: `divmodw`, `exp`, `expw`, `shl`, `shr`, `sqrt`
  - More Versatile Global and Local Storage (combination of upto 128 bytes allowed between key-value).
  - Asset URL change (max size increased till 96 bytes).
  - gaid, gaids opcodes (knowable creatable id)
- Updated all examples & tests to use TEALv4 (`#pragma version 4`)
- Added support for querying indexer in an `algob` script (accessable via `deployer.indexerClient`). You can pass `indexerCfg` in your network's config in `algob.config.js`. Added docs.
- Add function to store checkpoint for contract logic signature (`mkContractLsig`).
- Add support for algosdk.Transaction object in executeTranasction
- Add `signTransactions` functions: It signs transaction object(s) and returns raw signed transaction.

### Bug Fixes

- Fixed `yarn add @algo-builder/web` (was failing because of missing dependency `zod` in packages/web).
- Fix metadatahash type
- Fix init project-name bug(`algob init <project-name>` command was not working properly)
- Fix zod package was missing from runtime(but zod was being used in runtime)
- Added support for passing http token as an `object` as well. User can now use `{ "X-Algo-API-Token": <token> }` notation for passing token in `algob.config.js`.

### Testing framework bug fixes

- Fix random address for logic sig, creating two times an lsig account from the same TEAL code should return the same address.

### API Breaking

- Migrate from `LogicSig` to `LogicSigAccount`(Note: Loading lsig from file uses `LogicSig`, because `goal` stores it in LogicSig type format)
- Rename `CallNoOpSSC` to `CallApp`.
- Rename `optInAcountToASA` to `optInAccountToASA` (typo)
- Rename `readLocalStateSSC` to `readAppLocalState`, `readGlobalStateSSC` to `readAppGlobalState`.

### Dependencies

- Upgraded pyTEAL version [`0.9.0`](https://github.com/algorand/pyteal/releases/tag/v0.9.0) in pipfile.
- Upgraded indexer binary version to `2.6.1` in `/infrastructure/Makefile`.

### Examples

- Added new template [DAO](/examples/dao), with flow tests. Read the specification [here](https://paper.dropbox.com/doc/Algo-DAO--BTR~tKj8P788NMZqnVfKwS7BAg-ncLdytuFa7EJrRerIASSl).

## v1.2.1 2021-09-15

### Bug Fixes

- Fix `algob init <project-name>`.

## v1.2.0 2021-08-09

### Features

- Moved [error](http://algobuilder.dev/api/runtime/modules/errors.html) lists, BuilderError, [mkTransaction](http://algobuilder.dev/api/runtime/modules.html#mktransaction) to `@algo-builder/web` package. Re export `mkTransaction`, `errors` in algob and runtime from `@algo-builder/web` for backward compatibility.
- Added `algob init --typescript` flag to initialize a typescript project. Usage: `algob init <location> --typescript`.
- Support pooled transaction fees in algob and runtime - now one transaction can pay for other transaction fees in a group.
- Added `flatFee` to `TxParams`.
- Added support for teal debugger (get dryrun response or start debugger using `tealdbg` in chrome) in `algob` scripts.
- User can initialize & use accounts by name in `@algo-builder/runtime`, similar to algob ('john', 'bob' etc)
- Updates to `algob sign-multisig`:
  - Creating a new multisigned transaction (requires multisig metadata: `v, thr, addrs`)
  - Support for signing in a group transaction (loaded from file).
  - Check usage in our [guide](http://algobuilder.dev/guide/sign-multisig.html)
- Added `deployASADef` function to deploy ASA without using `/assets/asa.yaml`.
- Added `yarn run test:watch` command. NOTE: it will spawn multiple process in the same terminal session. So if you want to stop the all processes the best solution is to kill the terminal session.

- Added new package `@algo-builder/web`. It can be used in Dapps to interact with ASAs and Stateful applications. Main features:
  - Compatible with [`algosigner`](https://github.com/PureStake/algosigner).
  - Support algob's high level function:`executeTransaction` in a webapp as well (note: currently `deployASA` & `deployApp` transactions are not supported, as we don't load data from checkpoints OR `/assets`).
  - Support group transactions.
  - The `executeTransaction` takes transactions parameters (single/group) as input, triggers an algosigner prompt for signature, sends transaction to network and return it's response. Documentation can be found [here](https://github.com/scale-it/algo-builder/tree/develop/packages/web#algo-builderweb).

### Dapp templates and solutions

- Added new template [`/shop`](https://github.com/scale-it/algo-builder-templates/tree/master/shop) to demonstrate a react component (payment widget) to make a purchase and trigger `AlgoSigner` for signing a transaction.

Examples

- [Permissioned Token](/examples/permissioned-token) Added `cease` function and a script to change permissions app_id.

Tutorials:

- We published a Securities and Permissioned Tokens solution (implemeted using `algob`): [https://developer.algorand.org/solutions/securities-and-permissioned-tokens/](https://developer.algorand.org/solutions/securities-and-permissioned-tokens/).
- Published fifth tutorial in the `@algo-builder` series, on how to use `algob console` to quickly and easily interact with ASA and smart contracts: [https://developer.algorand.org/tutorials/algo-builder-tutorial-part-5-algob-console/](https://developer.algorand.org/tutorials/algo-builder-tutorial-part-5-algob-console/).

### Quality Assurance

- Added github workflows/examples.yaml to execute [`/examples`](https://github.com/scale-it/algo-builder/tree/master/examples) on a private net, on pushing new commit to `develop`/`master` branch OR creating a pull request that target these branches.

### Infrastructure

- Added new make commands:
  - `setup-reach` - sets up reach executable file in `~/.algorand-reach` directory
  - `remove-reach` - halts any dockerized devnets, kills & removes docker instances and containers, remove reach bash file from `~/.algorand-reach`.
  - `restart-private-net`: restarts private-net.
  - `indexer-docker-up`, `indexer-docker-down`: Docker based setup for indexer. Runs in read-only mode, without connecting to local algod node.
  - `make setup-postgresql`: Install `postgresql` database on a local linux system and setup a new user & database.
  - `make start-indexer`: Add local indexer binary (downloaded in `~/.algorand-indexer-download`) and start the indexer by connecting to database and local algod node.
  - `make recreate-indexer`: resets the indexer database and runs `start-indexer`.
  - `make remove-indexer`: Removes `~/.algorand-indexer-download` directory from system.

### API breaking

- Rename `SSC` to `App` - This will affect deployment and all calls made to stateful smart contracts(SSC) or `App`
  - OptInSSC -> OptInToASA
  - DeleteSSC -> DeleteApp
  - DeploySSC -> DeployApp
  - SSCDeploymentFlags -> AppDeploymentFlags
  - SSCOptionalFlags -> AppOptionalFlags
- Import are changed to scoped imports
  - instead of stringToBytes, you can import a `convert` namespace (from `@algo-builder/algob`), and then use `convert.stringToBytes`
- Types imports for `ExecParams`, `TransactionTypes`, `SignType` moved to new package `@algo-builder/web`
- Migrate to algorand/js-sdk types from `@algo-builder/types-algosdk`.

### Bug fixes

- Fixed dependency [issues](https://github.com/scale-it/algo-builder/issues/433) while installing algob using `yarn add @algo-builder/algob` & `npm install @algo-builder/algob`.
- `web`:
  - Added missing `fromAccount?` attribute to the `Sign` type.
  - Remove TxParams type from runtime package(it is duplicated in runtime)

## v1.1.1 2021-07-12

### Bug fixes

`@algorand-builder/runtime` \* [\#409](https://github.com/scale-it/algo-builder/issues/409) Added missing `fromAccount` attribute to `SignWithLsig` type.

## v1.1.1 2021-07-12

### Features

- updated `algob test` command to run mocha in typescript project as well.

### Bug fixes

`@algorand-builder/runtime` \* fixed [bug](https://github.com/scale-it/algo-builder/issues/404) when trying to optIn to asset using asset transfer transaction with amount 0n.

## v1.1.1 2021-07-12

### Features

- Updated `algob test` command to run mocha in typescript project as well.

### Bug fixes

`@algorand-builder/runtime`

- fixed [bug](https://github.com/scale-it/algo-builder/issues/404) when trying to optIn to asset using asset transfer transaction with amount 0n.

## v1.1.0 2021-06-23

Highlights:

- TEALv3 support
- improved documentation and guide
- better handling in `executeTransaction`
- checkpoint can be market invalid if they are substituted (eg by redeploying same asset).

### API breaking

- Move `updateApp` function to `deployer`

* Rename `parseArgs` to `parse_params`

* For External support of parameters user should replace TMPL\_ prefix in their smart contracts, and only use it when using pyteal.tmpl(..)
* Rename `appId` to `appID` in all places. (previously some of SSC params were taking `appId` and other were taking `appID`, this was inconsistent)

### Features

- Replaced dependency `find-up` with `findup-sync` in `algob`.
- Added `algopy` in `@algo-builder/algob/sample-project`, which enables users to pass template parameters to PyTEAL contracts. Updated docs.
- Store checkpoints in nested form for SSC, added tests.
- Added support for sub directories in assets folder, with tests.
- Update runtime to process execParams.deployASA, deployApp, OptInToASA, OptIntoSSC
- Exported `@algorand-builder/algob`, `@algorand-builder/runtime` error types and make it accessible for API documentation.
- Added `debugStack` option in `runtime.executeTx()` to print stack (upto depth = debugStack) after each opcode execution.
- TEALv3 support in `@algo-builder/runtime`.
- Transpile TEAL code to substitute the TMPL placeholders
- Mark not valid checkpoints (in case of `deleteApp`/`DestroyAsset`) using `deleted` boolean

### Bug fixes

`@algorand-builder/runtime`
_ Remove asset holding from account if `closeRemainderTo` is specified.
_ Asset creator should not be able to close it's holding to another account.

- fixed temporal files handling.

## v1.0.2 2021-05-18

### Features

- Update how error is displayed to a user
- Add Update stateful smart contracts using execute transaction in runtime

Runtime:

- added `updateApp` method.

### Bug fixes

- Added missing dependency: `find-up`

## v1.0.1 2021-05-16

- Fixed dependency for `@algo-builder/algob`.

## v1.0 2021-05-14

New website: https://scale-it.github.io/algo-builder

### API breaking

- Removed Algob prefix in deployer (eg. renamed `AlgobDeployer` to `Deployer`)
- Updated `execParams` structure & typings (input parameters for `executeTransaction`)
  - Migration: If `SignType` is `LogicSignature` then change `fromAccount` to `fromAccountAddr` and just pass from address instead of complete account.
- Changed the way we pass arguments to stateless smart contract - moved assignment from when we load smart contract (using `loadLogic`, `mkDelegatedLsig`, `fundLsig`) to when we create transaction execution parameters.
  - Migration: assign stateless args in txParams to `executeTransaction`. Eg
    ```js
    await deployer.loadLogic('htlc.py', [arg1]); // remove scTmplParams from here
    const txnParams: rtypes.AlgoTransferParam = { .. }
    txnParams.args = [arg1]; // assign here now
    await executeTransaction(deployer, txnParams);
    ```

### Features

- Added more tests for the [crowdfunding example project](/examples/crowdfunding) using `@algo-builder/runtime`- Happy paths and Failing paths.
- Integrated user documentation with `jekyll`.
- Added new function `signLogicSigMultiSig` to sign logic signature by multisig.
- Updated ASA deployment (`deployASA` function) to pass custom params and save deployed asset definition in checkpoint.
- Support deployment and optIn methods in a transaction group (along with all other methods, using `executeTransaction`).
- Renamed `loadBinaryMultiSig` to `loadBinaryLsig` (load signed logic signature from file in scripts).
- New opt-in functions and updates. Check the [deployer API](https://scale-it.github.io/algo-builder/api/algob/interfaces/types.deployer.html) for information about all opt-in functions.
  - `deployer.optIn` are now available both in _DEPLOY_ mode to _RUN_ mode.
  - Extended `deployer.optIn*` functions to support ASA by ID. Previously we only accepted ASA by name (based on the name in `assets/asa.yaml` file).
  - Added [`deployer.optInLsigToApp`](https://scale-it.github.io/algo-builder/api/algob/interfaces/types.deployer.html#optinlsigtoapp) and [`deployer.optInLsigToASA`](https://scale-it.github.io/algo-builder/api/algob/interfaces/types.deployer.html#optinlsigtoasa) to easily opt-in stateless smart contract (lsig) account to stateful smart contract and ASA.
- Asset related `execParams` (transaction parameters for [`executeTransaction`](https://scale-it.github.io/algo-builder/api/algob/modules.html#executetransaction)) support ASA by name and by ID (previously only ASA ID was supported). [Example](https://github.com/scale-it/algo-builder/blob/master/examples/asa/scripts/transfer/gold-delegated-lsig.js#L22).
- cleaned test suite log (when developing Algo Builder itself). Our test suite has 884 tests.

### Commands

We added new commands:

- `algob test` (runs mocha in project root).
- `algob unbox-template <name> <destination>` to quickly unbox a dapp template from `scale-it/algo-builder-templates`.
- `algob sign-multisig --account <acc> --file <input> --out <out-file>` to append user's signature to signed multisig file using accounts managed by `algob`.
- `algob sign-lsig --account <acc> --file <input> --out <out-file>` to sign logic signature using accounts managed by `algob`.

### Examples

- Added new templates:
  - [Permissioned Token](/examples/permissioned-token)
  - [stateful counter](/examples/stateful-counter)
- Updated [`examples/asa`](/examples/asa): added new use-case to deploy and control ASA by a smart contract.

### Dapp templates.

- We created a new [repository](https://github.com/scale-it/algo-builder-templates) with dapp templates. It's a new project line of Algo Builder. Dapp Templates are webapps operating with Algorand blockchain with `algob` support. For the moment we only have React templates. Anyone can contribute with a new template or by improving the pre-existing ones by creating a pull request.
  - [/default](https://github.com/scale-it/algo-builder-templates/tree/master/default) template (with ASA transfer functionality)
  - [/htlc](https://github.com/scale-it/algo-builder-templates/tree/master/htlc) template - dapp implementing hash time locked contract.
- Added `algob unbox-template` command to download a template and setup the project.

### Infrastructure

- Added new make commands:
  - `setup-private-net` - creates and starts private network, setups master account and shows network status.
  - `recreate-private-net` - stops and removes the private network, and re-setup.

### @algorand-builder/runtime:

- fixed bugs
  - in group tx flow
  - in opcodes: _asset_params_get_, _txn GroupIndex_, _concat_
  - closing asset using clawback should be denied

## v0.5.4 2021-03-15

Renaming the organization and package names to `@algo-builder`.

## v0.5.0 2021-03-08

General:

- Added documentation (in `/docs/testing-teal.md`) to test TEAL using `@algorand-builder/runtime`
- [breaking] Added support for ASA OptIn for contract account (eg. escrow) represented by logic signature. Changed `optInToASA` to `optInAcountToASA` (for optIn using account) and `optInLsigToASA` (for optIn using logic signature account).
- Use `bigint` for all numeric values in `runtime` and `algob` to support integers upto 64 bit(`uint64`).

@algorand-builder/runtime:

- Full support for asset related transaction (create, opt-in, transfer, modify, freeze, revoke, destroy)
- Support for group transactions

Infrastructure:

- Support Sandbox in `/infrastructure` to quickly set up the private net
- [breaking] Changed default network config and the private-net for compatibility with Sandbox:
  - port = 4001
  - token = aaaaaaaaaaaaaaaaaaaaaaaaaaaaaaaaaaaaaaaaaaaaaaaaaaaaaaaaaaaaaaaa
- Updated the default token and endpoint port. For compatibility with Sandbox we use the sandbox token and port (4001) in all examples and sample project. If you run an algorand node using our private node setup then either recreate the network (stop, remove node_data and create it again), or update the `node_data/PrimaryNode/config.json` and set: `"EndpointAddress": "127.0.0.1:4001"`

## v0.4.0 2021-02-03

- Renamed `@algorand-builder/algorand-js` to `@algorand-builder/runtime`
- Added new example project - Crowdfunding Application
- `@algorand-builder/runtime`: added support for transactions: payment, app creation, opt-in, stateful (application call, clear, delete, close).
- Added support for arguments in stateful smart contracts similar to goal (eg. `str:abc`, 'int:12')
- Logic signature validation for stateless teal in runtime
- Introduced versioning of TEAL opcodes in runtime with max cost assertion
- Added a Typescript example project - `htlc-pyteal-ts`

## v0.3.0 2020-12-28

Moved package into `@algorand-builder` NPM organization. So all imports and install commands require to change `algob` to `@algorand-builder/algob`.

- Reproducible, declarative Algorand Network setup using scripts in `/infrastructure`.
- Re-organized examples. Now all examples share same config. Users are able to provide their own
- We ported all developer.algorand reference templates
- Reworked smart contract handling.
- API documentation improvements
- Added lot of new TypeScript [typings](https://github.com/scale-it/algorand-builder/tree/master/packages/types-algosdk) for `algosdk-js`

## v0.2.0 2020-11-25

- As a user I can compile and run PyTeal Files
- As a user I can access accounts from an ENV variable
- As a user I can load ALGOD and KMD credentials from ENV variable
- As a user I can load a multisig directly from /assets and execute transactions
- As a user I can use CLI to run an JS Node REPL with async/await suppport on the top level

### Breaking Changes

- `Deployer` smart-contracts API changes. Please refer to our [API documentation](https://scale-it.github.io/algorand-builder/interfaces/_types_.algobdeployer.html) to check available functions and attributes.

## v0.1 2020-09<|MERGE_RESOLUTION|>--- conflicted
+++ resolved
@@ -48,10 +48,8 @@
 
 - Added support for saving smart contract template params in ASCCache.
 
-<<<<<<< HEAD
 - Teal v7 support:
   - opcode `base64decode` ([##653](https://github.com/scale-it/algo-builder/pull/653))
-=======
 
 - `algob test` now runs tests in `test` directory and all its subdirectories. Before only the files inside `test directory where run `. 
 
@@ -63,7 +61,6 @@
   console.log("txn0 information: ", receipts[0]);
   console.log("txn1 information: ", receipts[2]);
 ```
->>>>>>> c3cb1fbb
 
 ### Template improvements
 
