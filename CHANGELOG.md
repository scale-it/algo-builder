--- conflicted
+++ resolved
@@ -101,12 +101,11 @@
 - Only use list transaction in executeTx.
 - Rename the executeTransaction to executeTx
 
-<<<<<<< HEAD
 - The `Deployer` interface now contains a new method `executeTx` while the old function is still supporoted it is 
 recommended to use the method from `Deployer` rather than the function dirrectly. 
-=======
+
 - `executeTx` method from `WebMode` class now returns `Promise<algosdk.modelsv2.PendingTransactionResponse>` . 
->>>>>>> 523fa52a
+
 ### Bug fixes
 
 - Return error when closeRemainderTo and fromAccountAddr is the same.
