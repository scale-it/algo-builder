--- conflicted
+++ resolved
@@ -29,9 +29,6 @@
 ### Breaking changes
 `@algo-builder/runtime`:
 + Renamed `Runtime.getLogicSig` to `Runtime.createLsigAccount` #506.
-<<<<<<< HEAD
-+ `getProgram` is moved to `@algo-builder/runtime` from `@algo-builder/algob`.
-=======
 + `runtime.addAsset(..)`, `runtime.addApp(..)` return a tx receipt object, which contains the newly created appID/assetID.
     * Migration: Example code:
     ```js
@@ -42,7 +39,7 @@
     const receipt = runtime.addApp(flags, {}, approvalProgram, clearProgram);
     const appID = receipt.appID;
     ```
->>>>>>> 2398ef25
++ `getProgram` is moved to `@algo-builder/runtime` from `@algo-builder/algob`.
 
 ### Bug Fixes
 +  Fix bug substring3 opcode pop wrong order [/#505](https://github.com/scale-it/algo-builder/pull/505), contribution: @vuvth.
