# CHANGELOG

## Unreleased

### Improvements
<<<<<<< HEAD
* TEALv4 support in `@algo-builder/runtime`:
    * Dynamic Opcode Cost Evaluation

=======
+ Added shared space between contracts
+ Added tealv4 opcodes (`gload` and `gloads`) 
>>>>>>> 22551820
### Bug Fixes
* Fixed `yarn add @algo-builder/web` (was failing because of missing dependency `zod` in packages/web).

## v1.2.0 2021-08-09

### Improvements
+ Moved [error](http://algobuilder.dev/api/runtime/modules/errors.html) lists, BuilderError, [mkTransaction](http://algobuilder.dev/api/runtime/modules.html#mktransaction) to `@algo-builder/web` package. Re export `mkTransaction`, `errors` in algob and runtime from `@algo-builder/web` for backward compatibility.
+ Added `algob init --typescript` flag to initialize a typescript project. Usage: `algob init <location> --typescript`.
+ Support pooled transaction fees in algob and runtime - now one transaction can pay for other transaction fees in a group.
+ Added `flatFee` to `TxParams`.
+ Added support for teal debugger (get dryrun response or start debugger using `tealdbg` in chrome) in `algob` scripts.
+ User can initialize & use accounts by name in `@algo-builder/runtime`, similar to algob ('john', 'bob' etc)
+ Updates to `algob sign-multisig`:
    * Creating a new multisigned transaction (requires multisig metadata: `v, thr, addrs`)
    * Support for signing in a group transaction (loaded from file).
    * Check usage in our [guide](http://algobuilder.dev/guide/sign-multisig.html)
+ Added `deployASADef` function to deploy ASA without using `/assets/asa.yaml`.
+ Added `yarn run test:watch` command. NOTE: it will spawn multiple process in the same terminal session. So if you want to stop the all processes the best solution is to kill the terminal session.

+ Added new package `@algo-builder/web`. It can be used in Dapps to interact with ASAs and Stateful applications. Main features:
    + Compatible with [`algosigner`](https://github.com/PureStake/algosigner).
    + Support algob's high level function:`executeTransaction` in a webapp as well (note: currently `deployASA` & `deployApp` transactions are not supported, as we don't load data from checkpoints OR `/assets`).
    + Support group transactions.
    + The `executeTransaction` takes transactions parameters (single/group) as input, triggers an algosigner prompt for signature, sends transaction to network and return it's response. Documentation can be found [here](https://github.com/scale-it/algo-builder/tree/develop/packages/web#algo-builderweb).

### Dapp templates and solutions

+ Added new template [`/shop`](https://github.com/scale-it/algo-builder-templates/tree/master/shop) to demonstrate a react component (payment widget) to make a purchase and trigger `AlgoSigner` for signing a transaction.

Examples
+ [Permissioned Token](/examples/permissioned-token) Added `cease` function and a script to change permissions app_id.

Tutorials:
+ We published a Securities and Permissioned Tokens solution (implemeted using `algob`): [https://developer.algorand.org/solutions/securities-and-permissioned-tokens/](https://developer.algorand.org/solutions/securities-and-permissioned-tokens/).
+ Published fifth tutorial in the `@algo-builder` series, on how to use `algob console` to quickly and easily interact with ASA and smart contracts: [https://developer.algorand.org/tutorials/algo-builder-tutorial-part-5-algob-console/](https://developer.algorand.org/tutorials/algo-builder-tutorial-part-5-algob-console/).

### Quality Assurance

+ Added github workflows/examples.yaml to execute [`/examples`](https://github.com/scale-it/algo-builder/tree/master/examples) on a private net, on pushing new commit to `develop`/`master` branch OR creating a pull request that target these branches.

### Infrastructure
* Added new make commands:
    * `setup-reach` - sets up reach executable file in `~/.algorand-reach` directory
    * `remove-reach` - halts any dockerized devnets, kills & removes docker instances and containers, remove reach bash file from `~/.algorand-reach`.
    * `restart-private-net`: restarts private-net.
    * `indexer-docker-up`, `indexer-docker-down`: Docker based setup for indexer. Runs in read-only mode, without connecting to local algod node.
    * `make setup-postgresql`: Install `postgresql` database on a local linux system and setup a new user & database.
    * `make start-indexer`: Add local indexer binary (downloaded in `~/.algorand-indexer-download`) and start the indexer by connecting to database and local algod node.
    * `make recreate-indexer`: resets the indexer database and runs `start-indexer`.
    * `make remove-indexer`: Removes `~/.algorand-indexer-download` directory from system.

### API breaking
+ Rename `SSC` to `App` - This will affect deployment and all calls made to stateful smart contracts(SSC) or `App`
    + OptInSSC -> OptInToASA
    + DeleteSSC -> DeleteApp
    + DeploySSC -> DeployApp
    + SSCDeploymentFlags -> AppDeploymentFlags
    + SSCOptionalFlags -> AppOptionalFlags
+ Import are changed to scoped imports
    + instead of stringToBytes, you can import a `convert` namespace (from `@algo-builder/algob`), and then use `convert.stringToBytes`
+ Types imports for `ExecParams`, `TransactionTypes`, `SignType` moved to new package `@algo-builder/web`
+ Migrate to algorand/js-sdk types from `@algo-builder/types-algosdk`.

### Bug fixes
* Fixed dependency [issues](https://github.com/scale-it/algo-builder/issues/433) while installing algob using `yarn add @algo-builder/algob` & `npm install @algo-builder/algob`.
* `web`:
    + Added missing `fromAccount?` attribute to the `Sign` type.
    + Remove TxParams type from runtime package(it is duplicated in runtime)

## v1.1.1 2021-07-12

### Bug fixes

`@algorand-builder/runtime`
    * [\#409](https://github.com/scale-it/algo-builder/issues/409) Added missing `fromAccount` attribute to `SignWithLsig` type.


## v1.1.1 2021-07-12

### Improvements
+ updated `algob test` command to run mocha in typescript project as well.


### Bug fixes

`@algorand-builder/runtime`
    * fixed [bug](https://github.com/scale-it/algo-builder/issues/404) when trying to optIn to asset using asset transfer transaction with amount 0n.

## v1.1.1 2021-07-12

### Improvements
+ Updated `algob test` command to run mocha in typescript project as well.


### Bug fixes

`@algorand-builder/runtime`
* fixed [bug](https://github.com/scale-it/algo-builder/issues/404) when trying to optIn to asset using asset transfer transaction with amount 0n.


## v1.1.0 2021-06-23

Highlights:
+ TEALv3 support
+ improved documentation and guide
+ better handling in `executeTransaction`
+ checkpoint can be market invalid if they are substituted (eg by redeploying same asset).

### API breaking
* Move `updateApp` function to `deployer`
+ Rename `parseArgs` to `parse_params`

+ For External support of parameters user should replace TMPL_ prefix in their smart contracts, and only use it when using pyteal.tmpl(..)
+ Rename `appId` to `appID` in all places. (previously some of SSC params were taking `appId` and other were taking `appID`, this was inconsistent)

### Improvements
+ Replaced dependency `find-up` with `findup-sync` in `algob`.
+ Added `algopy` in `@algo-builder/algob/sample-project`, which enables users to pass template parameters to PyTEAL contracts. Updated docs.
+ Store checkpoints in nested form for SSC, added tests.
+ Added support for sub directories in assets folder, with tests.
+ Update runtime to process execParams.deployASA, deployApp, OptInToASA, OptIntoSSC
+ Exported `@algorand-builder/algob`, `@algorand-builder/runtime` error types and make it accessible for API documentation.
+ Added `debugStack` option in `runtime.executeTx()` to print stack (upto depth = debugStack) after each opcode execution.
+ TEALv3 support in `@algo-builder/runtime`.
+ Transpile TEAL code to substitute the TMPL placeholders
+ Mark not valid checkpoints (in case of `deleteApp`/`DestroyAsset`) using `deleted` boolean

### Bug fixes

`@algorand-builder/runtime`
    * Remove asset holding from account if `closeRemainderTo` is specified.
    * Asset creator should not be able to close it's holding to another account.
+ fixed temporal files handling.

## v1.0.2 2021-05-18

### Improvements
* Update how error is displayed to a user
* Add Update stateful smart contracts using execute transaction in runtime

Runtime:
+ added `updateApp` method.

### Bug fixes

+ Added missing dependency: `find-up`


## v1.0.1 2021-05-16

* Fixed dependency for `@algo-builder/algob`.


## v1.0 2021-05-14

New website: https://scale-it.github.io/algo-builder

### API breaking
* Removed Algob prefix in deployer (eg. renamed `AlgobDeployer` to `Deployer`)
* Updated `execParams` structure & typings (input parameters for `executeTransaction`)
    * Migration: If `SignType` is `LogicSignature` then change `fromAccount` to `fromAccountAddr` and just pass from address instead of complete account.
* Changed the way we pass arguments to stateless smart contract - moved assignment from when we load smart contract (using `loadLogic`, `mkDelegatedLsig`, `fundLsig`) to when we create transaction execution parameters.
    * Migration: assign stateless args in txParams to `executeTransaction`. Eg
        ```js
        await deployer.loadLogic('htlc.py', [arg1]); // remove scTmplParams from here
        const txnParams: rtypes.AlgoTransferParam = { .. }
        txnParams.args = [arg1]; // assign here now
        await executeTransaction(deployer, txnParams);
        ```

### Improvements
* Added more tests for the [crowdfunding example project](/examples/crowdfunding) using `@algo-builder/runtime`- Happy paths and Failing paths.
* Integrated user documentation with `jekyll`.
* Added new function `signLogicSigMultiSig` to sign logic signature by multisig.
* Updated ASA deployment (`deployASA` function) to pass custom params and save deployed asset definition in checkpoint.
* Support deployment and optIn methods in a transaction group (along with all other methods, using `executeTransaction`).
* Renamed `loadBinaryMultiSig` to `loadBinaryLsig` (load signed logic signature from file in scripts).
* New opt-in functions and updates. Check the [deployer API](https://scale-it.github.io/algo-builder/api/algob/interfaces/types.deployer.html) for information about all opt-in functions.
  * `deployer.optIn` are now available both in *DEPLOY* mode to *RUN* mode.
  * Extended `deployer.optIn*` functions to support ASA by ID. Previously we only accepted ASA by name (based on the name in `assets/asa.yaml` file).
  * Added [`deployer.optInLsigToApp`](https://scale-it.github.io/algo-builder/api/algob/interfaces/types.deployer.html#optinlsigtoapp) and [`deployer.optInLsigToASA`](https://scale-it.github.io/algo-builder/api/algob/interfaces/types.deployer.html#optinlsigtoasa) to easily opt-in stateless smart contract (lsig) account to stateful smart contract and ASA.
* Asset related `execParams` (transaction parameters for [`executeTransaction`](https://scale-it.github.io/algo-builder/api/algob/modules.html#executetransaction)) support ASA by name and by ID (previously only ASA ID was supported). [Example](https://github.com/scale-it/algo-builder/blob/master/examples/asa/scripts/transfer/gold-delegated-lsig.js#L22).
* cleaned test suite log (when developing Algo Builder itself). Our test suite has 884 tests.

### Commands
We added new commands:
* `algob test` (runs mocha in project root).
* `algob unbox-template <name> <destination>` to quickly unbox a dapp template from `scale-it/algo-builder-templates`.
* `algob sign-multisig --account <acc> --file <input> --out <out-file>` to append user's signature to signed multisig file using accounts managed by `algob`.
* `algob sign-lsig --account <acc> --file <input> --out <out-file>` to sign logic signature using accounts managed by `algob`.


### Examples
* Added new templates:
    * [Permissioned Token](/examples/permissioned-token)
    * [stateful counter](/examples/stateful-counter)
* Updated [`examples/asa`](/examples/asa): added new use-case to deploy and control ASA by a smart contract.


### Dapp templates.
* We created a new [repository](https://github.com/scale-it/algo-builder-templates) with dapp templates. It's a new project line of Algo Builder. Dapp Templates are webapps operating with Algorand blockchain with `algob` support. For the moment we only have React templates. Anyone can contribute with a new template or by improving the pre-existing ones by creating a pull request.
    * [/default](https://github.com/scale-it/algo-builder-templates/tree/master/default) template (with ASA transfer functionality)
    * [/htlc](https://github.com/scale-it/algo-builder-templates/tree/master/htlc) template - dapp implementing hash time locked contract.
* Added `algob unbox-template` command to download a template and setup the project.


### Infrastructure
* Added new make commands:
    * `setup-private-net` - creates and starts private network, setups master account and shows network status.
    * `recreate-private-net` - stops and removes the private network, and re-setup.


### @algorand-builder/runtime:
* fixed bugs
    * in group tx flow
    * in opcodes: *asset_params_get*, *txn GroupIndex*, *concat*
    * closing asset using clawback should be denied


## v0.5.4 2021-03-15

Renaming the organization and package names to `@algo-builder`.


## v0.5.0 2021-03-08

General:
* Added documentation (in `/docs/testing-teal.md`) to test TEAL using `@algorand-builder/runtime`
* [breaking] Added support for ASA OptIn for contract account (eg. escrow) represented by logic signature. Changed `optInToASA` to `optInAcountToASA` (for optIn using account) and `optInLsigToASA` (for optIn using logic signature account).
* Use `bigint` for all numeric values in `runtime` and `algob` to support integers upto 64 bit(`uint64`).

@algorand-builder/runtime:
* Full support for asset related transaction (create, opt-in, transfer, modify, freeze, revoke, destroy)
* Support for group transactions

Infrastructure:
* Support Sandbox in `/infrastructure` to quickly set up the private net
* [breaking] Changed default network config and the private-net for compatibility with Sandbox:
    * port = 4001
    * token = aaaaaaaaaaaaaaaaaaaaaaaaaaaaaaaaaaaaaaaaaaaaaaaaaaaaaaaaaaaaaaaa
* Updated the default token and endpoint port. For compatibility with Sandbox we use the sandbox token and port (4001) in all examples and sample project. If you run an algorand node using our private node setup then either recreate the network (stop, remove node_data and create it again), or update the `node_data/PrimaryNode/config.json` and set: `"EndpointAddress": "127.0.0.1:4001"`


## v0.4.0 2021-02-03

* Renamed `@algorand-builder/algorand-js` to `@algorand-builder/runtime`
* Added new example project - Crowdfunding Application
* `@algorand-builder/runtime`: added support for transactions: payment, app creation, opt-in, stateful (application call, clear, delete, close).
* Added support for arguments in stateful smart contracts similar to goal (eg. `str:abc`, 'int:12')
* Logic signature validation for stateless teal in runtime
* Introduced versioning of TEAL opcodes in runtime with max cost assertion
* Added a Typescript example project - `htlc-pyteal-ts`


## v0.3.0 2020-12-28

Moved package into `@algorand-builder` NPM organization. So all imports and install commands require to change `algob` to `@algorand-builder/algob`.

* Reproducible, declarative Algorand Network setup using scripts in `/infrastructure`.
* Re-organized examples. Now all examples share same config. Users are able to provide their own
* We ported all developer.algorand reference templates
* Reworked smart contract handling.
* API documentation improvements
* Added lot of new TypeScript [typings](https://github.com/scale-it/algorand-builder/tree/master/packages/types-algosdk) for `algosdk-js`

## v0.2.0 2020-11-25

* As a user I can compile and run PyTeal Files
* As a user I can access accounts from an ENV variable
* As a user I can load ALGOD and KMD credentials from ENV variable
* As a user I can load a multisig directly from /assets and execute transactions
* As a user I can use CLI to run an JS Node REPL with async/await suppport on the top level

### Breaking Changes

* `Deployer` smart-contracts API changes. Please refer to our [API documentation](https://scale-it.github.io/algorand-builder/interfaces/_types_.algobdeployer.html) to check available functions and attributes.


## v0.1 2020-09<|MERGE_RESOLUTION|>--- conflicted
+++ resolved
@@ -3,14 +3,10 @@
 ## Unreleased
 
 ### Improvements
-<<<<<<< HEAD
 * TEALv4 support in `@algo-builder/runtime`:
+    * Added shared space between contracts (opcodes `gload` and `gloads`)
     * Dynamic Opcode Cost Evaluation
 
-=======
-+ Added shared space between contracts
-+ Added tealv4 opcodes (`gload` and `gloads`) 
->>>>>>> 22551820
 ### Bug Fixes
 * Fixed `yarn add @algo-builder/web` (was failing because of missing dependency `zod` in packages/web).
 
