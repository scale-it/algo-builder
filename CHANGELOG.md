--- conflicted
+++ resolved
@@ -52,12 +52,9 @@
 
   - opcode `base64decode` ([##653](https://github.com/scale-it/algo-builder/pull/653))
 
-<<<<<<< HEAD
 - Added missing implementation for `itxn` and moved the common code from `itxn`, `itxna` and `itxnas` to a common function.
 
-=======
 - `algob test` now runs tests in `test` directory and all its subdirectories. Before only the files inside `test directory where run `.
->>>>>>> 4fb652e8
 
 - Return list of receipts for each txn in group txn. Example:
 
