<!--
Guidelines:
+ provide short description which is easy to understand both to project managers and developers,
+ be very precise about breaking changes,
+ mark deprecated API,
+ provide link to documentation wheneve needed,
+ if relevant, you can also provide a link to a pull request.

Organize change log in the following section (in that order):
Features, Bug Fixes, Breaking Changes, Deprecated
-->


# CHANGELOG

## Unreleased

### Features

- Used app account instead of `deposit_lsig` in `examples/dao`
- Support RekeyTo field in the inner transaction for TEAL v6.
<<<<<<< HEAD
- Added following functions in `deployer` API
  * `getDeployedASC`: returns cached program (from artifacts/cache) `ASCCache` object by name. Supports both App and Lsig.
  * `getLsigByName`: returns lsig info stored in checkpoint by name
  * `fundLsigByName`: funds logic signature by name.
- Updated `mkDelegatedLsig`, `mkContractLsig` to take one more optional parameter: `lsigName`. This will also save in a checkpoint the compiled lsig name.
- Support `RekeyTo` field in the inner transaction for TEAL v6.
=======
>>>>>>> 37d41dd5
- Enable transfer ALGO to implicit account.
- You can initialize an new `algob` project with `infrastructure` scripts (a copy the `/infrastructure` directory in repository) by adding the `--infrastructure` flag.
Example:

```bash
  algob init --infrastructure
```

### Bug fixes

- Return error when closeRemainderTo and fromAccountAddr is the same.
- When close account should remove auth/spend address. Fixed in  [#575](https://github.com/scale-it/algo-builder/pull/575).

### Infrastructure

-  Support for run command `setup-master-account` and `sandbox-setup-master-account` more than one time.

## v3.2.0 2022-02-03

### Features

- Added following functions in `deployer` API
  * `compileASC`: alias to `deloyer.ensureCompiled`. The latter is now marked deprecated and `compileASC` should be used instead.
  * `getDeployedASC`: returns cached program (from artifacts/cache) `ASCCache` object by name.
- Added `sandbox-up-dev` and `sandbox-reset` commands into Makefile in `infrastructure/`.
- Use strict parsing rules when decoding PyTEAL teamplate parameters using `algobpy`. Previously, on decode failure, the script was continuing with partially updated template params, now we fail with an exception.

Dependencies:
- Updated `algosdk` to `v1.13.1`

### Bug Fixes

- Int Pseudo-Ops can't start with 0x(hex) or 0(oct) prefix. (#562)
- Add missing opcode `bitlen` and `app_params_get`.
- In the inner transaction, `snd` always the application address. However, it can be set to an arbitrary address. Fixed in  [#569](https://github.com/scale-it/algo-builder/pull/569).

### Notes

We continue to use yarn v3. Please share your feedback about it. Hope this improved your workflow.

**Full Changelog**: https://github.com/scale-it/algo-builder/compare/v3.1.0...v3.2.0

## v3.1.0 2022-01-25

In this release we migrated to yarn v3. It speed up package management a lot.
We use node-modules node linker, because this is required
`npm` or `yarn v1` still works, but to have the best experience with `algob`,
you should install and use yarn v3:

```
yarn set version stable
yarn install
```

### Features

- Beta support for rekeying transactions in `@algo-builder/runtime` / testing.
- Added integration to `tealer` tool into pipenv.
- updated sample-project (the one after `algob init`)
- migrate to use yarn v3
- updated dependencies to the latest version (notably: algosdk, typescirpt, eslint, mocha)

### Bug Fixes

- `Runtime` wrongly required that an address used in `acfg` ItxnField refers to an existing account. However, addresses used in `acfg` or create asset transactions may refer to a not existing account. [PR](https://github.com/scale-it/algo-builder/pull/550). Reported by @patrick
- Can't get LogicSigAccount from `deployer.getDelegatedLsig`.
- `uncover` opcode push/pop wrong order.
- example/nft: fixed script (related to api breaking change).
- problem with calculating gas when a program starts with label (#547)

## v3.0.0 2021-12-22

### Features

- TEALv5 support in `@algo-builder/runtime` [AVM 1.0](https://developer.algorand.org/articles/discover-avm-10/):
  - Cover, Uncover opcodes
  - Loads, Stores opcodes
  - Extract, Extract3 opcodes
  - ExtractUint16, ExtractUint32, ExtractUint64 opcodes
  - Txn, Global fields
  - Added application account (a smart contract now has an escrow account). Updated checkpoint structure to store `applicationAccount` while running `algob` scripts.
  - Support Inner Transactions: `Payment`, `AssetTransfer`, `AssetFreeze`, `AssetRevoke`, `AssetDeploy`, `AssetModify`, `AssetDelete`.
  - Support Pooled opcode budget
  - Txnas, Gtxnas, Gtxnsas, Args, Log (logs are stored in txReceipt)

* Update all transaction functions (eg. `executeTx`, `addAsset`, `addApp` ..etc) to return a transaction receipt. Add `runtime.getTxReceipt` in `@algo-builder/runtime` to query transaction info.

- Add Asset Name to `assetDefinition` in `@algo-builder/runtime`.
- Updated App, Asset counters in runtime from 0, to 8. This means that the newly created App/Asset Index will be 9 (instead of 1).
- Added `runtime.loadLogic(..)` function (similar to `deployer.loadLogic` API) which simplifies the testing and script flow (we can use the same code in tests and scripts). User _should do_ the following migration:

  ```js
  // from
  const daoFundLsigProg = getProgram("dao-fund-lsig.py", scInitParam);
  daoFundLsig = runtime.createLsigAccount(daoFundLsigProg, []);

  // to (mute logs)
  daoFundLsig = runtime.loadLogic("dao-fund-lsig.py", scInitParam, false);
  ```

  For information about loading checkpoint(s) data using `@algo-builder/web` in a webapp, read [here](https://github.com/scale-it/algo-builder/blob/master/docs/guide/algob-web.md#checkpoints).

- Added `WallectConnectSession` class to create & manage wallect connect session. User can use `session.executeTransaction()` to execute algob transactions using wallet connect.
- Updated `getProgram`, `loadLogic` to pass an optional argument: `logs (true/false)`. By default logs will be displayed on console during compilation.
  ```js
  // logs == false
  const daoFundLsigProg = getProgram("dao-fund-lsig.py", {}, false);
  ```
- Updated `deployer.deployApp(...)` & `deployer.updateApp(...)` to take one more optional parameter: `appName`. This will also save in a checkpoint the compiled app by name.
- `deployer.updateApp()` and `runtime.updateApp` take one more optional argument: `scTmplParams: SCParams` to be compatible with `deployApp` and be able to use template parameters.
- Added new function `getAppByName(name: string)` to query checkpoint information by app name.
- Added `deployer.loadLogicFromCache` to load a logic signature from already compiled TEAL codes (stored in `artifacts/cache`, for eg during `deployer.fundLsig`). This avoid re-compilation (and passing `scTmplParams`) each time(s) user wants to load an lsig.
- Updated `TealDbg` method to load already compiled TEAL code from `artifacts/cache`. Compilation is forced only when a) TEAL is not cached OR b) `scInitParam` (template parameters) are passed with `tealFile`.
- Adding `@algo-builder/web.status.getAssetHolding` function which queries account asset holding.

### Infrastructure

- Updated private-net setup, sandbox & indexer scripts to run in `dev` mode.

### Breaking changes

`@algo-builder/runtime`:

- Renamed `Runtime.getLogicSig` to `Runtime.createLsigAccount` #506.
- `runtime.addAsset(..)`, `runtime.addApp(..)` return a tx receipt object, which contains the newly created appID/assetID.

  - Migration: Example code:

  ```js
  // from
  const appID = runtime.addApp(flags, {}, approvalProgram, clearProgram);

  // to
  const receipt = runtime.addApp(flags, {}, approvalProgram, clearProgram);
  const appID = receipt.appID;
  ```

- `getProgram` is moved to `@algo-builder/runtime` from `@algo-builder/algob`.
- `runtime.addAsset`, `runtime.addAssetDef` and `runtime.addApp` are deprecated.
  Please use `runtime.deployASA`, `runtime.deployASADef` and `runtime.deployAdd` instead of the above functions.
- Update `runtime.deloyApp` to be compatible with `deployer.deployApp`.
- `balanceOf` in `@algo-builder/algob` package now return amount (number) of asset account holding and won't print them. If the account does not hold an asset it will return 0. To query asset holding, please use a new `@algo-builder/web.status.getAssetHolding` function.
- Updated `deployer.deployApp` to pass `scTmplParams` (smart contract template parameters).

### Bug Fixes

- Fix bug substring3 opcode pop wrong order [/#505](https://github.com/scale-it/algo-builder/pull/505), contribution: @vuvth.
- Fix bug: `runtime.optinToApp` updating state even after opt-in fails. Reported by @patrick

## v2.1.0 2021-10-22

### Features

- Upgrade indexer version
- TEALv5 support (part1) in `@algo-builder/runtime`:
  - Ecdsa opcodes: ecdsa_verify, ecdsa_pk_decompress, ecdsa_pk_recover
- Update Algorand indexer to v2.6.4
- `@algo-builder/runtime` support return smart-contract return values in Interpreter. Credits: Ashley Davis
- Upgrade Algorand JS-SDK to v1.12

### Bug Fixes

- `@algo-builder/runtime`: `runtime.optInToApp` should throw error if an account is already opted-in to the App.
- Fix `ALGORAND_DATA` environment variable use and documentation.
- `@algo-builder/runtime`: Accept ASA deployment with total supply == 0

## v2.0.1 2021-10-18

### Bug Fixes

- [web] Fixed `metadataHash` attribute verification for `ASADefSchema` and consequently `deployASA` and updated the [`ASADef`](https://algobuilder.dev/api/web/modules/types.html#ASADef).

### Examples

- [examples/asa] Added more in `0-gold-asa.js` script we added an example how to correctly provide `metadataHash` for an ASA.

## v2.0.0 2021-09-30

### Features

- Added shared space between contracts
- Added tealv4 opcodes (`gload` and `gloads`)
- Added Tealv4 opcodes (`callsub` and `retsub`)
- Added loop support in runtime
- TEALv4 support in `@algo-builder/runtime`:
  - Added shared space between contracts (opcodes `gload` and `gloads`)
  - Dynamic Opcode Cost Evaluation
  - Transaction Array changes
    a) array length assertions for `tx.ForeignAssets`, `tx.Accounts`, `tx.ForeignApps`,
    b) User can pass id/offset for app/asset in for array references. For `tx.Accounts` you can pass address directly in teal code.
  - Byteslice arithmetic ops (`b+`, `b-`, `b*`, `b/`, `b%`, `b<`, `b>`, `b<=`, `b>=`, `b==`, `b!=`, `b\`, `b&`, `b^`, `b~`, `bzero`).
  - Additional mathematical opcodes: `divmodw`, `exp`, `expw`, `shl`, `shr`, `sqrt`
  - More Versatile Global and Local Storage (combination of upto 128 bytes allowed between key-value).
  - Asset URL change (max size increased till 96 bytes).
  - gaid, gaids opcodes (knowable creatable id)
- Updated all examples & tests to use TEALv4 (`#pragma version 4`)
- Added support for querying indexer in an `algob` script (accessable via `deployer.indexerClient`). You can pass `indexerCfg` in your network's config in `algob.config.js`. Added docs.
- Add function to store checkpoint for contract logic signature (`mkContractLsig`).
- Add support for algosdk.Transaction object in executeTranasction
- Add `signTransactions` functions: It signs transaction object(s) and returns raw signed transaction.

### Bug Fixes

- Fixed `yarn add @algo-builder/web` (was failing because of missing dependency `zod` in packages/web).
- Fix metadatahash type
- Fix init project-name bug(`algob init <project-name>` command was not working properly)
- Fix zod package was missing from runtime(but zod was being used in runtime)
- Added support for passing http token as an `object` as well. User can now use `{ "X-Algo-API-Token": <token> }` notation for passing token in `algob.config.js`.

### Testing framework bug fixes

- Fix random address for logic sig, creating two times an lsig account from the same TEAL code should return the same address.

### API Breaking

- Migrate from `LogicSig` to `LogicSigAccount`(Note: Loading lsig from file uses `LogicSig`, because `goal` stores it in LogicSig type format)
- Rename `CallNoOpSSC` to `CallApp`.
- Rename `optInAcountToASA` to `optInAccountToASA` (typo)
- Rename `readLocalStateSSC` to `readAppLocalState`, `readGlobalStateSSC` to `readAppGlobalState`.

### Dependencies

- Upgraded pyTEAL version [`0.9.0`](https://github.com/algorand/pyteal/releases/tag/v0.9.0) in pipfile.
- Upgraded indexer binary version to `2.6.1` in `/infrastructure/Makefile`.

### Examples

- Added new template [DAO](/examples/dao), with flow tests. Read the specification [here](https://paper.dropbox.com/doc/Algo-DAO--BTR~tKj8P788NMZqnVfKwS7BAg-ncLdytuFa7EJrRerIASSl).

## v1.2.1 2021-09-15

### Bug Fixes

- Fix `algob init <project-name>`.

## v1.2.0 2021-08-09

### Features

- Moved [error](http://algobuilder.dev/api/runtime/modules/errors.html) lists, BuilderError, [mkTransaction](http://algobuilder.dev/api/runtime/modules.html#mktransaction) to `@algo-builder/web` package. Re export `mkTransaction`, `errors` in algob and runtime from `@algo-builder/web` for backward compatibility.
- Added `algob init --typescript` flag to initialize a typescript project. Usage: `algob init <location> --typescript`.
- Support pooled transaction fees in algob and runtime - now one transaction can pay for other transaction fees in a group.
- Added `flatFee` to `TxParams`.
- Added support for teal debugger (get dryrun response or start debugger using `tealdbg` in chrome) in `algob` scripts.
- User can initialize & use accounts by name in `@algo-builder/runtime`, similar to algob ('john', 'bob' etc)
- Updates to `algob sign-multisig`:
  - Creating a new multisigned transaction (requires multisig metadata: `v, thr, addrs`)
  - Support for signing in a group transaction (loaded from file).
  - Check usage in our [guide](http://algobuilder.dev/guide/sign-multisig.html)
- Added `deployASADef` function to deploy ASA without using `/assets/asa.yaml`.
- Added `yarn run test:watch` command. NOTE: it will spawn multiple process in the same terminal session. So if you want to stop the all processes the best solution is to kill the terminal session.

- Added new package `@algo-builder/web`. It can be used in Dapps to interact with ASAs and Stateful applications. Main features:
  - Compatible with [`algosigner`](https://github.com/PureStake/algosigner).
  - Support algob's high level function:`executeTransaction` in a webapp as well (note: currently `deployASA` & `deployApp` transactions are not supported, as we don't load data from checkpoints OR `/assets`).
  - Support group transactions.
  - The `executeTransaction` takes transactions parameters (single/group) as input, triggers an algosigner prompt for signature, sends transaction to network and return it's response. Documentation can be found [here](https://github.com/scale-it/algo-builder/tree/develop/packages/web#algo-builderweb).

### Dapp templates and solutions

- Added new template [`/shop`](https://github.com/scale-it/algo-builder-templates/tree/master/shop) to demonstrate a react component (payment widget) to make a purchase and trigger `AlgoSigner` for signing a transaction.

Examples

- [Permissioned Token](/examples/permissioned-token) Added `cease` function and a script to change permissions app_id.

Tutorials:

- We published a Securities and Permissioned Tokens solution (implemeted using `algob`): [https://developer.algorand.org/solutions/securities-and-permissioned-tokens/](https://developer.algorand.org/solutions/securities-and-permissioned-tokens/).
- Published fifth tutorial in the `@algo-builder` series, on how to use `algob console` to quickly and easily interact with ASA and smart contracts: [https://developer.algorand.org/tutorials/algo-builder-tutorial-part-5-algob-console/](https://developer.algorand.org/tutorials/algo-builder-tutorial-part-5-algob-console/).

### Quality Assurance

- Added github workflows/examples.yaml to execute [`/examples`](https://github.com/scale-it/algo-builder/tree/master/examples) on a private net, on pushing new commit to `develop`/`master` branch OR creating a pull request that target these branches.

### Infrastructure

- Added new make commands:
  - `setup-reach` - sets up reach executable file in `~/.algorand-reach` directory
  - `remove-reach` - halts any dockerized devnets, kills & removes docker instances and containers, remove reach bash file from `~/.algorand-reach`.
  - `restart-private-net`: restarts private-net.
  - `indexer-docker-up`, `indexer-docker-down`: Docker based setup for indexer. Runs in read-only mode, without connecting to local algod node.
  - `make setup-postgresql`: Install `postgresql` database on a local linux system and setup a new user & database.
  - `make start-indexer`: Add local indexer binary (downloaded in `~/.algorand-indexer-download`) and start the indexer by connecting to database and local algod node.
  - `make recreate-indexer`: resets the indexer database and runs `start-indexer`.
  - `make remove-indexer`: Removes `~/.algorand-indexer-download` directory from system.

### API breaking

- Rename `SSC` to `App` - This will affect deployment and all calls made to stateful smart contracts(SSC) or `App`
  - OptInSSC -> OptInToASA
  - DeleteSSC -> DeleteApp
  - DeploySSC -> DeployApp
  - SSCDeploymentFlags -> AppDeploymentFlags
  - SSCOptionalFlags -> AppOptionalFlags
- Import are changed to scoped imports
  - instead of stringToBytes, you can import a `convert` namespace (from `@algo-builder/algob`), and then use `convert.stringToBytes`
- Types imports for `ExecParams`, `TransactionTypes`, `SignType` moved to new package `@algo-builder/web`
- Migrate to algorand/js-sdk types from `@algo-builder/types-algosdk`.

### Bug fixes

- Fixed dependency [issues](https://github.com/scale-it/algo-builder/issues/433) while installing algob using `yarn add @algo-builder/algob` & `npm install @algo-builder/algob`.
- `web`:
  - Added missing `fromAccount?` attribute to the `Sign` type.
  - Remove TxParams type from runtime package(it is duplicated in runtime)

## v1.1.1 2021-07-12

### Bug fixes

`@algorand-builder/runtime` \* [\#409](https://github.com/scale-it/algo-builder/issues/409) Added missing `fromAccount` attribute to `SignWithLsig` type.

## v1.1.1 2021-07-12

### Features

- updated `algob test` command to run mocha in typescript project as well.

### Bug fixes

`@algorand-builder/runtime` \* fixed [bug](https://github.com/scale-it/algo-builder/issues/404) when trying to optIn to asset using asset transfer transaction with amount 0n.

## v1.1.1 2021-07-12

### Features

- Updated `algob test` command to run mocha in typescript project as well.

### Bug fixes

`@algorand-builder/runtime`

- fixed [bug](https://github.com/scale-it/algo-builder/issues/404) when trying to optIn to asset using asset transfer transaction with amount 0n.

## v1.1.0 2021-06-23

Highlights:

- TEALv3 support
- improved documentation and guide
- better handling in `executeTransaction`
- checkpoint can be market invalid if they are substituted (eg by redeploying same asset).

### API breaking

- Move `updateApp` function to `deployer`

* Rename `parseArgs` to `parse_params`

* For External support of parameters user should replace TMPL\_ prefix in their smart contracts, and only use it when using pyteal.tmpl(..)
* Rename `appId` to `appID` in all places. (previously some of SSC params were taking `appId` and other were taking `appID`, this was inconsistent)

### Features

- Replaced dependency `find-up` with `findup-sync` in `algob`.
- Added `algopy` in `@algo-builder/algob/sample-project`, which enables users to pass template parameters to PyTEAL contracts. Updated docs.
- Store checkpoints in nested form for SSC, added tests.
- Added support for sub directories in assets folder, with tests.
- Update runtime to process execParams.deployASA, deployApp, OptInToASA, OptIntoSSC
- Exported `@algorand-builder/algob`, `@algorand-builder/runtime` error types and make it accessible for API documentation.
- Added `debugStack` option in `runtime.executeTx()` to print stack (upto depth = debugStack) after each opcode execution.
- TEALv3 support in `@algo-builder/runtime`.
- Transpile TEAL code to substitute the TMPL placeholders
- Mark not valid checkpoints (in case of `deleteApp`/`DestroyAsset`) using `deleted` boolean

### Bug fixes

`@algorand-builder/runtime`
_ Remove asset holding from account if `closeRemainderTo` is specified.
_ Asset creator should not be able to close it's holding to another account.

- fixed temporal files handling.

## v1.0.2 2021-05-18

### Features

- Update how error is displayed to a user
- Add Update stateful smart contracts using execute transaction in runtime

Runtime:

- added `updateApp` method.

### Bug fixes

- Added missing dependency: `find-up`

## v1.0.1 2021-05-16

- Fixed dependency for `@algo-builder/algob`.

## v1.0 2021-05-14

New website: https://scale-it.github.io/algo-builder

### API breaking

- Removed Algob prefix in deployer (eg. renamed `AlgobDeployer` to `Deployer`)
- Updated `execParams` structure & typings (input parameters for `executeTransaction`)
  - Migration: If `SignType` is `LogicSignature` then change `fromAccount` to `fromAccountAddr` and just pass from address instead of complete account.
- Changed the way we pass arguments to stateless smart contract - moved assignment from when we load smart contract (using `loadLogic`, `mkDelegatedLsig`, `fundLsig`) to when we create transaction execution parameters.
  - Migration: assign stateless args in txParams to `executeTransaction`. Eg
    ```js
    await deployer.loadLogic('htlc.py', [arg1]); // remove scTmplParams from here
    const txnParams: rtypes.AlgoTransferParam = { .. }
    txnParams.args = [arg1]; // assign here now
    await executeTransaction(deployer, txnParams);
    ```

### Features

- Added more tests for the [crowdfunding example project](/examples/crowdfunding) using `@algo-builder/runtime`- Happy paths and Failing paths.
- Integrated user documentation with `jekyll`.
- Added new function `signLogicSigMultiSig` to sign logic signature by multisig.
- Updated ASA deployment (`deployASA` function) to pass custom params and save deployed asset definition in checkpoint.
- Support deployment and optIn methods in a transaction group (along with all other methods, using `executeTransaction`).
- Renamed `loadBinaryMultiSig` to `loadBinaryLsig` (load signed logic signature from file in scripts).
- New opt-in functions and updates. Check the [deployer API](https://scale-it.github.io/algo-builder/api/algob/interfaces/types.deployer.html) for information about all opt-in functions.
  - `deployer.optIn` are now available both in _DEPLOY_ mode to _RUN_ mode.
  - Extended `deployer.optIn*` functions to support ASA by ID. Previously we only accepted ASA by name (based on the name in `assets/asa.yaml` file).
  - Added [`deployer.optInLsigToApp`](https://scale-it.github.io/algo-builder/api/algob/interfaces/types.deployer.html#optinlsigtoapp) and [`deployer.optInLsigToASA`](https://scale-it.github.io/algo-builder/api/algob/interfaces/types.deployer.html#optinlsigtoasa) to easily opt-in stateless smart contract (lsig) account to stateful smart contract and ASA.
- Asset related `execParams` (transaction parameters for [`executeTransaction`](https://scale-it.github.io/algo-builder/api/algob/modules.html#executetransaction)) support ASA by name and by ID (previously only ASA ID was supported). [Example](https://github.com/scale-it/algo-builder/blob/master/examples/asa/scripts/transfer/gold-delegated-lsig.js#L22).
- cleaned test suite log (when developing Algo Builder itself). Our test suite has 884 tests.

### Commands

We added new commands:

- `algob test` (runs mocha in project root).
- `algob unbox-template <name> <destination>` to quickly unbox a dapp template from `scale-it/algo-builder-templates`.
- `algob sign-multisig --account <acc> --file <input> --out <out-file>` to append user's signature to signed multisig file using accounts managed by `algob`.
- `algob sign-lsig --account <acc> --file <input> --out <out-file>` to sign logic signature using accounts managed by `algob`.

### Examples

- Added new templates:
  - [Permissioned Token](/examples/permissioned-token)
  - [stateful counter](/examples/stateful-counter)
- Updated [`examples/asa`](/examples/asa): added new use-case to deploy and control ASA by a smart contract.

### Dapp templates.

- We created a new [repository](https://github.com/scale-it/algo-builder-templates) with dapp templates. It's a new project line of Algo Builder. Dapp Templates are webapps operating with Algorand blockchain with `algob` support. For the moment we only have React templates. Anyone can contribute with a new template or by improving the pre-existing ones by creating a pull request.
  - [/default](https://github.com/scale-it/algo-builder-templates/tree/master/default) template (with ASA transfer functionality)
  - [/htlc](https://github.com/scale-it/algo-builder-templates/tree/master/htlc) template - dapp implementing hash time locked contract.
- Added `algob unbox-template` command to download a template and setup the project.

### Infrastructure

- Added new make commands:
  - `setup-private-net` - creates and starts private network, setups master account and shows network status.
  - `recreate-private-net` - stops and removes the private network, and re-setup.

### @algorand-builder/runtime:

- fixed bugs
  - in group tx flow
  - in opcodes: _asset_params_get_, _txn GroupIndex_, _concat_
  - closing asset using clawback should be denied

## v0.5.4 2021-03-15

Renaming the organization and package names to `@algo-builder`.

## v0.5.0 2021-03-08

General:

- Added documentation (in `/docs/testing-teal.md`) to test TEAL using `@algorand-builder/runtime`
- [breaking] Added support for ASA OptIn for contract account (eg. escrow) represented by logic signature. Changed `optInToASA` to `optInAcountToASA` (for optIn using account) and `optInLsigToASA` (for optIn using logic signature account).
- Use `bigint` for all numeric values in `runtime` and `algob` to support integers upto 64 bit(`uint64`).

@algorand-builder/runtime:

- Full support for asset related transaction (create, opt-in, transfer, modify, freeze, revoke, destroy)
- Support for group transactions

Infrastructure:

- Support Sandbox in `/infrastructure` to quickly set up the private net
- [breaking] Changed default network config and the private-net for compatibility with Sandbox:
  - port = 4001
  - token = aaaaaaaaaaaaaaaaaaaaaaaaaaaaaaaaaaaaaaaaaaaaaaaaaaaaaaaaaaaaaaaa
- Updated the default token and endpoint port. For compatibility with Sandbox we use the sandbox token and port (4001) in all examples and sample project. If you run an algorand node using our private node setup then either recreate the network (stop, remove node_data and create it again), or update the `node_data/PrimaryNode/config.json` and set: `"EndpointAddress": "127.0.0.1:4001"`

## v0.4.0 2021-02-03

- Renamed `@algorand-builder/algorand-js` to `@algorand-builder/runtime`
- Added new example project - Crowdfunding Application
- `@algorand-builder/runtime`: added support for transactions: payment, app creation, opt-in, stateful (application call, clear, delete, close).
- Added support for arguments in stateful smart contracts similar to goal (eg. `str:abc`, 'int:12')
- Logic signature validation for stateless teal in runtime
- Introduced versioning of TEAL opcodes in runtime with max cost assertion
- Added a Typescript example project - `htlc-pyteal-ts`

## v0.3.0 2020-12-28

Moved package into `@algorand-builder` NPM organization. So all imports and install commands require to change `algob` to `@algorand-builder/algob`.

- Reproducible, declarative Algorand Network setup using scripts in `/infrastructure`.
- Re-organized examples. Now all examples share same config. Users are able to provide their own
- We ported all developer.algorand reference templates
- Reworked smart contract handling.
- API documentation improvements
- Added lot of new TypeScript [typings](https://github.com/scale-it/algorand-builder/tree/master/packages/types-algosdk) for `algosdk-js`

## v0.2.0 2020-11-25

- As a user I can compile and run PyTeal Files
- As a user I can access accounts from an ENV variable
- As a user I can load ALGOD and KMD credentials from ENV variable
- As a user I can load a multisig directly from /assets and execute transactions
- As a user I can use CLI to run an JS Node REPL with async/await suppport on the top level

### Breaking Changes

- `Deployer` smart-contracts API changes. Please refer to our [API documentation](https://scale-it.github.io/algorand-builder/interfaces/_types_.algobdeployer.html) to check available functions and attributes.

## v0.1 2020-09<|MERGE_RESOLUTION|>--- conflicted
+++ resolved
@@ -19,15 +19,12 @@
 
 - Used app account instead of `deposit_lsig` in `examples/dao`
 - Support RekeyTo field in the inner transaction for TEAL v6.
-<<<<<<< HEAD
 - Added following functions in `deployer` API
   * `getDeployedASC`: returns cached program (from artifacts/cache) `ASCCache` object by name. Supports both App and Lsig.
   * `getLsigByName`: returns lsig info stored in checkpoint by name
   * `fundLsigByName`: funds logic signature by name.
 - Updated `mkDelegatedLsig`, `mkContractLsig` to take one more optional parameter: `lsigName`. This will also save in a checkpoint the compiled lsig name.
 - Support `RekeyTo` field in the inner transaction for TEAL v6.
-=======
->>>>>>> 37d41dd5
 - Enable transfer ALGO to implicit account.
 - You can initialize an new `algob` project with `infrastructure` scripts (a copy the `/infrastructure` directory in repository) by adding the `--infrastructure` flag.
 Example:
