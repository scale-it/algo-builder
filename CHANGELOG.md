--- conflicted
+++ resolved
@@ -61,9 +61,6 @@
 
 ### Breaking Changes
 
-<<<<<<< HEAD
-- Renamed `optIntoAsa` to `optInToAsa` to remain naming convention consistency across the project.
-=======
 #### @algo-builder/algob
 
 - `ensureCompiled` is deprecated and removed and `compileASC` should be used.
@@ -75,13 +72,12 @@
 - `addAsset` is deprecated and removed and `deployASA` should be used.
 - `addApp` is deprecated and removed and `deployAdd` should be used.
 - `addASADef` is deprecated and removed and `deployASADef` should be used.
-- Renamed `optIntoAsa` to `optInToAsa` bringing naming convention consistency across the project.
+- Renamed `optIntoAsa` to `optInToAsa` to remain naming convention consistency across the project.
 
 #### @algo-builder/web
 
 - `executeTransaction` is deprecated and removed and `executeTx` should be used.
 - Renamed `sendTransaction` to `sendAndWait` in WebMode and parameter is updated to accept `string` to bring consistency with other wallets class.
->>>>>>> dda0a5cd
 
 ### Deprecated
 
