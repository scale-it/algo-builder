--- conflicted
+++ resolved
@@ -2,12 +2,11 @@
 
 ## Unreleased
 
-<<<<<<< HEAD
 ### Improvements
 + TEALv5 support in `@algo-builder/runtime` [AVM 1.0](https://developer.algorand.org/articles/discover-avm-10/):
     * Cover, Uncover opcodes
     * Loads, Stores opcodes
-=======
+
 ## v2.1.0 2021-10-22
 
 ### Improvements
@@ -30,7 +29,6 @@
 
 ### Examples
 + [examples/asa] Added more in `0-gold-asa.js` script we added an example how to correctly provide `metadataHash` for an ASA.
->>>>>>> fb2f0e0b
 
 ## v2.0.0 2021-09-30
 
