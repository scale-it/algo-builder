# CHANGELOG

## unreleased

### API breaking
* Move `updateSSC` function to `deployer`
+ Rename `parseArgs` to `parse_params`

### Improvements
+ Replaced dependency `find-up` with `findup-sync` in `algob`.
+ Added `algopy` in `@algo-builder/algob/sample-project`, which enables users to pass template parameters to PyTEAL contracts. Updated docs.
<<<<<<< HEAD
+ TEALv3 support in `@algo-builder/runtime`:
    * `assert`, `pushint`, `pushbytes`, `swap` opcodes.
    * new `Txn` fields and `Global` field.
=======
+ Store checkpoints in nested form for SSC, added tests.
+ Added support for sub directories in assets folder, with tests.
+ TEALv3 support in `@algo-builder/runtime`: `assert`, `pushint`, `pushbytes`, `swap` opcodes.
>>>>>>> fa9976f3
+ Update runtime to process execParams.deployASA, deploySSC, OptInToASA, OptIntoSSC
+ Exported `@algorand-builder/algob`, `@algorand-builder/runtime` error types and make it accessible for API documentation.

### Bug fixes

`@algorand-builder/runtime`
    * Remove asset holding from account if `closeRemainderTo` is specified.
    * Asset creator should not be able to close it's holding to another account.

## v1.0.2 2021-05-18

### Improvements
* Update how error is displayed to a user
* Add Update stateful smart contracts using execute transaction in runtime

Runtime:
+ added `updateApp` method.

### Bug fixes

+ Added missing dependency: `find-up`


## v1.0.1 2021-05-16

* Fixed dependency for `@algo-builder/algob`.


## v1.0 2021-05-14

New website: https://scale-it.github.io/algo-builder

### API breaking
* Removed Algob prefix in deployer (eg. renamed `AlgobDeployer` to `Deployer`)
* Updated `execParams` structure & typings (input parameters for `executeTransaction`)
    * Migration: If `SignType` is `LogicSignature` then change `fromAccount` to `fromAccountAddr` and just pass from address instead of complete account.
* Changed the way we pass arguments to stateless smart contract - moved assignment from when we load smart contract (using `loadLogic`, `mkDelegatedLsig`, `fundLsig`) to when we create transaction execution parameters.
    * Migration: assign stateless args in txParams to `executeTransaction`. Eg
        ```js
        await deployer.loadLogic('htlc.py', [arg1]); // remove scTmplParams from here
        const txnParams: rtypes.AlgoTransferParam = { .. }
        txnParams.args = [arg1]; // assign here now
        await executeTransaction(deployer, txnParams);
        ```

### Improvements
* Added more tests for the [crowdfunding example project](/examples/crowdfunding) using `@algo-builder/runtime`- Happy paths and Failing paths.
* Integrated user documentation with `jekyll`.
* Added new function `signLogicSigMultiSig` to sign logic signature by multisig.
* Updated ASA deployment (`deployASA` function) to pass custom params and save deployed asset definition in checkpoint.
* Support deployment and optIn methods in a transaction group (along with all other methods, using `executeTransaction`).
* Renamed `loadBinaryMultiSig` to `loadBinaryLsig` (load signed logic signature from file in scripts).
* New opt-in functions and updates. Check the [deployer API](https://scale-it.github.io/algo-builder/api/algob/interfaces/types.deployer.html) for information about all opt-in functions.
  * `deployer.optIn` are now available both in *DEPLOY* mode to *RUN* mode.
  * Extended `deployer.optIn*` functions to support ASA by ID. Previously we only accepted ASA by name (based on the name in `assets/asa.yaml` file).
  * Added [`deployer.optInLsigToSSC`](https://scale-it.github.io/algo-builder/api/algob/interfaces/types.deployer.html#optinlsigtossc) and [`deployer.optInLsigToASA`](https://scale-it.github.io/algo-builder/api/algob/interfaces/types.deployer.html#optinlsigtoasa) to easily opt-in stateless smart contract (lsig) account to stateful smart contract and ASA.
* Asset related `execParams` (transaction parameters for [`executeTransaction`](https://scale-it.github.io/algo-builder/api/algob/modules.html#executetransaction)) support ASA by name and by ID (previously only ASA ID was supported). [Example](https://github.com/scale-it/algo-builder/blob/master/examples/asa/scripts/transfer/gold-delegated-lsig.js#L22).
* cleaned test suite log (when developing Algo Builder itself). Our test suite has 884 tests.

### Commands
We added new commands:
* `algob test` (runs mocha in project root).
* `algob unbox-template <name> <destination>` to quickly unbox a dapp template from `scale-it/algo-builder-templates`.
* `algob sign-multisig --account <acc> --file <input> --out <out-file>` to append user's signature to signed multisig file using accounts managed by `algob`.
* `algob sign-lsig --account <acc> --file <input> --out <out-file>` to sign logic signature using accounts managed by `algob`.


### Examples
* Added new templates:
    * [Permissioned Token](/examples/permissioned-token)
    * [stateful counter](/examples/stateful-counter)
* Updated [`examples/asa`](/examples/asa): added new use-case to deploy and control ASA by a smart contract.


### Dapp templates.
* We created a new [repository](https://github.com/scale-it/algo-builder-templates) with dapp templates. It's a new project line of Algo Builder. Dapp Templates are webapps operating with Algorand blockchain with `algob` support. For the moment we only have React templates. Anyone can contribute with a new template or by improving the pre-existing ones by creating a pull request.
    * [/default](https://github.com/scale-it/algo-builder-templates/tree/master/default) template (with ASA transfer functionality)
    * [/htlc](https://github.com/scale-it/algo-builder-templates/tree/master/htlc) template - dapp implementing hash time locked contract.
* Added `algob unbox-template` command to download a template and setup the project.


### Infrastructure
* Added new make commands:
    * `setup-private-net` - creates and starts private network, setups master account and shows network status.
    * `recreate-private-net` - stops and removes the private network, and re-setup.


### @algorand-builder/runtime:
* fixed bugs
    * in group tx flow
    * in opcodes: *asset_params_get*, *txn GroupIndex*, *concat*
    * closing asset using clawback should be denied


## v0.5.4 2021-03-15

Renaming the organization and package names to `@algo-builder`.


## v0.5.0 2021-03-08

General:
* Added documentation (in `/docs/testing-teal.md`) to test TEAL using `@algorand-builder/runtime`
* [breaking] Added support for ASA OptIn for contract account (eg. escrow) represented by logic signature. Changed `optInToASA` to `optInAcountToASA` (for optIn using account) and `optInLsigToASA` (for optIn using logic signature account).
* Use `bigint` for all numeric values in `runtime` and `algob` to support integers upto 64 bit(`uint64`).

@algorand-builder/runtime:
* Full support for asset related transaction (create, opt-in, transfer, modify, freeze, revoke, destroy)
* Support for group transactions

Infrastructure:
* Support Sandbox in `/infrastructure` to quickly set up the private net
* [breaking] Changed default network config and the private-net for compatibility with Sandbox:
    * port = 4001
    * token = aaaaaaaaaaaaaaaaaaaaaaaaaaaaaaaaaaaaaaaaaaaaaaaaaaaaaaaaaaaaaaaa
* Updated the default token and endpoint port. For compatibility with Sandbox we use the sandbox token and port (4001) in all examples and sample project. If you run an algorand node using our private node setup then either recreate the network (stop, remove node_data and create it again), or update the `node_data/PrimaryNode/config.json` and set: `"EndpointAddress": "127.0.0.1:4001"`


## v0.4.0 2021-02-03

* Renamed `@algorand-builder/algorand-js` to `@algorand-builder/runtime`
* Added new example project - Crowdfunding Application
* `@algorand-builder/runtime`: added support for transactions: payment, app creation, opt-in, stateful (application call, clear, delete, close).
* Added support for arguments in stateful smart contracts similar to goal (eg. `str:abc`, 'int:12')
* Logic signature validation for stateless teal in runtime
* Introduced versioning of TEAL opcodes in runtime with max cost assertion
* Added a Typescript example project - `htlc-pyteal-ts`


## v0.3.0 2020-12-28

Moved package into `@algorand-builder` NPM organization. So all imports and install commands require to change `algob` to `@algorand-builder/algob`.

* Reproducible, declarative Algorand Network setup using scripts in `/infrastructure`.
* Re-organized examples. Now all examples share same config. Users are able to provide their own
* We ported all developer.algorand reference templates
* Reworked smart contract handling.
* API documentation improvements
* Added lot of new TypeScript [typings](https://github.com/scale-it/algorand-builder/tree/master/packages/types-algosdk) for `algosdk-js`

## v0.2.0 2020-11-25

* As a user I can compile and run PyTeal Files
* As a user I can access accounts from an ENV variable
* As a user I can load ALGOD and KMD credentials from ENV variable
* As a user I can load a multisig directly from /assets and execute transactions
* As a user I can use CLI to run an JS Node REPL with async/await suppport on the top level

### Breaking Changes

* `Deployer` smart-contracts API changes. Please refer to our [API documentation](https://scale-it.github.io/algorand-builder/interfaces/_types_.algobdeployer.html) to check available functions and attributes.


## v0.1 2020-09<|MERGE_RESOLUTION|>--- conflicted
+++ resolved
@@ -9,15 +9,11 @@
 ### Improvements
 + Replaced dependency `find-up` with `findup-sync` in `algob`.
 + Added `algopy` in `@algo-builder/algob/sample-project`, which enables users to pass template parameters to PyTEAL contracts. Updated docs.
-<<<<<<< HEAD
 + TEALv3 support in `@algo-builder/runtime`:
     * `assert`, `pushint`, `pushbytes`, `swap` opcodes.
     * new `Txn` fields and `Global` field.
-=======
 + Store checkpoints in nested form for SSC, added tests.
 + Added support for sub directories in assets folder, with tests.
-+ TEALv3 support in `@algo-builder/runtime`: `assert`, `pushint`, `pushbytes`, `swap` opcodes.
->>>>>>> fa9976f3
 + Update runtime to process execParams.deployASA, deploySSC, OptInToASA, OptIntoSSC
 + Exported `@algorand-builder/algob`, `@algorand-builder/runtime` error types and make it accessible for API documentation.
 
