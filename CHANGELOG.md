# CHANGELOG

## unreleased

### API breaking
* Move `updateSSC` function to `deployer`
+ Rename `parseArgs` to `parse_params`

### Improvements
+ Replaced dependency `find-up` with `findup-sync` in `algob`.
+ Added `algopy` in `@algo-builder/algob/sample-project`, which enables users to pass template parameters to PyTEAL contracts. Updated docs.
<<<<<<< HEAD
+ Store checkpoints in nested form for SSC, added tests.
+ Added support for sub directories in assets folder, with tests.
=======
+ TEALv3 support in `@algo-builder/runtime`: `assert`, `pushint`, `pushbytes`, `swap` opcodes.
+ Update runtime to process execParams.deployASA, deploySSC, OptInToASA, OptIntoSSC
>>>>>>> 8197d7a7

### Bug fixes

`@algorand-builder/runtime`
    * Remove asset holding from account if `closeRemainderTo` is specified.
    * Asset creator should not be able to close it's holding to another account.

## v1.0.2 2021-05-18

### Improvements
* Update how error is displayed to a user
* Add Update stateful smart contracts using execute transaction in runtime

Runtime:
+ added `updateApp` method.

### Bug fixes

+ Added missing dependency: `find-up`


## v1.0.1 2021-05-16

* Fixed dependency for `@algo-builder/algob`.


## v1.0 2021-05-14

New website: https://scale-it.github.io/algo-builder

### API breaking
* Removed Algob prefix in deployer (eg. renamed `AlgobDeployer` to `Deployer`)
* Updated `execParams` structure & typings (input parameters for `executeTransaction`)
    * Migration: If `SignType` is `LogicSignature` then change `fromAccount` to `fromAccountAddr` and just pass from address instead of complete account.
* Changed the way we pass arguments to stateless smart contract - moved assignment from when we load smart contract (using `loadLogic`, `mkDelegatedLsig`, `fundLsig`) to when we create transaction execution parameters.
    * Migration: assign stateless args in txParams to `executeTransaction`. Eg
        ```js
        await deployer.loadLogic('htlc.py', [arg1]); // remove scTmplParams from here
        const txnParams: rtypes.AlgoTransferParam = { .. }
        txnParams.args = [arg1]; // assign here now
        await executeTransaction(deployer, txnParams);
        ```

### Improvements
* Added more tests for the [crowdfunding example project](/examples/crowdfunding) using `@algo-builder/runtime`- Happy paths and Failing paths.
* Integrated user documentation with `jekyll`.
* Added new function `signLogicSigMultiSig` to sign logic signature by multisig.
* Updated ASA deployment (`deployASA` function) to pass custom params and save deployed asset definition in checkpoint.
* Support deployment and optIn methods in a transaction group (along with all other methods, using `executeTransaction`).
* Renamed `loadBinaryMultiSig` to `loadBinaryLsig` (load signed logic signature from file in scripts).
* New opt-in functions and updates. Check the [deployer API](https://scale-it.github.io/algo-builder/api/algob/interfaces/types.deployer.html) for information about all opt-in functions.
  * `deployer.optIn` are now available both in *DEPLOY* mode to *RUN* mode.
  * Extended `deployer.optIn*` functions to support ASA by ID. Previously we only accepted ASA by name (based on the name in `assets/asa.yaml` file).
  * Added [`deployer.optInLsigToSSC`](https://scale-it.github.io/algo-builder/api/algob/interfaces/types.deployer.html#optinlsigtossc) and [`deployer.optInLsigToASA`](https://scale-it.github.io/algo-builder/api/algob/interfaces/types.deployer.html#optinlsigtoasa) to easily opt-in stateless smart contract (lsig) account to stateful smart contract and ASA.
* Asset related `execParams` (transaction parameters for [`executeTransaction`](https://scale-it.github.io/algo-builder/api/algob/modules.html#executetransaction)) support ASA by name and by ID (previously only ASA ID was supported). [Example](https://github.com/scale-it/algo-builder/blob/master/examples/asa/scripts/transfer/gold-delegated-lsig.js#L22).
* cleaned test suite log (when developing Algo Builder itself). Our test suite has 884 tests.

### Commands
We added new commands:
* `algob test` (runs mocha in project root).
* `algob unbox-template <name> <destination>` to quickly unbox a dapp template from `scale-it/algo-builder-templates`.
* `algob sign-multisig --account <acc> --file <input> --out <out-file>` to append user's signature to signed multisig file using accounts managed by `algob`.
* `algob sign-lsig --account <acc> --file <input> --out <out-file>` to sign logic signature using accounts managed by `algob`.


### Examples
* Added new templates:
    * [Permissioned Token](/examples/permissioned-token)
    * [stateful counter](/examples/stateful-counter)
* Updated [`examples/asa`](/examples/asa): added new use-case to deploy and control ASA by a smart contract.


### Dapp templates.
* We created a new [repository](https://github.com/scale-it/algo-builder-templates) with dapp templates. It's a new project line of Algo Builder. Dapp Templates are webapps operating with Algorand blockchain with `algob` support. For the moment we only have React templates. Anyone can contribute with a new template or by improving the pre-existing ones by creating a pull request.
    * [/default](https://github.com/scale-it/algo-builder-templates/tree/master/default) template (with ASA transfer functionality)
    * [/htlc](https://github.com/scale-it/algo-builder-templates/tree/master/htlc) template - dapp implementing hash time locked contract.
* Added `algob unbox-template` command to download a template and setup the project.


### Infrastructure
* Added new make commands:
    * `setup-private-net` - creates and starts private network, setups master account and shows network status.
    * `recreate-private-net` - stops and removes the private network, and re-setup.


### @algorand-builder/runtime:
* fixed bugs
    * in group tx flow
    * in opcodes: *asset_params_get*, *txn GroupIndex*, *concat*
    * closing asset using clawback should be denied


## v0.5.4 2021-03-15

Renaming the organization and package names to `@algo-builder`.


## v0.5.0 2021-03-08

General:
* Added documentation (in `/docs/testing-teal.md`) to test TEAL using `@algorand-builder/runtime`
* [breaking] Added support for ASA OptIn for contract account (eg. escrow) represented by logic signature. Changed `optInToASA` to `optInAcountToASA` (for optIn using account) and `optInLsigToASA` (for optIn using logic signature account).
* Use `bigint` for all numeric values in `runtime` and `algob` to support integers upto 64 bit(`uint64`).

@algorand-builder/runtime:
* Full support for asset related transaction (create, opt-in, transfer, modify, freeze, revoke, destroy)
* Support for group transactions

Infrastructure:
* Support Sandbox in `/infrastructure` to quickly set up the private net
* [breaking] Changed default network config and the private-net for compatibility with Sandbox:
    * port = 4001
    * token = aaaaaaaaaaaaaaaaaaaaaaaaaaaaaaaaaaaaaaaaaaaaaaaaaaaaaaaaaaaaaaaa
* Updated the default token and endpoint port. For compatibility with Sandbox we use the sandbox token and port (4001) in all examples and sample project. If you run an algorand node using our private node setup then either recreate the network (stop, remove node_data and create it again), or update the `node_data/PrimaryNode/config.json` and set: `"EndpointAddress": "127.0.0.1:4001"`


## v0.4.0 2021-02-03

* Renamed `@algorand-builder/algorand-js` to `@algorand-builder/runtime`
* Added new example project - Crowdfunding Application
* `@algorand-builder/runtime`: added support for transactions: payment, app creation, opt-in, stateful (application call, clear, delete, close).
* Added support for arguments in stateful smart contracts similar to goal (eg. `str:abc`, 'int:12')
* Logic signature validation for stateless teal in runtime
* Introduced versioning of TEAL opcodes in runtime with max cost assertion
* Added a Typescript example project - `htlc-pyteal-ts`


## v0.3.0 2020-12-28

Moved package into `@algorand-builder` NPM organization. So all imports and install commands require to change `algob` to `@algorand-builder/algob`.

* Reproducible, declarative Algorand Network setup using scripts in `/infrastructure`.
* Re-organized examples. Now all examples share same config. Users are able to provide their own
* We ported all developer.algorand reference templates
* Reworked smart contract handling.
* API documentation improvements
* Added lot of new TypeScript [typings](https://github.com/scale-it/algorand-builder/tree/master/packages/types-algosdk) for `algosdk-js`

## v0.2.0 2020-11-25

* As a user I can compile and run PyTeal Files
* As a user I can access accounts from an ENV variable
* As a user I can load ALGOD and KMD credentials from ENV variable
* As a user I can load a multisig directly from /assets and execute transactions
* As a user I can use CLI to run an JS Node REPL with async/await suppport on the top level

### Breaking Changes

* `Deployer` smart-contracts API changes. Please refer to our [API documentation](https://scale-it.github.io/algorand-builder/interfaces/_types_.algobdeployer.html) to check available functions and attributes.


## v0.1 2020-09<|MERGE_RESOLUTION|>--- conflicted
+++ resolved
@@ -9,13 +9,10 @@
 ### Improvements
 + Replaced dependency `find-up` with `findup-sync` in `algob`.
 + Added `algopy` in `@algo-builder/algob/sample-project`, which enables users to pass template parameters to PyTEAL contracts. Updated docs.
-<<<<<<< HEAD
 + Store checkpoints in nested form for SSC, added tests.
 + Added support for sub directories in assets folder, with tests.
-=======
 + TEALv3 support in `@algo-builder/runtime`: `assert`, `pushint`, `pushbytes`, `swap` opcodes.
 + Update runtime to process execParams.deployASA, deploySSC, OptInToASA, OptIntoSSC
->>>>>>> 8197d7a7
 
 ### Bug fixes
 
