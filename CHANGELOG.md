--- conflicted
+++ resolved
@@ -2,10 +2,6 @@
 
 ## unreleased
 
-<<<<<<< HEAD
-### Improvements
-+ Add workflow for examples
-=======
 ### Infrastructure
 * Added new make commands:
     * `setup-reach` - sets up reach executable file in `~/.algorand-reach` directory
@@ -13,7 +9,7 @@
 
 ### Improvements
 + updated `algob test` command to run mocha in typescript project as well.
->>>>>>> 47266c3b
++ Add workflow for examples
 
 ## v1.1.0 2021-06-23
 
