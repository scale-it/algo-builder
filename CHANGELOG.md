--- conflicted
+++ resolved
@@ -16,14 +16,11 @@
 ### Improvements
 * Update how error is displayed to a user
 * Add Update stateful smart contracts using execute transaction in runtime
-<<<<<<< HEAD
 * Store checkpoints in nested form for SSC
 * Add tests for checkpoints
-=======
 
 Runtime:
 + added `updateApp` method.
->>>>>>> 79ae80dc
 
 ### Bug fixes
 
