--- conflicted
+++ resolved
@@ -3,16 +3,14 @@
 ## Unreleased
 
 ### Improvements
-<<<<<<< HEAD
 + Added shared space between contracts
 + Added tealv4 opcodes (`gload` and `gloads`) 
 + Added Tealv4 opcodes (`callsub` and `retsub`)
 + Added loop support in runtime
-=======
 * TEALv4 support in `@algo-builder/runtime`:
     * Added shared space between contracts (opcodes `gload` and `gloads`)
     * Dynamic Opcode Cost Evaluation
->>>>>>> b44a6c81
+
 
 ### Bug Fixes
 * Fixed `yarn add @algo-builder/web` (was failing because of missing dependency `zod` in packages/web).
