<!--
Guidelines:
+ provide short description which is easy to understand both to project managers and developers,
+ be very precise about breaking changes,
+ mark deprecated API,
+ provide link to documentation wheneve needed,
+ if relevant, you can also provide a link to a pull request.

Organize change log in the following section (in that order):
Features, Bug Fixes, API Breaking, Deprecated, Infrastructure, Template Updates
-->

# CHANGELOG

## Unreleased

- Updated yarn to v3.2.1
- Changed default sample project license to ISC
- Fix `txn AssetSender` should return zero address by default.

#### Examples

- Added secret key to all accounts that are signing transactins in examples. 

### Features

- Add `--npm` flag to `algob init` and `algob unbox`. Note: by default we will use `yarn`.
- Improved `algob/project-dev-script.sh` which is script setting up a local project.
- Add `Uint8Array` as a supported type for `TxParams.note`

- Added `sendSignedTransaction(signedTransaction)` to `Runtime`. Method takes '`SignedTransaction` type
from `algosdk` and sends it to the network. 
- Added support for `SignedTransaction` object in `executeTx` method in `Runtime`.
- Added verification for secret key signatures in `Runtime`.

### Bug Fixes

- Fix `txn AssetSender` should return zero address by default.
- Fix `KMDCredentialsFromEnv` loading using KMD_DATA. Algob was trying to use `env.$KMD_DATA` instead of `env.KMD_DATA`
<<<<<<< HEAD
- Fix `gitxna 1 Logs 0` opcode. Previously any attempt to use this opcode would result in a "Not supported" error.
=======
- Fix `TxParams.noteb64` encoding - should use base64 decoder rather than TextEncoder.
>>>>>>> b156bf60

### Examples

#### DAO

- Add `add_proposal_with_asset.js` script use for create proposal with asset funds.

## v5.0.1 2022-07-11

### Bug Fixes

- added missing dependency (`debug`) to packages.

## v5.0.0 2022-07-8

### Features

#### Algob

- `algob.balanceOf(deployer, accountAddr, assetID)`: if assetID is undefined then the function will return ALGO account balance.
- `deployer.executeTx` returns list of `TxnReceipt`, which extends `ConfirmedTxInfo`. This is to add a useful `txID` attribute, needed in various scripts.

  ```ts
  export interface TxnReceipt extends ConfirmedTxInfo {
  	txID: string;
  }
  ```

#### Runtime

- Add `Runtime.getAppByName(appName)`: gets app info based on the name declared in appDefinition.
- Better warning/error when deploying ASA. Throws an error when ASA definition is wrong or when ASA is not found in asa.yaml, eg when Runtime needs to query ASA.
- Add `Runtime.getAppByName(appName)`. We can get application in Runtime now.
- Teal v6 support:
  - Add `Txn LastLog` opcode.
  - Add `Txn StateProofPK` opcode.

#### Examples

- Add new example [Trampoline](https://github.com/algorand-devrel/demo-avm1.1/tree/master/demos/trampoline)

### Bug Fixes

- Fix: missing schebang to run `algob` as an app directly. BTW, we recommend running algob through `yarn algob` in your project.
- Fix: max number of transactions in one call should be 256 (include inner and atomic transaction).
- Fix: Web mode (algo-builder/web) cannot sign by `fromAccount` when `fromAccountAddr` appear in `execParams`.
- Receipt confirmed txn have `inner-txns` and `txn` field.

### Breaking Changes

#### @algo-builder/algob

- `ensureCompiled` is deprecated and removed and `compileASC` should be used.
- `loadLogicFromCache` is deprecated and removed and `getLsigFromCache` should be used.
- `executeTransaction` is deprecated and removed and `executeTx` should be used.

#### @algo-builder/runtime

- `addAsset` is deprecated and removed and `deployASA` should be used.
- `addApp` is deprecated and removed and `deployAdd` should be used.
- `addASADef` is deprecated and removed and `deployASADef` should be used.
- Renamed `optIntoAsa` to `optInToAsa` to remain naming convention consistency across the project.

#### @algo-builder/web

- `executeTransaction` is deprecated and removed and `executeTx` should be used.
- Renamed `sendTransaction` to `sendAndWait` in WebMode and parameter is updated to accept `string` to bring consistency with other wallets class.

### Deprecated

### Infrastructure

- Updated indexer version to `2.12.4` in `infrastructure/makefile`

### Template Updates

DAO template:

- [breaking] moved template parameter (`gov_token_id`) to the global state. This is to assure constant bytecode fir each deployment. We need it to build an efficient indexer and UI.
  - Subsequently, `gov_token_id` is required when deploying new DAO approval program.

## v4.0.0 2022-05-24

### Features

- use`logger` from `debug` package for logging utility in place of all console calls.

Core:

- Added support for saving smart contract template params in ASCCache.
- The `compile.ts` has been updated and now the tealCode is stored in cache when `scTmplParams` are used to compile TEAL with hardcoded params.
- Added following functions in `deployer` API
  - `getDeployedASC`: returns cached program (from artifacts/cache) `ASCCache` object by name. Supports both App and Lsig.
- You can initialize an new `algob` project with `infrastructure` scripts (a copy the `/infrastructure` directory in repository) by adding the `--infrastructure` flag. Example:
  ```bash
    algob init --infrastructure
  ```
- Return list of receipts for each txn in group txn. Example:

```js
const receipts = deployer.executeTx([txn0, txn1]);
console.log("txn0 information: ", receipts[0]);
console.log("txn1 information: ", receipts[2]);
```

JS Runtime and testing features:

- `runtime.defaultAccounts` - a list of pre-generated 16 accounts with pre-defined addresses and keys, each with 1e8 microAlgos (100 Algos)
- `runtime.resetDefaultAccounts()` - will recreate the default accounts (reset their state).
- unit tests that cover new scenarios when `runtime.defaultAccounts` and `runtime.resetDefaultAccounts()` are used.
  - `bond-token-flow` test to also use runtime.defaultAccounts. (see [example](https://github.com/scale-it/algo-builder/blob/develop/examples/bond/test/bond-token-flow.js))
- Support execution of algo-sdk-js `transactionAndSign` in Runtime [#601](https://github.com/scale-it/algo-builder/pull/601).
- Added support for checking against opcode their execution mode in runtime. For eg. `arg` can only be run in _signature_ mode, and parser will reject the execution if run in application mode.
- Support RekeyTo field in the inner transaction for TEAL v6.
- Support `keyreg` transaction in inner transaction in JS runtime.
- Enable transfer ALGO to a not regeistred account.
- Every opcode class has been updated and now their `execute` method returns its cost.
- Teal V6 support:

  - Add new opcode `bsqrt` and `divw`([##605](https://github.com/scale-it/algo-builder/pull/605)).
  - Add new opcode `gloadss`([#606](https://github.com/scale-it/algo-builder/pull/606)).
  - Add new opcode `acct_params_get`([#618](https://github.com/scale-it/algo-builder/pull/618)).
  - Add new opcode `itxn_next`([#626](https://github.com/scale-it/algo-builder/pull/626)).
  - Add new opcode `gitxn`, `gitxna` and `gitxnas`.([#628](https://github.com/scale-it/algo-builder/pull/628)).
  - Contract to contract calls. However we limit c2c call with only AppCall(NoOpt) transactions.([#611](https://github.com/scale-it/algo-builder/pull/611))
  - Full support for inner transactions: `itxn`, `itxna` and `itxnas`

- Teal v7 support:

  - opcode `base64decode` ([##653](https://github.com/scale-it/algo-builder/pull/653))

- `algob test` now runs tests recursively in `test` directory and subdirectories. Before only the files inside the test directory where run.

Dependencies:

- Upgraded PyTEAL version [`0.13.0`](https://github.com/algorand/pyteal/releases/tag/v0.13.0) in Pipfile.
- Upgraded JS SDK to v1.16.0

### API Breaking

- Improved the smart contract deployment process. We changed the `DeployASAParam` and `DeployASCParam` to make it more explicit. The `deployer.deploy*` also got improvemetns with a cost of API breaking. We created the following types to describe the smart-contract to be deplyed:

```ts
// from file
type SourceFile = {
	metaType: MetaType.FILE;
	approvalProgramFilename: string;
	clearProgramFilename: string;
};

// from teal source code (string).
type SourceCode = {
	metaType: MetaType.SOURCE_CODE;
	approvalProgramCode: string;
	clearProgramCode: string;
};

// from compiled source code.
type SourceCompiled = {
	metaType: MetaType.BYTES;
	approvalProgramBytes: Uint8Array;
	clearProgramBytes: Uint8Array;
};
```

And the following types are added for the Smart Contract definition

```ts
export type AppDefinitionFromFile = StorageConfig & AppOptionalFlags & SourceFile;

export type AppDefinitionFromSource = StorageConfig & AppOptionalFlags & SourceCode;

export type AppDefinitionFromSourceCompiled = StorageConfig & AppOptionalFlags & SourceCompiled;

export type AppDefinition =
	| AppDefinitionFromFile
	| AppDefinitionFromSource
	| AppDefinitionFromSourceCompiled;

export type DeployAppParam = BasicParams & {
	type: TransactionType.DeployApp;
	appDefinition: AppDefinition;
};
```

See [packages/web/src/types.ts](https://github.com/scale-it/algo-builder/blob/master/packages/web/src/types.ts) for more details.

- We have updated parameters of `deployApp` method:

```ts
/// old
  /**
	 * deploy a new application and returns application id
	 * @param approvalProgram application approval program (TEAL code or program filename)
	 * @param clearProgram application clear program (TEAL code or program filename)
	 * @param flags SSCDeployment flags
	 * @param payFlags Transaction parameters
	 * @param scTmplParams Smart Contract template parameters
	 * @param debugStack: if passed then TEAL Stack is logged to console after
	 * each opcode execution (upto depth = debugStack)
	 */
	deployApp(
		approvalProgram: string,
		clearProgram: string,
		flags: AppDeploymentFlags,
		payFlags: types.TxParams,
		scTmplParams?: SCParams,
		debugStack?: number
	): {...}

/// new
	/**
	 * deploy a new application and returns application id
	 * @param payFlags Transaction parameters
	 * @param appDefinition app definition
	 * @param scTmplParams Smart Contract template parameters
	 * @param debugStack: if passed then TEAL Stack is logged to console after
	 * each opcode execution (upto depth = debugStack)
	 */
	deployApp(
		sender: AccountSDK,
		appDefinition: types.AppDefinition,
		payFlags: types.TxParams,
		scTmplParams?: SCParams,
		debugStack?: number
	):
```

- We have changed the parameters of `updateApp` method. Details:

```ts
  // old
	/**
	 * Update application
	 * @param senderAddr sender address
	 * @param appID application Id
	 * @param approvalProgram new approval program (TEAL code or program filename)
	 * @param clearProgram new clear program (TEAL code or program filename)
	 * @param payFlags Transaction parameters
	 * @param flags Stateful smart contract transaction optional parameters (accounts, args..)
	 * @param debugStack: if passed then TEAL Stack is logged to console after
	 * each opcode execution (upto depth = debugStack)
	 */
	updateApp(
		senderAddr: string,
		appID: number,
		approvalProgram: string,
		clearProgram: string,
		payFlags: types.TxParams,
		flags: AppOptionalFlags,
		scTmplParams?: SCParams,
		debugStack?: number
	)

  // new
  /**
	 * Update application
	 * @param appName application Name. Note in runtime application name just placeholder params
	 * @param senderAddr sender address
	 * @param appID application Id
	 * @param newAppCode new application source code
	 * @param payFlags Transaction parameters
	 * @param flags Stateful smart contract transaction optional parameters (accounts, args..)
	 * @param debugStack: if passed then TEAL Stack is logged to console after
	 * each opcode execution (upto depth = debugStack)
	 */
	updateApp(
		appName: string,
		senderAddr: string,
		appID: number,
		newAppCode: types.SmartContract,
		payFlags: types.TxParams,
		flags: AppOptionalFlags,
		scTmplParams?: SCParams,
		debugStack?: number
	)
```

- The `appName` field is required now. We can use `deployer.getApp(appName)` to get checkpoint data of application. In web-mode, you can set it empty.

- We removed `runtime.addApp`, `deployer.getAppByFile` methods.

- We have changed the naming convention for the clearing proposal part of the DAO:

  - Renamed `clearProposal` to `closeProposal`,
  - Renamed `clear_proposal` to `close_proposal`,
  - Renamed `mkClearProposalTx` to `mkCloseProposalTx`.

- We have updated the default behavior of algob deployer for loading data from checkpoint to be queried by "app/lsig" name (note: passing name is required). The existing functionality has been moved to `<func>ByFile` functions (legacy functions based on file querying):

  - Application:

    - Previous `getApp(approval.py, clear.py)` has been changed to `getAppByFile(approval.py, clear.py)`.
    - New `getApp(appName)` function queries app info using the app name.

  - Smart signatures:
    - Existing `getDelegatedLsig(lsig.py)`, `getContractLsig(lsig.py)` **have been removed**. Use `getLsig` function to query logic signature from name or filename in a checkpoint.
    - New `getApp(appName)` function queries app info using the app name.
    - Existing `fundLsig(lsig.py, ..)` function has been changed to `fundLsigByFile(lsig.py, ..)`. Now `fundLsig(lsigName, ..)` will take lsig name.
    - Existing `mkDelegatedLsig(fileName, signer, ..)`, `mkContractLsig(fileName, ..)` have been updated to take the **lsigName as a required parameter (first parameter passed to function)**:
      - `mkDelegatedLsig(lsigName, fileName, signer)`
      - `mkContractLsig(lsigName, fileName)`.
        Here `fileName` represent the name of smart contract file (eg. `treasury-lsig.teal`), and `lsigName` represents the "name" you want to assign to this lsig (eg. `treasuryLsig`).

  For reference you can check out `examples/asa`.

- Updated `getLsig`, `getDelegatedLsigByFile`, `getContractLsigByFile`, `getApp` to throw an error if information against checkpoint (by name or file) is not found.
- Updated `TxReceipts` for runtimes' `deployApp`, `deployASA` to use same types as algob (`AppInfo`, `ASAInfo`).
- Updated `txId` key in returned App/ASA info to `txID`.

- `printLocalStateSCC` renamed to `printLocalStateApp`.
- `printGlobalStateSCC` renamed to `printGlobalStateApp`.

- The ` PyASCCache` has been merged to `ASCCache` and is not used anymore.
- Only use list transaction in executeTx.
- Rename the executeTransaction to executeTx

- The `Deployer` interface now contains a new method `executeTx` while the old function is still supporoted it is
  recommended to use the method from `Deployer` rather than the function dirrectly.

- `executeTx` method from `WebMode` class now returns `Promise<algosdk.modelsv2.PendingTransactionResponse>` .

### Bug fixes

- Return error when closeRemainderTo and fromAccountAddr is the same.
- When close account should remove auth/spend address. Fixed in [#575](https://github.com/scale-it/algo-builder/pull/575).
- Approval program and clear program should throw error if they are mismatch version. Fixed in [#620](https://github.com/scale-it/algo-builder/pull/620)
- Allow token to be empty.
- Throw error when issue inner transactions in clear program. Fixed in [#667](https://github.com/scale-it/algo-builder/pull/667).
- Parameters in `extract*` opcodes can greater than uint8. Fixed in [#666](https://github.com/scale-it/algo-builder/pull/666).
- Wallet constructor come from a parameter walletURL(token, server, port)
- Restrict duplicate transaction in group transaction.

### Infrastructure

- Updated `setup-master-account` and `sandbox-setup-master-account` commands to run multiple times.

### Template Updates

- We updated the examples/DAO design. We removed treasury Smart Signature to simplify deposit management. Now a DAO app is managing voting, deposits and treasury.
- Enabled PyTEAL Optimizer option in all our examples.

## v3.2.0 2022-02-03

### Features

- Added following functions in `deployer` API
  - `compileASC`: alias to `deloyer.ensureCompiled`. The latter is now marked deprecated and `compileASC` should be used instead.
  - `getDeployedASC`: returns cached program (from artifacts/cache) `ASCCache` object by name.
- Added `sandbox-up-dev` and `sandbox-reset` commands into Makefile in `infrastructure/`.
- Use strict parsing rules when decoding PyTEAL teamplate parameters using `algobpy`. Previously, on decode failure, the script was continuing with partially updated template params, now we fail with an exception.

Dependencies:

- Updated `algosdk` to `v1.13.1`

### Bug Fixes

- Int Pseudo-Ops can't start with 0x(hex) or 0(oct) prefix. (#562)
- Add missing opcode `bitlen` and `app_params_get`.
- In the inner transaction, `snd` always the application address. However, it can be set to an arbitrary address. Fixed in [#569](https://github.com/scale-it/algo-builder/pull/569).

### Notes

We continue to use yarn v3. Please share your feedback about it. Hope this improved your workflow.

**Full Changelog**: https://github.com/scale-it/algo-builder/compare/v3.1.0...v3.2.0

## v3.1.0 2022-01-25

In this release we migrated to yarn v3. It speed up package management a lot.
We use node-modules node linker, because this is required
`npm` or `yarn v1` still works, but to have the best experience with `algob`,
you should install and use yarn v3:

```
yarn set version stable
yarn install
```

### Features

- Beta support for rekeying transactions in `@algo-builder/runtime` / testing.
- Added integration to `tealer` tool into pipenv.
- updated sample-project (the one after `algob init`)
- migrate to use yarn v3
- updated dependencies to the latest version (notably: algosdk, typescirpt, eslint, mocha)

### Bug Fixes

- `Runtime` wrongly required that an address used in `acfg` ItxnField refers to an existing account. However, addresses used in `acfg` or create asset transactions may refer to a not existing account. [PR](https://github.com/scale-it/algo-builder/pull/550). Reported by @patrick
- Can't get LogicSigAccount from `deployer.getDelegatedLsig`.
- `uncover` opcode push/pop wrong order.
- example/nft: fixed script (related to api breaking change).
- problem with calculating gas when a program starts with label (#547)

## v3.0.0 2021-12-22

### Features

- TEALv5 support in `@algo-builder/runtime` [AVM 1.0](https://developer.algorand.org/articles/discover-avm-10/):
  - Cover, Uncover opcodes
  - Loads, Stores opcodes
  - Extract, Extract3 opcodes
  - ExtractUint16, ExtractUint32, ExtractUint64 opcodes
  - Txn, Global fields
  - Added application account (a smart contract now has an escrow account). Updated checkpoint structure to store `applicationAccount` while running `algob` scripts.
  - Support Inner Transactions: `Payment`, `AssetTransfer`, `AssetFreeze`, `AssetRevoke`, `AssetDeploy`, `AssetModify`, `AssetDelete`.
  - Support Pooled opcode budget
  - Txnas, Gtxnas, Gtxnsas, Args, Log (logs are stored in txReceipt)

* Update all transaction functions (eg. `executeTx`, `addAsset`, `addApp` ..etc) to return a transaction receipt. Add `runtime.getTxReceipt` in `@algo-builder/runtime` to query transaction info.

- Add Asset Name to `assetDefinition` in `@algo-builder/runtime`.
- Updated App, Asset counters in runtime from 0, to 8. This means that the newly created App/Asset Index will be 9 (instead of 1).
- Added `runtime.loadLogic(..)` function (similar to `deployer.loadLogic` API) which simplifies the testing and script flow (we can use the same code in tests and scripts). User _should do_ the following migration:

  ```js
  // from
  const daoFundLsigProg = getProgram("dao-fund-lsig.py", scInitParam);
  daoFundLsig = runtime.createLsigAccount(daoFundLsigProg, []);

  // to (mute logs)
  daoFundLsig = runtime.loadLogic("dao-fund-lsig.py", scInitParam, false);
  ```

  For information about loading checkpoint(s) data using `@algo-builder/web` in a webapp, read [here](https://github.com/scale-it/algo-builder/blob/master/docs/guide/algob-web.md#checkpoints).

- Added `WallectConnectSession` class to create & manage wallect connect session. User can use `session.executeTransaction()` to execute algob transactions using wallet connect.
- Updated `getProgram`, `loadLogic` to pass an optional argument: `logs (true/false)`. By default logs will be displayed on console during compilation.
  ```js
  // logs == false
  const daoFundLsigProg = getProgram("dao-fund-lsig.py", {}, false);
  ```
- Updated `deployer.deployApp(...)` & `deployer.updateApp(...)` to take one more optional parameter: `appName`. This will also save in a checkpoint the compiled app by name.
- `deployer.updateApp()` and `runtime.updateApp` take one more optional argument: `scTmplParams: SCParams` to be compatible with `deployApp` and be able to use template parameters.
- Added new function `getAppByName(name: string)` to query checkpoint information by app name.
- Added `deployer.loadLogicFromCache` to load a logic signature from already compiled TEAL codes (stored in `artifacts/cache`, for eg during `deployer.fundLsig`). This avoid re-compilation (and passing `scTmplParams`) each time(s) user wants to load an lsig.
- Updated `TealDbg` method to load already compiled TEAL code from `artifacts/cache`. Compilation is forced only when a) TEAL is not cached OR b) `scInitParam` (template parameters) are passed with `tealFile`.
- Adding `@algo-builder/web.status.getAssetHolding` function which queries account asset holding.

### Infrastructure

- Updated private-net setup, sandbox & indexer scripts to run in `dev` mode.

### Breaking changes

`@algo-builder/runtime`:

- Renamed `Runtime.getLogicSig` to `Runtime.createLsigAccount` #506.
- `runtime.addAsset(..)`, `runtime.addApp(..)` return a tx receipt object, which contains the newly created appID/assetID.

  - Migration: Example code:

  ```js
  // from
  const appID = runtime.addApp(flags, {}, approvalProgram, clearProgram);

  // to
  const receipt = runtime.addApp(flags, {}, approvalProgram, clearProgram);
  const appID = receipt.appID;
  ```

- `getProgram` is moved to `@algo-builder/runtime` from `@algo-builder/algob`.
- `runtime.addAsset`, `runtime.addAssetDef` and `runtime.addApp` are deprecated.
  Please use `runtime.deployASA`, `runtime.deployASADef` and `runtime.deployAdd` instead of the above functions.
- Update `runtime.deloyApp` to be compatible with `deployer.deployApp`.
- `balanceOf` in `@algo-builder/algob` package now return amount (number) of asset account holding and won't print them. If the account does not hold an asset it will return 0. To query asset holding, please use a new `@algo-builder/web.status.getAssetHolding` function.
- Updated `deployer.deployApp` to pass `scTmplParams` (smart contract template parameters).

### Bug Fixes

- Fix bug substring3 opcode pop wrong order [/#505](https://github.com/scale-it/algo-builder/pull/505), contribution: @vuvth.
- Fix bug: `runtime.optinToApp` updating state even after opt-in fails. Reported by @patrick

## v2.1.0 2021-10-22

### Features

- Upgrade indexer version
- TEALv5 support (part1) in `@algo-builder/runtime`:
  - Ecdsa opcodes: ecdsa_verify, ecdsa_pk_decompress, ecdsa_pk_recover
- Update Algorand indexer to v2.6.4
- `@algo-builder/runtime` support return smart-contract return values in Interpreter. Credits: Ashley Davis
- Upgrade Algorand JS-SDK to v1.12

### Bug Fixes

- `@algo-builder/runtime`: `runtime.optInToApp` should throw error if an account is already opted-in to the App.
- Fix `ALGORAND_DATA` environment variable use and documentation.
- `@algo-builder/runtime`: Accept ASA deployment with total supply == 0

## v2.0.1 2021-10-18

### Bug Fixes

- [web] Fixed `metadataHash` attribute verification for `ASADefSchema` and consequently `deployASA` and updated the [`ASADef`](https://algobuilder.dev/api/web/modules/types.html#ASADef).

### Examples

- [examples/asa] Added more in `0-gold-asa.js` script we added an example how to correctly provide `metadataHash` for an ASA.

## v2.0.0 2021-09-30

### Features

- Added shared space between contracts
- Added tealv4 opcodes (`gload` and `gloads`)
- Added Tealv4 opcodes (`callsub` and `retsub`)
- Added loop support in runtime
- TEALv4 support in `@algo-builder/runtime`:
  - Added shared space between contracts (opcodes `gload` and `gloads`)
  - Dynamic Opcode Cost Evaluation
  - Transaction Array changes
    a) array length assertions for `tx.ForeignAssets`, `tx.Accounts`, `tx.ForeignApps`,
    b) User can pass id/offset for app/asset in for array references. For `tx.Accounts` you can pass address directly in teal code.
  - Byteslice arithmetic ops (`b+`, `b-`, `b*`, `b/`, `b%`, `b<`, `b>`, `b<=`, `b>=`, `b==`, `b!=`, `b\`, `b&`, `b^`, `b~`, `bzero`).
  - Additional mathematical opcodes: `divmodw`, `exp`, `expw`, `shl`, `shr`, `sqrt`
  - More Versatile Global and Local Storage (combination of upto 128 bytes allowed between key-value).
  - Asset URL change (max size increased till 96 bytes).
  - gaid, gaids opcodes (knowable creatable id)
- Updated all examples & tests to use TEALv4 (`#pragma version 4`)
- Added support for querying indexer in an `algob` script (accessable via `deployer.indexerClient`). You can pass `indexerCfg` in your network's config in `algob.config.js`. Added docs.
- Add function to store checkpoint for contract logic signature (`mkContractLsig`).
- Add support for algosdk.Transaction object in executeTranasction
- Add `signTransactions` functions: It signs transaction object(s) and returns raw signed transaction.

### Bug Fixes

- Fixed `yarn add @algo-builder/web` (was failing because of missing dependency `zod` in packages/web).
- Fix metadatahash type
- Fix init project-name bug(`algob init <project-name>` command was not working properly)
- Fix zod package was missing from runtime(but zod was being used in runtime)
- Added support for passing http token as an `object` as well. User can now use `{ "X-Algo-API-Token": <token> }` notation for passing token in `algob.config.js`.

### Testing framework bug fixes

- Fix random address for logic sig, creating two times an lsig account from the same TEAL code should return the same address.

### API Breaking

- Migrate from `LogicSig` to `LogicSigAccount`(Note: Loading lsig from file uses `LogicSig`, because `goal` stores it in LogicSig type format)
- Rename `CallNoOpSSC` to `CallApp`.
- Rename `optInAcountToASA` to `optInAccountToASA` (typo)
- Rename `readLocalStateSSC` to `readAppLocalState`, `readGlobalStateSSC` to `readAppGlobalState`.

### Dependencies

- Upgraded pyTEAL version [`0.9.0`](https://github.com/algorand/pyteal/releases/tag/v0.9.0) in pipfile.
- Upgraded indexer binary version to `2.6.1` in `/infrastructure/Makefile`.

### Examples

- Added new template [DAO](/examples/dao), with flow tests. Read the specification [here](https://paper.dropbox.com/doc/Algo-DAO--BTR~tKj8P788NMZqnVfKwS7BAg-ncLdytuFa7EJrRerIASSl).

## v1.2.1 2021-09-15

### Bug Fixes

- Fix `algob init <project-name>`.

## v1.2.0 2021-08-09

### Features

- Moved [error](http://algobuilder.dev/api/runtime/modules/errors.html) lists, BuilderError, [mkTransaction](http://algobuilder.dev/api/runtime/modules.html#mktransaction) to `@algo-builder/web` package. Re export `mkTransaction`, `errors` in algob and runtime from `@algo-builder/web` for backward compatibility.
- Added `algob init --typescript` flag to initialize a typescript project. Usage: `algob init <location> --typescript`.
- Support pooled transaction fees in algob and runtime - now one transaction can pay for other transaction fees in a group.
- Added `flatFee` to `TxParams`.
- Added support for teal debugger (get dryrun response or start debugger using `tealdbg` in chrome) in `algob` scripts.
- User can initialize & use accounts by name in `@algo-builder/runtime`, similar to algob ('john', 'bob' etc)
- Updates to `algob sign-multisig`:
  - Creating a new multisigned transaction (requires multisig metadata: `v, thr, addrs`)
  - Support for signing in a group transaction (loaded from file).
  - Check usage in our [guide](http://algobuilder.dev/guide/sign-multisig.html)
- Added `deployASADef` function to deploy ASA without using `/assets/asa.yaml`.
- Added `yarn run test:watch` command. NOTE: it will spawn multiple process in the same terminal session. So if you want to stop the all processes the best solution is to kill the terminal session.

- Added new package `@algo-builder/web`. It can be used in Dapps to interact with ASAs and Stateful applications. Main features:
  - Compatible with [`algosigner`](https://github.com/PureStake/algosigner).
  - Support algob's high level function:`executeTransaction` in a webapp as well (note: currently `deployASA` & `deployApp` transactions are not supported, as we don't load data from checkpoints OR `/assets`).
  - Support group transactions.
  - The `executeTransaction` takes transactions parameters (single/group) as input, triggers an algosigner prompt for signature, sends transaction to network and return it's response. Documentation can be found [here](https://github.com/scale-it/algo-builder/tree/develop/packages/web#algo-builderweb).

### Dapp templates and solutions

- Added new template [`/shop`](https://github.com/scale-it/algo-builder-templates/tree/master/shop) to demonstrate a react component (payment widget) to make a purchase and trigger `AlgoSigner` for signing a transaction.

Examples

- [Permissioned Token](/examples/permissioned-token) Added `cease` function and a script to change permissions app_id.

Tutorials:

- We published a Securities and Permissioned Tokens solution (implemeted using `algob`): [https://developer.algorand.org/solutions/securities-and-permissioned-tokens/](https://developer.algorand.org/solutions/securities-and-permissioned-tokens/).
- Published fifth tutorial in the `@algo-builder` series, on how to use `algob console` to quickly and easily interact with ASA and smart contracts: [https://developer.algorand.org/tutorials/algo-builder-tutorial-part-5-algob-console/](https://developer.algorand.org/tutorials/algo-builder-tutorial-part-5-algob-console/).

### Quality Assurance

- Added github workflows/examples.yaml to execute [`/examples`](https://github.com/scale-it/algo-builder/tree/master/examples) on a private net, on pushing new commit to `develop`/`master` branch OR creating a pull request that target these branches.

### Infrastructure

- Added new make commands:
  - `setup-reach` - sets up reach executable file in `~/.algorand-reach` directory
  - `remove-reach` - halts any dockerized devnets, kills & removes docker instances and containers, remove reach bash file from `~/.algorand-reach`.
  - `restart-private-net`: restarts private-net.
  - `indexer-docker-up`, `indexer-docker-down`: Docker based setup for indexer. Runs in read-only mode, without connecting to local algod node.
  - `make setup-postgresql`: Install `postgresql` database on a local linux system and setup a new user & database.
  - `make start-indexer`: Add local indexer binary (downloaded in `~/.algorand-indexer-download`) and start the indexer by connecting to database and local algod node.
  - `make recreate-indexer`: resets the indexer database and runs `start-indexer`.
  - `make remove-indexer`: Removes `~/.algorand-indexer-download` directory from system.

### API breaking

- Rename `SSC` to `App` - This will affect deployment and all calls made to stateful smart contracts(SSC) or `App`
  - OptInSSC -> OptInToASA
  - DeleteSSC -> DeleteApp
  - DeploySSC -> DeployApp
  - SSCDeploymentFlags -> AppDeploymentFlags
  - SSCOptionalFlags -> AppOptionalFlags
- Import are changed to scoped imports
  - instead of stringToBytes, you can import a `convert` namespace (from `@algo-builder/algob`), and then use `convert.stringToBytes`
- Types imports for `ExecParams`, `TransactionTypes`, `SignType` moved to new package `@algo-builder/web`
- Migrate to algorand/js-sdk types from `@algo-builder/types-algosdk`.

### Bug fixes

- Fixed dependency [issues](https://github.com/scale-it/algo-builder/issues/433) while installing algob using `yarn add @algo-builder/algob` & `npm install @algo-builder/algob`.
- `web`:
  - Added missing `fromAccount?` attribute to the `Sign` type.
  - Remove TxParams type from runtime package(it is duplicated in runtime)

## v1.1.1 2021-07-12

### Bug fixes

`@algorand-builder/runtime` \* [\#409](https://github.com/scale-it/algo-builder/issues/409) Added missing `fromAccount` attribute to `SignWithLsig` type.

## v1.1.1 2021-07-12

### Features

- updated `algob test` command to run mocha in typescript project as well.

### Bug fixes

`@algorand-builder/runtime` \* fixed [bug](https://github.com/scale-it/algo-builder/issues/404) when trying to optIn to asset using asset transfer transaction with amount 0n.

## v1.1.1 2021-07-12

### Features

- Updated `algob test` command to run mocha in typescript project as well.

### Bug fixes

`@algorand-builder/runtime`

- fixed [bug](https://github.com/scale-it/algo-builder/issues/404) when trying to optIn to asset using asset transfer transaction with amount 0n.

## v1.1.0 2021-06-23

Highlights:

- TEALv3 support
- improved documentation and guide
- better handling in `executeTransaction`
- checkpoint can be market invalid if they are substituted (eg by redeploying same asset).

### API breaking

- Move `updateApp` function to `deployer`

* Rename `parseArgs` to `parse_params`

* For External support of parameters user should replace TMPL\_ prefix in their smart contracts, and only use it when using pyteal.tmpl(..)
* Rename `appId` to `appID` in all places. (previously some of SSC params were taking `appId` and other were taking `appID`, this was inconsistent)

### Features

- Replaced dependency `find-up` with `findup-sync` in `algob`.
- Added `algopy` in `@algo-builder/algob/sample-project`, which enables users to pass template parameters to PyTEAL contracts. Updated docs.
- Store checkpoints in nested form for SSC, added tests.
- Added support for sub directories in assets folder, with tests.
- Update runtime to process execParams.deployASA, deployApp, OptInToASA, OptIntoSSC
- Exported `@algorand-builder/algob`, `@algorand-builder/runtime` error types and make it accessible for API documentation.
- Added `debugStack` option in `runtime.executeTx()` to print stack (upto depth = debugStack) after each opcode execution.
- TEALv3 support in `@algo-builder/runtime`.
- Transpile TEAL code to substitute the TMPL placeholders
- Mark not valid checkpoints (in case of `deleteApp`/`DestroyAsset`) using `deleted` boolean

### Bug fixes

`@algorand-builder/runtime`
_ Remove asset holding from account if `closeRemainderTo` is specified.
_ Asset creator should not be able to close it's holding to another account.

- fixed temporal files handling.

## v1.0.2 2021-05-18

### Features

- Update how error is displayed to a user
- Add Update stateful smart contracts using execute transaction in runtime

Runtime:

- added `updateApp` method.

### Bug fixes

- Added missing dependency: `find-up`

## v1.0.1 2021-05-16

- Fixed dependency for `@algo-builder/algob`.

## v1.0 2021-05-14

New website: https://scale-it.github.io/algo-builder

### API breaking

- Removed Algob prefix in deployer (eg. renamed `AlgobDeployer` to `Deployer`)
- Updated `execParams` structure & typings (input parameters for `executeTransaction`)
  - Migration: If `SignType` is `LogicSignature` then change `fromAccount` to `fromAccountAddr` and just pass from address instead of complete account.
- Changed the way we pass arguments to stateless smart contract - moved assignment from when we load smart contract (using `loadLogic`, `mkDelegatedLsig`, `fundLsig`) to when we create transaction execution parameters.
  - Migration: assign stateless args in txParams to `executeTransaction`. Eg
    ```js
    await deployer.loadLogic('htlc.py', [arg1]); // remove scTmplParams from here
    const txnParams: rtypes.AlgoTransferParam = { .. }
    txnParams.args = [arg1]; // assign here now
    await executeTransaction(deployer, txnParams);
    ```

### Features

- Added more tests for the [crowdfunding example project](/examples/crowdfunding) using `@algo-builder/runtime`- Happy paths and Failing paths.
- Integrated user documentation with `jekyll`.
- Added new function `signLogicSigMultiSig` to sign logic signature by multisig.
- Updated ASA deployment (`deployASA` function) to pass custom params and save deployed asset definition in checkpoint.
- Support deployment and optIn methods in a transaction group (along with all other methods, using `executeTransaction`).
- Renamed `loadBinaryMultiSig` to `loadBinaryLsig` (load signed logic signature from file in scripts).
- New opt-in functions and updates. Check the [deployer API](https://scale-it.github.io/algo-builder/api/algob/interfaces/types.deployer.html) for information about all opt-in functions.
  - `deployer.optIn` are now available both in _DEPLOY_ mode to _RUN_ mode.
  - Extended `deployer.optIn*` functions to support ASA by ID. Previously we only accepted ASA by name (based on the name in `assets/asa.yaml` file).
  - Added [`deployer.optInLsigToApp`](https://scale-it.github.io/algo-builder/api/algob/interfaces/types.deployer.html#optinlsigtoapp) and [`deployer.optInLsigToASA`](https://scale-it.github.io/algo-builder/api/algob/interfaces/types.deployer.html#optinlsigtoasa) to easily opt-in stateless smart contract (lsig) account to stateful smart contract and ASA.
- Asset related `execParams` (transaction parameters for [`executeTransaction`](https://scale-it.github.io/algo-builder/api/algob/modules.html#executetransaction)) support ASA by name and by ID (previously only ASA ID was supported). [Example](https://github.com/scale-it/algo-builder/blob/master/examples/asa/scripts/transfer/gold-delegated-lsig.js#L22).
- cleaned test suite log (when developing Algo Builder itself). Our test suite has 884 tests.

### Commands

We added new commands:

- `algob test` (runs mocha in project root).
- `algob unbox-template <name> <destination>` to quickly unbox a dapp template from `scale-it/algo-builder-templates`.
- `algob sign-multisig --account <acc> --file <input> --out <out-file>` to append user's signature to signed multisig file using accounts managed by `algob`.
- `algob sign-lsig --account <acc> --file <input> --out <out-file>` to sign logic signature using accounts managed by `algob`.

### Examples

- Added new templates:
  - [Permissioned Token](/examples/permissioned-token)
  - [stateful counter](/examples/stateful-counter)
- Updated [`examples/asa`](/examples/asa): added new use-case to deploy and control ASA by a smart contract.

### Dapp templates.

- We created a new [repository](https://github.com/scale-it/algo-builder-templates) with dapp templates. It's a new project line of Algo Builder. Dapp Templates are webapps operating with Algorand blockchain with `algob` support. For the moment we only have React templates. Anyone can contribute with a new template or by improving the pre-existing ones by creating a pull request.
  - [/default](https://github.com/scale-it/algo-builder-templates/tree/master/default) template (with ASA transfer functionality)
  - [/htlc](https://github.com/scale-it/algo-builder-templates/tree/master/htlc) template - dapp implementing hash time locked contract.
- Added `algob unbox-template` command to download a template and setup the project.

### Infrastructure

- Added new make commands:
  - `setup-private-net` - creates and starts private network, setups master account and shows network status.
  - `recreate-private-net` - stops and removes the private network, and re-setup.

### @algorand-builder/runtime:

- fixed bugs
  - in group tx flow
  - in opcodes: _asset_params_get_, _txn GroupIndex_, _concat_
  - closing asset using clawback should be denied

## v0.5.4 2021-03-15

Renaming the organization and package names to `@algo-builder`.

## v0.5.0 2021-03-08

General:

- Added documentation (in `/docs/testing-teal.md`) to test TEAL using `@algorand-builder/runtime`
- [breaking] Added support for ASA OptIn for contract account (eg. escrow) represented by logic signature. Changed `optInToASA` to `optInAcountToASA` (for optIn using account) and `optInLsigToASA` (for optIn using logic signature account).
- Use `bigint` for all numeric values in `runtime` and `algob` to support integers upto 64 bit(`uint64`).

@algorand-builder/runtime:

- Full support for asset related transaction (create, opt-in, transfer, modify, freeze, revoke, destroy)
- Support for group transactions

Infrastructure:

- Support Sandbox in `/infrastructure` to quickly set up the private net
- [breaking] Changed default network config and the private-net for compatibility with Sandbox:
  - port = 4001
  - token = aaaaaaaaaaaaaaaaaaaaaaaaaaaaaaaaaaaaaaaaaaaaaaaaaaaaaaaaaaaaaaaa
- Updated the default token and endpoint port. For compatibility with Sandbox we use the sandbox token and port (4001) in all examples and sample project. If you run an algorand node using our private node setup then either recreate the network (stop, remove node_data and create it again), or update the `node_data/PrimaryNode/config.json` and set: `"EndpointAddress": "127.0.0.1:4001"`

## v0.4.0 2021-02-03

- Renamed `@algorand-builder/algorand-js` to `@algorand-builder/runtime`
- Added new example project - Crowdfunding Application
- `@algorand-builder/runtime`: added support for transactions: payment, app creation, opt-in, stateful (application call, clear, delete, close).
- Added support for arguments in stateful smart contracts similar to goal (eg. `str:abc`, 'int:12')
- Logic signature validation for stateless teal in runtime
- Introduced versioning of TEAL opcodes in runtime with max cost assertion
- Added a Typescript example project - `htlc-pyteal-ts`

## v0.3.0 2020-12-28

Moved package into `@algorand-builder` NPM organization. So all imports and install commands require to change `algob` to `@algorand-builder/algob`.

- Reproducible, declarative Algorand Network setup using scripts in `/infrastructure`.
- Re-organized examples. Now all examples share same config. Users are able to provide their own
- We ported all developer.algorand reference templates
- Reworked smart contract handling.
- API documentation improvements
- Added lot of new TypeScript [typings](https://github.com/scale-it/algorand-builder/tree/master/packages/types-algosdk) for `algosdk-js`

## v0.2.0 2020-11-25

- As a user I can compile and run PyTeal Files
- As a user I can access accounts from an ENV variable
- As a user I can load ALGOD and KMD credentials from ENV variable
- As a user I can load a multisig directly from /assets and execute transactions
- As a user I can use CLI to run an JS Node REPL with async/await suppport on the top level

### Breaking Changes

- `Deployer` smart-contracts API changes. Please refer to our [API documentation](https://scale-it.github.io/algorand-builder/interfaces/_types_.algobdeployer.html) to check available functions and attributes.

## v0.1 2020-09<|MERGE_RESOLUTION|>--- conflicted
+++ resolved
@@ -37,11 +37,8 @@
 
 - Fix `txn AssetSender` should return zero address by default.
 - Fix `KMDCredentialsFromEnv` loading using KMD_DATA. Algob was trying to use `env.$KMD_DATA` instead of `env.KMD_DATA`
-<<<<<<< HEAD
 - Fix `gitxna 1 Logs 0` opcode. Previously any attempt to use this opcode would result in a "Not supported" error.
-=======
 - Fix `TxParams.noteb64` encoding - should use base64 decoder rather than TextEncoder.
->>>>>>> b156bf60
 
 ### Examples
 
