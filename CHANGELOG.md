<!--
Guidelines:
+ provide short description which is easy to understand both to project managers and developers,
+ be very precise about breaking changes,
+ mark deprecated API,
+ provide link to documentation wheneve needed,
+ if relevant, you can also provide a link to a pull request.

Organize change log in the following section (in that order):
Features, Bug Fixes, API Breaking, Deprecated, Infrastructure, Template Updates
-->

# CHANGELOG

## Unreleased

### Bug Fixes

- Fixed `pre-commit` scirpt that did not work properly and skiped the `lint-staged` part.

### Features

- Allow user to query foreign applications accounts using the `appID` field.

- Remove limits from `Runtime` for amount of apps/assets one account can create/opt-in to.
- Add `getGenesisHashFromName(name: string)` utility function to `@algo-builder/web`.
- Add `mainnetGenesisHash`, `testnetGenesisHash`, `betanetGenesisHash`, `runtimeGenesisHash` constants.
<<<<<<< HEAD
- Add `parseABIContractFile(pathToFilePath)` method to `Runtime` and `Deployer`. If the currently used network is defined in the ABI file additonal field `appID`  will be added to a contract.
- Add support for TEALv8 opcode execution in runtime. The `MaxTEALVersion` is now `8`.
=======
- Add `parseABIContractFile(pathToFilePath)` method to `Runtime` and `Deployer`. If the currently used network is defined in the ABI file additonal field `appID` will be added to a contract.
- Added `allowMultipleAccounts` parameter to `connectToMyAlgo` method of `WebMode` to give user the flexibility to allow multi accounts login using MyAlgo Wallet.
>>>>>>> 425c748b

### Breaking Changes

- The method `ProduceBlock` has been renamed to `ProduceBlocks(numberOfBlocks=1)` and now accepts optional parameter that allows user to specify the number of blocks that will be produced.

#### TEALv8

- Support for `switch` opcode.

## v6.0.0 2022-11-04

- Updated yarn to v3.2.1
- Changed default sample project license to ISC
- Fix `txn AssetSender` should return zero address by default.
- Add unit tests for all transaction types in runtime executeTx.
- Add support loadLogic for \*.teal program and SCParam.
- Replace arrow functions with normal functions in all unit test which is recommended by `mocha`
- Added support of `getProgram` which can get program string from `assetPath`(relative or absolute path) path.
- Add `paths` to `algob.config.js` to specify list of paths.
- Added error handling when a python module is not found and suggest solution to install the python module.

### Features

- Add `--npm` flag to `algob init` and `algob unbox`. Note: by default we will use `yarn`.
- Improved `algob/project-dev-script.sh` which is script setting up a local project.
- Add `Uint8Array` as a supported type for `TxParams.note`
- Added `sendSignedTransaction(signedTransaction)` to `Runtime`. Method takes '`SignedTransaction` type
  from `algosdk` and sends it to the network.
- Added support for `SignedTransaction` object in `executeTx` method in `Runtime`.
- Added verification for secret key signatures in `Runtime`.
- Added replace2 and replace3 opcode to `runtime`.
- Added sha3_256 opcode to `Runtime`
- Added ed25519verify_bare opcode to `Runtime`
- Added json_ref opcode to `Runtime`
- Added support for foreign app account access in `Runtime`
- Added guide for multisignature and signedTransaction usage in `Runtime`.
- Added multisignatue verification in `Runtime`.
- Added support for rekey account to multisignature in `Runtime`.
- Added support to withdraw from account rekeyed to multisignature in `Runtime`.
- Added new section in `Deployer` guide about helper methods across all deployers.
- Added `SignTx`, `makeTx`, `makeAndSignTx`, `sendTxAndWait` helper methods in `Runtime` and `Deployer`.
- Added support for teal v7 in `Runtime` and a test case.
- Added support for new txn opcode fileds `ApprovalProgramPages`, `ClearProgramStatePages`, `NumApprovalProgramPages`, `NumClearProgramStatePages`.
- Added additional checks for the `maxStackByteElementSize` and `maxProgramLength` in `Runtime`.
- Added partial support for `bn254` opcodes. The full support delyed until the official release of `TEALv8/v9`.
- Added a new pre-commit hook to check if there are any `.only`in tests . If there are any it will display error in which files/lines the problem was found.
- Added support for `vrf_verify` opcode to `Runtime`. IMPORTANT: the opcode assumes the proof is always valid thus it will always return 1.
- Added program length check on app deploy on the basis of extra pages in `runtime`.
- Added logic signature and arguments size check in `runtime`.
- Added support for `block` opcode to `Runtime`.
- Added blocks to `Runtime`. It simulates the block generation by using radnom bytes generator as the first seed. The following seeds are MD5 hash of the seed from the previous block.
- Added support for `secp256r1` curve to `ecdsa_verify` and `ecdsa_pk_decompress` opcodes.
- Added support for `FirstValidTime` field for transactions opcode.
- Added program length check on app update on the basis of extra pages in `runtime`.

#### @algo-builder/web

- Added support for logic signature to `executeTx` method of `Webmode` for AlgoSigner, MyAlgo Wallet and Wallet Connect.
- Added `appendSignMultisigTransaction` function to `WebMode` for appending signature to multisig transaction in the algosigner.
- Added `MultiSignature` support in `executeTx` method for `AlgoSigner`.
- Added `SignTx`, `makeTx`, `makeAndSignTx`, `sendTxAndWait` helper methods in all webmodes.
- Added `MultiSignature` support for all methods `MyAlgo Wallet`.
- Added support for unfunded accounts in `Runtime`.
- Added `waitRounds` as second param to `sendAndWait` method. It is optional and has a default value of 10.
- Added support for to generate the `algob.config.ts` file generation via algob (`yarn run algob . --typescript`) and read the algob.config.ts` file, if present in root directory.

### Bug Fixes

- Fix `txn AssetSender` should return zero address by default.
- Fix `KMDCredentialsFromEnv` loading using KMD_DATA. Algob was trying to use `env.$KMD_DATA` instead of `env.KMD_DATA`
- Fix `gitxna 1 Logs 0` opcode. Previously any attempt to use this opcode would result in a "Not supported" error.
- Fix `TxParams.noteb64` encoding - should use base64 decoder rather than TextEncoder.
- Fix `ed25519verify` opcode implementation. Previously the signature was only checked against the data not the concatenation of "ProgData"||program||data. Additionally test scenarios was added to check the correct implementation.
- Fix `global CallerApplicationID` opcode. Previously the opcode get the wrong caller application ID[798](https://github.com/scale-it/algo-builder/pull/798).

### Breaking Changes

#### @algo-builder/runtime

- `executeTx` now returns [TxnReceipt](https://github.com/scale-it/algo-builder/blob/master/packages/runtime/src/types.ts#L411) instead of `TxReceipt[]`.
- `fundLsig` now returns [TxnReceipt](https://github.com/scale-it/algo-builder/blob/master/packages/runtime/src/types.ts#L411) instead of `TxReceipt[]`.

#### @algo-builder/web

- `executeTx`, `sendAndWait`, `waitForConfirmation`, `sendTxAndWait` promise now returns [TxnReceipt](https://github.com/scale-it/algo-builder/blob/master/packages/web/src/types.ts#L458) instead of `algosdk.modelsv2.PendingTransactionResponse`.

#### @algo-builder/algob

- `sendAndWait`, `waitForConfirmation`, `executeSignedTxnFromFile`, `sendTxAndWait` promise now returns `TxnReceipt` instead of `ConfirmedTxInfo`.
- `logTx` second argument of `txConfirmation` now expects type of `TxnReceipt` instead of `ConfirmedTxInfo`.

### Examples

- Added secret key to all accounts that are signing transactions in examples.

#### DAO

- Add `add_proposal_with_asset.js` script use for create proposal with asset funds.
- Increase test coverage

## v5.0.1 2022-07-11

### Bug Fixes

- added missing dependency (`debug`) to packages.

## v5.0.0 2022-07-8

### Features

#### Algob

- `algob.balanceOf(deployer, accountAddr, assetID)`: if assetID is undefined then the function will return ALGO account balance.
- `deployer.executeTx` returns list of `TxnReceipt`, which extends `ConfirmedTxInfo`. This is to add a useful `txID` attribute, needed in various scripts.

  ```ts
  export interface TxnReceipt extends ConfirmedTxInfo {
  	txID: string;
  }
  ```

#### Runtime

- Add `Runtime.getAppByName(appName)`: gets app info based on the name declared in appDefinition.
- Better warning/error when deploying ASA. Throws an error when ASA definition is wrong or when ASA is not found in asa.yaml, eg when Runtime needs to query ASA.
- Add `Runtime.getAppByName(appName)`. We can get application in Runtime now.
- Teal v6 support:
  - Add `Txn LastLog` opcode.
  - Add `Txn StateProofPK` opcode.

#### Examples

- Add new example [Trampoline](https://github.com/algorand-devrel/demo-avm1.1/tree/master/demos/trampoline)

### Bug Fixes

- Fix: missing schebang to run `algob` as an app directly. BTW, we recommend running algob through `yarn algob` in your project.
- Fix: max number of transactions in one call should be 256 (include inner and atomic transaction).
- Fix: Web mode (algo-builder/web) cannot sign by `fromAccount` when `fromAccountAddr` appear in `execParams`.
- Receipt confirmed txn have `inner-txns` and `txn` field.

### Breaking Changes

#### @algo-builder/algob

- `ensureCompiled` is deprecated and removed and `compileASC` should be used.
- `loadLogicFromCache` is deprecated and removed and `getLsigFromCache` should be used.
- `executeTransaction` is deprecated and removed and `executeTx` should be used.

#### @algo-builder/runtime

- `addAsset` is deprecated and removed and `deployASA` should be used.
- `addApp` is deprecated and removed and `deployAdd` should be used.
- `addASADef` is deprecated and removed and `deployASADef` should be used.
- Renamed `optIntoAsa` to `optInToAsa` to remain naming convention consistency across the project.

#### @algo-builder/web

- `executeTransaction` is deprecated and removed and `executeTx` should be used.
- Renamed `sendTransaction` to `sendAndWait` in WebMode and parameter is updated to accept `string` to bring consistency with other wallets class.

### Deprecated

### Infrastructure

- Updated indexer version to `2.12.4` in `infrastructure/makefile`

### Template Updates

DAO template:

- [breaking] moved template parameter (`gov_token_id`) to the global state. This is to assure constant bytecode fir each deployment. We need it to build an efficient indexer and UI.
  - Subsequently, `gov_token_id` is required when deploying new DAO approval program.

## v4.0.0 2022-05-24

### Features

- use`logger` from `debug` package for logging utility in place of all console calls.

Core:

- Added support for saving smart contract template params in ASCCache.
- The `compile.ts` has been updated and now the tealCode is stored in cache when `scTmplParams` are used to compile TEAL with hardcoded params.
- Added following functions in `deployer` API
  - `getDeployedASC`: returns cached program (from artifacts/cache) `ASCCache` object by name. Supports both App and Lsig.
- You can initialize an new `algob` project with `infrastructure` scripts (a copy the `/infrastructure` directory in repository) by adding the `--infrastructure` flag. Example:
  ```bash
    algob init --infrastructure
  ```
- Return list of receipts for each txn in group txn. Example:

```js
const receipts = deployer.executeTx([txn0, txn1]);
console.log("txn0 information: ", receipts[0]);
console.log("txn1 information: ", receipts[2]);
```

JS Runtime and testing features:

- `runtime.defaultAccounts` - a list of pre-generated 16 accounts with pre-defined addresses and keys, each with 1e8 microAlgos (100 Algos)
- `runtime.resetDefaultAccounts()` - will recreate the default accounts (reset their state).
- unit tests that cover new scenarios when `runtime.defaultAccounts` and `runtime.resetDefaultAccounts()` are used.
  - `bond-token-flow` test to also use runtime.defaultAccounts. (see [example](https://github.com/scale-it/algo-builder/blob/develop/examples/bond/test/bond-token-flow.js))
- Support execution of algo-sdk-js `transactionAndSign` in Runtime [#601](https://github.com/scale-it/algo-builder/pull/601).
- Added support for checking against opcode their execution mode in runtime. For eg. `arg` can only be run in _signature_ mode, and parser will reject the execution if run in application mode.
- Support RekeyTo field in the inner transaction for TEAL v6.
- Support `keyreg` transaction in inner transaction in JS runtime.
- Enable transfer ALGO to a not regeistred account.
- Every opcode class has been updated and now their `execute` method returns its cost.
- Teal V6 support:

  - Add new opcode `bsqrt` and `divw`([##605](https://github.com/scale-it/algo-builder/pull/605)).
  - Add new opcode `gloadss`([#606](https://github.com/scale-it/algo-builder/pull/606)).
  - Add new opcode `acct_params_get`([#618](https://github.com/scale-it/algo-builder/pull/618)).
  - Add new opcode `itxn_next`([#626](https://github.com/scale-it/algo-builder/pull/626)).
  - Add new opcode `gitxn`, `gitxna` and `gitxnas`.([#628](https://github.com/scale-it/algo-builder/pull/628)).
  - Contract to contract calls. However we limit c2c call with only AppCall(NoOpt) transactions.([#611](https://github.com/scale-it/algo-builder/pull/611))
  - Full support for inner transactions: `itxn`, `itxna` and `itxnas`

- Teal v7 support:

  - opcode `base64decode` ([##653](https://github.com/scale-it/algo-builder/pull/653))

- `algob test` now runs tests recursively in `test` directory and subdirectories. Before only the files inside the test directory where run.

Dependencies:

- Upgraded PyTEAL version [`0.13.0`](https://github.com/algorand/pyteal/releases/tag/v0.13.0) in Pipfile.
- Upgraded JS SDK to v1.16.0

### API Breaking

- Improved the smart contract deployment process. We changed the `DeployASAParam` and `DeployASCParam` to make it more explicit. The `deployer.deploy*` also got improvemetns with a cost of API breaking. We created the following types to describe the smart-contract to be deplyed:

```ts
// from file
type SourceFile = {
	metaType: MetaType.FILE;
	approvalProgramFilename: string;
	clearProgramFilename: string;
};

// from teal source code (string).
type SourceCode = {
	metaType: MetaType.SOURCE_CODE;
	approvalProgramCode: string;
	clearProgramCode: string;
};

// from compiled source code.
type SourceCompiled = {
	metaType: MetaType.BYTES;
	approvalProgramBytes: Uint8Array;
	clearProgramBytes: Uint8Array;
};
```

And the following types are added for the Smart Contract definition

```ts
export type AppDefinitionFromFile = StorageConfig & AppOptionalFlags & SourceFile;

export type AppDefinitionFromSource = StorageConfig & AppOptionalFlags & SourceCode;

export type AppDefinitionFromSourceCompiled = StorageConfig & AppOptionalFlags & SourceCompiled;

export type AppDefinition =
	| AppDefinitionFromFile
	| AppDefinitionFromSource
	| AppDefinitionFromSourceCompiled;

export type DeployAppParam = BasicParams & {
	type: TransactionType.DeployApp;
	appDefinition: AppDefinition;
};
```

See [packages/web/src/types.ts](https://github.com/scale-it/algo-builder/blob/master/packages/web/src/types.ts) for more details.

- We have updated parameters of `deployApp` method:

```ts
/// old
  /**
	 * deploy a new application and returns application id
	 * @param approvalProgram application approval program (TEAL code or program filename)
	 * @param clearProgram application clear program (TEAL code or program filename)
	 * @param flags SSCDeployment flags
	 * @param payFlags Transaction parameters
	 * @param scTmplParams Smart Contract template parameters
	 * @param debugStack: if passed then TEAL Stack is logged to console after
	 * each opcode execution (upto depth = debugStack)
	 */
	deployApp(
		approvalProgram: string,
		clearProgram: string,
		flags: AppDeploymentFlags,
		payFlags: types.TxParams,
		scTmplParams?: SCParams,
		debugStack?: number
	): {...}

/// new
	/**
	 * deploy a new application and returns application id
	 * @param payFlags Transaction parameters
	 * @param appDefinition app definition
	 * @param scTmplParams Smart Contract template parameters
	 * @param debugStack: if passed then TEAL Stack is logged to console after
	 * each opcode execution (upto depth = debugStack)
	 */
	deployApp(
		sender: AccountSDK,
		appDefinition: types.AppDefinition,
		payFlags: types.TxParams,
		scTmplParams?: SCParams,
		debugStack?: number
	):
```

- We have changed the parameters of `updateApp` method. Details:

```ts
  // old
	/**
	 * Update application
	 * @param senderAddr sender address
	 * @param appID application Id
	 * @param approvalProgram new approval program (TEAL code or program filename)
	 * @param clearProgram new clear program (TEAL code or program filename)
	 * @param payFlags Transaction parameters
	 * @param flags Stateful smart contract transaction optional parameters (accounts, args..)
	 * @param debugStack: if passed then TEAL Stack is logged to console after
	 * each opcode execution (upto depth = debugStack)
	 */
	updateApp(
		senderAddr: string,
		appID: number,
		approvalProgram: string,
		clearProgram: string,
		payFlags: types.TxParams,
		flags: AppOptionalFlags,
		scTmplParams?: SCParams,
		debugStack?: number
	)

  // new
  /**
	 * Update application
	 * @param appName application Name. Note in runtime application name just placeholder params
	 * @param senderAddr sender address
	 * @param appID application Id
	 * @param newAppCode new application source code
	 * @param payFlags Transaction parameters
	 * @param flags Stateful smart contract transaction optional parameters (accounts, args..)
	 * @param debugStack: if passed then TEAL Stack is logged to console after
	 * each opcode execution (upto depth = debugStack)
	 */
	updateApp(
		appName: string,
		senderAddr: string,
		appID: number,
		newAppCode: types.SmartContract,
		payFlags: types.TxParams,
		flags: AppOptionalFlags,
		scTmplParams?: SCParams,
		debugStack?: number
	)
```

- The `appName` field is required now. We can use `deployer.getApp(appName)` to get checkpoint data of application. In web-mode, you can set it empty.

- We removed `runtime.addApp`, `deployer.getAppByFile` methods.

- We have changed the naming convention for the clearing proposal part of the DAO:

  - Renamed `clearProposal` to `closeProposal`,
  - Renamed `clear_proposal` to `close_proposal`,
  - Renamed `mkClearProposalTx` to `mkCloseProposalTx`.

- We have updated the default behavior of algob deployer for loading data from checkpoint to be queried by "app/lsig" name (note: passing name is required). The existing functionality has been moved to `<func>ByFile` functions (legacy functions based on file querying):

  - Application:

    - Previous `getApp(approval.py, clear.py)` has been changed to `getAppByFile(approval.py, clear.py)`.
    - New `getApp(appName)` function queries app info using the app name.

  - Smart signatures:
    - Existing `getDelegatedLsig(lsig.py)`, `getContractLsig(lsig.py)` **have been removed**. Use `getLsig` function to query logic signature from name or filename in a checkpoint.
    - New `getApp(appName)` function queries app info using the app name.
    - Existing `fundLsig(lsig.py, ..)` function has been changed to `fundLsigByFile(lsig.py, ..)`. Now `fundLsig(lsigName, ..)` will take lsig name.
    - Existing `mkDelegatedLsig(fileName, signer, ..)`, `mkContractLsig(fileName, ..)` have been updated to take the **lsigName as a required parameter (first parameter passed to function)**:
      - `mkDelegatedLsig(lsigName, fileName, signer)`
      - `mkContractLsig(lsigName, fileName)`.
        Here `fileName` represent the name of smart contract file (eg. `treasury-lsig.teal`), and `lsigName` represents the "name" you want to assign to this lsig (eg. `treasuryLsig`).

  For reference you can check out `examples/asa`.

- Updated `getLsig`, `getDelegatedLsigByFile`, `getContractLsigByFile`, `getApp` to throw an error if information against checkpoint (by name or file) is not found.
- Updated `TxReceipts` for runtimes' `deployApp`, `deployASA` to use same types as algob (`AppInfo`, `ASAInfo`).
- Updated `txId` key in returned App/ASA info to `txID`.

- `printLocalStateSCC` renamed to `printLocalStateApp`.
- `printGlobalStateSCC` renamed to `printGlobalStateApp`.

- The ` PyASCCache` has been merged to `ASCCache` and is not used anymore.
- Only use list transaction in executeTx.
- Rename the executeTransaction to executeTx

- The `Deployer` interface now contains a new method `executeTx` while the old function is still supporoted it is
  recommended to use the method from `Deployer` rather than the function dirrectly.

- `executeTx` method from `WebMode` class now returns `Promise<algosdk.modelsv2.PendingTransactionResponse>` .

### Bug fixes

- Return error when closeRemainderTo and fromAccountAddr is the same.
- When close account should remove auth/spend address. Fixed in [#575](https://github.com/scale-it/algo-builder/pull/575).
- Approval program and clear program should throw error if they are mismatch version. Fixed in [#620](https://github.com/scale-it/algo-builder/pull/620)
- Allow token to be empty.
- Throw error when issue inner transactions in clear program. Fixed in [#667](https://github.com/scale-it/algo-builder/pull/667).
- Parameters in `extract*` opcodes can greater than uint8. Fixed in [#666](https://github.com/scale-it/algo-builder/pull/666).
- Wallet constructor come from a parameter walletURL(token, server, port)
- Restrict duplicate transaction in group transaction.

### Infrastructure

- Updated `setup-master-account` and `sandbox-setup-master-account` commands to run multiple times.

### Template Updates

- We updated the examples/DAO design. We removed treasury Smart Signature to simplify deposit management. Now a DAO app is managing voting, deposits and treasury.
- Enabled PyTEAL Optimizer option in all our examples.

## v3.2.0 2022-02-03

### Features

- Added following functions in `deployer` API
  - `compileASC`: alias to `deloyer.ensureCompiled`. The latter is now marked deprecated and `compileASC` should be used instead.
  - `getDeployedASC`: returns cached program (from artifacts/cache) `ASCCache` object by name.
- Added `sandbox-up-dev` and `sandbox-reset` commands into Makefile in `infrastructure/`.
- Use strict parsing rules when decoding PyTEAL teamplate parameters using `algobpy`. Previously, on decode failure, the script was continuing with partially updated template params, now we fail with an exception.

Dependencies:

- Updated `algosdk` to `v1.13.1`

### Bug Fixes

- Int Pseudo-Ops can't start with 0x(hex) or 0(oct) prefix. (#562)
- Add missing opcode `bitlen` and `app_params_get`.
- In the inner transaction, `snd` always the application address. However, it can be set to an arbitrary address. Fixed in [#569](https://github.com/scale-it/algo-builder/pull/569).

### Notes

We continue to use yarn v3. Please share your feedback about it. Hope this improved your workflow.

**Full Changelog**: https://github.com/scale-it/algo-builder/compare/v3.1.0...v3.2.0

## v3.1.0 2022-01-25

In this release we migrated to yarn v3. It speed up package management a lot.
We use node-modules node linker, because this is required
`npm` or `yarn v1` still works, but to have the best experience with `algob`,
you should install and use yarn v3:

```
yarn set version stable
yarn install
```

### Features

- Beta support for rekeying transactions in `@algo-builder/runtime` / testing.
- Added integration to `tealer` tool into pipenv.
- updated sample-project (the one after `algob init`)
- migrate to use yarn v3
- updated dependencies to the latest version (notably: algosdk, typescirpt, eslint, mocha)

### Bug Fixes

- `Runtime` wrongly required that an address used in `acfg` ItxnField refers to an existing account. However, addresses used in `acfg` or create asset transactions may refer to a not existing account. [PR](https://github.com/scale-it/algo-builder/pull/550). Reported by @patrick
- Can't get LogicSigAccount from `deployer.getDelegatedLsig`.
- `uncover` opcode push/pop wrong order.
- example/nft: fixed script (related to api breaking change).
- problem with calculating gas when a program starts with label (#547)

## v3.0.0 2021-12-22

### Features

- TEALv5 support in `@algo-builder/runtime` [AVM 1.0](https://developer.algorand.org/articles/discover-avm-10/):
  - Cover, Uncover opcodes
  - Loads, Stores opcodes
  - Extract, Extract3 opcodes
  - ExtractUint16, ExtractUint32, ExtractUint64 opcodes
  - Txn, Global fields
  - Added application account (a smart contract now has an escrow account). Updated checkpoint structure to store `applicationAccount` while running `algob` scripts.
  - Support Inner Transactions: `Payment`, `AssetTransfer`, `AssetFreeze`, `AssetRevoke`, `AssetDeploy`, `AssetModify`, `AssetDelete`.
  - Support Pooled opcode budget
  - Txnas, Gtxnas, Gtxnsas, Args, Log (logs are stored in txReceipt)

* Update all transaction functions (eg. `executeTx`, `addAsset`, `addApp` ..etc) to return a transaction receipt. Add `runtime.getTxReceipt` in `@algo-builder/runtime` to query transaction info.

- Add Asset Name to `assetDefinition` in `@algo-builder/runtime`.
- Updated App, Asset counters in runtime from 0, to 8. This means that the newly created App/Asset Index will be 9 (instead of 1).
- Added `runtime.loadLogic(..)` function (similar to `deployer.loadLogic` API) which simplifies the testing and script flow (we can use the same code in tests and scripts). User _should do_ the following migration:

  ```js
  // from
  const daoFundLsigProg = getProgram("dao-fund-lsig.py", scInitParam);
  daoFundLsig = runtime.createLsigAccount(daoFundLsigProg, []);

  // to (mute logs)
  daoFundLsig = runtime.loadLogic("dao-fund-lsig.py", scInitParam, false);
  ```

  For information about loading checkpoint(s) data using `@algo-builder/web` in a webapp, read [here](https://github.com/scale-it/algo-builder/blob/master/docs/guide/algob-web.md#checkpoints).

- Added `WallectConnectSession` class to create & manage wallect connect session. User can use `session.executeTransaction()` to execute algob transactions using wallet connect.
- Updated `getProgram`, `loadLogic` to pass an optional argument: `logs (true/false)`. By default logs will be displayed on console during compilation.
  ```js
  // logs == false
  const daoFundLsigProg = getProgram("dao-fund-lsig.py", {}, false);
  ```
- Updated `deployer.deployApp(...)` & `deployer.updateApp(...)` to take one more optional parameter: `appName`. This will also save in a checkpoint the compiled app by name.
- `deployer.updateApp()` and `runtime.updateApp` take one more optional argument: `scTmplParams: SCParams` to be compatible with `deployApp` and be able to use template parameters.
- Added new function `getAppByName(name: string)` to query checkpoint information by app name.
- Added `deployer.loadLogicFromCache` to load a logic signature from already compiled TEAL codes (stored in `artifacts/cache`, for eg during `deployer.fundLsig`). This avoid re-compilation (and passing `scTmplParams`) each time(s) user wants to load an lsig.
- Updated `TealDbg` method to load already compiled TEAL code from `artifacts/cache`. Compilation is forced only when a) TEAL is not cached OR b) `scInitParam` (template parameters) are passed with `tealFile`.
- Adding `@algo-builder/web.status.getAssetHolding` function which queries account asset holding.

### Infrastructure

- Updated private-net setup, sandbox & indexer scripts to run in `dev` mode.

### Breaking changes

`@algo-builder/runtime`:

- Renamed `Runtime.getLogicSig` to `Runtime.createLsigAccount` #506.
- `runtime.addAsset(..)`, `runtime.addApp(..)` return a tx receipt object, which contains the newly created appID/assetID.

  - Migration: Example code:

  ```js
  // from
  const appID = runtime.addApp(flags, {}, approvalProgram, clearProgram);

  // to
  const receipt = runtime.addApp(flags, {}, approvalProgram, clearProgram);
  const appID = receipt.appID;
  ```

- `getProgram` is moved to `@algo-builder/runtime` from `@algo-builder/algob`.
- `runtime.addAsset`, `runtime.addAssetDef` and `runtime.addApp` are deprecated.
  Please use `runtime.deployASA`, `runtime.deployASADef` and `runtime.deployAdd` instead of the above functions.
- Update `runtime.deloyApp` to be compatible with `deployer.deployApp`.
- `balanceOf` in `@algo-builder/algob` package now return amount (number) of asset account holding and won't print them. If the account does not hold an asset it will return 0. To query asset holding, please use a new `@algo-builder/web.status.getAssetHolding` function.
- Updated `deployer.deployApp` to pass `scTmplParams` (smart contract template parameters).

### Bug Fixes

- Fix bug substring3 opcode pop wrong order [/#505](https://github.com/scale-it/algo-builder/pull/505), contribution: @vuvth.
- Fix bug: `runtime.optinToApp` updating state even after opt-in fails. Reported by @patrick

## v2.1.0 2021-10-22

### Features

- Upgrade indexer version
- TEALv5 support (part1) in `@algo-builder/runtime`:
  - Ecdsa opcodes: ecdsa_verify, ecdsa_pk_decompress, ecdsa_pk_recover
- Update Algorand indexer to v2.6.4
- `@algo-builder/runtime` support return smart-contract return values in Interpreter. Credits: Ashley Davis
- Upgrade Algorand JS-SDK to v1.12

### Bug Fixes

- `@algo-builder/runtime`: `runtime.optInToApp` should throw error if an account is already opted-in to the App.
- Fix `ALGORAND_DATA` environment variable use and documentation.
- `@algo-builder/runtime`: Accept ASA deployment with total supply == 0

## v2.0.1 2021-10-18

### Bug Fixes

- [web] Fixed `metadataHash` attribute verification for `ASADefSchema` and consequently `deployASA` and updated the [`ASADef`](https://algobuilder.dev/api/web/modules/types.html#ASADef).

### Examples

- [examples/asa] Added more in `0-gold-asa.js` script we added an example how to correctly provide `metadataHash` for an ASA.

## v2.0.0 2021-09-30

### Features

- Added shared space between contracts
- Added tealv4 opcodes (`gload` and `gloads`)
- Added Tealv4 opcodes (`callsub` and `retsub`)
- Added loop support in runtime
- TEALv4 support in `@algo-builder/runtime`:
  - Added shared space between contracts (opcodes `gload` and `gloads`)
  - Dynamic Opcode Cost Evaluation
  - Transaction Array changes
    a) array length assertions for `tx.ForeignAssets`, `tx.Accounts`, `tx.ForeignApps`,
    b) User can pass id/offset for app/asset in for array references. For `tx.Accounts` you can pass address directly in teal code.
  - Byteslice arithmetic ops (`b+`, `b-`, `b*`, `b/`, `b%`, `b<`, `b>`, `b<=`, `b>=`, `b==`, `b!=`, `b\`, `b&`, `b^`, `b~`, `bzero`).
  - Additional mathematical opcodes: `divmodw`, `exp`, `expw`, `shl`, `shr`, `sqrt`
  - More Versatile Global and Local Storage (combination of upto 128 bytes allowed between key-value).
  - Asset URL change (max size increased till 96 bytes).
  - gaid, gaids opcodes (knowable creatable id)
- Updated all examples & tests to use TEALv4 (`#pragma version 4`)
- Added support for querying indexer in an `algob` script (accessable via `deployer.indexerClient`). You can pass `indexerCfg` in your network's config in `algob.config.js`. Added docs.
- Add function to store checkpoint for contract logic signature (`mkContractLsig`).
- Add support for algosdk.Transaction object in executeTranasction
- Add `signTransactions` functions: It signs transaction object(s) and returns raw signed transaction.

### Bug Fixes

- Fixed `yarn add @algo-builder/web` (was failing because of missing dependency `zod` in packages/web).
- Fix metadatahash type
- Fix init project-name bug(`algob init <project-name>` command was not working properly)
- Fix zod package was missing from runtime(but zod was being used in runtime)
- Added support for passing http token as an `object` as well. User can now use `{ "X-Algo-API-Token": <token> }` notation for passing token in `algob.config.js`.

### Testing framework bug fixes

- Fix random address for logic sig, creating two times an lsig account from the same TEAL code should return the same address.

### API Breaking

- Migrate from `LogicSig` to `LogicSigAccount`(Note: Loading lsig from file uses `LogicSig`, because `goal` stores it in LogicSig type format)
- Rename `CallNoOpSSC` to `CallApp`.
- Rename `optInAcountToASA` to `optInAccountToASA` (typo)
- Rename `readLocalStateSSC` to `readAppLocalState`, `readGlobalStateSSC` to `readAppGlobalState`.

### Dependencies

- Upgraded pyTEAL version [`0.9.0`](https://github.com/algorand/pyteal/releases/tag/v0.9.0) in pipfile.
- Upgraded indexer binary version to `2.6.1` in `/infrastructure/Makefile`.

### Examples

- Added new template [DAO](/examples/dao), with flow tests. Read the specification [here](https://paper.dropbox.com/doc/Algo-DAO--BTR~tKj8P788NMZqnVfKwS7BAg-ncLdytuFa7EJrRerIASSl).

## v1.2.1 2021-09-15

### Bug Fixes

- Fix `algob init <project-name>`.

## v1.2.0 2021-08-09

### Features

- Moved [error](http://algobuilder.dev/api/runtime/modules/errors.html) lists, BuilderError, [mkTransaction](http://algobuilder.dev/api/runtime/modules.html#mktransaction) to `@algo-builder/web` package. Re export `mkTransaction`, `errors` in algob and runtime from `@algo-builder/web` for backward compatibility.
- Added `algob init --typescript` flag to initialize a typescript project. Usage: `algob init <location> --typescript`.
- Support pooled transaction fees in algob and runtime - now one transaction can pay for other transaction fees in a group.
- Added `flatFee` to `TxParams`.
- Added support for teal debugger (get dryrun response or start debugger using `tealdbg` in chrome) in `algob` scripts.
- User can initialize & use accounts by name in `@algo-builder/runtime`, similar to algob ('john', 'bob' etc)
- Updates to `algob sign-multisig`:
  - Creating a new multisigned transaction (requires multisig metadata: `v, thr, addrs`)
  - Support for signing in a group transaction (loaded from file).
  - Check usage in our [guide](http://algobuilder.dev/guide/sign-multisig.html)
- Added `deployASADef` function to deploy ASA without using `/assets/asa.yaml`.
- Added `yarn run test:watch` command. NOTE: it will spawn multiple process in the same terminal session. So if you want to stop the all processes the best solution is to kill the terminal session.

- Added new package `@algo-builder/web`. It can be used in Dapps to interact with ASAs and Stateful applications. Main features:
  - Compatible with [`algosigner`](https://github.com/PureStake/algosigner).
  - Support algob's high level function:`executeTransaction` in a webapp as well (note: currently `deployASA` & `deployApp` transactions are not supported, as we don't load data from checkpoints OR `/assets`).
  - Support group transactions.
  - The `executeTransaction` takes transactions parameters (single/group) as input, triggers an algosigner prompt for signature, sends transaction to network and return it's response. Documentation can be found [here](https://github.com/scale-it/algo-builder/tree/develop/packages/web#algo-builderweb).

### Dapp templates and solutions

- Added new template [`/shop`](https://github.com/scale-it/algo-builder-templates/tree/master/shop) to demonstrate a react component (payment widget) to make a purchase and trigger `AlgoSigner` for signing a transaction.

Examples

- [Permissioned Token](/examples/permissioned-token) Added `cease` function and a script to change permissions app_id.

Tutorials:

- We published a Securities and Permissioned Tokens solution (implemeted using `algob`): [https://developer.algorand.org/solutions/securities-and-permissioned-tokens/](https://developer.algorand.org/solutions/securities-and-permissioned-tokens/).
- Published fifth tutorial in the `@algo-builder` series, on how to use `algob console` to quickly and easily interact with ASA and smart contracts: [https://developer.algorand.org/tutorials/algo-builder-tutorial-part-5-algob-console/](https://developer.algorand.org/tutorials/algo-builder-tutorial-part-5-algob-console/).

### Quality Assurance

- Added github workflows/examples.yaml to execute [`/examples`](https://github.com/scale-it/algo-builder/tree/master/examples) on a private net, on pushing new commit to `develop`/`master` branch OR creating a pull request that target these branches.

### Infrastructure

- Added new make commands:
  - `setup-reach` - sets up reach executable file in `~/.algorand-reach` directory
  - `remove-reach` - halts any dockerized devnets, kills & removes docker instances and containers, remove reach bash file from `~/.algorand-reach`.
  - `restart-private-net`: restarts private-net.
  - `indexer-docker-up`, `indexer-docker-down`: Docker based setup for indexer. Runs in read-only mode, without connecting to local algod node.
  - `make setup-postgresql`: Install `postgresql` database on a local linux system and setup a new user & database.
  - `make start-indexer`: Add local indexer binary (downloaded in `~/.algorand-indexer-download`) and start the indexer by connecting to database and local algod node.
  - `make recreate-indexer`: resets the indexer database and runs `start-indexer`.
  - `make remove-indexer`: Removes `~/.algorand-indexer-download` directory from system.

### API breaking

- Rename `SSC` to `App` - This will affect deployment and all calls made to stateful smart contracts(SSC) or `App`
  - OptInSSC -> OptInToASA
  - DeleteSSC -> DeleteApp
  - DeploySSC -> DeployApp
  - SSCDeploymentFlags -> AppDeploymentFlags
  - SSCOptionalFlags -> AppOptionalFlags
- Import are changed to scoped imports
  - instead of stringToBytes, you can import a `convert` namespace (from `@algo-builder/algob`), and then use `convert.stringToBytes`
- Types imports for `ExecParams`, `TransactionTypes`, `SignType` moved to new package `@algo-builder/web`
- Migrate to algorand/js-sdk types from `@algo-builder/types-algosdk`.

### Bug fixes

- Fixed dependency [issues](https://github.com/scale-it/algo-builder/issues/433) while installing algob using `yarn add @algo-builder/algob` & `npm install @algo-builder/algob`.
- `web`:
  - Added missing `fromAccount?` attribute to the `Sign` type.
  - Remove TxParams type from runtime package(it is duplicated in runtime)

## v1.1.1 2021-07-12

### Bug fixes

`@algorand-builder/runtime` \* [\#409](https://github.com/scale-it/algo-builder/issues/409) Added missing `fromAccount` attribute to `SignWithLsig` type.

## v1.1.1 2021-07-12

### Features

- updated `algob test` command to run mocha in typescript project as well.

### Bug fixes

`@algorand-builder/runtime` \* fixed [bug](https://github.com/scale-it/algo-builder/issues/404) when trying to optIn to asset using asset transfer transaction with amount 0n.

## v1.1.1 2021-07-12

### Features

- Updated `algob test` command to run mocha in typescript project as well.

### Bug fixes

`@algorand-builder/runtime`

- fixed [bug](https://github.com/scale-it/algo-builder/issues/404) when trying to optIn to asset using asset transfer transaction with amount 0n.

## v1.1.0 2021-06-23

Highlights:

- TEALv3 support
- improved documentation and guide
- better handling in `executeTransaction`
- checkpoint can be market invalid if they are substituted (eg by redeploying same asset).

### API breaking

- Move `updateApp` function to `deployer`

* Rename `parseArgs` to `parse_params`

* For External support of parameters user should replace TMPL\_ prefix in their smart contracts, and only use it when using pyteal.tmpl(..)
* Rename `appId` to `appID` in all places. (previously some of SSC params were taking `appId` and other were taking `appID`, this was inconsistent)

### Features

- Replaced dependency `find-up` with `findup-sync` in `algob`.
- Added `algopy` in `@algo-builder/algob/sample-project`, which enables users to pass template parameters to PyTEAL contracts. Updated docs.
- Store checkpoints in nested form for SSC, added tests.
- Added support for sub directories in assets folder, with tests.
- Update runtime to process execParams.deployASA, deployApp, OptInToASA, OptIntoSSC
- Exported `@algorand-builder/algob`, `@algorand-builder/runtime` error types and make it accessible for API documentation.
- Added `debugStack` option in `runtime.executeTx()` to print stack (upto depth = debugStack) after each opcode execution.
- TEALv3 support in `@algo-builder/runtime`.
- Transpile TEAL code to substitute the TMPL placeholders
- Mark not valid checkpoints (in case of `deleteApp`/`DestroyAsset`) using `deleted` boolean

### Bug fixes

`@algorand-builder/runtime`
_ Remove asset holding from account if `closeRemainderTo` is specified.
_ Asset creator should not be able to close it's holding to another account.

- fixed temporal files handling.

## v1.0.2 2021-05-18

### Features

- Update how error is displayed to a user
- Add Update stateful smart contracts using execute transaction in runtime

Runtime:

- added `updateApp` method.

### Bug fixes

- Added missing dependency: `find-up`

## v1.0.1 2021-05-16

- Fixed dependency for `@algo-builder/algob`.

## v1.0 2021-05-14

New website: https://scale-it.github.io/algo-builder

### API breaking

- Removed Algob prefix in deployer (eg. renamed `AlgobDeployer` to `Deployer`)
- Updated `execParams` structure & typings (input parameters for `executeTransaction`)
  - Migration: If `SignType` is `LogicSignature` then change `fromAccount` to `fromAccountAddr` and just pass from address instead of complete account.
- Changed the way we pass arguments to stateless smart contract - moved assignment from when we load smart contract (using `loadLogic`, `mkDelegatedLsig`, `fundLsig`) to when we create transaction execution parameters.
  - Migration: assign stateless args in txParams to `executeTransaction`. Eg
    ```js
    await deployer.loadLogic('htlc.py', [arg1]); // remove scTmplParams from here
    const txnParams: rtypes.AlgoTransferParam = { .. }
    txnParams.args = [arg1]; // assign here now
    await executeTransaction(deployer, txnParams);
    ```

### Features

- Added more tests for the [crowdfunding example project](/examples/crowdfunding) using `@algo-builder/runtime`- Happy paths and Failing paths.
- Integrated user documentation with `jekyll`.
- Added new function `signLogicSigMultiSig` to sign logic signature by multisig.
- Updated ASA deployment (`deployASA` function) to pass custom params and save deployed asset definition in checkpoint.
- Support deployment and optIn methods in a transaction group (along with all other methods, using `executeTransaction`).
- Renamed `loadBinaryMultiSig` to `loadBinaryLsig` (load signed logic signature from file in scripts).
- New opt-in functions and updates. Check the [deployer API](https://scale-it.github.io/algo-builder/api/algob/interfaces/types.deployer.html) for information about all opt-in functions.
  - `deployer.optIn` are now available both in _DEPLOY_ mode to _RUN_ mode.
  - Extended `deployer.optIn*` functions to support ASA by ID. Previously we only accepted ASA by name (based on the name in `assets/asa.yaml` file).
  - Added [`deployer.optInLsigToApp`](https://scale-it.github.io/algo-builder/api/algob/interfaces/types.deployer.html#optinlsigtoapp) and [`deployer.optInLsigToASA`](https://scale-it.github.io/algo-builder/api/algob/interfaces/types.deployer.html#optinlsigtoasa) to easily opt-in stateless smart contract (lsig) account to stateful smart contract and ASA.
- Asset related `execParams` (transaction parameters for [`executeTransaction`](https://scale-it.github.io/algo-builder/api/algob/modules.html#executetransaction)) support ASA by name and by ID (previously only ASA ID was supported). [Example](https://github.com/scale-it/algo-builder/blob/master/examples/asa/scripts/transfer/gold-delegated-lsig.js#L22).
- cleaned test suite log (when developing Algo Builder itself). Our test suite has 884 tests.

### Commands

We added new commands:

- `algob test` (runs mocha in project root).
- `algob unbox-template <name> <destination>` to quickly unbox a dapp template from `scale-it/algo-builder-templates`.
- `algob sign-multisig --account <acc> --file <input> --out <out-file>` to append user's signature to signed multisig file using accounts managed by `algob`.
- `algob sign-lsig --account <acc> --file <input> --out <out-file>` to sign logic signature using accounts managed by `algob`.

### Examples

- Added new templates:
  - [Permissioned Token](/examples/permissioned-token)
  - [stateful counter](/examples/stateful-counter)
- Updated [`examples/asa`](/examples/asa): added new use-case to deploy and control ASA by a smart contract.

### Dapp templates.

- We created a new [repository](https://github.com/scale-it/algo-builder-templates) with dapp templates. It's a new project line of Algo Builder. Dapp Templates are webapps operating with Algorand blockchain with `algob` support. For the moment we only have React templates. Anyone can contribute with a new template or by improving the pre-existing ones by creating a pull request.
  - [/default](https://github.com/scale-it/algo-builder-templates/tree/master/default) template (with ASA transfer functionality)
  - [/htlc](https://github.com/scale-it/algo-builder-templates/tree/master/htlc) template - dapp implementing hash time locked contract.
- Added `algob unbox-template` command to download a template and setup the project.

### Infrastructure

- Added new make commands:
  - `setup-private-net` - creates and starts private network, setups master account and shows network status.
  - `recreate-private-net` - stops and removes the private network, and re-setup.

### @algorand-builder/runtime:

- fixed bugs
  - in group tx flow
  - in opcodes: _asset_params_get_, _txn GroupIndex_, _concat_
  - closing asset using clawback should be denied

## v0.5.4 2021-03-15

Renaming the organization and package names to `@algo-builder`.

## v0.5.0 2021-03-08

General:

- Added documentation (in `/docs/testing-teal.md`) to test TEAL using `@algorand-builder/runtime`
- [breaking] Added support for ASA OptIn for contract account (eg. escrow) represented by logic signature. Changed `optInToASA` to `optInAcountToASA` (for optIn using account) and `optInLsigToASA` (for optIn using logic signature account).
- Use `bigint` for all numeric values in `runtime` and `algob` to support integers upto 64 bit(`uint64`).

@algorand-builder/runtime:

- Full support for asset related transaction (create, opt-in, transfer, modify, freeze, revoke, destroy)
- Support for group transactions

Infrastructure:

- Support Sandbox in `/infrastructure` to quickly set up the private net
- [breaking] Changed default network config and the private-net for compatibility with Sandbox:
  - port = 4001
  - token = aaaaaaaaaaaaaaaaaaaaaaaaaaaaaaaaaaaaaaaaaaaaaaaaaaaaaaaaaaaaaaaa
- Updated the default token and endpoint port. For compatibility with Sandbox we use the sandbox token and port (4001) in all examples and sample project. If you run an algorand node using our private node setup then either recreate the network (stop, remove node_data and create it again), or update the `node_data/PrimaryNode/config.json` and set: `"EndpointAddress": "127.0.0.1:4001"`

## v0.4.0 2021-02-03

- Renamed `@algorand-builder/algorand-js` to `@algorand-builder/runtime`
- Added new example project - Crowdfunding Application
- `@algorand-builder/runtime`: added support for transactions: payment, app creation, opt-in, stateful (application call, clear, delete, close).
- Added support for arguments in stateful smart contracts similar to goal (eg. `str:abc`, 'int:12')
- Logic signature validation for stateless teal in runtime
- Introduced versioning of TEAL opcodes in runtime with max cost assertion
- Added a Typescript example project - `htlc-pyteal-ts`

## v0.3.0 2020-12-28

Moved package into `@algorand-builder` NPM organization. So all imports and install commands require to change `algob` to `@algorand-builder/algob`.

- Reproducible, declarative Algorand Network setup using scripts in `/infrastructure`.
- Re-organized examples. Now all examples share same config. Users are able to provide their own
- We ported all developer.algorand reference templates
- Reworked smart contract handling.
- API documentation improvements
- Added lot of new TypeScript [typings](https://github.com/scale-it/algorand-builder/tree/master/packages/types-algosdk) for `algosdk-js`

## v0.2.0 2020-11-25

- As a user I can compile and run PyTeal Files
- As a user I can access accounts from an ENV variable
- As a user I can load ALGOD and KMD credentials from ENV variable
- As a user I can load a multisig directly from /assets and execute transactions
- As a user I can use CLI to run an JS Node REPL with async/await suppport on the top level

### Breaking Changes

- `Deployer` smart-contracts API changes. Please refer to our [API documentation](https://scale-it.github.io/algorand-builder/interfaces/_types_.algobdeployer.html) to check available functions and attributes.

## v0.1 2020-09<|MERGE_RESOLUTION|>--- conflicted
+++ resolved
@@ -25,13 +25,9 @@
 - Remove limits from `Runtime` for amount of apps/assets one account can create/opt-in to.
 - Add `getGenesisHashFromName(name: string)` utility function to `@algo-builder/web`.
 - Add `mainnetGenesisHash`, `testnetGenesisHash`, `betanetGenesisHash`, `runtimeGenesisHash` constants.
-<<<<<<< HEAD
-- Add `parseABIContractFile(pathToFilePath)` method to `Runtime` and `Deployer`. If the currently used network is defined in the ABI file additonal field `appID`  will be added to a contract.
+- Add `parseABIContractFile(pathToFilePath)` method to `Runtime` and `Deployer`. If the currently used network is defined in the ABI file additonal field `appID` will be added to a contract.
 - Add support for TEALv8 opcode execution in runtime. The `MaxTEALVersion` is now `8`.
-=======
-- Add `parseABIContractFile(pathToFilePath)` method to `Runtime` and `Deployer`. If the currently used network is defined in the ABI file additonal field `appID` will be added to a contract.
 - Added `allowMultipleAccounts` parameter to `connectToMyAlgo` method of `WebMode` to give user the flexibility to allow multi accounts login using MyAlgo Wallet.
->>>>>>> 425c748b
 
 ### Breaking Changes
 
