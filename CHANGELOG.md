--- conflicted
+++ resolved
@@ -119,13 +119,9 @@
 - Allow token to be empty.
 - Throw error when issue inner transactions in clear program. Fixed in [#667](https://github.com/scale-it/algo-builder/pull/667).
 - Parameters in `extract*` opcodes can greater than uint8. Fixed in [#666](https://github.com/scale-it/algo-builder/pull/666).
-<<<<<<< HEAD
 - Wallet contructor come from a parameter walletURL(token, server, port)
 - Restirct duplicate transaction in group transaction. 
-=======
-- Restirct duplicate transaction in group transaction.
-
->>>>>>> dd75d0bb
+
 ### Infrastructure
 
 - Updated `setup-master-account` and `sandbox-setup-master-account` commands to run multiple times.
