--- conflicted
+++ resolved
@@ -13,7 +13,7 @@
     * Support Inner Transactions: `Payment`, `AssetTransfer`, `AssetFreeze`, `AssetRevoke`, `AssetDeploy`, `AssetModify`, `AssetDelete`.
     * Support Pooled opcode budget
 + Add Asset Name to `assetDefinition` in `@algo-builder/runtime`.
-<<<<<<< HEAD
++ Updated App, Asset counters in runtime from 0, to 8. This means that the newly created App/Asset Index will be 9 (instead of 1).
 + Added `runtime.loadLogic(..)` function (similar to `deployer.loadLogic` API). User can do the following migration:
     ```js
     // from
@@ -23,9 +23,6 @@
     // to
     daoFundLsig = runtime.loadLogic('dao-fund-lsig.py', scInitParam);
     ```
-=======
-+ Updated App, Asset counters in runtime from 0, to 8. This means that the newly created App/Asset Index will be 9 (instead of 1).
->>>>>>> 96a066b9
 
 ### Breaking changes
 
