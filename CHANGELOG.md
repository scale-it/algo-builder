# CHANGELOG

## Unreleased

### Improvements
+ TEALv5 support in `@algo-builder/runtime` [AVM 1.0](https://developer.algorand.org/articles/discover-avm-10/):
    * Cover, Uncover opcodes
    * Loads, Stores opcodes
    * Extract, Extract3 opcodes
    * ExtractUint16, ExtractUint32, ExtractUint64 opcodes
    * Txn, Global fields
    * Added application account (a smart contract now has an escrow account). Updated checkpoint structure to store `applicationAccount` while running `algob` scripts.
    * Support Inner Transactions: `Payment`, `AssetTransfer`, `AssetFreeze`, `AssetRevoke`, `AssetDeploy`, `AssetModify`, `AssetDelete`.
    * Support Pooled opcode budget
    * Txnas, Gtxnas, Gtxnsas, Args, Log (logs are stored in txReceipt)
* Update all transaction functions (eg. `executeTx`, `addAsset`, `addApp` ..etc) to return a transaction receipt. Add `runtime.getTxReceipt` in `@algo-builder/runtime` to query transaction info.
+ Add Asset Name to `assetDefinition` in `@algo-builder/runtime`.
+ Updated App, Asset counters in runtime from 0, to 8. This means that the newly created App/Asset Index will be 9 (instead of 1).
<<<<<<< HEAD
+ Added `WallectConnectSession` class to create & manage wallect connect session. User can use `session.executeTransaction()` to execute algob transactions using wallet connect.
=======
+ Added `runtime.loadLogic(..)` function (similar to `deployer.loadLogic` API) which simplifies the testing and script flow (we can use the same code in tests and scripts). User _should do_ the following migration:
    ```js
    // from
    const daoFundLsigProg = getProgram('dao-fund-lsig.py', scInitParam);
    daoFundLsig = runtime.createLsigAccount(daoFundLsigProg, []);
>>>>>>> 76ab8560

    // to
    daoFundLsig = runtime.loadLogic('dao-fund-lsig.py', scInitParam);
    ```
    For information about loading checkpoint(s) data using `@algo-builder/web` in a webapp, read [here](https://github.com/scale-it/algo-builder/blob/master/docs/guide/algob-web.md#checkpoints).

### Breaking changes
`@algo-builder/runtime`:
+ Renamed `Runtime.getLogicSig` to `Runtime.createLsigAccount` #506.
+ `runtime.addAsset(..)`, `runtime.addApp(..)` return a tx receipt object, which contains the newly created appID/assetID.
    * Migration: Example code:
    ```js
    // from
    const appID = runtime.addApp(flags, {}, approvalProgram, clearProgram)

    // to
    const receipt = runtime.addApp(flags, {}, approvalProgram, clearProgram);
    const appID = receipt.appID;
    ```
+ `getProgram` is moved to `@algo-builder/runtime` from `@algo-builder/algob`.

### Bug Fixes
+  Fix bug substring3 opcode pop wrong order [/#505](https://github.com/scale-it/algo-builder/pull/505), contribution: @vuvth.
+ Fix bug: `runtime.optinToApp` updating state even after opt-in fails. Reported by @patrick

## v2.1.0 2021-10-22

### Improvements
+ Upgrade indexer version
+ TEALv5 support (part1) in `@algo-builder/runtime`:
    * Ecdsa opcodes: ecdsa_verify, ecdsa_pk_decompress, ecdsa_pk_recover
+ Update Algorand indexer to v2.6.4
+ `@algo-builder/runtime` support return smart-contract return values in Interpreter. Credits:  Ashley Davis
+ Upgrade Algorand JS-SDK to v1.12

### Bug Fixes
+ `@algo-builder/runtime`: `runtime.optInToApp` should throw error if an account is already opted-in to the App.
+ Fix `ALGORAND_DATA` environment variable use and documentation.
+ `@algo-builder/runtime`: Accept ASA deployment with total supply == 0

## v2.0.1 2021-10-18

### Bug Fixes
+ [web] Fixed `metadataHash` attribute verification for `ASADefSchema` and consequently `deployASA` and updated the [`ASADef`](https://algobuilder.dev/api/web/modules/types.html#ASADef).

### Examples
+ [examples/asa] Added more in `0-gold-asa.js` script we added an example how to correctly provide `metadataHash` for an ASA.

## v2.0.0 2021-09-30

### Improvements
+ Added shared space between contracts
+ Added tealv4 opcodes (`gload` and `gloads`)
+ Added Tealv4 opcodes (`callsub` and `retsub`)
+ Added loop support in runtime
+ TEALv4 support in `@algo-builder/runtime`:
    * Added shared space between contracts (opcodes `gload` and `gloads`)
    * Dynamic Opcode Cost Evaluation
    * Transaction Array changes
        a) array length assertions for `tx.ForeignAssets`, `tx.Accounts`, `tx.ForeignApps`,
        b) User can pass id/offset for app/asset in for array references. For `tx.Accounts` you can pass address directly in teal code.
    * Byteslice arithmetic ops (`b+`, `b-`, `b*`, `b/`, `b%`, `b<`, `b>`, `b<=`, `b>=`, `b==`, `b!=`, `b\`, `b&`, `b^`, `b~`, `bzero`).
    * Additional mathematical opcodes: `divmodw`, `exp`, `expw`, `shl`, `shr`, `sqrt`
    * More Versatile Global and Local Storage (combination of upto 128 bytes allowed between key-value).
    * Asset URL change (max size increased till 96 bytes).
    * gaid, gaids opcodes (knowable creatable id)
+ Updated all examples & tests to use TEALv4 (`#pragma version 4`)
+ Added support for querying indexer in an `algob` script (accessable via `deployer.indexerClient`). You can pass `indexerCfg` in your network's config in `algob.config.js`. Added docs.
+ Add function to store checkpoint for contract logic signature (`mkContractLsig`).
+ Add support for algosdk.Transaction object in executeTranasction
+ Add `signTransactions` functions: It  signs transaction object(s) and returns raw signed transaction.

### Bug Fixes
* Fixed `yarn add @algo-builder/web` (was failing because of missing dependency `zod` in packages/web).
* Fix metadatahash type
* Fix init project-name bug(`algob init <project-name>` command was not working properly)
* Fix zod package was missing from runtime(but zod was being used in runtime)
* Added support for passing http token as an `object` as well. User can now use `{ "X-Algo-API-Token": <token> }` notation for passing token in `algob.config.js`.

### Testing framework bug fixes
* Fix random address for logic sig, creating two times an lsig account from the same TEAL code should return the same address.

### API Breaking
* Migrate from `LogicSig` to `LogicSigAccount`(Note: Loading lsig from file uses `LogicSig`, because `goal` stores it in LogicSig type format)
* Rename `CallNoOpSSC` to `CallApp`.
* Rename `optInAcountToASA` to `optInAccountToASA` (typo)
* Rename `readLocalStateSSC` to `readAppLocalState`, `readGlobalStateSSC` to `readAppGlobalState`.

### Dependencies
* Upgraded pyTEAL version [`0.9.0`](https://github.com/algorand/pyteal/releases/tag/v0.9.0) in pipfile.
* Upgraded indexer binary version to `2.6.1` in `/infrastructure/Makefile`.

### Examples
* Added new template [DAO](/examples/dao), with flow tests. Read the specification [here](https://paper.dropbox.com/doc/Algo-DAO--BTR~tKj8P788NMZqnVfKwS7BAg-ncLdytuFa7EJrRerIASSl).

## v1.2.1 2021-09-15

### Bug Fixes
* Fix `algob init <project-name>`.

## v1.2.0 2021-08-09

### Improvements
+ Moved [error](http://algobuilder.dev/api/runtime/modules/errors.html) lists, BuilderError, [mkTransaction](http://algobuilder.dev/api/runtime/modules.html#mktransaction) to `@algo-builder/web` package. Re export `mkTransaction`, `errors` in algob and runtime from `@algo-builder/web` for backward compatibility.
+ Added `algob init --typescript` flag to initialize a typescript project. Usage: `algob init <location> --typescript`.
+ Support pooled transaction fees in algob and runtime - now one transaction can pay for other transaction fees in a group.
+ Added `flatFee` to `TxParams`.
+ Added support for teal debugger (get dryrun response or start debugger using `tealdbg` in chrome) in `algob` scripts.
+ User can initialize & use accounts by name in `@algo-builder/runtime`, similar to algob ('john', 'bob' etc)
+ Updates to `algob sign-multisig`:
    * Creating a new multisigned transaction (requires multisig metadata: `v, thr, addrs`)
    * Support for signing in a group transaction (loaded from file).
    * Check usage in our [guide](http://algobuilder.dev/guide/sign-multisig.html)
+ Added `deployASADef` function to deploy ASA without using `/assets/asa.yaml`.
+ Added `yarn run test:watch` command. NOTE: it will spawn multiple process in the same terminal session. So if you want to stop the all processes the best solution is to kill the terminal session.

+ Added new package `@algo-builder/web`. It can be used in Dapps to interact with ASAs and Stateful applications. Main features:
    + Compatible with [`algosigner`](https://github.com/PureStake/algosigner).
    + Support algob's high level function:`executeTransaction` in a webapp as well (note: currently `deployASA` & `deployApp` transactions are not supported, as we don't load data from checkpoints OR `/assets`).
    + Support group transactions.
    + The `executeTransaction` takes transactions parameters (single/group) as input, triggers an algosigner prompt for signature, sends transaction to network and return it's response. Documentation can be found [here](https://github.com/scale-it/algo-builder/tree/develop/packages/web#algo-builderweb).

### Dapp templates and solutions

+ Added new template [`/shop`](https://github.com/scale-it/algo-builder-templates/tree/master/shop) to demonstrate a react component (payment widget) to make a purchase and trigger `AlgoSigner` for signing a transaction.

Examples
+ [Permissioned Token](/examples/permissioned-token) Added `cease` function and a script to change permissions app_id.

Tutorials:
+ We published a Securities and Permissioned Tokens solution (implemeted using `algob`): [https://developer.algorand.org/solutions/securities-and-permissioned-tokens/](https://developer.algorand.org/solutions/securities-and-permissioned-tokens/).
+ Published fifth tutorial in the `@algo-builder` series, on how to use `algob console` to quickly and easily interact with ASA and smart contracts: [https://developer.algorand.org/tutorials/algo-builder-tutorial-part-5-algob-console/](https://developer.algorand.org/tutorials/algo-builder-tutorial-part-5-algob-console/).

### Quality Assurance

+ Added github workflows/examples.yaml to execute [`/examples`](https://github.com/scale-it/algo-builder/tree/master/examples) on a private net, on pushing new commit to `develop`/`master` branch OR creating a pull request that target these branches.

### Infrastructure
* Added new make commands:
    * `setup-reach` - sets up reach executable file in `~/.algorand-reach` directory
    * `remove-reach` - halts any dockerized devnets, kills & removes docker instances and containers, remove reach bash file from `~/.algorand-reach`.
    * `restart-private-net`: restarts private-net.
    * `indexer-docker-up`, `indexer-docker-down`: Docker based setup for indexer. Runs in read-only mode, without connecting to local algod node.
    * `make setup-postgresql`: Install `postgresql` database on a local linux system and setup a new user & database.
    * `make start-indexer`: Add local indexer binary (downloaded in `~/.algorand-indexer-download`) and start the indexer by connecting to database and local algod node.
    * `make recreate-indexer`: resets the indexer database and runs `start-indexer`.
    * `make remove-indexer`: Removes `~/.algorand-indexer-download` directory from system.

### API breaking
+ Rename `SSC` to `App` - This will affect deployment and all calls made to stateful smart contracts(SSC) or `App`
    + OptInSSC -> OptInToASA
    + DeleteSSC -> DeleteApp
    + DeploySSC -> DeployApp
    + SSCDeploymentFlags -> AppDeploymentFlags
    + SSCOptionalFlags -> AppOptionalFlags
+ Import are changed to scoped imports
    + instead of stringToBytes, you can import a `convert` namespace (from `@algo-builder/algob`), and then use `convert.stringToBytes`
+ Types imports for `ExecParams`, `TransactionTypes`, `SignType` moved to new package `@algo-builder/web`
+ Migrate to algorand/js-sdk types from `@algo-builder/types-algosdk`.

### Bug fixes
* Fixed dependency [issues](https://github.com/scale-it/algo-builder/issues/433) while installing algob using `yarn add @algo-builder/algob` & `npm install @algo-builder/algob`.
* `web`:
    + Added missing `fromAccount?` attribute to the `Sign` type.
    + Remove TxParams type from runtime package(it is duplicated in runtime)

## v1.1.1 2021-07-12

### Bug fixes

`@algorand-builder/runtime`
    * [\#409](https://github.com/scale-it/algo-builder/issues/409) Added missing `fromAccount` attribute to `SignWithLsig` type.


## v1.1.1 2021-07-12

### Improvements
+ updated `algob test` command to run mocha in typescript project as well.


### Bug fixes

`@algorand-builder/runtime`
    * fixed [bug](https://github.com/scale-it/algo-builder/issues/404) when trying to optIn to asset using asset transfer transaction with amount 0n.

## v1.1.1 2021-07-12

### Improvements
+ Updated `algob test` command to run mocha in typescript project as well.


### Bug fixes

`@algorand-builder/runtime`
* fixed [bug](https://github.com/scale-it/algo-builder/issues/404) when trying to optIn to asset using asset transfer transaction with amount 0n.


## v1.1.0 2021-06-23

Highlights:
+ TEALv3 support
+ improved documentation and guide
+ better handling in `executeTransaction`
+ checkpoint can be market invalid if they are substituted (eg by redeploying same asset).

### API breaking
* Move `updateApp` function to `deployer`
+ Rename `parseArgs` to `parse_params`

+ For External support of parameters user should replace TMPL_ prefix in their smart contracts, and only use it when using pyteal.tmpl(..)
+ Rename `appId` to `appID` in all places. (previously some of SSC params were taking `appId` and other were taking `appID`, this was inconsistent)

### Improvements
+ Replaced dependency `find-up` with `findup-sync` in `algob`.
+ Added `algopy` in `@algo-builder/algob/sample-project`, which enables users to pass template parameters to PyTEAL contracts. Updated docs.
+ Store checkpoints in nested form for SSC, added tests.
+ Added support for sub directories in assets folder, with tests.
+ Update runtime to process execParams.deployASA, deployApp, OptInToASA, OptIntoSSC
+ Exported `@algorand-builder/algob`, `@algorand-builder/runtime` error types and make it accessible for API documentation.
+ Added `debugStack` option in `runtime.executeTx()` to print stack (upto depth = debugStack) after each opcode execution.
+ TEALv3 support in `@algo-builder/runtime`.
+ Transpile TEAL code to substitute the TMPL placeholders
+ Mark not valid checkpoints (in case of `deleteApp`/`DestroyAsset`) using `deleted` boolean

### Bug fixes

`@algorand-builder/runtime`
    * Remove asset holding from account if `closeRemainderTo` is specified.
    * Asset creator should not be able to close it's holding to another account.
+ fixed temporal files handling.

## v1.0.2 2021-05-18

### Improvements
* Update how error is displayed to a user
* Add Update stateful smart contracts using execute transaction in runtime

Runtime:
+ added `updateApp` method.

### Bug fixes

+ Added missing dependency: `find-up`


## v1.0.1 2021-05-16

* Fixed dependency for `@algo-builder/algob`.


## v1.0 2021-05-14

New website: https://scale-it.github.io/algo-builder

### API breaking
* Removed Algob prefix in deployer (eg. renamed `AlgobDeployer` to `Deployer`)
* Updated `execParams` structure & typings (input parameters for `executeTransaction`)
    * Migration: If `SignType` is `LogicSignature` then change `fromAccount` to `fromAccountAddr` and just pass from address instead of complete account.
* Changed the way we pass arguments to stateless smart contract - moved assignment from when we load smart contract (using `loadLogic`, `mkDelegatedLsig`, `fundLsig`) to when we create transaction execution parameters.
    * Migration: assign stateless args in txParams to `executeTransaction`. Eg
        ```js
        await deployer.loadLogic('htlc.py', [arg1]); // remove scTmplParams from here
        const txnParams: rtypes.AlgoTransferParam = { .. }
        txnParams.args = [arg1]; // assign here now
        await executeTransaction(deployer, txnParams);
        ```

### Improvements
* Added more tests for the [crowdfunding example project](/examples/crowdfunding) using `@algo-builder/runtime`- Happy paths and Failing paths.
* Integrated user documentation with `jekyll`.
* Added new function `signLogicSigMultiSig` to sign logic signature by multisig.
* Updated ASA deployment (`deployASA` function) to pass custom params and save deployed asset definition in checkpoint.
* Support deployment and optIn methods in a transaction group (along with all other methods, using `executeTransaction`).
* Renamed `loadBinaryMultiSig` to `loadBinaryLsig` (load signed logic signature from file in scripts).
* New opt-in functions and updates. Check the [deployer API](https://scale-it.github.io/algo-builder/api/algob/interfaces/types.deployer.html) for information about all opt-in functions.
  * `deployer.optIn` are now available both in *DEPLOY* mode to *RUN* mode.
  * Extended `deployer.optIn*` functions to support ASA by ID. Previously we only accepted ASA by name (based on the name in `assets/asa.yaml` file).
  * Added [`deployer.optInLsigToApp`](https://scale-it.github.io/algo-builder/api/algob/interfaces/types.deployer.html#optinlsigtoapp) and [`deployer.optInLsigToASA`](https://scale-it.github.io/algo-builder/api/algob/interfaces/types.deployer.html#optinlsigtoasa) to easily opt-in stateless smart contract (lsig) account to stateful smart contract and ASA.
* Asset related `execParams` (transaction parameters for [`executeTransaction`](https://scale-it.github.io/algo-builder/api/algob/modules.html#executetransaction)) support ASA by name and by ID (previously only ASA ID was supported). [Example](https://github.com/scale-it/algo-builder/blob/master/examples/asa/scripts/transfer/gold-delegated-lsig.js#L22).
* cleaned test suite log (when developing Algo Builder itself). Our test suite has 884 tests.

### Commands
We added new commands:
* `algob test` (runs mocha in project root).
* `algob unbox-template <name> <destination>` to quickly unbox a dapp template from `scale-it/algo-builder-templates`.
* `algob sign-multisig --account <acc> --file <input> --out <out-file>` to append user's signature to signed multisig file using accounts managed by `algob`.
* `algob sign-lsig --account <acc> --file <input> --out <out-file>` to sign logic signature using accounts managed by `algob`.


### Examples
* Added new templates:
    * [Permissioned Token](/examples/permissioned-token)
    * [stateful counter](/examples/stateful-counter)
* Updated [`examples/asa`](/examples/asa): added new use-case to deploy and control ASA by a smart contract.


### Dapp templates.
* We created a new [repository](https://github.com/scale-it/algo-builder-templates) with dapp templates. It's a new project line of Algo Builder. Dapp Templates are webapps operating with Algorand blockchain with `algob` support. For the moment we only have React templates. Anyone can contribute with a new template or by improving the pre-existing ones by creating a pull request.
    * [/default](https://github.com/scale-it/algo-builder-templates/tree/master/default) template (with ASA transfer functionality)
    * [/htlc](https://github.com/scale-it/algo-builder-templates/tree/master/htlc) template - dapp implementing hash time locked contract.
* Added `algob unbox-template` command to download a template and setup the project.


### Infrastructure
* Added new make commands:
    * `setup-private-net` - creates and starts private network, setups master account and shows network status.
    * `recreate-private-net` - stops and removes the private network, and re-setup.


### @algorand-builder/runtime:
* fixed bugs
    * in group tx flow
    * in opcodes: *asset_params_get*, *txn GroupIndex*, *concat*
    * closing asset using clawback should be denied


## v0.5.4 2021-03-15

Renaming the organization and package names to `@algo-builder`.


## v0.5.0 2021-03-08

General:
* Added documentation (in `/docs/testing-teal.md`) to test TEAL using `@algorand-builder/runtime`
* [breaking] Added support for ASA OptIn for contract account (eg. escrow) represented by logic signature. Changed `optInToASA` to `optInAcountToASA` (for optIn using account) and `optInLsigToASA` (for optIn using logic signature account).
* Use `bigint` for all numeric values in `runtime` and `algob` to support integers upto 64 bit(`uint64`).

@algorand-builder/runtime:
* Full support for asset related transaction (create, opt-in, transfer, modify, freeze, revoke, destroy)
* Support for group transactions

Infrastructure:
* Support Sandbox in `/infrastructure` to quickly set up the private net
* [breaking] Changed default network config and the private-net for compatibility with Sandbox:
    * port = 4001
    * token = aaaaaaaaaaaaaaaaaaaaaaaaaaaaaaaaaaaaaaaaaaaaaaaaaaaaaaaaaaaaaaaa
* Updated the default token and endpoint port. For compatibility with Sandbox we use the sandbox token and port (4001) in all examples and sample project. If you run an algorand node using our private node setup then either recreate the network (stop, remove node_data and create it again), or update the `node_data/PrimaryNode/config.json` and set: `"EndpointAddress": "127.0.0.1:4001"`


## v0.4.0 2021-02-03

* Renamed `@algorand-builder/algorand-js` to `@algorand-builder/runtime`
* Added new example project - Crowdfunding Application
* `@algorand-builder/runtime`: added support for transactions: payment, app creation, opt-in, stateful (application call, clear, delete, close).
* Added support for arguments in stateful smart contracts similar to goal (eg. `str:abc`, 'int:12')
* Logic signature validation for stateless teal in runtime
* Introduced versioning of TEAL opcodes in runtime with max cost assertion
* Added a Typescript example project - `htlc-pyteal-ts`


## v0.3.0 2020-12-28

Moved package into `@algorand-builder` NPM organization. So all imports and install commands require to change `algob` to `@algorand-builder/algob`.

* Reproducible, declarative Algorand Network setup using scripts in `/infrastructure`.
* Re-organized examples. Now all examples share same config. Users are able to provide their own
* We ported all developer.algorand reference templates
* Reworked smart contract handling.
* API documentation improvements
* Added lot of new TypeScript [typings](https://github.com/scale-it/algorand-builder/tree/master/packages/types-algosdk) for `algosdk-js`

## v0.2.0 2020-11-25

* As a user I can compile and run PyTeal Files
* As a user I can access accounts from an ENV variable
* As a user I can load ALGOD and KMD credentials from ENV variable
* As a user I can load a multisig directly from /assets and execute transactions
* As a user I can use CLI to run an JS Node REPL with async/await suppport on the top level

### Breaking Changes

* `Deployer` smart-contracts API changes. Please refer to our [API documentation](https://scale-it.github.io/algorand-builder/interfaces/_types_.algobdeployer.html) to check available functions and attributes.


## v0.1 2020-09<|MERGE_RESOLUTION|>--- conflicted
+++ resolved
@@ -16,20 +16,17 @@
 * Update all transaction functions (eg. `executeTx`, `addAsset`, `addApp` ..etc) to return a transaction receipt. Add `runtime.getTxReceipt` in `@algo-builder/runtime` to query transaction info.
 + Add Asset Name to `assetDefinition` in `@algo-builder/runtime`.
 + Updated App, Asset counters in runtime from 0, to 8. This means that the newly created App/Asset Index will be 9 (instead of 1).
-<<<<<<< HEAD
-+ Added `WallectConnectSession` class to create & manage wallect connect session. User can use `session.executeTransaction()` to execute algob transactions using wallet connect.
-=======
 + Added `runtime.loadLogic(..)` function (similar to `deployer.loadLogic` API) which simplifies the testing and script flow (we can use the same code in tests and scripts). User _should do_ the following migration:
     ```js
     // from
     const daoFundLsigProg = getProgram('dao-fund-lsig.py', scInitParam);
     daoFundLsig = runtime.createLsigAccount(daoFundLsigProg, []);
->>>>>>> 76ab8560
 
     // to
     daoFundLsig = runtime.loadLogic('dao-fund-lsig.py', scInitParam);
     ```
     For information about loading checkpoint(s) data using `@algo-builder/web` in a webapp, read [here](https://github.com/scale-it/algo-builder/blob/master/docs/guide/algob-web.md#checkpoints).
++ Added `WallectConnectSession` class to create & manage wallect connect session. User can use `session.executeTransaction()` to execute algob transactions using wallet connect.
 
 ### Breaking changes
 `@algo-builder/runtime`:
