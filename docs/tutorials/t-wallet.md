The purpose of the tutorial is a demonstration of Algorand Wallet Widget integrated with the [Algo Builder Web](https://github.com/scale-it/algo-builder/tree/master/packages/web) package, written in Vue JS. The widget connects to major Algorand wallets (Algo Signer, Wallet Connect, MyAlgoWallet), sign and send transactions constructed with Algo SDK or Algo Builder framework.

### Requirements

- [Vue CLI](https://cli.vuejs.org/guide/installation.html)<br/>
- [NodeJS](https://nodejs.org/en/download/) > v14.11.0<br/>
- JavaScript package manager - either [YARN](https://classic.yarnpkg.com/en/docs/install) > v3.1.0 or NPM which comes with NodeJS.<br/>
- IDE, e.g. [VSCode](https://code.visualstudio.com/download)<br/>
- Other dependencies are listed in [package.json](https://github.com/scale-it/algo-builder-templates/blob/master/wallet/package.json). Install them with yarn install or npm install.<br/>

### Background

Algorand ecosystem lacks a maintained Vue JS component connected to main Algorand web wallets.

[Algo Builder](https://algobuilder.dev/) is one of the main major frameworks for smart contract development and integrations. We took a responsibility to provide the community a Vue JS wallet widget, well integrated with the Algo Builder framework and Algo SDK.

In this tutorial we create a basic Vue JS web application which connects web wallets and perform simple transaction (for eg: send Algo or call application). With the wallet widget a user can:

- select a network (such as MainNet, TestNet, BetaNet),
- switch an account,
- interact with the web wallet.

### Steps

#### 1. Setup

The source code for this tutorial can be found on GitHub. Start by cloning the repository

    git clone https://github.com/scale-it/algo-builder-templates.git
    cd algo-builder-templates/wallet

The repository contains the following templates:<br/>
**htlc** : This is a descriptive example explaining how HTLC contracts work with Algo-Builder.<br/>
**monitor-payments**: This is a nodejs app which monitors payment transactions to a particular address.<br/>
**shop**: This demonstrates the usage of a payment widget to trigger a purchase by connecting to different wallets.<br/>
**wallet**: This helps in connecting to different wallets.<br/>
**warcraft**: This is a descriptive example explaining how Escrow contract work with Algo-Builder.<br/>

#### 2. Environment Setup

Install all dependencies in your environment:<br/>
` yarn install` or `npm install`

Now, run the app for local development. It will automatically update when there are any changes.<br/>
`yarn run dev` or `npm run dev`

After successfully running, your browser screen will look similar to this.
<img src="./t-wallet/assets/homescreen.png" height="200" title="Home Page" />

#### 3. Using the Wallet Widget

Now you can select your preferred network and connect to the wallet as per your choice.
<img src="./t-wallet/assets/address_selected.png" height="200" title="Account Selected" />

You can now interact with the algorand blockchain, by sending algos, or call an application.
<img src="./t-wallet/assets/algo_transaction.png" height="200" title="Send Transaction" />

You can also update the address to which algos are sent, the algo amount or the application ID by configuring it in `src/constants`.

```ts
export const toAddress = "WK73JQQGCRQCZ5GLQHCXXB6OXIGF6SD22F5P7HPXF5PNH23YUUALUMKOZ4";
export const amount: number = 10e6;
export const applicationId: number = 189;
```

And finally you can disconnect your chosen wallet.

#### 3. Style the Wallet Widget

You can also style your wallet widget with own custom styles or using an external library by editing the `App.vue` file to integrate your styled classes or components.

  ```ts
    <div>
      <select @change="handleNetworkChange">
    	<option :value="0" :key="0">Select a network</option>
    	<option
    	 v-for="option in networkAvailable"
    	 :value="option.value"
    	 :key="option.id"
    	>
    	{{ option.value }}
    	</option>
      </select>
      <div class="header" v-if="walletStore.network">
         <select @change="connectWallet">
    	  <option :value="0" :key="0">Select a wallet</option>
    	  <option
    	   v-for="option in walletsAvailable"
    	   :value="option.value"
    	   :key="option.id"
    	  >
    	  {{ option.value }}
    	  </option>
    	</select>
      </div>
      <div class="header" v-if="currentAddress">
        <select @change="setCurrentAddress">
         <option :value="0" :key="0">Select a account</option>
         <option v-for="addr in walletAddresses" :value="addr" :key="addr">
        	{{ addr }}
         </option>
        </select>
       </div>
    </div>
```

<<<<<<< HEAD
    ```

For eg: [Sigma Wallet](https://github.com/scale-it/algobuilder-msig) has a styled wallet widget using [Antd](https://www.antdv.com/) library.
<img src="./t-wallet/assets/select_network.png" height="200" title="Select Network" />
<img src="./t-wallet/assets/styled_wallet.png" height="200" title="Styled Wallet Widget" />
=======
For eg: [Sigma Wallet](https://github.com/scale-it/algobuilder-msig) has a wallet widget styled using [Antd](https://www.antdv.com/) library.<br/>
<img src="./t-wallet/assets/styled_wallet.png" height="200" title="Send Transaction" />
>>>>>>> bfb4bb82

The wallet component and the whole web page can easily be customized to fulfil your UX design requirements along with providing required functionality.<|MERGE_RESOLUTION|>--- conflicted
+++ resolved
@@ -69,50 +69,43 @@
 
 You can also style your wallet widget with own custom styles or using an external library by editing the `App.vue` file to integrate your styled classes or components.
 
-  ```ts
-    <div>
-      <select @change="handleNetworkChange">
-    	<option :value="0" :key="0">Select a network</option>
-    	<option
-    	 v-for="option in networkAvailable"
-    	 :value="option.value"
-    	 :key="option.id"
-    	>
-    	{{ option.value }}
-    	</option>
+```ts
+  <div>
+    <select @change="handleNetworkChange">
+  	<option :value="0" :key="0">Select a network</option>
+  	<option
+  	 v-for="option in networkAvailable"
+  	 :value="option.value"
+  	 :key="option.id"
+  	>
+  	{{ option.value }}
+  	</option>
+    </select>
+    <div class="header" v-if="walletStore.network">
+       <select @change="connectWallet">
+  	  <option :value="0" :key="0">Select a wallet</option>
+  	  <option
+  	   v-for="option in walletsAvailable"
+  	   :value="option.value"
+  	   :key="option.id"
+  	  >
+  	  {{ option.value }}
+  	  </option>
+  	</select>
+    </div>
+    <div class="header" v-if="currentAddress">
+      <select @change="setCurrentAddress">
+       <option :value="0" :key="0">Select a account</option>
+       <option v-for="addr in walletAddresses" :value="addr" :key="addr">
+      	{{ addr }}
+       </option>
       </select>
-      <div class="header" v-if="walletStore.network">
-         <select @change="connectWallet">
-    	  <option :value="0" :key="0">Select a wallet</option>
-    	  <option
-    	   v-for="option in walletsAvailable"
-    	   :value="option.value"
-    	   :key="option.id"
-    	  >
-    	  {{ option.value }}
-    	  </option>
-    	</select>
-      </div>
-      <div class="header" v-if="currentAddress">
-        <select @change="setCurrentAddress">
-         <option :value="0" :key="0">Select a account</option>
-         <option v-for="addr in walletAddresses" :value="addr" :key="addr">
-        	{{ addr }}
-         </option>
-        </select>
-       </div>
-    </div>
+     </div>
+  </div>
 ```
-
-<<<<<<< HEAD
-    ```
 
 For eg: [Sigma Wallet](https://github.com/scale-it/algobuilder-msig) has a styled wallet widget using [Antd](https://www.antdv.com/) library.
 <img src="./t-wallet/assets/select_network.png" height="200" title="Select Network" />
 <img src="./t-wallet/assets/styled_wallet.png" height="200" title="Styled Wallet Widget" />
-=======
-For eg: [Sigma Wallet](https://github.com/scale-it/algobuilder-msig) has a wallet widget styled using [Antd](https://www.antdv.com/) library.<br/>
-<img src="./t-wallet/assets/styled_wallet.png" height="200" title="Send Transaction" />
->>>>>>> bfb4bb82
 
 The wallet component and the whole web page can easily be customized to fulfil your UX design requirements along with providing required functionality.