--- conflicted
+++ resolved
@@ -60,7 +60,6 @@
 <br/>
 <img src="./t-09/assets/algosigner.png" height="500" title="Sign Msig Txn" />
 
-<<<<<<< HEAD
 After signing, the response is the object containing blob key which in base64 format, which we can use further to send the signed transaction to other co-signers and also to send it to the network.
 
 For the co-signer to sign the transaction he/she can decode the `partialSignedTx` and sign using:
@@ -73,10 +72,6 @@
 ```
 
 To send the signed txn you can use `sendAndWait` method:
-=======
-After signing, the returned object contains signed transaction data in a `blob` field, which we can use to submit to the network.
-To send the above txn we need to first convert it to base64:
->>>>>>> 969ee0e9
 
 ```js
 const sendTxnResponse = await webmode.sendAndWait(signedTxnResponse.blob);
