--- conflicted
+++ resolved
@@ -147,8 +147,7 @@
 
   Contract accounts can be also be used to deploy ASAs.
 
-<<<<<<< HEAD
-  Check our [examples/htlc-pyteal-ts](https://github.com/scale-it/algo-builder/tree/master/examples/htlc-pyteal-ts) project to explore how to deploy Stateless Smart Contracts(lsig). In the file `scripts/deploy.ts`, you will find two methods to fund an lsig (by file, or by name):
+  Check our [examples/htlc-pyteal-ts](https://github.com/scale-it/algo-builder/tree/master/examples/htlc-pyteal-ts) project to explore how to deploy Smart Signatures (lsig). In the file `scripts/deploy.ts`, you will find two methods to fund an lsig (by file, or by name):
 
   + By Name (default behaviour):
     ```js
@@ -164,9 +163,6 @@
     ```
 
   `fundLsigByFile`/`fundLsig` funds the contract account (compiled hash of the smart contract). The function `fundLsigByFile` accepts `pyteal` code too, which provides the functionality of dynamically providing the params before compiling into TEAL code.
-=======
-   Check our [examples/htlc-pyteal-ts](https://github.com/scale-it/algo-builder/tree/master/examples/htlc-pyteal-ts) project to explore how to deploy Smart Signatures (lsig). In the file `scripts/deploy.ts`, you will find:
->>>>>>> 04568c00
 
 
 - *Delegated Signature Mode*:
