--- conflicted
+++ resolved
@@ -43,7 +43,7 @@
 
 #### OptIn to ASA
 
-For opting in to ASA, `deployer` supports two methods :-
+For opting in to ASA, `deployer` supports following methods :-
 - `optInAcountToASA` to opt-in to a single account signed by secret key of sender.
 - `optInLsigToASA` to opt-in to a contract account (say escrow) where the account is represented by the logic signature address (`lsig.address()`).
     To opt in to ASA you can use either `Asset Index` or `name of the ASA`. Using Asset Index is useful when asset is not deployed using deployer.
@@ -90,11 +90,7 @@
 
 #### OptIn to SSC
 
-<<<<<<< HEAD
-For opting in to SSC, `deployer` supports following methods :-
-=======
 For opting in to SSC, `deployer` supports the following methods :-
->>>>>>> c244923e
 - `optInAcountToSSC` to opt-in to a single account signed by secret key of sender.
 - `optInLsigToSSC` to opt-in to a contract account (say escrow) where the account is represented by the logic signature address (`lsig.address()`).
   - To opt in to SSC you can use `Application Index`.[When the smart contract is created the network will return a unique ApplicationID. This ID can then be used to make ApplicationCall transactions to the smart contract. ](https://developer.algorand.org/docs/features/asc1/stateful/#call-the-stateful-smart-contract)
