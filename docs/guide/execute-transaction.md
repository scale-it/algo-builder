---
layout: splash
---

# Execute Transaction

`executeTx` is a high level method of Deployer which can be used to perform transactions on Algorand Network. It supports every transaction (atomic or single) which is possible in network. Ex: Deploy ASA/App, Opt-In, Transfers, Delete, Destroy etc. `executeTx` takes `ExecParams[]` or `SignedTransaction[]` as parameter.
In below sections we will demonstrate how to pass these parameters.

Note: For each parameter `type` and `sign` attributes are mandatory.

- `type`: type of transaction
- `sign`: signature type

Depending on the transaction `type`, other attributes will specify a signer of the transaction. For example, for `TransactionType.TransferAlgo` the `fromAccount` must be a full account (with secret key) and will sign the transaction.

`deployer.executeTx` returns list of `TxnReceipt`, which extends `ConfirmedTxInfo`.

```js
const receipts = deployer.executeTx([txn0, txn1]);
console.log("txn0 information: ", receipts[0]);
console.log("txn1 information: ", receipts[2]);
```

Below we demonstrate how to perform application call using `ExecParam` and `WebMode`:

```js
appCall = () => {
		const webMode: WebMode = new WebMode(AlgoSigner, networkType);
		const tx: types.ExecParams[] = [
			{
				type: types.TransactionType.CallApp,
				sign: types.SignType.SecretKey,
				fromAccount: {
					addr: addr,
					sk: new Uint8Array(0),
				},
				appID: 100,
				payFlags: {},
			},
		];
		webMode.executeTx(tx);
	};
```

We can also use `SignedTransaction` and `executeTx` in runtime:

```js
    const tx: Transaction = decodeSignedTransaction(rawTxns).txn;
    let signedTx: SignedTransaction = {txn: tx};
    runtime.executeTx(signedTx);
```

## ExecParams

If the length of `ExecParams` array is greater than one, it will be considered as `atomic transaction` otherwise `single transaction`.Examples of [`ExecParams`](https://algobuilder.dev/api/algob/modules/runtime.types.html#ExecParams) usage. `ExecParams` is preferred when there is a transaction which is not already signed and want to be executed.

#### [Transfer Algo using secret key](https://algobuilder.dev/api/algob/modules/runtime.types.html#AlgoTransferParam)

```js
  {
    type: TransactionType.TransferAlgo,
    sign: SignType.SecretKey,
    fromAccount: john,
    toAccountAddr: alice.address,
    amountMicroAlgos: 100,
    payFlags: { totalFee: fee }  
  }
```

- payFlags: [TxParams](https://algobuilder.dev/api/algob/interfaces/runtime.types.TxParams.html)

#### [Transfer Algo using logic signature](https://algobuilder.dev/api/algob/modules/runtime.types.html#AlgoTransferParam)

```js
  {
    type: TransactionType.TransferAlgo,
    sign: SignType.LogicSignature,
    fromAccountAddr: contractAddress,
    toAccountAddr: alice.address,
    amountMicroAlgos: 100,
    lsig: lsig,
    payFlags: { totalFee: fee }
  }
```

#### [Deploy ASA](https://algobuilder.dev/api/algob/modules/runtime.types.html#DeployASAParam)

To deploy an ASA using `asa.yaml`:

```js
  {
    type: TransactionType.DeployASA,
    sign: SignType.SecretKey,
    fromAccount: john,
    asaName: 'gold',
    payFlags: { totalFee: fee }
  }
```

To deploy an ASA without using `asa.yaml`:

```js
  {
    type: types.TransactionType.DeployASA,
    sign: types.SignType.SecretKey,
    fromAccount: john.account,
    asaName: 'silver-12',
    asaDef: {
      total: 10000,
      decimals: 0,
      defaultFrozen: false,
      unitName: "SLV",
      url: "url",
      metadataHash: "12312442142141241244444411111133",
      note: "note"
    },
    payFlags: {}
  };
```

#### [Opt-In to ASA](https://algobuilder.dev/api/algob/modules/runtime.types.html#OptInASAParam)

```js
  {
    type: TransactionType.OptInASA,
    sign: SignType.SecretKey,
    fromAccount: alice,
    assetID: assetIndex,
    payFlags: { totalFee: fee }
  }
```

#### [Transfer Asset](https://algobuilder.dev/api/algob/modules/runtime.types.html#AssetTransferParam)

```js
  {
    type: TransactionType.TransferAsset,
    sign: SignType.SecretKey,
    fromAccount: john,
    toAccountAddr: alice.address,
    amount: 10,
    assetID: assetId,
    payFlags: { totalFee: fee }
  }
```

#### [Deploy App](https://algobuilder.dev/api/algob/modules/runtime.types.html#DeployAppParam)

We support 3 format of DeloyApp params:

- Deploy source from files(supported in `algob` cli and `runtime`).

```js
  {
    type: TransactionType.DeployApp,
    sign: SignType.SecretKey,
    fromAccount: john,
    appDefinition: {
      appName: "my-app",
      metaType: MetaType.FILE
      approvalProgramFilename: "approval.teal",
      clearProgramFilename: "clear.teal",
      localInts: 1,
      localBytes: 1,
      globalInts: 1,
      globalBytes: 1,
    }
    payFlags: {}
  }
```

- Deploy source from code(supported in `algob` cli and `runtime`).

```js
  {
    type: TransactionType.DeployApp,
    sign: SignType.SecretKey,
    fromAccount: john,
    appDefinition: {
      appName: "my-app",
      metaType: MetaType.SOURCE_CODE
      approvalProgramCode: "<approval program>",
      clearProgramCode: "<clear state program>",
      localInts: 1,
      localBytes: 1,
      globalInts: 1,
      globalBytes: 1,
    }
    payFlags: {}
  }
```

- Deploy source from compiled code(supported in `algob` cli and `web`).

```js
  {
    type: TransactionType.DeployApp,
    sign: SignType.SecretKey,
    fromAccount: john,
    appDefinition: {
      appName: "my-app",
      metaType: MetaType.BYTES
      approvalProgramBytes: "<compiled bytes from algod client>",
      clearProgramBytes: "<compiled bytes from algod client>",
      localInts: 1,
      localBytes: 1,
      globalInts: 1,
      globalBytes: 1,
    }
    payFlags: {}
  }
```

- To learn about more parameters like (account, appArgs, ForeignApps, ForeignAssets etc).Please check [AppOptionalFlags](https://algobuilder.dev/api/algob/interfaces/runtime.types.AppOptionalFlags.html)

#### [Opt-In to App](https://algobuilder.dev/api/runtime/classes/Runtime.html#optInToApp)

```js
  {
    type: TransactionType.OptInToApp,
    sign: SignType.SecretKey,
    fromAccount: alice,
    appID: appID,
    payFlags: { totalFee: fee }
  }
```

#### [Call App](https://algobuilder.dev/api/algob/modules/runtime.types.html#AppCallsParam)

```js
  {
    type: TransactionType.CallNoOpApp,
    sign: SignType.SecretKey,
    fromAccount: john,
    appId: 0,
    payFlags: { totalFee: fee }
  }
```

#### [Update App](https://algobuilder.dev/api/algob/modules/runtime.types.html#UpdateAppParam)

`newAppCode` type is `SmartContract`. Please check [types define](https://github.com/scale-it/algo-builder/blob/master/packages/algob/src/types.ts).

```js
  {
    type: TransactionType.UpdateApp,
    sign: SignType.SecretKey,
    fromAccount: john,
    appID: appId,
    appName: "my-app",
    newAppCode: {
      metaTypes: MetaType.FILE
      approvalProgramFilename: "approval.teal",
      clearProgramFileName: "clear.teal",
    },
    payFlags: {}
  }
```

#### [Delete App](https://algobuilder.dev/api/algob/modules/runtime.types.html#AppCallsParam)

```js
  {
    type: TransactionType.DeleteApp,
    sign: SignType.SecretKey,
    fromAccount: john,
    appId: 10,
    payFlags: { totalFee: fee },
    appArgs: []
  }
```

### Pooled Transaction Fees

With [AVM 0.9](https://developer.algorand.org/articles/introducing-algorand-virtual-machine-avm-09-release/) release, algob also supports pooled transaction fees.
One transaction can pay the fees of other transactions within an atomic group. For atomic transactions, the protocol sums the number of transactions and calculates the total amount of required fees, then calculates the amount of fees submitted by all transactions. If the collected fees are greater than or equal to the required amount, the transaction fee requirement will be met.
Ex:

```js
  {
    type: TransactionType.TransferAlgo,
    sign: SignType.SecretKey,
    fromAccountAddr: john,
    toAccountAddr: alice.address,
    amountMicroAlgos: 100,
    payFlags: { totalFee: 2000 }
  },
  {
    type: TransactionType.TransferAlgo,
    sign: SignType.SecretKey,
    fromAccountAddr: alice,
    toAccountAddr: bob.address,
    amountMicroAlgos: 100,
    payFlags: { totalFee: 0 }
  }
```

Even though fee paid by alice is `0`, this transaction will pass because total fees collected is greater than or equal to the required amount.

## Sign and Send SDK Transaction object using `executeTx` method

`deployer.executeTx` method supports signing and sending sdk transaction objects. To do this you will have to pass an [`TransactionAndSign`](https://algobuilder.dev/api/web/interfaces/types.TransactionAndSign.html) object which has following properties:

<<<<<<< HEAD
=======
- `type`: type of transaction.
- `sign`: signature [`types`](https://github.com/scale-it/algo-builder/blob/2bcef8f611b349dfb8dc3542ed2f0a129a0c405c/packages/web/src/types.ts#L117).

Ex:

>>>>>>> acd4b6f6
```js
const tx = makeAssetCreateTxn(
  bobAcc.addr, mockSuggestedParam.fee,
  mockSuggestedParam.firstRound, mockSuggestedParam.lastRound,
  undefined, mockSuggestedParam.genesisHash, mockSuggestedParam.genesisID,
  1e6, 0, false, undefined, undefined, undefined, undefined, "UM", "ASM", undefined
);

const transaction: wtypes.TransactionAndSign = {
  transaction: tx,
  sign: {sign: wtypes.SignType.SecretKey, fromAccount: bobAcc}
}

const res = await deployer.executeTx([transaction]);
```

You can check the implementation in [asa](https://github.com/scale-it/algo-builder/blob/master/examples/asa/scripts/2-gold-asc.js) example.

There is also a function to check if given object implements `Transaction` class and has `Sign`.

```js
<<<<<<< HEAD
=======
export function isSDKTransactionAndSign(object: unknown): object is TransactionAndSign {
	if (object === undefined || object === null) {
		return false;
	}
	const res = isSDKTransaction((object as TransactionAndSign).transaction);
	return Object.prototype.hasOwnProperty.call(object, "sign") && res;
}
```

### SignTransactions function

This function takes array of [`TransactionAndSign`](https://algobuilder.dev/api/web/interfaces/types.TransactionAndSign.html) objects and returns raw signed transaction. `SignedTransaction` is preferred when there is a transaction which is already signed and has to be sent to network.

```js
>>>>>>> acd4b6f6
const transaction: wtypes.TransactionAndSign = [{
  transaction: SDKTx,
  sign: {sign: wtypes.SignType.SecretKey, fromAccount: bobAcc}
}]
const rawSign = signTransactions(transaction)
```

`rawSign` has array of raw signed transactions.
You can check the implementation in [asa](https://github.com/scale-it/algo-builder/blob/master/examples/asa/scripts/2-gold-asc.js) example.<|MERGE_RESOLUTION|>--- conflicted
+++ resolved
@@ -302,14 +302,12 @@
 
 `deployer.executeTx` method supports signing and sending sdk transaction objects. To do this you will have to pass an [`TransactionAndSign`](https://algobuilder.dev/api/web/interfaces/types.TransactionAndSign.html) object which has following properties:
 
-<<<<<<< HEAD
-=======
+
 - `type`: type of transaction.
 - `sign`: signature [`types`](https://github.com/scale-it/algo-builder/blob/2bcef8f611b349dfb8dc3542ed2f0a129a0c405c/packages/web/src/types.ts#L117).
 
 Ex:
 
->>>>>>> acd4b6f6
 ```js
 const tx = makeAssetCreateTxn(
   bobAcc.addr, mockSuggestedParam.fee,
@@ -331,8 +329,6 @@
 There is also a function to check if given object implements `Transaction` class and has `Sign`.
 
 ```js
-<<<<<<< HEAD
-=======
 export function isSDKTransactionAndSign(object: unknown): object is TransactionAndSign {
 	if (object === undefined || object === null) {
 		return false;
@@ -347,7 +343,6 @@
 This function takes array of [`TransactionAndSign`](https://algobuilder.dev/api/web/interfaces/types.TransactionAndSign.html) objects and returns raw signed transaction. `SignedTransaction` is preferred when there is a transaction which is already signed and has to be sent to network.
 
 ```js
->>>>>>> acd4b6f6
 const transaction: wtypes.TransactionAndSign = [{
   transaction: SDKTx,
   sign: {sign: wtypes.SignType.SecretKey, fromAccount: bobAcc}
