--- conflicted
+++ resolved
@@ -48,15 +48,11 @@
 - `parse_params` function overwrites the `scParam` object with `external parameters` object in below example.
 
   ```py
-<<<<<<< HEAD
   # Add directory to path so that algobpy can be imported
   import sys
   sys.path.insert(0,'.') # "." represent current directory
 
-  from algobpy.parse import parseArgs
-=======
   from algobpy.parse import parse_params
->>>>>>> 8273112c
 
   if __name__ == "__main__":
 
