--- conflicted
+++ resolved
@@ -200,9 +200,8 @@
 
 ## Transfer Algos according to ASC logic (Contract Account)
 
-<<<<<<< HEAD
 Here we will transfer some `algos` from a stateless smart contract ([`/assets/teal/2-gold-contract-asc.teal`](https://github.com/scale-it/algo-builder/blob/develop/examples/asa/assets/teal/2-gold-contract-asc.teal)) to `john`.
-+ We will first load the logic signature (using `deployer.loadLogicByFile(<file_name>.teal)` and get it's address(`lsig.address()`). It is worth noting that you can use `mkContractLsig` to save your lsig info against a "name" (eg. `myLsig`), and directly use `deployer.getLsig` to query Lsig information from a checkpoint. Eg.
++ We will first load the smart signature (using `deployer.loadLogicByFile(<file_name>.teal)` and get it's address(`lsig.address()`). It is worth noting that you can use `mkContractLsig` to save your lsig info against a "name" (eg. `myLsig`), and directly use `deployer.getLsig` to query Lsig information from a checkpoint. Eg.
   ```js
   // store contract lsig
   await deployer.mkContractLsig('file.py', "CLsig", { ARG_DAO_APP: 1 });
@@ -210,10 +209,6 @@
   // now during querying, you only need this lsig name
   const lsigInfo = deployer.getLsig("CLsig");
   ```
-=======
-Here we will transfer some `algos` from a smart signature ([`/assets/teal/2-gold-contract-asc.teal`](https://github.com/scale-it/algo-builder/blob/develop/examples/asa/assets/teal/2-gold-contract-asc.teal)) to `john`.
-+ We will first load the smart signature (using `deployer.loadLogic(<file_name>.teal)` and get it's address(`lsig.address()`).
->>>>>>> 04568c00
 + This address will be the sender(contract account mode) and receiver will be `john`.
 + Finally, we will transfer some algos using `algob.executeTransaction(..)` function. Transaction will pass/fail according to asc logic.
 ```js
