# Testing TEAL

[TEAL](https://developer.algorand.org/docs/reference/teal/specification/) is a bytecode based stack language that executes inside Algorand transactions to check the parameters of the transaction and approve the transaction as if by a signature. `@algorand-builder/runtime` provides a lightweight runtime and TEAL interpreter to test Algorand Smart Contracts.

**NOTE:** TEAL can not modify nor create transactions, only reject or approve them. Approval is signaled by finishing with the stack containing a single non-zero uint64 value.

## How it works

`@algorand-builder/runtime` (JavaScript Algorand runtime) executes transactions and processes TEAL in 3 parts :-

- [Runtime](../packages/runtime/src/runtime.ts): For a transaction or txn group, the state management is handled by the `Runtime`. User can use `Runtime` object to set up accounts, create applications, opt-in to app, update app, etc...
- [StoreAccount](../packages/runtime/src/account.ts): User can create new accounts using the `StoreAccount` object. All information about account (`apps`, `assets`, `localState`, `globalState` etc..) is stored in `StoreAccount`.
- [Parser](../packages/runtime/src/parser): Reads TEAL code and converts it to a list of opcodes which are executable by the interpreter. If any opcode/data in teal code is invalid, parser will throw an error.
- [Interpreter](../packages/runtime/src/interpreter): Executes the list of opcodes returned by parser and updates stack after each execution. At the end of execution, if the stack contains a single non-zero uint64 element then the teal code is approved, and transaction can be executed.

## Block Rounds/Height
In runtime User can decide the round for each transaction or group of transactions. By default round is set to `2`.
Block rounds for runtime can be set by using `runtime.setRound(round)`. We can retrieve the current round by using `runtime.getRound()` function.<br />
Example:

      runtime.setRound(5); // set current round to 5
This means that current round is set to 5 and transaction will pass only if its' first valid round is less or equal 5 and the last valid round is greater than 5.
Note: Block round remains same until user changes it by calling `runtime.setRound(round)`.

## Flow of Testing
In this section we will describe the flow of testing smart contracts in runtime:
- Prepare Accounts: First of all we will create accounts using `StoreAccount`.

      const john = new StoreAccount(initialAlgo);
      const bob = new StoreAccount(initialAlgo);
  `initialAlgo`: To set up accounts we can pass the amount of algos we want to have in it.
- Prepare Runtime: After creating accounts we will create a runtime object with those accounts.

      const runtime = new Runtime([john, bob]);
- Set Rounds: Now we will set the rounds according to our requirement.

      runtime.setRound(20);
<<<<<<< HEAD
- Create Apps/Assets: At this point we have set up everything, now we can create apps or assets or both and test our smart contracts. If we want to create an app, we can use `runtime.addApp()` funtion, similarly for asset we can use `runtime.addAsset()` function.
=======
    This means that current round is set to 20 and transactions will pass only if their round range includes 20.
- Create Apps/Assets: At this point our runtime is read. Now we can create apps and/or assets and begin testing our smart contracts (present in `/fixtures/project/assets`). For creating a stateful application, use `runtime.addApp()` funtion. Similarly for creating a new asset we can use `runtime.addAsset()` function.
>>>>>>> 7ad34b73
- Create and Execute Transactions: now we will create transactions to test our smart contracts. Use `runtime.executeTx()` funtion to execute transaction (Payment Transaction, Atomic Transfers, Asset Transfer etc...).
- Update/Refresh State: Please note that after a transaction is executed the state of an account will be updated. In order to inspect a new state of accounts we need to re-query them from the runtime. We usually create a `syncAccounts()` closure function which will reassign accounts to their latest state.
- Verify State: Now, we can verify our state, we will assert if updated state is correct.
  we can verify if the `global state` and `local state` is updated. we can use `runtime.getGlobalState()` and `runtime.getLocalState()` to check state.

## Run tests
In this section we will demonstrate executing transactions with stateless and stateful teal.

### Stateless TEAL

Let's try to execute a transaction where a user (say `john`) can withdraw funds from an `escrow` account based on a stateless smart contract logic. TEAL code can be found [here](../packages/runtime/test/fixtures/escrow-account/assets/escrow.teal).
- First let's set up the state: initialize accounts, get the logic signature for escrow using `runtime.getLogicSig()` function and set up runtime (snippet from mocha test is also provided below).
  ```
  const john = new StoreAccountImpl(500, johnAccount); // 0.005 ALGO
  const runtime = new Runtime([john]); // setup runtime
  const lsig = runtime.getLogicSig(getProgram('escrow.teal'), []);
  const escrow = runtime.getAccount(lsig.address());
  ```

- Execute transaction (using `runtime.executeTx()`) with valid txnParams.
  ```
  // set up transaction paramenters
  const txnParams: ExecParams = {
    type: TransactionType.TransferAlgo, // payment
    sign: SignType.LogicSignature;
    fromAccount: escrow.account,
    toAccountAddr: john.address,
    amountMicroAlgos: 100,
    payFlags: { totalFee: 1000 },
    lsig: lsig
  };

  it("should withdraw funds from escrow if txn params are correct", async function () {
    // check initial balance
    assert.equal(escrow.balance(), initialEscrowHolding);
    assert.equal(john.balance(), initialJohnHolding);

    // execute transaction
    await runtime.executeTx(txnParams);

    // check final state (updated accounts)
    assert.equal(getAcc(runtime, escrow).balance(), initialEscrowHolding - 100); // check if 100 microAlgo's are withdrawn
    assert.equal(getAcc(runtime, john).balance(), initialJohnHolding + 100);
  });
  ```
  In test, we are first checking the initial balance which we set during initialization. Then we are executing transaction by passing `txnParams`. After execution, we are verifying the account balances if the funds are withdrawn from `escrow`.

- Executing transaction with invalid txnParams results in failure.
  ```
  it("should reject transaction if amount > 100", async function () {
    const invalidParams = Object.assign({}, txnParams);
    invalidParams.amountMicroAlgos = 500;

    // execute transaction (should fail as amount = 500)
    await expectTealErrorAsync(
      async () => await runtime.executeTx(invalidParams),
      ERRORS.TEAL.REJECTED_BY_LOGIC
    );
  });
  ```

Full mocha test with more transactions can be found [here](../packages/runtime/test/integration/escrow-account.ts).

### Stateful TEAL

Now, we will execute a transaction with stateful TEAL (which increments a global and local "counter" by on each application call). Teal code can be found [here](../packages/runtime/test/fixtures/stateful/assets/counter-approval.teal)

- Similar to the previous test, we need to setup accounts and initialize runtime. Now, for stateful smart contract, we also need to create a new application in user account and opt-in (to call the stateful smart contract later). User can use `runtime.addApp()` and `runtime.optInToApp()` for app setup.
  ```
  const john = new StoreAccountImpl(1000);

  let runtime: Runtime;
  let program: string;
  this.beforeAll(async function () {
    runtime = new Runtime([john]); // setup test
    program = getProgram('counter-approval.teal');

    // create new app
    txnParams.appId = await runtime.addApp({
      sender: john.account,
      globalBytes: 32,
      globalInts: 32,
      localBytes: 8,
      localInts: 8
    }, {}, program);

    // opt-in to app
    await runtime.optInToApp(txnParams.appId, john.address, {}, {}, program);
  });
  ```

- After set up, let's call the stateful smart contract and check the updated global state
  ```
  const key = "counter";
  it("should initialize global and local counter to 1 on first call", async function () {
    // execute transaction
    await runtime.executeTx(txnParams);

    const globalCounter = runtime.getGlobalState(txnParams.appId, base64ToBytes(key));
    assert.isDefined(globalCounter); // there should be a value present with key "counter"
    assert.equal(globalCounter, BIGINT1);

    const localCounter = runtime.getLocalState(txnParams.appId, base64ToBytes(key)); // get local value from john account
    assert.isDefined(localCounter); // there should be a value present in local state with key "counter"
    assert.equal(localCounter, BIGINT1);
  });
  ```
  In this test, after executing the transaction (stateful smart contract call), we are verifying if the `global state` and `local state` is updated. User can use `runtime.getGlobalState()` and `runtime.getLocalState()` to check state.

Complete test can be found [here](../packages/runtime/test/integration/stateful-counter.ts).

## Best Practices
- Follow Flow of Testing section to set up your tests.
- Structure tests by the AAA pattern: Structure your tests with 3 well-separated sections: Arrange, Act & Assert (AAA). The first part includes the test setup, then the execution of the unit under test, and finally the assertion phase. Following this structure guarantees that the reader spends no brain CPU on understanding the test plan.
- To prevent test coupling and easily reason about the test flow, each test should add and act on its own set of states.
- Use `beforeEach` and `afterEach` functions to set clear boundaries while testing.
- Sync your accounts's state after execution of each transaction.

## What we support now

Currently, `runtime` supports:

- Prepare account state for teal execution.
- Stateless TEAL - Approve/Reject logic.
- Stateful TEAL - Update and verify global/local states if teal logic is correct.
- Transactions to
  + `create` an application
  + `opt-in` to application
  + `update` application
  + `delete` application
  + `closeout` from an application
  + `clearState` of application
  + `create` an asset
  + `opt-in` to asset
  + `transfer` an asset

- Full transaction processing for type `payment`, `application call`

Currently `runtime` does not support :-

 - Asset related transactions:
    - Asset Destroy
    - Asset Revoke
    - Asset Freeze
    - Asset Configuration


## Examples

Teal files used for the below tests can be found in `/test/fixtures` in `runtime`.

+ [Boilerplate Stateless Teal](../packages/runtime/test/integration/basic-teal.ts)
+ [Escrow Account](../packages/runtime/test/integration/escrow-account.ts)
+ [Boilerplate Stateful Teal](../packages/runtime/test/integration/stateful-counter.ts)
+ Complex Teal (Stateless + Stateful + Atomic transactions) - [Crowdfunding application](../examples/crowdfunding)<|MERGE_RESOLUTION|>--- conflicted
+++ resolved
@@ -35,12 +35,7 @@
 - Set Rounds: Now we will set the rounds according to our requirement.
 
       runtime.setRound(20);
-<<<<<<< HEAD
-- Create Apps/Assets: At this point we have set up everything, now we can create apps or assets or both and test our smart contracts. If we want to create an app, we can use `runtime.addApp()` funtion, similarly for asset we can use `runtime.addAsset()` function.
-=======
-    This means that current round is set to 20 and transactions will pass only if their round range includes 20.
-- Create Apps/Assets: At this point our runtime is read. Now we can create apps and/or assets and begin testing our smart contracts (present in `/fixtures/project/assets`). For creating a stateful application, use `runtime.addApp()` funtion. Similarly for creating a new asset we can use `runtime.addAsset()` function.
->>>>>>> 7ad34b73
+- Create Apps/Assets: At this point our runtime is ready. Now we can create apps and/or assets and begin testing our smart contracts (present in your current directory's `asset` folder). For creating a stateful application, use `runtime.addApp()` funtion. Similarly for creating a new asset we can use `runtime.addAsset()` function.
 - Create and Execute Transactions: now we will create transactions to test our smart contracts. Use `runtime.executeTx()` funtion to execute transaction (Payment Transaction, Atomic Transfers, Asset Transfer etc...).
 - Update/Refresh State: Please note that after a transaction is executed the state of an account will be updated. In order to inspect a new state of accounts we need to re-query them from the runtime. We usually create a `syncAccounts()` closure function which will reassign accounts to their latest state.
 - Verify State: Now, we can verify our state, we will assert if updated state is correct.
