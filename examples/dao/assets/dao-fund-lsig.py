import sys
sys.path.insert(0,'..')

from algobpy.parse import parse_params
from pyteal import *

def dao_fund_lsig(ARG_DAO_APP_ID):
    """
    Represents DAO treasury (ALGO/ASA)
    """

    # check no rekeying, close remainder to, asset close to for a txn
    def basic_checks(txn: Txn): return And(
        txn.rekey_to() == Global.zero_address(),
        txn.close_remainder_to() == Global.zero_address(),
        txn.asset_close_to() == Global.zero_address(),
    )

    # verify funds are transfered only when paired with DAO app (during execute call)
    payment = And(
        # verify first transaction
        basic_checks(Gtxn[0]),
        Gtxn[0].type_enum() == TxnType.ApplicationCall,
        Gtxn[0].application_id() == Int(ARG_DAO_APP_ID),
        Gtxn[0].application_args[0] == Bytes("execute"),
        # verify second transaction (either payment in asa or ALGO)
        basic_checks(Gtxn[1]),
        Or(
            Gtxn[1].type_enum() == TxnType.AssetTransfer,
            Gtxn[1].type_enum() == TxnType.Payment,
        ),
        Gtxn[1].fee() == Int(0)
    )

    # Opt-in transaction is allowed
    opt_in = And(
        basic_checks(Txn),
        Txn.type_enum() == TxnType.AssetTransfer,
        Txn.asset_amount() == Int(0),
<<<<<<< HEAD
        Txn.fee() == Int(1000)
=======
        Txn.fee() <= Int(2000)
>>>>>>> 3844a196
    )

    program = program = Cond(
        [Global.group_size() == Int(1), opt_in],
        [Global.group_size() == Int(2), payment]
    )

    return program

if __name__ == "__main__":
    params = {
        "ARG_DAO_APP_ID": 99
    }

    # Overwrite params if sys.argv[1] is passed
    if(len(sys.argv) > 1):
        params = parse_params(sys.argv[1], params)

    optimize_options = OptimizeOptions(scratch_slots=True)
    print(compileTeal(dao_fund_lsig(params["ARG_DAO_APP_ID"]), Mode.Signature, version = 6, optimize=optimize_options))<|MERGE_RESOLUTION|>--- conflicted
+++ resolved
@@ -37,11 +37,7 @@
         basic_checks(Txn),
         Txn.type_enum() == TxnType.AssetTransfer,
         Txn.asset_amount() == Int(0),
-<<<<<<< HEAD
-        Txn.fee() == Int(1000)
-=======
         Txn.fee() <= Int(2000)
->>>>>>> 3844a196
     )
 
     program = program = Cond(
