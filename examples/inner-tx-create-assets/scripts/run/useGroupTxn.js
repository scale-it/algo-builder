const { types } = require("@algo-builder/web");
const { accounts, decodeValue } = require("../utils");

// Deploy new application
async function run(runtimeEnv, deployer) {
	const { creator } = accounts(deployer);

	const proxyAppInfo = deployer.getApp("coordinator");

	// first tx in group: deploy new app
	// btw we're using same code with coordinator contract.
	const createAppTxnParam = {
		type: types.TransactionType.DeployApp,
		sign: types.SignType.SecretKey,
		fromAccount: creator,
		appDefinition: {
<<<<<<< HEAD
			appName: "appName",
			metaType: types.MetaType.FILE,
=======
			metaType: types.MetaType.FILE,
			appName: "anotherApp",
>>>>>>> 11b6f9c3
			approvalProgramFilename: "coordinator.py",
			clearProgramFilename: "clear.teal",
			localInts: 0,
			localBytes: 0,
			globalInts: 0,
			globalBytes: 0,
		},
		payFlags: {
			totalFee: 1000,
		},
	};

	// second tx : create asset
	const createASATxnParam = {
		type: types.TransactionType.DeployASA,
		sign: types.SignType.SecretKey,
		fromAccount: creator,
		asaName: "gold",
		payFlags: {
			totalFee: 1000,
		},
	};

	// third tx: call master app
	const masterTxnParam = {
		type: types.TransactionType.CallApp,
		sign: types.SignType.SecretKey,
		fromAccount: creator,
		appID: proxyAppInfo.appID,
		appArgs: ["str:create_by_group_txn"],
		payFlags: {
			totalFee: 2000,
		},
	};

	const receiptsTx = await deployer.executeTx([
		createAppTxnParam,
		createASATxnParam,
		masterTxnParam,
	]);

	// log created asset id and application id
	const lastReceipt = receiptsTx[receiptsTx.length - 1];
	console.log("New application id:", decodeValue(lastReceipt.logs[0]));
	console.log("New asset id:", decodeValue(lastReceipt.logs[1]));
}

module.exports = { default: run };<|MERGE_RESOLUTION|>--- conflicted
+++ resolved
@@ -14,13 +14,8 @@
 		sign: types.SignType.SecretKey,
 		fromAccount: creator,
 		appDefinition: {
-<<<<<<< HEAD
-			appName: "appName",
-			metaType: types.MetaType.FILE,
-=======
 			metaType: types.MetaType.FILE,
 			appName: "anotherApp",
->>>>>>> 11b6f9c3
 			approvalProgramFilename: "coordinator.py",
 			clearProgramFilename: "clear.teal",
 			localInts: 0,
