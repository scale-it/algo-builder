## Example

We will create a simple stateful smart contract which will:
- Have a global variable `counter`
- Will increment `counter` each time we call the application.

## Steps

+ Create a file with Approval Program
+ Create a file with Clear program
+ Deploy New Application
+ Opt-In to Application
+ Call Application
+ Update Application
+ Delete Application

# 1. Create a file with Approval Program

We will create an approval program which has global `counter` and it is incremented by 1 each time we call the application. Put the code below in `/assets/approval_program.teal`:

```
#pragma version 2

// read global state
byte "counter"
dup
app_global_get

// increment the value
int 1
+

// store to scratch space
dup
store 0

// update global state
app_global_put

// load return value as approval
load 0
return

```

This program has a single global key/value pair to store the number of times the program was called. The key is the string "counter" and the value will be defined as an integer when the application is created.


# 2. Create a file with Clear Program

Now, we will create clear program. This program does not evaluate any conditions and simply approves the call. Put the code below in `/assets/clear_program.teal`:

```
#pragma version 2

int 1
return
```

# 3. Deploy New Application

To deploy the contract use the following code in a new file named `deploy.js` in `scripts` folder of your project directory:

### Create user accounts

```javascript
  const masterAccount = deployer.accountsByName.get('master-account');
  const creatorAccount = deployer.accountsByName.get('alice');

  const algoTxnParams = {
    type: types.TransactionType.TransferAlgo,
    sign: types.SignType.SecretKey,
    fromAccount: masterAccount,
    toAccountAddr: creatorAccount.addr,
    amountMicroAlgos: 200e6,
    payFlags: {}
  };
  // transfer some algos to creator account
  await executeTransaction(deployer, algoTxnParams);
```

In the code above we declared user accounts and funded `creatorAccount` account. `masterAccount` is the default account used in algob private net.

### Deploy stateful contract

Firstly we need to fund the contract. `master` account will fund it (as it has lot of algos):

```javascript
  // Create Application
  // Note: An Account can have maximum of 10 Applications.
  const sscInfo = await deployer.deploySSC(
    'approval_program.teal', // approval program
    'clear_program.teal', // clear program
    {
      sender: creatorAccount,
      localInts: 1,
      localBytes: 1,
      globalInts: 1,
      globalBytes: 1
    }, {});

  console.log(sscInfo);
```

Parameters passed are:
  - Approval Program
  - Clear Program
  - SSC(stateful smart contract) arguments which includes sender and details for storage usage.
  - Common transaction parameters (eg. totalFee)

- In above code we have deployed a new application.

- After deploying application you should see the following information on your terminal:

```
Created new app-id: 189
{
  creator: 'EDXG4GGBEHFLNX6A7FGT3F6Z3TQGIU6WVVJNOXGYLVNTLWDOCEJJ35LWJY',
  txId: 'BCP3ZKT26K2BEB475OMKQHOMBEFVWEHESRS3XMAWQEVASFP6JFUA',
  confirmedRound: 13899,
  appID: 189
}

```

# 4. Opt-In to Application

To Opt-In to an application use the following code in one of your scripts (in `./scripts`):

```javascript
	await deployer.optInToSSC(account, applicationID, {}, {});
```

where `Account` is the account you want to opt-in and applicationID is application index.

# 5. Call Application

To call an application use the following code in one of your scripts (in `./scripts`):

```javascript
	const tx = {
    type: types.TransactionType.CallNoOpSSC,
    sign: types.SignType.SecretKey,
    fromAccount: creatorAccount,
    appId: applicationID,
    payFlags: {}
  }

  await executeTransaction(deployer, tx);
```

In `tx` there are following parameters:
  - we set the type which is `CallNoOpSSC` - Call to stateful smart contract
  - set the sign to SecretKey (tx is signed by creatorAccount's sk)
  - provide fromAccount details
  - provide application index of SSC (retreived from checkpoint)
  - provide payment flags, if any (eg. fee, firstValid, lastvalid etc)

Calling application each time will increase the stateful counter by 1.
To view the global state of the application you can use the following code:

```
  // Retreive Global State
  let globalState = await readGlobalStateSSC(deployer, creatorAccount.addr, applicationID);
  console.log(globalState);
```

Output:

```
[ { key: 'Y291bnRlcg==', value: { bytes: '', type: 2, uint: 2 } } ]
[ { key: 'Y291bnRlcg==', value: { bytes: '', type: 2, uint: 3 } } ]
```

here key 'Y291bnRlcg==' is base64 encoded form of `counter`.

# 6. Update Application

To update an application with (new_approval.teal, new_clear.teal), you can use:

```javascript
  const updatedRes = await updateSSC(
    deployer,
    creatorAccount,
    {}, // pay flags
    applicationID,
    'new_approval.teal',
    'new_clear.teal',
    {}
  );
console.log('Application Updated: ', updatedRes);
```

# 7. Delete Application

To delete an existing application you can use:

```javascript
	const tx = {
<<<<<<< HEAD
    type: types.TransactionType.DeleteSSC,
    sign: types.SignType.SecretKey,
    fromAccount: creatorAccount,
    appId: applicationID,
    payFlags: {},
    appArgs: []
  }

  await executeTransaction(deployer, tx);
```
=======
      type: types.TransactionType.DeleteSSC,
      sign: types.SignType.SecretKey,
      fromAccount: creatorAccount,
      appId: applicationID,
      payFlags: {},
      appArgs: []
    }

    await executeTransaction(deployer, tx);
```
>>>>>>> f7832c67
<|MERGE_RESOLUTION|>--- conflicted
+++ resolved
@@ -197,7 +197,6 @@
 
 ```javascript
 	const tx = {
-<<<<<<< HEAD
     type: types.TransactionType.DeleteSSC,
     sign: types.SignType.SecretKey,
     fromAccount: creatorAccount,
@@ -207,16 +206,4 @@
   }
 
   await executeTransaction(deployer, tx);
-```
-=======
-      type: types.TransactionType.DeleteSSC,
-      sign: types.SignType.SecretKey,
-      fromAccount: creatorAccount,
-      appId: applicationID,
-      payFlags: {},
-      appArgs: []
-    }
-
-    await executeTransaction(deployer, tx);
-```
->>>>>>> f7832c67
+```