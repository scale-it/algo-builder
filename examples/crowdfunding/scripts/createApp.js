--- conflicted
+++ resolved
@@ -1,11 +1,5 @@
 const {
-  executeTransaction,
-<<<<<<< HEAD
-  uint64ToBigEndian,
-  addressToPk
-=======
-  updateSSC
->>>>>>> 79ae80dc
+  executeTransaction
 } = require('@algo-builder/algob');
 const { types, uint64ToBigEndian, addressToPk } = require('@algo-builder/runtime');
 
