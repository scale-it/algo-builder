import {
  addressToPk,
  getProgram,
  SignType,
  stringToBytes,
  TransactionType,
  uint64ToBigEndian
} from '@algorand-builder/algob';
import { Runtime, StoreAccount } from '@algorand-builder/runtime';
import { assert } from 'chai';

<<<<<<< HEAD
const minBalance = 10000000; // 10 ALGO's
const initialDonorBalance = 60000000;
const initialCreatorBalance = minBalance + 10000;
const goal = 7000000;
=======
const initialDonorBalance = 60e6;
const initialCreatorBalance = 1e4;
const goal = 7e6;
>>>>>>> 8c3b8cb6

describe('Crowdfunding Tests', function () {
  let creator = new StoreAccount(initialCreatorBalance);
  let escrow = new StoreAccount(minBalance);
  let donor = new StoreAccount(initialDonorBalance);

  let runtime;
  let flags;
  let applicationId;
  const program = getProgram('crowdFundApproval.teal');

  this.beforeAll(async function () {
    runtime = new Runtime([creator, escrow, donor]);

    flags = {
      sender: creator.account,
      localInts: 1,
      localBytes: 0,
      globalInts: 5,
      globalBytes: 3
    };
  });

  this.afterEach(async function () {
    creator = new StoreAccount(initialCreatorBalance);
<<<<<<< HEAD
    escrow = new StoreAccount(minBalance);
=======
>>>>>>> 8c3b8cb6
    donor = new StoreAccount(initialDonorBalance);
    runtime = new Runtime([creator, escrow, donor]);

    flags = {
      sender: creator.account,
      localInts: 1,
      localBytes: 0,
      globalInts: 5,
      globalBytes: 3
    };
  });

  const getGlobal = (key) => runtime.getGlobalState(applicationId, key);

  // fetch latest account state
  function syncAccounts () {
    creator = runtime.getAccount(creator.address);
    donor = runtime.getAccount(donor.address);
    escrow = runtime.getAccount(escrow.address);
  }

  // Get begin date to pass in
  const beginDate = new Date();
  beginDate.setSeconds(beginDate.getSeconds() + 2);

  // Get end date to pass in
  const endDate = new Date();
  endDate.setSeconds(endDate.getSeconds() + 12000);

  // Get fund close date to pass in
  const fundCloseDate = new Date();
  fundCloseDate.setSeconds(fundCloseDate.getSeconds() + 120000);

  const creationArgs = [
    uint64ToBigEndian(beginDate.getTime()),
    uint64ToBigEndian(endDate.getTime()),
    `int:${goal}`, // args similar to `goal --app-arg ..` are also supported
    addressToPk(creator.address),
    uint64ToBigEndian(fundCloseDate.getTime())
  ];

  it('crowdfunding application', () => {
    /**
     * This test demonstrates how to create a Crowdfunding Stateful Smart Contract Application
     * and interact with it. there are following operations that are performed:
     * - Create the application
     * - Update the application
     * - Donate funds
     * - Reclaim funds
     * - Claim funds
     * Note: - In this example timestamps are commented because it is possible
     * that network timestamp and system timestamp may not be in sync.
     */
    const creationFlags = Object.assign({}, flags);

    // create application
    applicationId = runtime.addApp({ ...creationFlags, appArgs: creationArgs }, {}, program);
    const creatorPk = addressToPk(creator.address);

    // setup escrow account
    const escrowProg = getProgram('crowdFundEscrow.py', { APP_ID: applicationId });
    const lsig = runtime.getLogicSig(escrowProg, []);
    const escrowAddress = lsig.address();

    // sync escrow account
    escrow = runtime.getAccount(escrowAddress);
    console.log('Escrow Address: ', escrowAddress);

    // verify global state
    assert.isDefined(applicationId);
    assert.deepEqual(getGlobal('Creator'), creatorPk);
    assert.deepEqual(getGlobal('StartDate'), BigInt(beginDate.getTime()));
    assert.deepEqual(getGlobal('EndDate'), BigInt(endDate.getTime()));
    assert.deepEqual(getGlobal('Goal'), 7000000n);
    assert.deepEqual(getGlobal('Receiver'), creatorPk);
    assert.deepEqual(getGlobal('Total'), 0n);

    // update application with correct escrow account address
    let appArgs = [addressToPk(escrowAddress)]; // converts algorand address to Uint8Array

    runtime.updateApp(
      creator.address,
      applicationId,
      program,
      {}, { appArgs: appArgs });
    const escrowPk = addressToPk(escrowAddress);

    // verify escrow storage
    assert.isDefined(applicationId);
    assert.deepEqual(getGlobal('Escrow'), escrowPk);

    // opt-in to app
    runtime.optInToApp(creator.address, applicationId, {}, {}, program);
    runtime.optInToApp(donor.address, applicationId, {}, {}, program);

    syncAccounts();
    assert.isDefined(creator.appsLocalState.get(applicationId));
    assert.isDefined(donor.appsLocalState.get(applicationId));

    // donate correct amount to escrow account
    // App argument to donate.
    appArgs = [stringToBytes('donate')];
    const donationAmount = 600000;
    // Atomic Transaction (Stateful Smart Contract call + Payment Transaction)
    let txGroup = [
      {
        type: TransactionType.CallNoOpSSC,
        sign: SignType.SecretKey,
        fromAccount: donor.account,
        appId: applicationId,
        payFlags: { totalFee: 1000 },
        appArgs: appArgs
      },
      {
        type: TransactionType.TransferAlgo,
        sign: SignType.SecretKey,
        fromAccount: donor.account,
        toAccountAddr: escrow.address,
        amountMicroAlgos: donationAmount,
        payFlags: { totalFee: 1000 }
      }
    ];
    // execute transaction
    runtime.executeTx(txGroup, program, []);

    // sync accounts
    syncAccounts();
    assert.equal(escrow.balance(), minBalance + donationAmount);
    assert.equal(donor.balance(), initialDonorBalance - donationAmount - 2000); // 2000 because of tx fee

    // donor should be able to reclaim if goal is NOT met
    appArgs = [stringToBytes('reclaim')];

    // Atomic Transaction (Stateful Smart Contract call + Payment Transaction)
    txGroup = [
      {
        type: TransactionType.CallNoOpSSC,
        sign: SignType.SecretKey,
        fromAccount: donor.account,
        appId: applicationId,
        payFlags: { totalFee: 1000 },
        appArgs: appArgs,
        accounts: [escrow.address] //  AppAccounts
      },
      {
        type: TransactionType.TransferAlgo,
        sign: SignType.LogicSignature,
        fromAccount: escrow.account,
        toAccountAddr: donor.address,
        amountMicroAlgos: 300000,
<<<<<<< HEAD
        lsig: escrow,
        payFlags: { totalFee: 1000 }
=======
        lsig: lsig,
        payFlags: {}
>>>>>>> 8c3b8cb6
      }
    ];

    syncAccounts();
    const donorBalance = donor.balance();
<<<<<<< HEAD
    const escrowBalance = escrow.balance();
    await runtime.executeTx(txGroup, program, []);
=======
    runtime.executeTx(txGroup, program, []);
>>>>>>> 8c3b8cb6

    syncAccounts();
    // verify 300000 is withdrawn from escrow (with tx fee of 1000 as well)
    assert.equal(escrow.balance(), escrowBalance - 300000 - 1000);
    assert.equal(donor.balance(), donorBalance + 300000 - 1000);

    // should claim if goal is reached'
    appArgs = [stringToBytes('donate')];

    // Atomic Transaction (Stateful Smart Contract call + Payment Transaction)
    txGroup = [
      {
        type: TransactionType.CallNoOpSSC,
        sign: SignType.SecretKey,
        fromAccount: donor.account,
        appId: applicationId,
        payFlags: { totalFee: 1000 },
        appArgs: appArgs
      },
      {
        type: TransactionType.TransferAlgo,
        sign: SignType.SecretKey,
        fromAccount: donor.account,
        toAccountAddr: escrow.address,
        amountMicroAlgos: 7000000,
        payFlags: { totalFee: 1000 }
      }
    ];
    const escrowBal = escrow.balance();
    // execute transaction
    runtime.executeTx(txGroup, program, []);

    syncAccounts();
    assert.equal(escrow.balance(), escrowBal + 7000000); // verify donation of 7000000

    appArgs = [stringToBytes('claim')];
    txGroup = [
      {
        type: TransactionType.CallNoOpSSC,
        sign: SignType.SecretKey,
        fromAccount: creator.account,
        appId: applicationId,
        payFlags: { totalFee: 1000 },
        appArgs: appArgs
      },
      {
        type: TransactionType.TransferAlgo,
        sign: SignType.LogicSignature,
        fromAccount: escrow.account,
        toAccountAddr: creator.address,
        amountMicroAlgos: 0,
<<<<<<< HEAD
        lsig: escrow,
        payFlags: { totalFee: 1000, closeRemainderTo: creator.address }
      }
    ];
    const creatorBal = creator.balance(); // creator's balance before 'claim' tx
    const escrowFunds = escrow.balance(); //  funds in escrow
    // execute transaction
    await runtime.executeTx(txGroup, program, []);

    syncAccounts();
    assert.equal(escrow.balance(), 0); // escrow should be empty after claim
    assert.equal(creator.balance(), creatorBal + escrowFunds - 2000); // funds transferred to creator from escrow

    // after claiming, creator of the crowdfunding application should be able to delete the application
    // NOTE: we don't need a txGroup here as escrow is already empty
    const deleteTx = {
      type: TransactionType.DeleteSSC,
      sign: SignType.SecretKey,
      fromAccount: creator.account,
      appId: applicationId,
      payFlags: { totalFee: 1000 },
      appArgs: [],
      accounts: [escrow.address] //  AppAccounts
    };

    const app = runtime.getApp(applicationId);
    assert.isDefined(app); // verify app is present before delete tx

    // execute delete tx
    await runtime.executeTx(deleteTx, program, []);

    // should throw error as app is deleted
    try {
      runtime.getApp(applicationId);
    } catch (e) {
      console.log(e.message); // app not found..
    }
=======
        lsig: lsig,
        payFlags: { closeRemainderTo: creator.address }
      }
    ];
    runtime.executeTx(txGroup, program, []);
    // TODO- close account and tranfer funds to closeRemainderTo in runtime
>>>>>>> 8c3b8cb6
  });

  it('should be rejected by logic when claiming funds if goal is not met', () => {
    // create application
    const creationFlags = Object.assign({}, flags);
    const applicationId = runtime.addApp({ ...creationFlags, appArgs: creationArgs }, {}, program);

    // setup escrow account
    const escrowProg = getProgram('crowdFundEscrow.py', { APP_ID: applicationId });
    const lsig = runtime.getLogicSig(escrowProg, []);
    const escrowAddress = lsig.address();

    // sync escrow account
    escrow = runtime.getAccount(escrowAddress);
    console.log('Escrow Address: ', escrowAddress);
    syncAccounts();

    // update application with correct escrow account address
    let appArgs = [addressToPk(escrowAddress)]; // converts algorand address to Uint8Array
    runtime.updateApp(
      creator.address,
      applicationId,
      program,
      {}, { appArgs: appArgs });

    appArgs = [stringToBytes('claim')];
    // Atomic Transaction (Stateful Smart Contract call + Payment Transaction)
    const txGroup = [
      {
        type: TransactionType.CallNoOpSSC,
        sign: SignType.SecretKey,
        fromAccount: creator.account,
        appId: applicationId,
        payFlags: {},
        appArgs: appArgs
      },
      {
        type: TransactionType.TransferAlgo,
        sign: SignType.LogicSignature,
        fromAccount: escrow.account,
        toAccountAddr: creator.address,
        amountMicroAlgos: 0,
        lsig: lsig,
        payFlags: { closeRemainderTo: creator.address }
      }
    ];
    // execute transaction: Expected to be rejected by logic because goal is not reached
    try {
      runtime.executeTx(txGroup, program, []);
    } catch (e) {
      console.warn(e);
    }
  });
});<|MERGE_RESOLUTION|>--- conflicted
+++ resolved
@@ -9,18 +9,13 @@
 import { Runtime, StoreAccount } from '@algorand-builder/runtime';
 import { assert } from 'chai';
 
-<<<<<<< HEAD
-const minBalance = 10000000; // 10 ALGO's
-const initialDonorBalance = 60000000;
-const initialCreatorBalance = minBalance + 10000;
-const goal = 7000000;
-=======
-const initialDonorBalance = 60e6;
-const initialCreatorBalance = 1e4;
+const minBalance = 10e6; // 10 ALGO's
+const initialDonorBalance = minBalance + 60e6;
+const initialCreatorBalance = minBalance + 0.01e6;
 const goal = 7e6;
->>>>>>> 8c3b8cb6
 
 describe('Crowdfunding Tests', function () {
+  const master = new StoreAccount(1000e6);
   let creator = new StoreAccount(initialCreatorBalance);
   let escrow = new StoreAccount(minBalance);
   let donor = new StoreAccount(initialDonorBalance);
@@ -31,7 +26,7 @@
   const program = getProgram('crowdFundApproval.teal');
 
   this.beforeAll(async function () {
-    runtime = new Runtime([creator, escrow, donor]);
+    runtime = new Runtime([master, creator, escrow, donor]);
 
     flags = {
       sender: creator.account,
@@ -44,12 +39,8 @@
 
   this.afterEach(async function () {
     creator = new StoreAccount(initialCreatorBalance);
-<<<<<<< HEAD
-    escrow = new StoreAccount(minBalance);
-=======
->>>>>>> 8c3b8cb6
     donor = new StoreAccount(initialDonorBalance);
-    runtime = new Runtime([creator, escrow, donor]);
+    runtime = new Runtime([master, creator, escrow, donor]);
 
     flags = {
       sender: creator.account,
@@ -116,6 +107,16 @@
     escrow = runtime.getAccount(escrowAddress);
     console.log('Escrow Address: ', escrowAddress);
 
+    // fund escrow with some minimum balance first
+    runtime.transferAlgo({
+      type: TransactionType.TransferAlgo,
+      sign: SignType.SecretKey,
+      fromAccount: master.account,
+      toAccountAddr: escrowAddress,
+      amountMicroAlgos: minBalance,
+      payFlags: {}
+    })
+
     // verify global state
     assert.isDefined(applicationId);
     assert.deepEqual(getGlobal('Creator'), creatorPk);
@@ -198,24 +199,15 @@
         fromAccount: escrow.account,
         toAccountAddr: donor.address,
         amountMicroAlgos: 300000,
-<<<<<<< HEAD
-        lsig: escrow,
+        lsig: lsig,
         payFlags: { totalFee: 1000 }
-=======
-        lsig: lsig,
-        payFlags: {}
->>>>>>> 8c3b8cb6
       }
     ];
 
     syncAccounts();
     const donorBalance = donor.balance();
-<<<<<<< HEAD
     const escrowBalance = escrow.balance();
-    await runtime.executeTx(txGroup, program, []);
-=======
     runtime.executeTx(txGroup, program, []);
->>>>>>> 8c3b8cb6
 
     syncAccounts();
     // verify 300000 is withdrawn from escrow (with tx fee of 1000 as well)
@@ -267,15 +259,14 @@
         fromAccount: escrow.account,
         toAccountAddr: creator.address,
         amountMicroAlgos: 0,
-<<<<<<< HEAD
-        lsig: escrow,
+        lsig: lsig,
         payFlags: { totalFee: 1000, closeRemainderTo: creator.address }
       }
     ];
     const creatorBal = creator.balance(); // creator's balance before 'claim' tx
     const escrowFunds = escrow.balance(); //  funds in escrow
     // execute transaction
-    await runtime.executeTx(txGroup, program, []);
+    runtime.executeTx(txGroup, program, []);
 
     syncAccounts();
     assert.equal(escrow.balance(), 0); // escrow should be empty after claim
@@ -297,7 +288,7 @@
     assert.isDefined(app); // verify app is present before delete tx
 
     // execute delete tx
-    await runtime.executeTx(deleteTx, program, []);
+    runtime.executeTx(deleteTx, program, []);
 
     // should throw error as app is deleted
     try {
@@ -305,14 +296,6 @@
     } catch (e) {
       console.log(e.message); // app not found..
     }
-=======
-        lsig: lsig,
-        payFlags: { closeRemainderTo: creator.address }
-      }
-    ];
-    runtime.executeTx(txGroup, program, []);
-    // TODO- close account and tranfer funds to closeRemainderTo in runtime
->>>>>>> 8c3b8cb6
   });
 
   it('should be rejected by logic when claiming funds if goal is not met', () => {
