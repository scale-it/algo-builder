import {
  addressToBytes,
  getProgram,
  intToBigEndian,
  SignType,
  stringToBytes,
  TransactionType
} from '@algorand-builder/algob';
<<<<<<< HEAD
import { Runtime, StoreAccount } from '@algorand-builder/algorand-js/build/src/index';
=======
import { Runtime, StoreAccountImpl } from '@algorand-builder/algorand-js';
>>>>>>> ea08f017
import { assert } from 'chai';

import { getAcc } from './common';

const initialDonorBalance = 60000000;
const initialCreatorBalance = 10000;
const goal = 7000000;

describe('Crowdfunding Tests', function () {
  let creator = new StoreAccount(initialCreatorBalance);
  let escrow = new StoreAccount(0);
  let donor = new StoreAccount(initialDonorBalance);

  let runtime;
  let flags;
  let applicationId;
  const program = getProgram('crowdFundApproval.teal');

  this.beforeAll(async function () {
    runtime = new Runtime([creator, escrow, donor]);

    flags = {
      sender: creator.account,
      localInts: 1,
      localBytes: 0,
      globalInts: 5,
      globalBytes: 3
    };
  });

  this.afterEach(async function () {
    creator = new StoreAccount(initialCreatorBalance);
    escrow = new StoreAccount(0);
    donor = new StoreAccount(initialDonorBalance);
    runtime = new Runtime([creator, escrow, donor]);

    flags = {
      sender: creator.account,
      localInts: 1,
      localBytes: 0,
      globalInts: 5,
      globalBytes: 3
    };
  });

  const getGlobal = (key) => runtime.getGlobalState(applicationId, stringToBytes(key));

  // fetch latest account state
  function syncAccounts () {
    creator = getAcc(runtime, creator);
    escrow = getAcc(runtime, escrow);
    donor = getAcc(runtime, donor);
  }

  // Get begin date to pass in
  const beginDate = new Date();
  beginDate.setSeconds(beginDate.getSeconds() + 2);

  // Get end date to pass in
  const endDate = new Date();
  endDate.setSeconds(endDate.getSeconds() + 12000);

  // Get fund close date to pass in
  const fundCloseDate = new Date();
  fundCloseDate.setSeconds(fundCloseDate.getSeconds() + 120000);

  const creationArgs = [
    intToBigEndian(beginDate.getTime()),
    intToBigEndian(endDate.getTime()),
    intToBigEndian(goal),
    addressToBytes(creator.address),
    intToBigEndian(fundCloseDate.getTime())
  ];

  it('crowdfunding application', async () => {
    /**
     * This test demonstrates how to create a Crowdfunding Stateful Smart Contract Application
     * and interact with it. there are following operations that are performed:
     * - Create the application
     * - Update the application
     * - Donate funds
     * - Reclaim funds
     * - Claim funds
     * Note: - In this example timestamps are commented because it is possible
     * that network timestamp and system timestamp may not be in sync.
     */
    const creationFlags = Object.assign({}, flags);

    // create application
    applicationId = await runtime.addApp({ ...creationFlags, appArgs: creationArgs }, {}, program);
    const creatorPk = addressToBytes(creator.address);

    // verify global state
    assert.isDefined(applicationId);
    assert.deepEqual(getGlobal('Creator'), creatorPk);
    assert.deepEqual(getGlobal('StartDate'), BigInt(beginDate.getTime()));
    assert.deepEqual(getGlobal('EndDate'), BigInt(endDate.getTime()));
    assert.deepEqual(getGlobal('Goal'), 7000000n);
    assert.deepEqual(getGlobal('Receiver'), creatorPk);
    assert.deepEqual(getGlobal('Total'), 0n);

    // update application with correct escrow account address
    let appArgs = [addressToBytes(escrow.address)]; // converts algorand address to Uint8Array

    await runtime.updateApp(
      creator.address,
      applicationId,
      program,
      {}, { appArgs: appArgs });
    const escrowPk = addressToBytes(escrow.address);

    // verify escrow storage
    assert.isDefined(applicationId);
    assert.deepEqual(getGlobal('Escrow'), escrowPk);

    // opt-in to app
    await runtime.optInToApp(creator.address, applicationId, {}, {}, program);
    await runtime.optInToApp(donor.address, applicationId, {}, {}, program);

    syncAccounts();
    assert.isDefined(creator.appsLocalState.get(applicationId));
    assert.isDefined(donor.appsLocalState.get(applicationId));

    // donate correct amount to escrow account
    // App argument to donate.
    appArgs = [stringToBytes('donate')];
    const donationAmount = 600000;

    // Atomic Transaction (Stateful Smart Contract call + Payment Transaction)
    let txGroup = [
      {
        type: TransactionType.CallNoOpSSC,
        sign: SignType.SecretKey,
        fromAccount: donor.account,
        appId: applicationId,
        payFlags: {},
        appArgs: appArgs
      },
      {
        type: TransactionType.TransferAlgo,
        sign: SignType.SecretKey,
        fromAccount: donor.account,
        toAccountAddr: escrow.address,
        amountMicroAlgos: donationAmount,
        payFlags: {}
      }
    ];
    // execute transaction
    await runtime.executeTx(txGroup, program, []);

    syncAccounts();
    assert.equal(escrow.balance(), donationAmount);
    assert.equal(donor.balance(), initialDonorBalance - donationAmount);

    // donor should be able to reclaim if goal is met
    appArgs = [stringToBytes('reclaim')];
    // Atomic Transaction (Stateful Smart Contract call + Payment Transaction)
    txGroup = [
      {
        type: TransactionType.CallNoOpSSC,
        sign: SignType.SecretKey,
        fromAccount: donor.account,
        appId: applicationId,
        payFlags: {},
        appArgs: appArgs,
        accounts: [escrow.address] //  AppAccounts
      },
      {
        type: TransactionType.TransferAlgo,
        sign: SignType.LogicSignature,
        fromAccount: escrow.account,
        toAccountAddr: donor.address,
        amountMicroAlgos: 300000,
        lsig: escrow,
        payFlags: {}
      }
    ];

    syncAccounts();
    const donorBalance = donor.balance();
    await runtime.executeTx(txGroup, program, []);

    syncAccounts();
    assert.equal(escrow.balance(), 300000);
    assert.equal(donor.balance(), donorBalance + 300000);

    // should claim if goal is reached'
    appArgs = [stringToBytes('donate')];

    // Atomic Transaction (Stateful Smart Contract call + Payment Transaction)
    txGroup = [
      {
        type: TransactionType.CallNoOpSSC,
        sign: SignType.SecretKey,
        fromAccount: donor.account,
        appId: applicationId,
        payFlags: {},
        appArgs: appArgs
      },
      {
        type: TransactionType.TransferAlgo,
        sign: SignType.SecretKey,
        fromAccount: donor.account,
        toAccountAddr: escrow.address,
        amountMicroAlgos: 7000000,
        payFlags: {}
      }
    ];
    // execute transaction
    await runtime.executeTx(txGroup, program, []);

    appArgs = [stringToBytes('claim')];
    txGroup = [
      {
        type: TransactionType.CallNoOpSSC,
        sign: SignType.SecretKey,
        fromAccount: creator.account,
        appId: applicationId,
        payFlags: {},
        appArgs: appArgs
      },
      {
        type: TransactionType.TransferAlgo,
        sign: SignType.LogicSignature,
        fromAccount: escrow.account,
        toAccountAddr: creator.address,
        amountMicroAlgos: 0,
        lsig: escrow,
        payFlags: { closeRemainderTo: creator.address }
      }
    ];
    await runtime.executeTx(txGroup, program, []);
    // TODO- close account and tranfer funds to closeRemainderTo in algorand-js
  });

  it('should be rejected by logic when claiming funds if goal is not met', async () => {
    // create application
    const creationFlags = Object.assign({}, flags);
    const applicationId = await runtime.addApp({ ...creationFlags, appArgs: creationArgs }, {}, program);

    // update application with correct escrow account address
    let appArgs = [addressToBytes(escrow.address)]; // converts algorand address to Uint8Array
    await runtime.updateApp(
      creator.address,
      applicationId,
      program,
      {}, { appArgs: appArgs });

    appArgs = [stringToBytes('claim')];
    // Atomic Transaction (Stateful Smart Contract call + Payment Transaction)
    const txGroup = [
      {
        type: TransactionType.CallNoOpSSC,
        sign: SignType.SecretKey,
        fromAccount: creator.account,
        appId: applicationId,
        payFlags: {},
        appArgs: appArgs
      },
      {
        type: TransactionType.TransferAlgo,
        sign: SignType.LogicSignature,
        fromAccount: { addr: escrow.address },
        toAccountAddr: creator.address,
        amountMicroAlgos: 0,
        lsig: escrow,
        payFlags: { closeRemainderTo: creator.address }
      }
    ];
    // execute transaction: Expected to be rejected by logic because goal is not reached
    try {
      await runtime.executeTx(txGroup, program, []);
    } catch (e) {
      console.warn(e);
    }
  });
});<|MERGE_RESOLUTION|>--- conflicted
+++ resolved
@@ -6,11 +6,7 @@
   stringToBytes,
   TransactionType
 } from '@algorand-builder/algob';
-<<<<<<< HEAD
-import { Runtime, StoreAccount } from '@algorand-builder/algorand-js/build/src/index';
-=======
-import { Runtime, StoreAccountImpl } from '@algorand-builder/algorand-js';
->>>>>>> ea08f017
+import { Runtime, StoreAccount } from '@algorand-builder/algorand-js';
 import { assert } from 'chai';
 
 import { getAcc } from './common';
