{
<<<<<<< HEAD
	"name": "unique-nft-asa",
	"version": "0.0.1",
	"main": "index.js",
	"license": "Apache-2.0",
	"dependencies": {
		"@algo-builder/algob": "workspace:*",
		"@algo-builder/runtime": "workspace:*",
		"@algo-builder/web": "workspace:*",
		"algosdk": "^1.13.1"
	},
	"devDependencies": {
		"eslint": "^8.10.0",
		"mocha": "^9.2.0"
	},
	"scripts": {
		"algob": "algob",
		"lint": "eslint --ext .js,.ts scripts",
		"lint:fix": "eslint --fix --ext .js,.ts scripts",
		"build:docs": "echo ok",
		"build": "echo ok"
	},
	"mocha": {
		"file": "../../test/setup.js"
	}
=======
  "name": "unique-nft-asa",
  "version": "0.0.1",
  "main": "index.js",
  "license": "Apache-2.0",
  "dependencies": {
    "@algo-builder/algob": "workspace:*",
    "@algo-builder/runtime": "workspace:*",
    "@algo-builder/web": "workspace:*",
    "algosdk": "^1.13.1"
  },
  "devDependencies": {
    "eslint": "^8.10.0",
    "mocha": "^9.2.0"
  },
  "scripts": {
    "algob": "algob",
    "lint": "eslint --ext .js,.ts scripts",
    "lint:fix": "eslint --fix --ext .js,.ts scripts",
    "test": "echo testing unique-nft; mocha",
    "build:docs": "echo ok",
    "build": "echo ok"
  },
  "mocha": {
    "file": "../../test/setup.js"
  }
>>>>>>> afe19df4
}<|MERGE_RESOLUTION|>--- conflicted
+++ resolved
@@ -1,30 +1,4 @@
 {
-<<<<<<< HEAD
-	"name": "unique-nft-asa",
-	"version": "0.0.1",
-	"main": "index.js",
-	"license": "Apache-2.0",
-	"dependencies": {
-		"@algo-builder/algob": "workspace:*",
-		"@algo-builder/runtime": "workspace:*",
-		"@algo-builder/web": "workspace:*",
-		"algosdk": "^1.13.1"
-	},
-	"devDependencies": {
-		"eslint": "^8.10.0",
-		"mocha": "^9.2.0"
-	},
-	"scripts": {
-		"algob": "algob",
-		"lint": "eslint --ext .js,.ts scripts",
-		"lint:fix": "eslint --fix --ext .js,.ts scripts",
-		"build:docs": "echo ok",
-		"build": "echo ok"
-	},
-	"mocha": {
-		"file": "../../test/setup.js"
-	}
-=======
   "name": "unique-nft-asa",
   "version": "0.0.1",
   "main": "index.js",
@@ -50,5 +24,4 @@
   "mocha": {
     "file": "../../test/setup.js"
   }
->>>>>>> afe19df4
 }