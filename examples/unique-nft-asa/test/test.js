--- conflicted
+++ resolved
@@ -4,7 +4,6 @@
 
 const minBalance = 10e6; // 10 ALGO's
 const p = 3;
-<<<<<<< HEAD
 const ENCOUNTERRED_ERR_OPCODE = "RUNTIME_ERR1009: TEAL runtime encountered err opcode";
 const REJECTED_BY_LOGIC = "RUNTIME_ERR1007: Teal code rejected by logic";
 
@@ -24,9 +23,8 @@
 	const clearProgramFileName = "nft-app-clear.py";
 
 	this.beforeEach(async function () {
-		creator = new AccountStore(minBalance);
-		bob = new AccountStore(minBalance);
-		runtime = new Runtime([master, creator, bob]);
+		runtime = new Runtime([master]);
+		[creator, bob] = runtime.defaultAccounts();
 
 		creationFlags = {
 			sender: creator.account,
@@ -107,8 +105,7 @@
 
 	// Update account state
 	function syncAccounts() {
-		creator = runtime.getAccount(creator.address);
-		bob = runtime.getAccount(bob.address);
+		[creator, bob] = runtime.defaultAccounts();
 		statelessLsigAcc = runtime.getAccount(statelessLsig.address());
 	}
 
@@ -272,272 +269,4 @@
 			});
 		});
 	});
-=======
-const ENCOUNTERRED_ERR_OPCODE = 'RUNTIME_ERR1009: TEAL runtime encountered err opcode';
-const REJECTED_BY_LOGIC = 'RUNTIME_ERR1007: Teal code rejected by logic';
-
-describe('Unique NFT ASA tests', function () {
-  const master = new AccountStore(1000e6);
-  let creator;
-  let bob;
-  let statelessLsig; // initialized later (using runtime.createLsigAccount)
-  let statelessLsigAcc; //
-
-  let runtime;
-  let creationFlags;
-  let nftAppID;
-  let createNftTxGroup;
-  let transferNftTxGroup;
-  const approvalProgramFileName = 'nft-app-approval.py';
-  const clearProgramFileName = 'nft-app-clear.py';
-
-  this.beforeEach(async function () {
-    runtime = new Runtime([master]);
-    [creator, bob] = runtime.defaultAccounts();
-
-    creationFlags = {
-      sender: creator.account,
-      localInts: 1,
-      localBytes: 1,
-      globalInts: 0,
-      globalBytes: 0
-    };
-
-    nftAppID = runtime.deployApp(approvalProgramFileName, clearProgramFileName, creationFlags, {}).appID;
-
-    // setup stateless lsig
-    const statelessLsigProg = getProgram(
-      'stateless.py',
-      { ARG_P: p, ARG_NFT_APP_ID: nftAppID }
-    );
-    statelessLsig = runtime.createLsigAccount(statelessLsigProg, []);
-    statelessLsigAcc = runtime.getAccount(statelessLsig.address());
-    runtime.fundLsig(master.account, statelessLsig.address(), minBalance + 10000);
-    syncAccounts();
-
-    createNftTxGroup = [
-      {
-        type: types.TransactionType.TransferAlgo,
-        sign: types.SignType.SecretKey,
-        fromAccount: creator.account,
-        toAccountAddr: statelessLsig.address(),
-        amountMicroAlgos: 1e6,
-        payFlags: { totalFee: 1000 }
-      },
-      {
-        type: types.TransactionType.OptInToApp,
-        sign: types.SignType.LogicSignature,
-        fromAccountAddr: statelessLsig.address(),
-        appID: nftAppID,
-        payFlags: { totalFee: 1000 },
-        lsig: statelessLsig,
-        appArgs: [`int:${p}`]
-      },
-      {
-        type: types.TransactionType.DeployASA,
-        sign: types.SignType.LogicSignature,
-        fromAccountAddr: statelessLsig.address(),
-        asaName: 'nft-asa',
-        lsig: statelessLsig,
-        payFlags: { totalFee: 1000 }
-      }
-    ];
-
-    transferNftTxGroup = [
-      // tx 0 - Call App
-      {
-        type: types.TransactionType.CallApp,
-        sign: types.SignType.LogicSignature,
-        fromAccountAddr: statelessLsig.address(),
-        appID: nftAppID,
-        payFlags: { totalFee: 1000 },
-        lsig: statelessLsig
-      },
-      // tx 1 - transfer NFT (ASA with supply 1) from C_p => creator
-      {
-        type: types.TransactionType.TransferAsset,
-        sign: types.SignType.LogicSignature,
-        fromAccountAddr: statelessLsig.address(),
-        toAccountAddr: creator.address,
-        amount: 1,
-        assetID: 99,
-        lsig: statelessLsig,
-        payFlags: { totalFee: 1000 }
-      }
-    ];
-  });
-
-  // Update account state
-  function syncAccounts () {
-    [creator, bob] = runtime.defaultAccounts();
-    statelessLsigAcc = runtime.getAccount(statelessLsig.address());
-  }
-
-  describe('Happy paths', () => {
-    it('should create NFT by C_p', () => {
-      const beforeCreatorBal = creator.balance();
-
-      runtime.executeTx(createNftTxGroup);
-      syncAccounts();
-
-      // verify 1 ALGO payment
-      assert.equal(creator.balance(), beforeCreatorBal - BigInt(1e6) - 1000n);
-
-      // verify OptIn
-      assert.isDefined(statelessLsigAcc.getAppFromLocal(nftAppID));
-      assert.deepEqual(statelessLsigAcc.getLocalState(nftAppID, 'p'), BigInt(p));
-      assert.deepEqual(statelessLsigAcc.getLocalState(nftAppID, 'creator'), parsing.addressToPk(creator.address));
-
-      // verify ASA deployment by C_p
-      const assetInfo = runtime.getAssetInfoFromName('nft-asa');
-      assert.isDefined(assetInfo);
-      assert.deepEqual(assetInfo.assetDef.creator, statelessLsig.address());
-      assert.deepEqual(assetInfo.assetDef.total, 1n);
-      assert.deepEqual(assetInfo.assetDef.decimals, 0);
-    });
-
-    it('should allow creation of NFT, if payment is not done by creator', () => {
-      // payment of 1 ALGO by bob
-      createNftTxGroup[0].fromAccount = bob.account;
-      assert.doesNotThrow(() => runtime.executeTx(createNftTxGroup));
-    });
-
-    it('should transfer NFT from C_p => Creator', () => {
-      runtime.executeTx(createNftTxGroup);
-      syncAccounts();
-
-      // optInToASA  by creator (before transfer)
-      const assetIndex = runtime.getAssetInfoFromName('nft-asa').assetIndex;
-      runtime.optIntoASA(assetIndex, creator.address, {});
-      syncAccounts();
-
-      // verify optIn
-      assert.isDefined(creator.getAssetHolding(assetIndex));
-
-      const beforeCreatorHolding = creator.getAssetHolding(assetIndex).amount;
-      const beforeLsigHolding = statelessLsigAcc.getAssetHolding(assetIndex).amount;
-
-      transferNftTxGroup[1].assetID = assetIndex;
-      runtime.executeTx(transferNftTxGroup);
-      syncAccounts();
-
-      // verify NFT transfer
-      assert.deepEqual(statelessLsigAcc.getAssetHolding(assetIndex).amount, beforeLsigHolding - 1n);
-      assert.deepEqual(creator.getAssetHolding(assetIndex).amount, beforeCreatorHolding + 1n);
-    });
-  });
-
-  describe('failing paths', () => {
-    describe('Create NFT', () => {
-      it('should reject creation if deploying same NFT again (with same C_p)', () => {
-        runtime.executeTx(createNftTxGroup);
-
-        assert.throws(() =>
-          runtime.executeTx(createNftTxGroup),
-          `${statelessLsig.address()} is already opted in to app ${nftAppID}`
-        );
-      });
-
-      it('should reject creation if payment amount is not 1 ALGO', () => {
-        createNftTxGroup[0].amountMicroAlgos = 0.9e6; // 0.9 ALGO
-        assert.throws(() =>
-          runtime.executeTx(createNftTxGroup),
-        REJECTED_BY_LOGIC
-        );
-
-        createNftTxGroup[0].amountMicroAlgos = 1.1e6; // 1.1 ALGO
-        assert.throws(() =>
-          runtime.executeTx(createNftTxGroup),
-        REJECTED_BY_LOGIC
-        );
-      });
-
-      it('should reject creation if prime(p) is not correct', () => {
-        // stateless_lsig is made of p=3 (hardcoded), but in appArgs we pass p=7
-        createNftTxGroup[1].appArgs = [`int:${7}`];
-
-        assert.throws(() =>
-          runtime.executeTx(createNftTxGroup),
-        REJECTED_BY_LOGIC
-        );
-      });
-
-      it('should reject creation if txGroup is invalid', () => {
-        // ALGO payment missing
-        assert.throws(() =>
-          runtime.executeTx([{ ...createNftTxGroup[1] }, { ...createNftTxGroup[2] }]),
-        REJECTED_BY_LOGIC
-        );
-
-        // OptIn Missing
-        assert.throws(() =>
-          runtime.executeTx([{ ...createNftTxGroup[0] }, { ...createNftTxGroup[2] }]),
-        REJECTED_BY_LOGIC
-        );
-
-        // ASA deployment missing
-        assert.throws(() =>
-          runtime.executeTx([{ ...createNftTxGroup[0] }, { ...createNftTxGroup[1] }]),
-        REJECTED_BY_LOGIC
-        );
-      });
-    });
-
-    describe('Transfer NFT', () => {
-      const createNFT = () => {
-        runtime.executeTx(createNftTxGroup);
-        const assetIndex = runtime.getAssetInfoFromName('nft-asa').assetIndex;
-        transferNftTxGroup[1].assetID = assetIndex;
-        runtime.optIntoASA(assetIndex, creator.address, {});
-        syncAccounts();
-      };
-
-      it('should reject transfer if creator not opted in to NFT(ASA)', () => {
-        runtime.executeTx(createNftTxGroup);
-
-        assert.throws(() =>
-          runtime.executeTx(transferNftTxGroup),
-          `Account ${statelessLsig.address()} doesn't hold asset`
-        );
-      });
-
-      it('should reject transfer if trying to transfer ASA with amount > 1', () => {
-        createNFT();
-
-        transferNftTxGroup[1].amount = 2;
-        assert.throws(() =>
-          runtime.executeTx(transferNftTxGroup),
-          `Cannot withdraw 2 assets from account ${statelessLsig.address()}: insufficient balance`
-        );
-      });
-
-      it('should reject transfer if trying to transfer NFT to account other than creator', () => {
-        createNFT();
-
-        // trying to transfer created NFT to bob
-        transferNftTxGroup[1].toAccountAddr = bob.address;
-        assert.throws(() =>
-          runtime.executeTx(transferNftTxGroup),
-        ENCOUNTERRED_ERR_OPCODE
-        );
-      });
-
-      it('should reject transfer if txGroup is invalid', () => {
-        createNFT();
-
-        // transfer missing
-        assert.throws(() =>
-          runtime.executeTx([{ ...transferNftTxGroup[0] }]),
-        ENCOUNTERRED_ERR_OPCODE
-        );
-
-        // call to NFT App missing
-        assert.throws(() =>
-          runtime.executeTx([{ ...transferNftTxGroup[1] }]),
-        ENCOUNTERRED_ERR_OPCODE
-        );
-      });
-    });
-  });
->>>>>>> afe19df4
 });