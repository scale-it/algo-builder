const {
  executeTransaction
} = require('@algo-builder/algob');
const { tokenMap, couponValue, redeemCouponTx } = require('./common/common.js');

/**
 * Redeem old tokens, get coupon_value + new bond tokens
 * @param deployer deployer object
 * @param buyerAccount buyer account
 * @param managerAcc manager account
 * @param dex dex number from which you want to make a redemption
 * @param amount bond amount
 * For ex: 1 means your 0 bond-tokens will be redeemed from 1st Dex
 */
exports.redeem = async function (deployer, buyerAccount, managerAcc, dex, amount) {
  const appInfo = deployer.getApp('bond-dapp-stateful.py', 'bond-dapp-clear.py');
  const oldBond = tokenMap.get('bond-token-' + String(dex - 1));
  const newBond = tokenMap.get('bond-token-' + String(dex));
  const scInitParam = {
    TMPL_OLD_BOND: oldBond,
    TMPL_NEW_BOND: newBond,
    TMPL_APPLICATION_ID: appInfo.appID,
    TMPL_APP_MANAGER: managerAcc.addr
  };
  const dexLsig = await deployer.loadLogic('dex-lsig.py', scInitParam);
  await deployer.optInAcountToASA(newBond, buyerAccount.name, {});
<<<<<<< HEAD
  const groupTx = [
    // Transfer tokens to dex lsig.
    {
      type: types.TransactionType.TransferAsset,
      sign: types.SignType.SecretKey,
      fromAccount: buyerAccount,
      toAccountAddr: dexLsig.address(),
      amount: amount,
      assetID: oldBond,
      payFlags: { totalFee: 3000 }
    },
    // New bond token transfer to buyer's address
    {
      type: types.TransactionType.TransferAsset,
      sign: types.SignType.LogicSignature,
      fromAccountAddr: dexLsig.address(),
      lsig: dexLsig,
      toAccountAddr: buyerAccount.addr,
      amount: amount,
      assetID: newBond,
      payFlags: { totalFee: 0 }
    },
    {
      type: types.TransactionType.TransferAlgo,
      sign: types.SignType.LogicSignature,
      fromAccountAddr: dexLsig.address(),
      lsig: dexLsig,
      toAccountAddr: buyerAccount.addr,
      amountMicroAlgos: Number(amount) * Number(couponValue),
      payFlags: { totalFee: 0 }
    },
    // call to bond-dapp
    {
      type: types.TransactionType.CallApp,
      sign: types.SignType.SecretKey,
      fromAccount: buyerAccount,
      appID: appInfo.appID,
      payFlags: { totalFee: 1000 },
      appArgs: ['str:redeem_coupon']
    }
  ];
=======
  const groupTx = redeemCouponTx(
    buyerAccount, dexLsig, amount,
    oldBond, newBond, couponValue, appInfo.appID
  );
>>>>>>> 76d87c3e

  console.log(`* Redeeming ${amount} tokens for ${buyerAccount.name} from Dex: ${dex}!`);
  await executeTransaction(deployer, groupTx);
  console.log('Tokens redeemed!');
};<|MERGE_RESOLUTION|>--- conflicted
+++ resolved
@@ -24,54 +24,10 @@
   };
   const dexLsig = await deployer.loadLogic('dex-lsig.py', scInitParam);
   await deployer.optInAcountToASA(newBond, buyerAccount.name, {});
-<<<<<<< HEAD
-  const groupTx = [
-    // Transfer tokens to dex lsig.
-    {
-      type: types.TransactionType.TransferAsset,
-      sign: types.SignType.SecretKey,
-      fromAccount: buyerAccount,
-      toAccountAddr: dexLsig.address(),
-      amount: amount,
-      assetID: oldBond,
-      payFlags: { totalFee: 3000 }
-    },
-    // New bond token transfer to buyer's address
-    {
-      type: types.TransactionType.TransferAsset,
-      sign: types.SignType.LogicSignature,
-      fromAccountAddr: dexLsig.address(),
-      lsig: dexLsig,
-      toAccountAddr: buyerAccount.addr,
-      amount: amount,
-      assetID: newBond,
-      payFlags: { totalFee: 0 }
-    },
-    {
-      type: types.TransactionType.TransferAlgo,
-      sign: types.SignType.LogicSignature,
-      fromAccountAddr: dexLsig.address(),
-      lsig: dexLsig,
-      toAccountAddr: buyerAccount.addr,
-      amountMicroAlgos: Number(amount) * Number(couponValue),
-      payFlags: { totalFee: 0 }
-    },
-    // call to bond-dapp
-    {
-      type: types.TransactionType.CallApp,
-      sign: types.SignType.SecretKey,
-      fromAccount: buyerAccount,
-      appID: appInfo.appID,
-      payFlags: { totalFee: 1000 },
-      appArgs: ['str:redeem_coupon']
-    }
-  ];
-=======
   const groupTx = redeemCouponTx(
     buyerAccount, dexLsig, amount,
     oldBond, newBond, couponValue, appInfo.appID
   );
->>>>>>> 76d87c3e
 
   console.log(`* Redeeming ${amount} tokens for ${buyerAccount.name} from Dex: ${dex}!`);
   await executeTransaction(deployer, groupTx);
