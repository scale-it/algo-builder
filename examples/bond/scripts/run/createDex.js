--- conflicted
+++ resolved
@@ -73,66 +73,11 @@
   // balance of old bond tokens in issuer lsig
   const info = await balanceOf(deployer, issuerLsig.address(), oldBond);
   console.log('Old balance amount ', info.amount);
-<<<<<<< HEAD
-  const groupTx = [
-    // call to bond-dapp
-    {
-      type: types.TransactionType.CallApp,
-      sign: types.SignType.SecretKey,
-      fromAccount: managerAcc,
-      appID: appInfo.appID,
-      payFlags: {},
-      appArgs: ['str:create_dex'],
-      accounts: [issuerLsig.address(), dexLsig.address()]
-    },
-    // New bond token transfer to issuer's address
-    {
-      type: types.TransactionType.TransferAsset,
-      sign: types.SignType.SecretKey,
-      fromAccount: creatorAccount,
-      toAccountAddr: issuerLsig.address(),
-      amount: info.amount,
-      assetID: newIndex,
-      payFlags: { totalFee: 1000 }
-    },
-    // burn tokens
-    {
-      type: types.TransactionType.TransferAsset,
-      sign: types.SignType.LogicSignature,
-      fromAccountAddr: issuerLsig.address(),
-      lsig: issuerLsig,
-      toAccountAddr: creatorAccount.addr,
-      amount: info.amount,
-      assetID: oldBond,
-      payFlags: { totalFee: 1000 }
-    },
-    // Transfer app.total amount of new Bonds to dex lsig
-    {
-      type: types.TransactionType.TransferAsset,
-      sign: types.SignType.SecretKey,
-      fromAccount: creatorAccount,
-      toAccountAddr: dexLsig.address(),
-      amount: total,
-      assetID: newIndex,
-      payFlags: { totalFee: 1000 }
-    },
-    // Algo transfer to dex address
-    {
-      type: types.TransactionType.TransferAlgo,
-      sign: types.SignType.SecretKey,
-      fromAccount: creatorAccount,
-      toAccountAddr: dexLsig.address(),
-      amountMicroAlgos: Number(total) * Number(couponValue),
-      payFlags: { totalFee: 1000 }
-    }
-  ];
-=======
   const groupTx = createDexTx(
     managerAcc, appInfo.appID, issuerLsig,
     dexLsig, creatorAccount, info.amount, newIndex, oldBond,
     total, couponValue
   );
->>>>>>> 76d87c3e
 
   console.log(`* Creating dex ${i}! *`);
   await executeTransaction(deployer, groupTx);
