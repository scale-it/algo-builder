const {
  executeTransaction
} = require('@algo-builder/algob');

const { issueTx } = require('./common/common');
/**
 * In this function tokens are issued to issuer from token creator.
 * @param deployer deployer
 */
exports.issue = async function (deployer) {
  const creatorAccount = deployer.accountsByName.get('john');
  const managerAcc = deployer.accountsByName.get('alice');

  const appInfo = deployer.getApp('bond-dapp-stateful.py', 'bond-dapp-clear.py');
  const scInitParam = {
    TMPL_APPLICATION_ID: appInfo.appID,
    TMPL_OWNER: creatorAccount.addr,
    TMPL_APP_MANAGER: managerAcc.addr
  };
  const issuerLsig = await deployer.loadLogic('issuer-lsig.py', scInitParam);
  const asaInfo = deployer.getASAInfo('bond-token-0');
<<<<<<< HEAD
  const groupTx = [
    // Bond asa transfer to issuer's address
    {
      type: types.TransactionType.TransferAsset,
      sign: types.SignType.SecretKey,
      fromAccount: creatorAccount,
      toAccountAddr: issuerLsig.address(),
      amount: 1e6,
      assetID: asaInfo.assetIndex,
      payFlags: { }
    },
    // call to bond-dapp
    {
      type: types.TransactionType.CallApp,
      sign: types.SignType.SecretKey,
      fromAccount: creatorAccount,
      appID: appInfo.appID,
      payFlags: {},
      appArgs: ['str:issue']
    }
  ];
=======
  const groupTx = issueTx(creatorAccount, issuerLsig, appInfo.appID, asaInfo.assetIndex);
>>>>>>> 76d87c3e

  console.log('Issuing tokens!');
  await executeTransaction(deployer, groupTx);
  console.log('Tokens issued to issuer');
};<|MERGE_RESOLUTION|>--- conflicted
+++ resolved
@@ -19,31 +19,7 @@
   };
   const issuerLsig = await deployer.loadLogic('issuer-lsig.py', scInitParam);
   const asaInfo = deployer.getASAInfo('bond-token-0');
-<<<<<<< HEAD
-  const groupTx = [
-    // Bond asa transfer to issuer's address
-    {
-      type: types.TransactionType.TransferAsset,
-      sign: types.SignType.SecretKey,
-      fromAccount: creatorAccount,
-      toAccountAddr: issuerLsig.address(),
-      amount: 1e6,
-      assetID: asaInfo.assetIndex,
-      payFlags: { }
-    },
-    // call to bond-dapp
-    {
-      type: types.TransactionType.CallApp,
-      sign: types.SignType.SecretKey,
-      fromAccount: creatorAccount,
-      appID: appInfo.appID,
-      payFlags: {},
-      appArgs: ['str:issue']
-    }
-  ];
-=======
   const groupTx = issueTx(creatorAccount, issuerLsig, appInfo.appID, asaInfo.assetIndex);
->>>>>>> 76d87c3e
 
   console.log('Issuing tokens!');
   await executeTransaction(deployer, groupTx);
