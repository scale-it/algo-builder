--- conflicted
+++ resolved
@@ -10,11 +10,7 @@
     "algosdk": "^1.13.1"
   },
   "devDependencies": {
-<<<<<<< HEAD
-    "eslint": "^8.8.0",
-=======
     "eslint": "^8.9.0",
->>>>>>> 37d41dd5
     "mocha": "^9.2.0"
   },
   "scripts": {
