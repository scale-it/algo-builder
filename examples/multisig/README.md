# Multisignature delegated account support

This example demonstrates authorizing transactions based on logic signature signed by multiple accounts.

## Description

Transactions on a blockchain via asc1 (Algorand Smart Contract) logic can be done in two modes: `contract mode` and `delegated approval` mode. In `delegated approval` mode an account owner can declare on their behalf that the signed logic can authorize transactions. These accounts can be either single or multi-signature accounts. The purpose of this example is to support ASC1 transactions authorized by `multi-signature` accounts.

Let's say `john`, `bob` and `gold` create a multisignature account with threshold 2 and want to send some algos according to a smart contract logic (`sample-asc.teal`). To do so, one of the three users (say `john`) compiles the `sample-asc.teal` file and signs it. This creates a signed logic signature file (`gold-john-bob.lsig`) which must be signed atleast one more time as threshold is set to 2. The current user (say `john`) passes this file to `bob` and he signs it again. Now this file can be successfully used to validate transactions. `algob` provides the functionality to load and use a multi-signed logic for transactions. Commands to create multisig account and signing logic with account addresses are provided below.

You can find the example code in `/scripts`
1. `/multisig_goal_sc.js` - Loading a multi signed logic (either `raw` or `disassembled`) from a file (`/assets/sample-text-asc.lsig` or `sample-raw-asc.blsig`) and using that lsig for validating transactions.
2. `/multisig_sdk_sc.js` - Compile a smart-contract code from `/assets/sample-asc.teal`, load it, sign it and use in transactions.   


## Usage

This example uses a multisig logic. Creating a multisig is an interactive process and currently `algob` only supports loading a multisig.
To follow this example you have to firstly create a multisig.


### Setup

Please follow the [setup](../README.md) instructions to install dependencies and update the config.


### Creating multisig file

You can use goal to create multisig accounts, compile a TEAL program and sign it with an address. This will create a logic signature file which `algob` can load from `/assets` and use in transactions. Example commands are provided below.

Creating a multisig account (threshold: 2)
```bash
goal account multisig new -T 2 addr1 addr2 addr3 -d ~/<data_diretory>
```
Compile TEAL Code and sign it with addr1
```bash
goal clerk multisig signprogram -p <path>/sample.teal -a addr1 -A <multisig_hash> -o <out_path>/signed.lsig -d <data_directory>
```
Sign again with addr2 (as threshold is set to 2)
```bash
goal clerk multisig signprogram -L <path>/signed.lsig -a addr2 -A <multisig_hash> -d ~/<data_directory>
```

<<<<<<< HEAD
The logic sig file generated using the commands above is a binary file. To use it, you have to store it in the `/assets` directory with `.blsig` extension. You can also decompile it to a readable format (command provided below) and save it to `/assets` with `.lsig` extension.
=======
The logic sig file generated using the commands above is a binary file. To use it, you have to store it in the `/assets` directory with `.bmsig` extension (binary encoded LogicSig). You can also decompile it to a readable format (command provided below) and save it to `/assets` with `.msig` extension.
>>>>>>> ea56fd82

 To disassemble the signed multisig binary
```bash
goal clerk compile -D <path>/signed.lsig
```
Paste the above output in `examples/multisig/assets/<file_name>.lsig`

You need to ***save the signed logic signature file in `examples/multisig/assets` directory***. The file must have ***.lsig*** or ***.blsig*** extension depending on the type of file (text/binary).


### Run
```
yarn run algob run scripts/multisig_goal_sc.js
yarn run algob run scripts/multisig_sdk_sc.js
```

### More information


+ https://developer.algorand.org/docs/features/asc1/goal_teal_walkthrough/#creating-a-multi-signature-delegated-logic-sig
+ Modes of Use: https://developer.algorand.org/docs/features/asc1/stateless/modes/<|MERGE_RESOLUTION|>--- conflicted
+++ resolved
@@ -41,11 +41,7 @@
 goal clerk multisig signprogram -L <path>/signed.lsig -a addr2 -A <multisig_hash> -d ~/<data_directory>
 ```
 
-<<<<<<< HEAD
-The logic sig file generated using the commands above is a binary file. To use it, you have to store it in the `/assets` directory with `.blsig` extension. You can also decompile it to a readable format (command provided below) and save it to `/assets` with `.lsig` extension.
-=======
-The logic sig file generated using the commands above is a binary file. To use it, you have to store it in the `/assets` directory with `.bmsig` extension (binary encoded LogicSig). You can also decompile it to a readable format (command provided below) and save it to `/assets` with `.msig` extension.
->>>>>>> ea56fd82
+The logic sig file generated using the commands above is a binary file. To use it, you have to store it in the `/assets` directory with `.blsig` extension (binary encoded LogicSig). You can also decompile it to a readable format (command provided below) and save it to `/assets` with `.lsig` extension.
 
  To disassemble the signed multisig binary
 ```bash
