const { executeTransaction, TransactionType, SignType } = require("algob");

/**
* Description: Converts Integer into Bytes Array
*/
function getInt64Bytes(x) {
  let y= Math.floor(x/2**32);
  const byt = [y,(y<<8),(y<<16),(y<<24), x,(x<<8),(x<<16),(x<<24)].map(z=> z>>>24)
  return new Uint8Array(byt);
}

async function run(runtimeEnv, deployer) {

  const masterAccount = deployer.accountsByName.get("master-account");
  const aliceAccount = deployer.accountsByName.get("alice-account");
  const votingAdminAccount = deployer.accountsByName.get("voting-admin-account");

  await executeTransaction(deployer, {type:TransactionType.TransferAlgo, sign:SignType.SecretKey, 
   fromAccount: masterAccount, toAccountAddr:votingAdminAccount.addr, amountMicroAlgos: 200000000, payFlags: {}});

  // Create ASA - Vote Token
  const asaInfo = await deployer.deployASA("vote-token", {
  creator: votingAdminAccount});
  console.log(asaInfo);

  // Transfer 1 vote token to alice.
  let txnParam = {
    type: TransactionType.TransferAsset,
    sign: SignType.SecretKey,
    fromAccount: votingAdminAccount,
    toAccountAddr: aliceAccount.addr,
    amount: 1,
    assetID: asaInfo.assetIndex,
    payFlags: {note: "Sending Vote Token"}
  }
  await executeTransaction(deployer, txnParam);

  // Get last round and Initialize rounds
  const status = await deployer.algodClient.status().do();
  console.log("Last Round: ", status['last-round']);
  regBegin = status['last-round'];
  regEnd = regBegin + 10;
  voteBegin = regBegin + 2;
  voteEnd = voteBegin + 1000;

<<<<<<< HEAD
	// Create Application
	// Note: An Account can have maximum of 10 Applications.
	const res = await deployer.deploySSC(
		"permissioned-voting-approval.py", "permissioned-voting-clear.py", {
		sender: votingAdminAccount, 
		localInts: 0,
		localBytes: 1, 
		globalInts: 6, 
		globalBytes: 1, 
		appArgs: appArgs}, {});
	
	console.log(res);
=======
  // store asset Id of vote token created in this script
  assetID = asaInfo.assetIndex;
  appArgs = [
    getInt64Bytes(regBegin), 
    getInt64Bytes(regEnd), 
    getInt64Bytes(voteBegin), 
    getInt64Bytes(voteEnd), 
    getInt64Bytes(assetID)
  ];
>>>>>>> 01529b55

  // Create Application
  // Note: An Account can have maximum of 10 Applications.
  const res = await deployer.deploySSC(
   "permissioned-voting-approval.py", 
   "permissioned-voting-clear.py",
   {sender: votingAdminAccount, localInts: 0,localBytes: 1, globalInts: 6, globalBytes: 1, appArgs: appArgs}, {});

  console.log(res);

  // Register Alice in voting application
  reg = [new Uint8Array(Buffer.from('register'))];

  console.log("Opting-In for Alice in voting application");
  try {
    await deployer.OptInToSSC(aliceAccount, res.appID, {}, reg);
  } catch(e) {
    console.log(e);
    throw new Error(e);
  }

}

module.exports = { default: run }<|MERGE_RESOLUTION|>--- conflicted
+++ resolved
@@ -43,7 +43,6 @@
   voteBegin = regBegin + 2;
   voteEnd = voteBegin + 1000;
 
-<<<<<<< HEAD
 	// Create Application
 	// Note: An Account can have maximum of 10 Applications.
 	const res = await deployer.deploySSC(
@@ -55,8 +54,8 @@
 		globalBytes: 1, 
 		appArgs: appArgs}, {});
 	
-	console.log(res);
-=======
+  console.log(res);
+  
   // store asset Id of vote token created in this script
   assetID = asaInfo.assetIndex;
   appArgs = [
@@ -66,7 +65,6 @@
     getInt64Bytes(voteEnd), 
     getInt64Bytes(assetID)
   ];
->>>>>>> 01529b55
 
   // Create Application
   // Note: An Account can have maximum of 10 Applications.
