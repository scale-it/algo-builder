from pyteal import *

def approval_program():
    """
    This smart contract acts as a controller of the token. It
    ensures that the permissions smart contract (which defines transfer rules)
    is called with each token transfer transaction between non-reserve accounts.
    Controller application id is part of the clawback logic sig (template parameter),
    to ensure there is a call to controller during a token-transfer.
    We separate the Controller smart contract from clawback to be able to update
    the permissions smart contract (or add a new one) without changing the clawback.
    It also handles kill_status of the token. If token is killed then no token transfers
    are allowed. User can only optOut of the asset.
    """

    var_is_killed = Bytes("killed")
    var_total = Bytes("total_rules")
    token_id = Bytes("token_id")
    permissions_manager = Bytes("manager")	# permissions manager (asa.manager by default)
    permission_id = Bytes("perm_app") # permissions smart contract application index

    # Always verify that the RekeyTo property of any transaction is set to the ZeroAddress
    # unless the contract is specifically involved in a rekeying operation.
    no_rekey_addr = Txn.rekey_to() == Global.zero_address()

    # retreive asset manager from Txn.ForeignAssets[0]
    assetManager = AssetParam.manager(Int(0))

    # Handles Controller SSC deployment. Expects 1 argument:
    # * token_id : token index (passed via txn.application_args)
    # NOTE: token_id is also passed in txn.ForeignAssets (to load it's asset manager)
    on_deployment = Seq([
        assetManager, # load asset manager from store
    	Assert(And(
    		Txn.application_args.length() == Int(1),
    		# Txn.assets.length() == Int(1), [TEALv3]
    		no_rekey_addr,

           	# Controller should be deployed by ASA.manager
    		Txn.sender() == assetManager.value()
        )),

        # total permission contracts during deploy is set to 0.
        App.globalPut(var_total, Int(0)),

        # set kill_status to false(0) during deploy
        App.globalPut(var_is_killed, Int(0)),

        # Save asset ID in controller's global state
        App.globalPut(token_id, Btoi(Txn.application_args[0])), # or maybe use App.globalPut(token_id, Btoi(Txn.assets[0])) with TEALv3
        Return(Int(1))
    ])

    # retreive asset reserve address from Txn.ForeignAssets[0]
    assetReserve = AssetParam.reserve(Int(0))

    """
    Issues/mint new token. Only accepted if sender is the asset reserve.
    """
    issue_token = Seq([
        assetReserve,
        Assert(And(
    		# Issue should only be done by token reserve
    		Gtxn[0].sender() == assetReserve.value(),
    		Gtxn[1].asset_sender() == assetReserve.value(),

    		# only allow issue if token is not killed
    		App.globalGet(var_is_killed) == Int(0)
        )),
        Return(Int(1))
    ])

    """
    Kills the token (updates global state). Only accepted if sender is asset manager.
    """
    kill_token = Seq([
        assetManager, # load asset_manager (from Store) of Txn.ForeignAssets[0]
        Assert(And(
    		# Txn.assets.length() == Int(1), [TEALv3],
    		# Txn.assets[0] == App.globalGet(token_id), [TEALv3] # verify if token index is correct
    		Txn.type_enum() == TxnType.ApplicationCall,

    		# Only asset manager can kill the token
    		Txn.sender() == assetManager.value(),
        )),

        # finally set is_killed to true
        App.globalPut(var_is_killed, Int(1)),
        Return(Int(1))
    ])

    """
    Adds a new permissions contract to the controller. Only accepted if sender is asset manager.
    Expects 3 arguments:
    * add_permission : name of the branch
    * permission_id : permissions smart contract application index
    * permissions_manager : premissions manager address
    NOTE: token_id is also passed in txn.ForeignAssets (to load it's asset manager)
    """
    add_new_permission = Seq([
        assetManager, # load asset_manager (from Store) of Txn.ForeignAssets[0]
        Assert(And(
    		Txn.application_args.length() == Int(3),
            # Txn.assets.length() == Int(1), [TEALv3]
    		# Txn.assets[0] == App.globalGet(token_id), [TEALv3]

    		Txn.sender() == assetManager.value(),
        )),

        # Update total rules counter (= 1 in this case) as we only have a single
        # permissions contract
        App.globalPut(var_total, App.globalGet(var_total) + Int(1)),

        # Add permissions(rules) smart contract config in global state (permission_id, permissions_manager)
        App.globalPut(permission_id, Btoi(Txn.application_args[1])),
        App.globalPut(permissions_manager, Txn.application_args[2]),
        Return(Int(1))
    ])

    # Change permissions manager of permissions ssc. Only accepted if sender is asset manager.
    # Expects 1 argument in Txn.accounts[n] array:
    # * addr : address of the new permissions manager
    change_permissions_manager = Seq([
        assetManager,
        Assert(And(
    		Txn.application_args.length() == Int(1),
    		# Txn.assets[0] == App.globalGet(token_id), [TEALv3]

    		Txn.sender() == assetManager.value(),
        )),

        # update permissions manager address to the first account address passed in appAccounts
        App.globalPut(permissions_manager, Txn.accounts[1]),
        Return(Int(1))
    ])

    # Check basic tx (call to controller, clawback tx)
    verify_basic_calls = And(
        # verify first transaction
        # call to controller smart contract - signed by asset sender
        Txn.group_index() == Int(0), # this tx (call to controller) should be 1st in group

        # verify 2nd tx
        Gtxn[1].type_enum() == TxnType.AssetTransfer, # this should be clawback call (to transfer asset)
        Gtxn[1].xfer_asset() == App.globalGet(token_id), # check asset_id passed through params
    )

    # Check permissions smart contract is called and it's application index is correct
    verify_perm_call = And(
        # verify rules call (ensure permissions smart contract is being called in 4th tx)
        Gtxn[3].type_enum() == TxnType.ApplicationCall,
        Gtxn[3].application_id() == App.globalGet(permission_id),
    )

<<<<<<< HEAD
=======
    # verifies that asset sender:
    # - calls the controller smart contract
    # - is also the sender of the payment tx (to pay fees of clawback escrow)
    # - calls the permissions smart contract (ensures rules check)
>>>>>>> a070bccd
    verify_sender = And(
        # caller of controller is also the payment tx sender (to pay fees of clawback escrow)
        Gtxn[0].sender() == Gtxn[2].sender(),

        # caller of controller is also the asset sender
        Gtxn[0].sender() == Gtxn[1].asset_sender(),

        # verify asset sender also calls the permissions (rules) smart contract
        Gtxn[3].sender() == Gtxn[1].asset_sender()
    )


    # Transfer token from accA -> accB. Both A, B are non-reserve accounts.
    # Only accepted if token is not killed.
    transfer_token = Seq([
        Assert(And(
            App.globalGet(var_is_killed) == Int(0), # check token is not killed

            # Ensure 3 basic calls + 1 rules contract call is present in group
            Global.group_size() == Add(Int(3), App.globalGet(var_total)),
            verify_basic_calls,
            verify_perm_call,
            verify_sender
        )),
        Return(Int(1))
    ])

    """
    Force transfer (clawback) some tokens between two accounts.
    Only accepted if token is not killed and sender is asset manager.
    """
    force_transfer = Seq([
        assetManager,
        assetReserve,
        Assert(And(
            App.globalGet(var_is_killed) == Int(0), # check token is not killed

            verify_basic_calls,
            Txn.sender() == assetManager.value(), # force_transfer is only allowed by asset manager
        )),
        Return(
            If(
                Or(
                    # If the receiver is the reserve address - old, or the new one being updated in the assset config tx (Gtxn[3]),
                    # then it can bypass permission checks
                    Gtxn[1].asset_receiver() == assetReserve.value(),
                    Gtxn[1].asset_receiver() == Gtxn[3].config_asset_reserve()
                ),
                Int(1),
                And (
                    # else permissions ssc should be called by asset manager
                    verify_perm_call,
                    Gtxn[3].sender() == assetManager.value()
                )
            )
        )
    ])

    handle_optin = Seq([
        Assert(And(
            Txn.application_args.length() == Int(0),
            Txn.group_index() == Int(0)
        )),
        Return(Int(1))
    ])

    # Verfies that the application_id is 0, jumps to on_deployment.
    # Verifies that DeleteApplication is used and blocks that call
    # Verifies that UpdateApplication is used and blocks that call (unsafe for production use).
    # Verifies that closeOut is used and approves the tx.
    # Verifies that OptInApplication is used and jumps to handle_optin
    # Verifies that first argument is "add_permission" and jumps to add_new_permission.
    # Verifies that first argument is "change_permissions_manager" and jumps to change_permissions_manager.
    # Verifies that first argument is "issue" and jumps to issue.
    # Verifies that first argument is "kill" and jumps to kill.
    # Verifies that first argument is "transfer" and jumps to transfer.
    # Verifies that first argument is "force_transfer" and jumps to force_transfer.
    program = Cond(
        [Txn.application_id() == Int(0), on_deployment],
        [Txn.on_completion() == OnComplete.UpdateApplication, Return(Int(0))], # block update
        [Txn.on_completion() == OnComplete.DeleteApplication, Return(Int(0))], # block delete
        [Txn.on_completion() == OnComplete.CloseOut, Return(Int(1))],
        [Txn.on_completion() == OnComplete.OptIn, handle_optin],
        [Txn.application_args[0] == Bytes("add_permission"), add_new_permission],
        [Txn.application_args[0] == Bytes("change_permissions_manager"), change_permissions_manager],
        [Txn.application_args[0] == Bytes("issue"), issue_token],
        [Txn.application_args[0] == Bytes("kill"), kill_token],
        [Txn.application_args[0] == Bytes("transfer"), transfer_token],
        [Txn.application_args[0] == Bytes("force_transfer"), force_transfer]
    )

    return program

if __name__ == "__main__":
    print(compileTeal(approval_program(), Mode.Application))<|MERGE_RESOLUTION|>--- conflicted
+++ resolved
@@ -152,13 +152,6 @@
         Gtxn[3].application_id() == App.globalGet(permission_id),
     )
 
-<<<<<<< HEAD
-=======
-    # verifies that asset sender:
-    # - calls the controller smart contract
-    # - is also the sender of the payment tx (to pay fees of clawback escrow)
-    # - calls the permissions smart contract (ensures rules check)
->>>>>>> a070bccd
     verify_sender = And(
         # caller of controller is also the payment tx sender (to pay fees of clawback escrow)
         Gtxn[0].sender() == Gtxn[2].sender(),
@@ -169,7 +162,6 @@
         # verify asset sender also calls the permissions (rules) smart contract
         Gtxn[3].sender() == Gtxn[1].asset_sender()
     )
-
 
     # Transfer token from accA -> accB. Both A, B are non-reserve accounts.
     # Only accepted if token is not killed.
