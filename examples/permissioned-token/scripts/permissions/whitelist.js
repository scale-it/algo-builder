const { executeTransaction } = require('@algo-builder/algob');
const { fundAccount, optInAccountToApp } = require('../common/common');
const { types } = require('@algo-builder/web');
const accounts = require('../common/accounts');

const clearStateProgram = 'clear_state_program.py';

/**
 * If permissions manager is a multisig address, then user should have a signed tx file, decoded tx fetched
 * from that file, append his own signature & send it to network.
 *  - Use `algob.executeSignedTxnFromFile` to execute tx from file (if using multisig account)
 *  - In below function we assume creator is a single account (alice)
 * @param deployer algobDeployer
 * @param manager permissions manager account: p_m is stored in controller smart contract. Tx is rejected if
 * manager account address is not correct
 * @param address account address to whitelist
 */
async function whitelist (deployer, permissionsManager, address) {
<<<<<<< HEAD
  const permissionSSCInfo = deployer.getApp('Permissions');
=======
  const permissionAppInfo = deployer.getApp('permissions.py', clearStateProgram);
>>>>>>> 04568c00

  /*
   * - Only permissions manager can add accounts to whitelist. Which is set to alice(during deploy).
   * - If address is already whitelisted then tx is accepted (with no change)
   * - Pass the address you wish to whitelist in Txn.accounts[1] to add to whitelist
   */
  const whiteListParams = {
    type: types.TransactionType.CallApp,
    sign: types.SignType.SecretKey,
    fromAccount: permissionsManager, // permissions manager account (fails otherwise)
    appID: permissionAppInfo.appID,
    payFlags: { totalFee: 1000 },
    appArgs: ['str:add_whitelist'],
    accounts: [address] // pass address to add to whitelisted addresses
  };
  console.log(`* Adding [${address}] to whitelisted accounts *`);
  await executeTransaction(deployer, whiteListParams);
}

/**
 * + Fund accounts (manager, account_to_whitelist)
 * + Opt-In to permissions by elon (skip this code if already opted-in)
 * + call permissions smart contract with `add_whitelist` arg
 */
async function run (runtimeEnv, deployer) {
  const owner = deployer.accountsByName.get(accounts.owner); // alice is set as the permissions_manager during deploy
  const elon = deployer.accountsByName.get('elon-musk');
  const john = deployer.accountsByName.get('john');
<<<<<<< HEAD
  const permissionSSCInfo = deployer.getApp('Permissions');
=======
  const permissionAppInfo = deployer.getApp('permissions.py', clearStateProgram);
>>>>>>> 04568c00

  /** Fund all accounts with ALGO **/
  await fundAccount(deployer, [owner, elon, john]);

  console.log('* Opt-In and whitelist Elon *');
  await optInAccountToApp(deployer, elon, permissionAppInfo.appID, {}, {});
  await whitelist(deployer, owner, elon.addr);

  // Example of invalid transaction: sender !== permissions manager
  try {
    // fails as john is not the permissions manager and can't whitelist elon
    await whitelist(deployer, john, elon.addr);
  } catch (e) {
    console.log('[Expected error (sender !== permissions manager)]:', e.response?.error.text);
  }
}

module.exports = { default: run, whitelist: whitelist };<|MERGE_RESOLUTION|>--- conflicted
+++ resolved
@@ -16,11 +16,7 @@
  * @param address account address to whitelist
  */
 async function whitelist (deployer, permissionsManager, address) {
-<<<<<<< HEAD
-  const permissionSSCInfo = deployer.getApp('Permissions');
-=======
-  const permissionAppInfo = deployer.getApp('permissions.py', clearStateProgram);
->>>>>>> 04568c00
+  const permissionAppInfo = deployer.getApp('Permissions');
 
   /*
    * - Only permissions manager can add accounts to whitelist. Which is set to alice(during deploy).
@@ -49,11 +45,7 @@
   const owner = deployer.accountsByName.get(accounts.owner); // alice is set as the permissions_manager during deploy
   const elon = deployer.accountsByName.get('elon-musk');
   const john = deployer.accountsByName.get('john');
-<<<<<<< HEAD
-  const permissionSSCInfo = deployer.getApp('Permissions');
-=======
-  const permissionAppInfo = deployer.getApp('permissions.py', clearStateProgram);
->>>>>>> 04568c00
+  const permissionAppInfo = deployer.getApp('Permissions');
 
   /** Fund all accounts with ALGO **/
   await fundAccount(deployer, [owner, elon, john]);
