--- conflicted
+++ resolved
@@ -225,13 +225,8 @@
 // verify second transaction
 // tx 1 - clawback transactions that moves the frozen asset from sender to receiver - signed by clawback-escrow
 // verify the account sent in the accounts array is
-<<<<<<< HEAD
 // actually the receiver of the asset in asset xfer
 gtxna 0 Accounts 1
-=======
-// Note: the receiver of the asset is asset xfer
-gtxn 0 Accounts 1
->>>>>>> 6e562707
 gtxn 1 AssetReceiver
 ==
 gtxn 1 XferAsset
