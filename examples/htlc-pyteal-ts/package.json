{
  "name": "htlc-pyteal",
  "version": "0.0.1",
  "main": "index.js",
  "license": "MIT",
  "dependencies": {
    "@algo-builder/algob": "workspace:*",
    "@algo-builder/runtime": "workspace:*",
    "@algo-builder/web": "workspace:*",
    "algosdk": "^1.13.1",
    "js-sha256": "^0.9.0"
  },
  "devDependencies": {
<<<<<<< HEAD
    "eslint": "^8.8.0",
=======
    "eslint": "^8.9.0",
>>>>>>> 37d41dd5
    "mocha": "^9.2.0"
  },
  "scripts": {
    "algob": "algob",
    "lint": "eslint --ext .js,.ts scripts",
    "lint:fix": "eslint --fix --ext .js,.ts scripts",
    "test": "echo ok",
    "build:docs": "echo ok",
    "build": "tsc --build .",
    "build:watch": "tsc -w -p ."
  },
  "mocha": {
    "file": "../../test/setup.js"
  }
}<|MERGE_RESOLUTION|>--- conflicted
+++ resolved
@@ -11,11 +11,7 @@
     "js-sha256": "^0.9.0"
   },
   "devDependencies": {
-<<<<<<< HEAD
-    "eslint": "^8.8.0",
-=======
     "eslint": "^8.9.0",
->>>>>>> 37d41dd5
     "mocha": "^9.2.0"
   },
   "scripts": {
