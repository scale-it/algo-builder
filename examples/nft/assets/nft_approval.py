from pyteal import *

def approval_program():
    """
    This smart contract implements a Non Fungible Token
    Each NFT is an (ID, ref_data, hash) triple.
    NFT ID is the total count of NFT's in asc.
    ref-data is represented as "https://nft-name/<total>/nft-ref"
    hash is an hash of the external resources data.

    Commands:
        create    Creates a new NFT. Expects one additional argument: nft-ref
                  Only creator can create new NFTs. Ideally, nft-ref should be a URL.
        transfer  Transfers an NFT between two accounts. Expects one additional arg: NFT_ID.
                  Additionally, two Accounts(from, to) must also be passed to the smart contract.
    """

    var_total = Bytes("total")

    # Check to see that the application ID is not set, indicating this is a creation call.
    # Store the creator address to global state.
    # Set total nft count to 0
    on_creation = Seq([
        App.globalPut(Bytes("creator"), Txn.sender()),
        Assert(Txn.application_args.length() == Int(0)),
        App.globalPut(var_total, Int(0)),
        Return(Int(1))
    ])

    # Always verify that the RekeyTo property of any transaction is set to the ZeroAddress
    # unless the contract is specifically involved ina rekeying operation.
    no_rekey_addr = Txn.rekey_to() == Global.zero_address()

	# Checks whether the sender is creator.
    is_creator = Txn.sender() == App.globalGet(Bytes("creator"))

    # Get total amount of NFT's from global storage
    nft_id = Itob(App.globalGet(var_total))

    # ref_data is a reference data of the NFT, usually an URL or CID.
    # nft-hash = hash of ref-data
    ref_data = Txn.application_args[1]
    ref_hash = Sha256(Txn.application_args[1])

    # var to store ref_hash
    # var to store id_h
    scratch_hash = ScratchVar(TealType.bytes)
    id_h = ScratchVar(TealType.bytes)

    # Verifies if the creater is making this request
    # Verifies three arguments are passed to this transaction ("create", nft-name, nft-ref)
    # Increment Global NFT count by 1
    # Assign ref_data to NFT ID (= total)
    # Assign hash of nft-ref to ID_h
    # Add above two keys to global and creator's local storage
    create_nft = Seq([
        Assert(And(
            Txn.application_args.length() == Int(2),
            is_creator,
            no_rekey_addr
        )),

        App.globalPut(var_total, App.globalGet(var_total) + Int(1)),

<<<<<<< HEAD
=======
        scratch_hash.store(ref_hash), # store ref_hash in scratchVar
        id_h.store(Concat(nft_id, Bytes("_h"))), # store id_h in scratchVar

>>>>>>> a886a426
        App.globalPut(nft_id, ref_data),
        App.globalPut(id_h.load() , scratch_hash.load()),

        App.localPut(Int(0), nft_id, ref_data),  # Int(0) represents the address of caller
        App.localPut(Int(0), id_h.load() , scratch_hash.load()),
        Return(is_creator)
    ])
<<<<<<< HEAD

    # nft-hash key from 1st argument
=======
    # nft-hash key from 1st argument 
>>>>>>> a886a426
    id_h = Concat(Txn.application_args[1], Bytes("_h"))

    # Verify two arguments are passed
    # Verify NFT_ID is present in global storage
    # Add nft to account_2's local storage
    # Remove nft from account_1's local storage
    transfer_nft = Seq([
        Assert(And(
            Txn.application_args.length() == Int(2),
            App.globalGet(var_total) >= Btoi(Txn.application_args[1]),
            no_rekey_addr
        )),

        App.localPut(Int(2), Txn.application_args[1], App.localGet(Int(1), Txn.application_args[1])),
        App.localPut(Int(2), id_h, App.localGet(Int(1), id_h)),

        App.localDel(Int(1), Txn.application_args[1]),
        App.localDel(Int(1), id_h),
        Return(Int(1))
    ])

    # Verfies that the application_id is 0, jumps to on_creation.
    # Verifies that DeleteApplication is used and verifies that sender is creator.
    # Verifies that UpdateApplication is used and blocks that call (unsafe for production use).
    # Verifies that closeOut is used and jumps to on_closeout.
    # Verifies that the account has opted in and jumps to on_register.
    # Verifies that first argument is "vote" and jumps to on_vote.
    program = Cond(
        [Txn.application_id() == Int(0), on_creation],
        [Txn.on_completion() == OnComplete.UpdateApplication, Return(Int(0))], #block update
        [Txn.on_completion() == OnComplete.DeleteApplication, Return(is_creator)],
        [Txn.on_completion() == OnComplete.CloseOut, Return(Int(1))],
        [Txn.on_completion() == OnComplete.OptIn, Return(Int(1))],
        [Txn.application_args[0] == Bytes("create"), create_nft],
        [Txn.application_args[0] == Bytes("transfer"), transfer_nft]
    )

    return program

if __name__ == "__main__":
    print(compileTeal(approval_program(), Mode.Application))<|MERGE_RESOLUTION|>--- conflicted
+++ resolved
@@ -62,12 +62,9 @@
 
         App.globalPut(var_total, App.globalGet(var_total) + Int(1)),
 
-<<<<<<< HEAD
-=======
         scratch_hash.store(ref_hash), # store ref_hash in scratchVar
         id_h.store(Concat(nft_id, Bytes("_h"))), # store id_h in scratchVar
 
->>>>>>> a886a426
         App.globalPut(nft_id, ref_data),
         App.globalPut(id_h.load() , scratch_hash.load()),
 
@@ -75,12 +72,8 @@
         App.localPut(Int(0), id_h.load() , scratch_hash.load()),
         Return(is_creator)
     ])
-<<<<<<< HEAD
 
     # nft-hash key from 1st argument
-=======
-    # nft-hash key from 1st argument 
->>>>>>> a886a426
     id_h = Concat(Txn.application_args[1], Bytes("_h"))
 
     # Verify two arguments are passed
