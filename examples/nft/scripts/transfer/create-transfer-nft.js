/**
 * Description:
 * This file creates a new NFT and transfers 1 NFT from A to B
*/
const { executeTransaction, printGlobalNFT, printLocalNFT } = require("./common");
const { TransactionType, SignType, toBytes } = require("algob");

async function run(runtimeEnv, deployer) {

  const masterAccount = deployer.accountsByName.get("master-account")
  const john = deployer.accountsByName.get("john");

  const sscInfo = await deployer.getSSC("nft_approval.py", "nft_clear_state.py");
  const appId = sscInfo.appID;
  console.log(sscInfo);

  await printGlobalNFT(deployer, masterAccount.addr, appId); //Global Count before creation

  const nft_ref = "https://new-nft.com";

<<<<<<< HEAD
  //push arguments "create" and nft data
  let appArgs = [ toBytes("create"), toBytes(nft_ref) ];
=======
  //push arguments "create" and nft data 
  let appArgs = ["create", nft_ref].map(toBytes);
>>>>>>> a886a426

  let txnParam = {
    type: TransactionType.CallNoOpSSC,
    sign: SignType.SecretKey,
    fromAccount: masterAccount,
    appId: appId,
    payFlags: {},
    appArgs
  };

<<<<<<< HEAD
 await executeTransaction(deployer, txnParam); // call to create new nft (with id = 1)
=======
  await executeTransaction(deployer, txnParam); // call to create new nft (with id = 1)
  
  //Global Count after creation
  await printGlobalNFT(deployer, masterAccount.addr, appId);

  // *** Transfer NFT from master to john ***
  //print Local NFT's in master and john before transfer
  await printLocalNFT(deployer, masterAccount.addr, appId);
  await printLocalNFT(deployer, johnAccount.addr, appId);
>>>>>>> a886a426

  // push arguments "transfer", 1 (NFT ID)
  appArgs = [
    toBytes("transfer"),
    new Uint8Array(8).fill(1, 7), //[0, 0, 0, 0, 0, 0, 0, 1]
  ];

  // account_A = master, account_B = john
  const accounts = [masterAccount.addr, john.addr];

  txnParam = {
    type: TransactionType.CallNoOpSSC,
    sign: SignType.SecretKey,
    fromAccount: masterAccount,
    appId: appId,
    payFlags: {},
    appArgs,
    accounts
  };

  //call to transfer nft from master to john
  await executeTransaction(deployer, txnParam);
<<<<<<< HEAD
=======

  //print Updated Local NFT's in master and john after transfer
  await printLocalNFT(deployer, masterAccount.addr, appId);
  await printLocalNFT(deployer, johnAccount.addr, appId);
>>>>>>> a886a426
}

module.exports = { default: run }<|MERGE_RESOLUTION|>--- conflicted
+++ resolved
@@ -18,13 +18,8 @@
 
   const nft_ref = "https://new-nft.com";
 
-<<<<<<< HEAD
-  //push arguments "create" and nft data
-  let appArgs = [ toBytes("create"), toBytes(nft_ref) ];
-=======
-  //push arguments "create" and nft data 
+  // push arguments "create" and nft data
   let appArgs = ["create", nft_ref].map(toBytes);
->>>>>>> a886a426
 
   let txnParam = {
     type: TransactionType.CallNoOpSSC,
@@ -34,49 +29,37 @@
     payFlags: {},
     appArgs
   };
+  await executeTransaction(deployer, txnParam); // creates new nft (with id = 1)
 
-<<<<<<< HEAD
- await executeTransaction(deployer, txnParam); // call to create new nft (with id = 1)
-=======
-  await executeTransaction(deployer, txnParam); // call to create new nft (with id = 1)
-  
-  //Global Count after creation
+  // print Global Count after creation
   await printGlobalNFT(deployer, masterAccount.addr, appId);
 
   // *** Transfer NFT from master to john ***
-  //print Local NFT's in master and john before transfer
+
   await printLocalNFT(deployer, masterAccount.addr, appId);
   await printLocalNFT(deployer, johnAccount.addr, appId);
->>>>>>> a886a426
 
-  // push arguments "transfer", 1 (NFT ID)
+  // push arguments: ("transfer", nft_id=1)
   appArgs = [
     toBytes("transfer"),
     new Uint8Array(8).fill(1, 7), //[0, 0, 0, 0, 0, 0, 0, 1]
   ];
 
+  // transfer nft from master to john
   // account_A = master, account_B = john
-  const accounts = [masterAccount.addr, john.addr];
-
   txnParam = {
     type: TransactionType.CallNoOpSSC,
     sign: SignType.SecretKey,
     fromAccount: masterAccount,
     appId: appId,
     payFlags: {},
-    appArgs,
-    accounts
+    accounts: [masterAccount.addr, john.addr],
+    appArgs
   };
+  await executeTransaction(deployer, txnParam);
 
-  //call to transfer nft from master to john
-  await executeTransaction(deployer, txnParam);
-<<<<<<< HEAD
-=======
-
-  //print Updated Local NFT's in master and john after transfer
   await printLocalNFT(deployer, masterAccount.addr, appId);
   await printLocalNFT(deployer, johnAccount.addr, appId);
->>>>>>> a886a426
 }
 
 module.exports = { default: run }