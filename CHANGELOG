--- conflicted
+++ resolved
@@ -1,9 +1,5 @@
 * As a user I can access accounts from an ENV variable
-<<<<<<< HEAD
 * As a user I can load a multisig directly from /assets and execute transactions
 * As a user I can use CLI to run an JS Node REPL with async/await suppport on the top level
 * As a user I can compile and run PyTeal Files
-=======
-* As a user I can compile and run PyTeal Files
-* As a user I can load ALGOD and KMD credentials from ENV variable
->>>>>>> eb20548a
+* As a user I can load ALGOD and KMD credentials from ENV variable